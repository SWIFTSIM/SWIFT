.. AGN spin and jet model
   Filip Husko, 1 April 2022

.. AGN_spin_jet:

Model parameters
----------------

Below we give an example of parameter choices applicable for e.g. a 50 Mpc box. The new parameters are from ``include_jets`` and below. Their descriptions are given next to the parameters.

.. code:: YAML

    SPINJETAGN:
        subgrid_seed_mass_Msun:             1e5        # Black hole subgrid mass at creation time in solar masses.
        use_subgrid_mass_from_ics:          1          # (Optional) Use subgrid masses specified in ICs [1, default], or initialise them to particle masses [0]?
        with_subgrid_mass_check:            1          # (Optional) Verify that initial black hole subgrid masses are positive [1, default]. Only used if use_subgrid_mass_from_ics is 1.
        use_multi_phase_bondi:              0          # Compute Bondi rates per neighbour particle [1] or for the smoothed ambient gas around the black hole [0]?
        use_subgrid_gas_properties:         1          # Use subgrid density [1] or dynamical density [0] to calculate BH accretion rates?
        use_krumholz:                       1          # Use Krumholz et al. (2006) [1] or standard Bondi-Hoyle-Lyttleton formula [0] for black hole accretion rates? Only used if multi_phase_bondi is 0.
        with_krumholz_vorticity:            0          # Include the vorticity term in Krumholz et al. formula? Only used if use_multi_phase_bondi is 0.
        with_angmom_limiter:                0          # Are we applying the Rosas-Guevara (2015) viscous time-scale reduction term?
        viscous_alpha:                      1e6        # Normalisation constant of the viscous time-scale in the accretion reduction term. Only used if with_angmom_limiter is 1.
        with_boost_factor:                  0          # Are we using the model from Booth, Schaye (2009)?
        boost_alpha:                        1.         # Lowest value for the accretion effeciency for the Booth, Schaye 2009 accretion model.
        boost_beta:                         2.         # Slope of the power law for the Booth, Schaye 2009 model, set beta to zero for constant alpha models.
        boost_n_h_star_cm3:                 0.1        # Normalization of the power law for the Booth Schaye 2009 model in cgs (cm^-3).
        eddington_fraction_for_recording:   0.1        # Record the last time BHs reached an Eddington ratio above this threshold.
        use_nibbling:                       1          # Continuously transfer small amounts of mass from all gas neighbours to a black hole [1] or stochastically swallow whole gas particles [0]? 
        min_gas_mass_for_nibbling_Msun:     9e5        # Minimum mass for a gas particle to be nibbled from [M_Sun]. Only used if use_nibbling is 1.
        coupling_efficiency:                0.15       # Fraction of the radiated energy that couples to the gas in feedback events.
        AGN_delta_T_K:                      1e8        # Change in temperature to apply to the gas particle in an AGN feedback event in Kelvin.
        AGN_num_ngb_to_heat:                1.         # Target number of gas neighbours to heat in an AGN feedback event.
        with_potential_correction:          1          # Subtract BH's own contribution to the potential of neighbours when determining repositioning targets.
        max_reposition_mass_Msun:           2e8        # Maximal BH mass considered for BH repositioning in solar masses.
        max_reposition_distance_ratio:      3.0        # Maximal distance a BH can be repositioned, in units of the softening length.
        with_reposition_velocity_threshold: 0          # Should we only reposition to particles that move slowly w.r.t. the black hole?
        max_reposition_velocity_ratio:      0.25       # Maximal velocity offset of a particle to reposition a BH to, in units of the ambient sound speed of the BH. Only meaningful if with_reposition_velocity_ratio is 1.
        min_reposition_velocity_threshold_km_p_s: -1.0 # Minimal value of the velocity threshold for repositioning [km/s], set to < 0 for no effect. Only meaningful if with_reposition_velocity_ratio is 1.
        set_reposition_speed:               0          # Should we reposition black holes with (at most) a prescribed speed towards the potential minimum?
        reposition_coefficient_upsilon:     0.001      # Repositioning speed normalisation [km/s/M_sun]. Only meaningful if set_reposition_speed is 1.
        reposition_exponent_xi:             1.0        # (Optional) Scaling of repositioning velocity with BH subgrid mass (default: 1.0, linear). Only meaningful if set_reposition_speed is 1.
        threshold_major_merger:             0.333      # Mass ratio threshold to consider a BH merger as 'major'
        threshold_minor_merger:             0.1        # Mass ratio threshold to consider a BH merger as 'minor'
        merger_threshold_type:              DynamicalEscapeVelocity   # Type of velocity threshold for BH mergers (CircularVelocity as in EAGLE, EscapeVelocity, or DynamicalEscapeVelocity)
        merger_max_distance_ratio:          3.0        # Maximal distance over which two BHs can merge, in units of the softening length.
        AGN_use_deterministic_feedback:     1          # Deterministic (1) or stochastic (0) AGN feedback model
        AGN_feedback_model:                 Isotropic  # AGN feedback model (Isotropic or MinimumDistance)
        minimum_timestep_yr:                1000.0     # Minimum time-step of black-hole particles
        max_eddington_fraction:             1.         # Maximal allowed accretion rate in units of the Eddington rate.
        include_jets:                       1          # Global switch whether to include jet feedback [1] or not [0].
        turn_off_radiative_feedback:        0          # Global switch whether to turn off radiative (thermal) feedback [1] or not [0]. This should only be used if 'include_jets' is set to 1, since we want feedback in some form or another.
        alpha_acc:                          0.2        # Viscous alpha of the subgrid accretion disks. Likely to be within the 0.1-0.3 range. The main effect is that it sets the transition accretion rate between the thin and thick disk, as dot(m) = 0.2 * alpha^2.
        mdot_crit_ADAF:                     0.01       # The transition normalized accretion rate (Eddington ratio) at which the disc goes from thick (low accretion rates) to thin (high accretion rates). The feedback also changes from kinetic jets to thermal isotropic, respectively.
        seed_spin:                          0.01       # The (randomly-directed) black hole spin assigned to BHs when they are seeded. Should be strictly between 0 and 1.
        AGN_jet_velocity_model:             Constant   # How AGN jet velocities are calculated. If 'Constant', a single value is used. If 'BlackHoleMass', then an empirical relation between halo mass and black hole mass is used to calculate jet velocities. 'HaloMass' is currently not supported. 
        v_jet_km_p_s:                       3160.      # Jet velocity to use if 'AGN_jet_velocity_model' is 'Constant'. Units are km/s.
        v_jet_BH_mass_scaling_reference_mass_Msun: 1e9 # The reference mass used in the relation between halo mass and BH mass used to calculate jet velocities. Only used if 'AGN_jet_velocity_model' is 'BlackHoleMass'.
        v_jet_BH_mass_scaling_slope:        0.5        # The slope of the relation between halo mass and BH mass used to calculate jet velocities. Only used if 'AGN_jet_velocity_model' is 'BlackHoleMass'.
        v_jet_min_km_p_s:                   500        # The minimal jet velocity. This is used if 'AGN_jet_velocity_model' is 'BlackHoleMass', 'MassLoading' or 'Local'.
        v_jet_max_km_p_s:                   1e4        # The maximal jet velocity. This is used if 'AGN_jet_velocity_model' is 'BlackHoleMass', 'MassLoading' or 'Local'.
        opening_angle_in_degrees:           7.5        # The half-opening angle of the jet in degrees. Should use values < 15 unless for tests.
        N_jet:                              2          # Target number of particles to kick as part of a single jet feedback event. Should be a multiple of 2 to ensure approximate momentum conservation (we always kick particles in pairs, one from each 'side' of the BH, relative to the spin vector).
        AGN_jet_feedback_model:             MinimumDistance # Which particles to kick from the black hole smoothing kernels. Should be 'SpinAxis', 'MinimumDistance', 'MaximumDistance' or 'MinimumDensity'
        eps_f_jet:                          1.         # Coupling efficiency for jet feedback. No reason to expect this to be less than 1.
        fix_jet_efficiency:                 0          # Global switch whether to fix jet efficiency to a particular value [1], or use a spin-dependant formula [0].
        jet_efficiency:                     0.1        # The constant jet efficiency used if 'fix_jet_efficiency' is set to 1.
        fix_jet_direction:                  0          # Global switch whether to fix the jet direction to be along the z-axis, instead of along the spin vector.
<<<<<<< HEAD
        accretion_efficiency_mode:          Constant   # How the accretion efficiencies are calculated for the thick accretion disc. If 'Constant', the value of 'accretion_efficiency_thick' will be used. If 'Variable', the accretion efficiency will scale with Eddington ratio.
=======
        accretion_efficiency_mode:          Variable   # How the accretion efficiencies are calculated for the thick accretion disc. If 'Constant', the value of 'accretion_efficiency_thick' will be used. If 'Variable', the accretion efficiency will scale with Eddington ratio.
>>>>>>> 0e75f2f7
        accretion_efficiency_thick:         0.01       # The accretion efficiency (suppression factor of the accretion rate) to use in the thick disc (ADAF), to represent the effects of subgrid ADIOS winds that take away most of the mass flowing through the accretion disc.
        accretion_efficiency_slim:          1          # The constant accretion efficiency to use in the slim disc, at super-Eddington rates.
        ADIOS_s:                            0.5        # The exponent of the scaling between accretion efficiency and transition radius of the accretion disc, used if 'accretion_efficiency_mode' is 'Variable'.
        ADIOS_R_in:                         1e4        # The normalisation (the value) of the transition radius of the accretion disc at the critical Eddington ratio (0.01), used if 'accretion_efficiency_mode' is 'Variable'.
        fix_radiative_efficiency:           0          # Global switch whether to fix the radiative efficiency to a particular value [1], or use a spin-dependant formula [0]. 
        radiative_efficiency:               0.1        # The constant jet efficiency used if 'fix_radiative_efficiency' is set to 1. Otherwise, this value is used to define the Eddington accretion rate.
        TD_region:                          B          # How to treat the subgrid accretion disk if it is thin, according to the Shakura & Sunyaev (1973) model. If set to B, region b will be used. If set to C, region c will be used.
        include_GRMHD_spindown:             1          # Whether to include high jet spindown rates from GRMHD simulations [1], or use an analytical formula that assumes extraction of energy from the rotational mass/energy of the BH.
        delta_ADAF:                         0.2        # Electron heating parameter, which controls the strength of radiative feedback in thick disks. Should be between 0.1 and 0.5. This parameter is only used if turn_off_secondary_feedback is set to 0.
        include_slim_disk:                  1          # Global switch whether to include super-Eddington accretion, modeled as the slim disk. If set to 0, disks will be considered thin even at very large accretion rates.
        use_jets_in_thin_disc:              1          # Whether to use jets alongside radiation in the thin disc at moderate Eddington ratios.
        use_ADIOS_winds:                    1          # Whether to include ADIOS winds in the thick disc as thermal isotropic feedback (same channel as thin disc quasar feedback, but with a different efficiency). 
        slim_disc_wind_factor:              1          # The relative efficiency of slim disc winds at super-Eddington rates. If '1', full winds will be used, while '0' will lead to no winds. Any value in between those can also be used. The wind is implemented in the thermal isotropic feedback channel.

Most of these parameters should work well generally, and should not be changed except for tests. We will discuss only some of the more important ones. You can choose whether to have only the thick and thin disk (low and high BH accretion rates, respectively, separated by a value of ``mdot_crit_ADAF``), or you can also include the slim disk at super-Eddington rates with ``include_slim_disk``. You can control what type of feedback you (do not) want with ``include_jets`` and ``turn_off_radiative_feedback``. If you choose to turn off jets, everything will be modeled as a thin disk (regardless of accretion rate), since jets go hand-in-hand with the thick and the slim disk. Similarly, if you turn off radiation, everything will be treated as a thick disk.

Turning on ``use_jets_in_thin_disc`` or ``use_ADIOS_winds`` will cause jets to also be used in the thin disk and winds (thermal isotropic feedback) in the thick disk. Similarly, ``use_ADIOS_winds`` will lead to winds in the slim disk, with the value of the parameter being used to rescale the formula that is implemented (a value of 1 leading to maximal winds).<|MERGE_RESOLUTION|>--- conflicted
+++ resolved
@@ -65,11 +65,7 @@
         fix_jet_efficiency:                 0          # Global switch whether to fix jet efficiency to a particular value [1], or use a spin-dependant formula [0].
         jet_efficiency:                     0.1        # The constant jet efficiency used if 'fix_jet_efficiency' is set to 1.
         fix_jet_direction:                  0          # Global switch whether to fix the jet direction to be along the z-axis, instead of along the spin vector.
-<<<<<<< HEAD
-        accretion_efficiency_mode:          Constant   # How the accretion efficiencies are calculated for the thick accretion disc. If 'Constant', the value of 'accretion_efficiency_thick' will be used. If 'Variable', the accretion efficiency will scale with Eddington ratio.
-=======
         accretion_efficiency_mode:          Variable   # How the accretion efficiencies are calculated for the thick accretion disc. If 'Constant', the value of 'accretion_efficiency_thick' will be used. If 'Variable', the accretion efficiency will scale with Eddington ratio.
->>>>>>> 0e75f2f7
         accretion_efficiency_thick:         0.01       # The accretion efficiency (suppression factor of the accretion rate) to use in the thick disc (ADAF), to represent the effects of subgrid ADIOS winds that take away most of the mass flowing through the accretion disc.
         accretion_efficiency_slim:          1          # The constant accretion efficiency to use in the slim disc, at super-Eddington rates.
         ADIOS_s:                            0.5        # The exponent of the scaling between accretion efficiency and transition radius of the accretion disc, used if 'accretion_efficiency_mode' is 'Variable'.
