.. Sink particles in GEAR model
   Darwin Roduit, 15 March 2024

.. sink_GEAR_model:

.. _sink_GEAR_parameters:

Model parameters
----------------

The parameters of the GEAR sink model are grouped into the ``GEARSink`` section of the parameter file. 

The first two parameters are:

* The sink cut-off radius for gas and sink accretion: ``cut_off_radius``,
* The sink inner accretion radius fraction in terms of the cut-off radius: ``f_acc``.

The ``f_acc`` parameter is optional. Its default value is :math:`0.8`. Its value must respect :math:`0 \leq f_\text{acc} \leq 1` . It describes the inner radius :math:`f_{\text{acc}} \cdot r_{\text{cut-off}}` in which gas particles are swallowed without any further checks, as explained below. 

The next two mandatory parameters are:

* the gas maximal temperature to form a sink:``maximal_temperature``,
* the gas threshold density to form a sink:``density_threshold_g_per_cm3``.

These two parameters govern the first two criteria of the sink formation scheme. If these criteria are not passed, sink particles are not created. If they are passed, the code performs further checks to form sink particles. Some of those criteria checks can be disabled, as explained below.

The next set of parameters deals with the sampling of the IMF and the representation of star particles:

* minimal mass of stars represented by discrete particles: ``minimal_discrete_mass_Msun``,
* mass of the stellar particle representing the continuous part of the IMF: ``stellar_particle_mass_Msun``,
* minimal mass of the first stars represented by discrete particles: ``minimal_discrete_mass_first_stars_Msun``,
* mass of the stellar particle (first stars) representing the continuous part of the IMF:: ``stellar_particle_mass_first_stars_Msun``.

With sink particles, star particles can represent either a single star or a population of stars in the low mass part of the IMF (continuous IMF sampling). The stars in the continuous part of the IMF are put together in a particle of mass ``stellar_particle_mass_Msun`` or ``stellar_particle_mass_first_stars_Msun``, while individual stars in the discrete part have their mass sampled from the IMF. The limit between the continuous and discrete sampling of the IMF is controlled by  ``minimal_discrete_mass_Msun`` and ``minimal_discrete_mass_first_stars_Msun``.

The next set of parameters controls the sink formation scheme. More details are provided in the GEAR documentation. Here is a brief overview:

* whether or not the gas must be contracting: ``sink_formation_contracting_gas_criterion`` (default: 1), 
* whether or not the gas smoothing length must be small enough: ``sink_formation_smoothing_length_criterion`` (default: 1),
* whether or not the gas must be in a Jeans unstable state: ``sink_formation_jeans_instability_criterion`` (default: 1),
* whether or not the gas must be in a bound state: ``sink_formation_bound_state_criterion`` (default: 1),
* whether or not a new sink can be formed in a region where its ``cut_off_radius`` and the one of an existing sink overlap: ``sink_formation_overlapping_sink_criterion`` (default: 1).

Those criteria are checked if the density and temperature criteria are successfully passed. They control the behaviour of the sink formation scheme. By default, they are all activated and set to ``1``.

The last parameter is ``disable_sink_formation`` (default: 0). It controls whether sinks are formed or not in the simulation. The main purpose is when sinks are put in initial conditions and sinks are not wanted to be added during the run. This parameter is set to ``0`` by default, i.e. sink formation is *enabled*. 

The full section is:

.. code:: YAML
	  
   GEARSink:
     cut_off_radius:        1e-3                 # Cut off radius of the sink particles (in internal units).
     f_acc: 0.8                                  # (Optional) Fraction of the cut_off_radius that determines if a gas particle should be swallowed wihtout additional check. (Default: 0.8)
     maximal_temperature:        3e3             # Maximal gas temperature for forming a star (in K)
<<<<<<< HEAD
     density_threshold_g_per_cm3: 1.67e-21            # Minimal gas density for forming a star (in g/cm3 (1.67e-24 =1acc))
=======
     density_threshold_g_per_cm3: 1.67e-21       # Minimal gas density for forming a star (in g/cm3 (1.67e-24 =1acc))
>>>>>>> 5b139c59
     stellar_particle_mass_Msun:      20              # Mass of the stellar particle representing the low mass stars (continuous IMF sampling) (in solar mass)
     minimal_discrete_mass_Msun:      8               # Minimal mass of stars represented by discrete particles (in solar mass)
     stellar_particle_mass_first_stars_Msun: 20       # Mass of the stellar particle representing the low mass stars (continuous IMF sampling) (in solar mass). First stars
     minimal_discrete_mass_first_stars_Msun: 8        # Minimal mass of stars represented by discrete particles (in solar mass). First stars
     star_spawning_sigma_factor: 0.2             # Factor to rescale the velocity dispersion of the stars when they are spawned. (Default: 0.2)
     sink_formation_contracting_gas_criterion: 1     # (Optional) Activate the contracting gas criterion for sink formation. (Default: 1)
     sink_formation_smoothing_length_criterion: 1    # (Optional) Activate the smoothing length criterion for sink formation. (Default: 1)
     sink_formation_jeans_instability_criterion: 1   # (Optional) Activate the two Jeans instability criteria for sink formation. (Default: 1)
     sink_formation_bound_state_criterion: 1         # (Optional) Activate the bound state criterion for sink formation. (Default: 1)
     sink_formation_overlapping_sink_criterion: 1    # (Optional) Activate the overlapping sink criterion for sink formation. (Default: 1)
     disable_sink_formation: 0                   # (Optional) Disable sink formation. (Default: 0)

.. warning::
   Some parameter choices can greatly impact the outcome of your simulations. Think twice when choosing them.

Sink accretion radius
~~~~~~~~~~~~~~~~~~~~~

The most critical parameter is ``cut_off_radius``. As explained in the theory, to form a sink, the gas smoothing kernel edge :math:`\gamma_k h` (:math:`\gamma_k` is a kernel dependent constant) must be smaller than ``cut_off_radius`` (if this criterion is enabled). Therefore, the cut-off radius strongly depends on the resolution of your simulations. Moreover, if you use a minimal gas smoothing length `h`, and plan to use sink particles, consider whether the cut-off radius will meet the smoothing length criterion. If `h` never meets the aforementioned criterion, you will never form sinks and thus never have stars.

On the contrary, if you set a too high cut-off radius, then sinks will accrete a lot of gas particles and spawn a lot of stars in the same cell, which the code might not like and crash with the error:

``runner_others.c:runner_do_star_formation_sink():274: Too many stars in the cell tree leaf! The sorting task will not be able to perform its duties. Possible solutions: (1) The code need to be run with different star formation parameters to reduce the number of star particles created. OR (2) The size of the sorting stack must be increased in runner_sort.c.``

This problem can be mitigated by choosing a higher value of ``stellar_particle_mass_Msun`` and ``stellar_particle_mass_first_stars_Msun``, or higher values of ``minimal_discrete_mass_Msun`` and ``minimal_discrete_mass_first_stars_Msun``. Of course, this comes at the price of having fewer individual stars. Finally, all parameters will depend on your needs.

*If you do not want to change your parameters*, you can increase the ``sort_stack_size`` variable at the beginning ``runner_sort.c``. The default value is 10 in powers of 2 (so the stack size is 1024 particles). Increase it to the desired value. Be careful to not overestimate this.

.. note::
   If you use adaptive gravitational softening for the gas, then the ``cut_off_radius`` is only limited by the minimal smoothing length you set, if any.

Guide to choose the the accretion radius or the density threshold
~~~~~~~~~~~~~~~~~~~~~~~~~~~~~~~~~~~~~~~~~~~~~~~~~~~~~~~~~~~~~~~~~

We provide some advice to help you set up the sink accretion radius or the threshold density appropriately.

First, you must choose either the sink accretion radius or the threshold density. Choosing the density might be easier based on your previous work or if you have an expected star formation density. Once you fix the density or the accretion radius, you can use the following formula to estimate the remaining parameter. In the code, the gas smoothing length is determined with:

.. math::
   h = \eta \left( \frac{X_{\text{H}} m_B}{m_{\text{H}} n_{\text{H}}} \right)^{1/3} \, ,

where :math:`\eta` is a constant related to the number of neighbours in the kernel, :math:`X_{\text{H}}` is the hydrogen mass fraction, :math:`m_B` the gas particle's mass, :math:`m_{\text{H}}` the hydrogen particle mass and :math:`n_{\text{H}}` the hydrogen number density.

Let us provide an example. In GEAR, we do not model physical processes below the parsec scale. Hence, let us take :math:`h \sim 1` pc. In zoom-in simulations we have :math:`m_B \simeq 95 \; M_{\odot}`. The remaining parameters are :math:`\eta = 1.2348` and :math:`X_{\text{H}} = 0.76`. So, after inverting the formula, we find :math:`n_H \simeq 5500 \text{ hydrogen atoms/cm}^3`. In practice, we use :math:`n_H = 1000 \text{ hydrogen atoms/cm}^3`, close to the estimation, and an accretion radius :math:`r_{\text{acc}} = 10` pc. These values are slightly different for safety reasons, but they are consistent.

Remember that this was a way, among others, to determine good accretion radius and threshold density. It can help you with your first runs with sink particles.

Comment on star formation efficiency
~~~~~~~~~~~~~~~~~~~~~~~~~~~~~~~~~~~~

Notice that this model does not have parameters to control the star formation rate of the sink. The SFR is self-regulated by the gas/sink accretion and other feedback mechanisms. Supernovae tend to create bubbles of lower density at the site of star formation, removing the gas and preventing further gas accretion. However, the sink might run into this stack size problem by the time the first supernovae explode. Other pre-stellar feedback mechanisms could do the job earlier, though they are not implemented in GEAR.

.. note:: 
   We provide a piece of general advice: do some calibration on low-resolution simulations. This will help to see what works and what does not work. Keep in mind that you might want to put a higher ``stellar_particle_mass_X_Msun`` at the beginning to avoid spawning too many stars. For the high-resolution simulations, you then can lower the particle's mass.<|MERGE_RESOLUTION|>--- conflicted
+++ resolved
@@ -53,11 +53,7 @@
      cut_off_radius:        1e-3                 # Cut off radius of the sink particles (in internal units).
      f_acc: 0.8                                  # (Optional) Fraction of the cut_off_radius that determines if a gas particle should be swallowed wihtout additional check. (Default: 0.8)
      maximal_temperature:        3e3             # Maximal gas temperature for forming a star (in K)
-<<<<<<< HEAD
-     density_threshold_g_per_cm3: 1.67e-21            # Minimal gas density for forming a star (in g/cm3 (1.67e-24 =1acc))
-=======
      density_threshold_g_per_cm3: 1.67e-21       # Minimal gas density for forming a star (in g/cm3 (1.67e-24 =1acc))
->>>>>>> 5b139c59
      stellar_particle_mass_Msun:      20              # Mass of the stellar particle representing the low mass stars (continuous IMF sampling) (in solar mass)
      minimal_discrete_mass_Msun:      8               # Minimal mass of stars represented by discrete particles (in solar mass)
      stellar_particle_mass_first_stars_Msun: 20       # Mass of the stellar particle representing the low mass stars (continuous IMF sampling) (in solar mass). First stars
