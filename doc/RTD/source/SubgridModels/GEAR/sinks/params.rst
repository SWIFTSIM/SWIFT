--- conflicted
+++ resolved
@@ -16,16 +16,6 @@
 * The sink cut-off radius: ``cut_off_radius``,
 * The sink inner accretion radius fraction in terms of the cut-off radius: ``f_acc``.
 
-<<<<<<< HEAD
-The ``f_acc`` parameter is optional. Its default value is :math:`0.1`. Its value must respect :math:`0 \leq f_\text{acc} \leq 1` . It describes the inner radius :math:`f_{\text{acc}} \cdot r_{\text{cut-off}}` in which gas particles are swallowed without any further checks, as explained below.
-
-The next three mandatory parameters are:
-
-* the gas temperature threshold to form a sink when :math:`\rho_\text{threshold} < \rho_\text{gas} < \rho_\text{maximal}` :``temperature_threshold_K``,
-* the minimal gas threshold density required to form a sink:``density_threshold_Hpcm3``,
-* the maximal density at which the temperature check is not performed:``maximal_density_threshold_Hpcm3`` (Default: ``FLT_MAX``).
-
-=======
 The ``use_fixed_cut_off_radius`` is mandatory and should be set to 0 or 1. If set to 1, the GEAR model will use a fixed cutoff radius equal to the value of ``cut_off_radius``. If not, the cutoff radius is allowed to vary according to the local gas density. In the code, the cutoff radius is always equal to the sink's smoothing length multiplied by a constant factor ``kernel_gamma`` - setting a fixed cutoff will fix the smoothing length at the appropriate value for all sinks.
 
 The ``cut_off_radius`` parameter is optional, and is ignored if ``use_fixed_cut_off_radius`` is 0. If a fixed cut-off is used, every sink's smoothing length will be permanently set to this number divided by ``kernel_gamma`` on formation.
@@ -38,7 +28,6 @@
 * the minimal gas threshold density required to form a sink:``density_threshold_Hpcm3``,
 * the maximal density at which the temperature check is not performed:``maximal_density_threshold_Hpcm3`` (Default: ``FLT_MAX``).
 
->>>>>>> 81ab35eb
 These three parameters govern the first two criteria of the sink formation scheme. If these criteria are not passed, sink particles are not created. If they are passed, the code performs further checks to form sink particles. Some of those criteria checks can be disabled, as explained below.
 
 The next set of parameters deals with the sampling of the IMF and the representation of star particles:
@@ -79,12 +68,8 @@
 .. code:: YAML
 
    GEARSink:
-<<<<<<< HEAD
-     cut_off_radius:              1e-3           # Cut off radius of the sink particles (in internal units). This parameter should be adapted with the resolution.
-=======
      use_fixed_cut_off_radius: 1                 # Are we using a fixed cutoff radius? If we are, in GEAR the cutoff radius is fixed at the value specified below, and the sink smoothing length is fixed at this value divided by kernel_gamma. If not, the cutoff radius varies with the sink smoothing length as r_cut = h*kernel_gamma.
      cut_off_radius: 1e-3                        # Cut off radius of all the sinks in internal units. Ignored if use_fixed_cut_off_radius is 0. 
->>>>>>> 81ab35eb
      f_acc: 0.1                                  # (Optional) Fraction of the cut_off_radius that determines if a gas particle should be swallowed wihtout additional check. It has to respect 0 <= f_acc <= 1. (Default: 0.1)
      temperature_threshold_K:        100         # Max temperature (in K) for forming a sink when density_threshold_Hpcm3 <= density <= maximal_density_threshold_Hpcm3.
      density_threshold_Hpcm3: 1e3                # Minimum gas density (in Hydrogen atoms/cm3) required to form a sink particle.
@@ -125,11 +110,8 @@
 
 *If you do not want to change your parameters*, you can increase the ``sort_stack_size`` variable at the beginning ``runner_sort.c``. The default value is 10 in powers of 2 (so the stack size is 1024 particles). Increase it to the desired value. Be careful to not overestimate this.
 
-<<<<<<< HEAD
-=======
 Note that if a cutoff radius is not specified, and the radius is instead left to vary with the local gas density, the smoothing length criterion is always satisfied.
 
->>>>>>> 81ab35eb
 Guide to choose the the accretion radius or the density threshold
 ~~~~~~~~~~~~~~~~~~~~~~~~~~~~~~~~~~~~~~~~~~~~~~~~~~~~~~~~~~~~~~~~~
 
