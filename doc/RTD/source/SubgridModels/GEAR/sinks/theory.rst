.. Sink particles in GEAR model
   Darwin Roduit, 17 April 2024

.. sink_GEAR_model:

Model summary
-------------

.. figure:: sink_scheme.png
    :width: 400px
    :align: center
    :figclass: align-center
    :alt: Illustration of the sink scheme.

    This figure illustrates the sink scheme. Eligible gas particles (blue) are converted to sink particles (orange). Then, the sink searches for eligible gas/sink particles (red edges) to swallow and finally accretes them. The final step is to spawn star particles (yellow) by sampling an IMF. These stars represent a continuous portion of the IMF or an individual star (the figure does not distinguish the two types of stars).

Here, we provide a comprehensive summary of the model. Sink particles are an alternative to the current model of star formation that transforms gas particles into sink particles under some criteria explained below. Then, the sink can accrete gas and spawn stars. Sink particles are collisionless particles, i.e. they interact with other particles only through gravity. They can be seen as particles representing unresolved regions of collapse. 

We sample an IMF to draw the stars' mass and spawn them stochastically. Below, we provide a detailed explanation of the IMF sampling. In short, we split the IMF into two parts. In the lower part, star particles represent a continuous stellar population, similar to what is currently implemented in standard models. In the second upper part, star particles represent individual stars. Then, the feedback is improved to take into account both types of stars. Currently, only supernovae feedback is implemented. Thus, the sink particle method allows us to track the effects of individual stars' supernovae in the simulation. 

The current model includes sink formation, gas accretion, sink merging, IMF sampling, star spawning and finally supernovae feedback (type Ia and II). The figures below illustrates the scheme and the associated tasks.

Our main references are the following papers: `Bate et al. <https://ui.adsabs.harvard.edu/abs/1995MNRAS.277..362B/abstract>`_, `Price et al. <https://ui.adsabs.harvard.edu/abs/2018PASA...35...31P/abstract>`_ and `Federrath et al. <https://ui.adsabs.harvard.edu/abs/2010ApJ...713..269F/abstract>`_

.. note::
   Sink examples are available in ``examples/SinkParticles/``. They include self-gravity, cooling and feedback effects.

.. figure:: ../../../Task/sink.png
    :width: 400px
    :align: center
    :figclass: align-center
    :alt: Task dependencies for the sink scheme.

    This figure shows the task dependencies for the sink scheme.
    The first rectangle groups the tasks that determine if sink particles will swallow other
    sink particles or gas particles.
    In the second one, the gas particles tagged as "to be swallowed" are effectively swallowed.
    In the third one, the sink particles tagged as "to be swallowed" are effectively swallowed.
    This was done with SWIFT v0.9.0.


Conversion from comoving to physical space
~~~~~~~~~~~~~~~~~~~~~~~~~~~~~~~~~~~~~~~~~~

In the following, we always refer to physical quantities. In non-cosmological simulations, there is no ambiguity between comoving and physical quantities since the universe is not expanding, and thus, the scale factor is :math:`a(t)=1`. However, in cosmological simulation, we need to convert from comoving quantities to physical ones when needed, e.g. to compute energies. We denote physical quantities by the subscript `p` and comoving ones by `c`. Here is a recap:

* :math:`\mathbf{x}_p = \mathbf{x}_c a`
* :math:`\mathbf{v}_p = \mathbf{v}_c/a + a H \mathbf{x}_c`
* :math:`\rho_p = \rho_c/a^3`
* :math:`\Phi_p = \Phi_c/a + c(a)`
* :math:`u_p = u_c/a^{3(\gamma -1)}`


Here, :math:`H` is the Hubble constant at any redshift, :math:`c(a)` is the potential normalization constant and :math:`\gamma` the gas adiabatic index.

Notice that the potential normalization constant has been chosen to be :math:`c(a) = - \ddot{a} a  \mathbf{x}_c^2 / 2`.


Sink formation
~~~~~~~~~~~~~~

.. figure:: sink_accretion_radius.png
    :width: 400px
    :align: center
    :figclass: align-center
    :alt: GEAR sink accretion radius representation

    This figure shows a sink particle (in orange) newly formed among other gas particles (in blue). The accretion radius is :math:`r_{\text{acc}}`. It is the one used for sink formation. There is also an inner accretion radius :math:`f_{\text{acc}} r_{\text{acc}}` (:math:`0 \leq f_{\text{acc}} \leq 1`) that is used for gas swallowing. Particles within this inner radius are eaten without passing any other check, while particles between the two radii pass some check before being swallowed. 

At the core of the sink particle method is the sink formation algorithm. This is critical to form sinks in regions adequate for star formation. Failing to can produce spurious sinks and stars, which is not desirable. However, there is no easy answer to the question. We chose to implement a simple and efficient algorithm.
The primary criteria required to transform a gas particle into a sink are:

1. the density of a given particle :math:`i` is bigger than a user-defined threshold density: :math:`\rho_i > \rho_{\text{threshold}}` ;
2. the temperature of a given particle is smaller than a user-defined threshold temperature: :math:`T_i < T_{\text{threshold}}`. 

The first criterion is common but not the second one. This is checked to ensure that sink particles, and thus stars, are not generated in hot regions. The parameters for those threshold quantities are respectively called ``density_threshold_g_per_cm3`` and ``maximal_temperature``.

Then, further criteria are checked. They are always checked for gas particles within the accretion radius :math:`r_{\text{acc}}` (called the ``cut_off_radius`` in the parameter file) of a given gas particle :math:`i`. Such gas particles are called *neighbours*.

.. note::
   Notice that in the current implementation, the accretion radius is kept *fixed and the same* for all sinks. However, for the sake of generality, the mathematical expressions are given as if the accretion radii could be different. 

So, the other criteria are the following:

3. The gas particle is at a local potential minimum: :math:`\Phi_i = \min_j \Phi_j`.
4. Gas surrounding the particle is at rest or collapsing: :math:`\nabla \cdot \mathbf{v}_{i, p} \leq 0`. (Optional)
5. The smoothing kernel's edge of the particle is less than the accretion radius: :math:`\gamma_k h_i < r_{\text{acc}}`, where :math:`\gamma_k` is kernel dependent. (Optional)
6. All neighbours are currently active.
7. The thermal energy of the neighbours satisfies: :math:`E_{\text{therm}} < |E_{\text{pot}}|/2`. (Optional, together with criterion 8.)
8. The sum of thermal energy and rotational energy satisfies: :math:`E_{\text{therm}} + E_{\text{rot}} < | E_{\text{pot}}|`. (Optional, together with criterion 7.)
9. The total energy of the neighbours is negative, i.e. the clump is bound to the sink: :math:`E_{\text{tot}} < 0`. (Optional)
10. Forming a sink here will not overlap an existing sink :math:`s`: :math:`\left| \mathbf{x}_i - \mathbf{x}_s \right| > r_{\text{acc}, i} + r_{\text{acc}, s}`. (Optional)

Some criteria are *optional* and can be *deactivated*. By default, they are all enabled. The different energies are computed as follows:

* :math:`E_{\text{therm}} = \displaystyle \sum_j m_j u_{j, p}`
* :math:`E_{\text{kin}} = \displaystyle \frac{1}{2} \sum_j m_j (\mathbf{v}_{i, p} - \mathbf{v}_{j, p})^2`
* :math:`E_{\text{pot}} = \displaystyle \frac{G_N}{2} \sum_j m_i m_j \Phi_{j, p}`
* :math:`E_{\text{rot}} = \displaystyle \sqrt{E_{\text{rot}, x}^2 + E_{\text{rot}, y}^2 + E_{\text{rot}, z}^2}`
* :math:`E_{\text{rot}, x} = \displaystyle \frac{1}{2} \sum_j m_j \frac{L_{ij, x}^2}{\sqrt{(y_{i, p} - y_{j, p})^2 + (z_{i,p} - z_{j, p})^2}}`
* :math:`E_{\text{rot}, y} = \displaystyle \frac{1}{2} \sum_j m_j \frac{L_{ij, y}^2}{\sqrt{(x_{i,p} - x_{j,p})^2 + (z_{i,p} - z_{j,p})^2}}`
* :math:`E_{\text{rot}, z} = \displaystyle \frac{1}{2} \sum_j m_j \frac{L_{ij, z}^2}{\sqrt{(x_{i, p} - x_{j, p})^2 + (y_{i,p} - y_{j,p})^2}}`
* The  (physical) specific angular momentum: :math:`\mathbf{L}_{ij} = ( \mathbf{x}_{i, p} - \mathbf{x}_{j, p}) \times ( \mathbf{v}_{i, p} - \mathbf{x}_{j, p})`
* :math:`E_{\text{mag}} = \displaystyle \sum_j E_{\text{mag}, j}`
* :math:`E_{\text{tot}} = E_{\text{kin}} + E_{\text{pot}} +  E_{\text{therm}} + E_{\text{mag}}`

.. note::
   Currently, magnetic energy is not included in the total energy, since the MHD scheme is in progress. However, the necessary modifications have already been taken care of.

   The :math:`p` subscript is to recall that we are using physical quantities to compute energies.

   Here, the potential is retrieved from the gravity solver. 


Some comments about the criteria:

The third criterion is mainly here to prevent two sink particles from forming at a distance smaller than the sink accretion radius. Since we allow sinks to merge, such a situation raises the question of which sink should swallow the other. This can depend on the order of the tasks, which is not a desirable property. As a result, this criterion is enforced.

The tenth criterion prevents the formation of spurious sinks. Experiences have shown that removing gas within the accretion radius biases the hydro density estimates: the gas feels a force toward the sink. At some point, there is an equilibrium and gas particles accumulate at the edge of the accretion radius, which can then spawn sink particles that do not fall onto the primary sink and never merge. Moreover, the physical reason behind this criterion is that a sink represents a region of collapse. As a result, there is no need to have many sinks occupying the same space volume. They would compete for gas accretion without necessarily merging. This cirterion is particularly meaningful in cosmological simulations to ensure proper sampling of the IMF. *This criterion can be disabled*.

.. note::
  However, notice that contrary to  `Bate et al. <https://ui.adsabs.harvard.edu/abs/1995MNRAS.277..362B/abstract>`_, no boundary conditions for sink particles are introduced in the hydrodynamics calculations.

.. note::
   Note that sink formation can be disabled. It can be useful, for example if you already have sinks in your initial conditions. 


Gas accretion
~~~~~~~~~~~~~

Now that sink particles can populate the simulation, they need to swallow gas particles. To be accreted, gas particles need to pass a series of criteria. In the following, :math:`s` denotes a sink particle and :math:`i` is a gas particle. The criteria are the following:

#. If the gas falls within :math:`f_{\text{acc}} r_{\text{acc}}` (:math:`0 \leq f_{\text{acc}} \leq 1`), the gas is accreted without further check.
#. In the region  :math:`f_{\text{acc}} r_{\text{acc}} \leq |\mathbf{x}_i| \leq r_{\text{acc}}`, then, we check:
   
   #. The specific angular momentum is smaller than the one of a Keplerian orbit at :math:`r_{\text{acc}}`: :math:`|\mathbf{L}_{si}| \leq |\mathbf{L}_{\text{Kepler}}|`.
   #. The gas is gravitationally bound to the sink particle: :math:`E_{\text{tot}} < 0`.
   #. Out of all pairs of sink-gas, the gas is the most bound to this one. This case is illustrated in the figure below. 

The physical specific angular momenta and the total energy are given by:

* :math:`\mathbf{L}_{si} = ( \mathbf{x}_{s, p} - \mathbf{x}_{i, p}) \times ( \mathbf{v}_{s, p} - \mathbf{x}_{i, p})`,
* :math:`|\mathbf{L}_{\text{Kepler}}| = r_{\text{acc}, p} \cdot \sqrt{G_N m_s / |\mathbf{x}_{s, p} - \mathbf{x}_{i, p}|^3}`.
* :math:`E_{\text{tot}} = \frac{1}{2}  (\mathbf{v}_{s, p} - \mathbf{x}_{i, p})^2 - G_N \Phi(|\mathbf{x}_{s, p} - \mathbf{x}_{i, p}|) + m_i u_{i, p}`.

.. note::
   Here the potential is the softened potential of Swift.

Those criteria are similar to `Price et al. <https://ui.adsabs.harvard.edu/abs/2018PASA...35...31P/abstract>`_, with the addition of the internal energy. This term ensures that the gas is cold enough to be accreted. Its main purpose is to avoid gas accretion and star spawning in hot regions far from sink/star-forming regions, which can happen, e.g., if a sink leaves a galaxy.

Once a gas is eligible for accretion, its properties are assigned to the sink. The sink accretes the *entire* gas particle mass and its properties are updated in the following way:

* :math:`\displaystyle \mathbf{v}_{s, c} = \frac{m_s \mathbf{v}_{s, c} + m_i \mathbf{v}_{i, c}}{m_s + m_i}`,
* Swallowed physical angular momentum:  :math:`\mathbf{L}_{\text{acc}} = \mathbf{L}_{\text{acc}} + m_i( \mathbf{x}_{s, p} - \mathbf{x}_{i, p}) \times ( \mathbf{v}_{s, p} - \mathbf{x}_{i, p})`,
* :math:`X_{Z, s} = X_{Z,i} m_i + X_{Z,s} m_s`, the metal mass fraction for each element,
* :math:`m_s = m_s + m_i`.

.. figure:: sink_overlapping.png
    :width: 400px
    :align: center
    :figclass: align-center
    :alt: Example of two sinks overlapping

    This figure shows two sink particles (in orange) with gas particles (in blue) falling in the accretion radii of both sinks. In such cases, the gas particles in the overlapping regions are swallowed by the sink they are the most bound to. 

Sink merging
~~~~~~~~~~~~

Sinks are allowed to merge if they enter one's accretion radius. We merge two sink particles if they respect a set of criteria. The criteria are similar to the gas particles, namely:

#. If one of the sinks falls within the other's inner accretion radius, :math:`f_{\text{acc}} r_{\text{acc}}` (:math:`0 \leq f_{\text{acc}} \leq 1`), the sinks are merged without further check.
#. In the region  :math:`f_{\text{acc}} r_{\text{acc}} \leq |\mathbf{x}_i| \leq r_{\text{acc}}`, then, we check:

   #. One sink is gravitationally bound to the other: :math:`E_{\text{mec}, ss'} < 0` or  :math:`E_{\text{mec}, s's} < 0`.

We compute the total energies in the same manner as gas particles, with the difference that we do not use internal energy. Notice that we have two energies: each sink has a different potential energy since their mass can differ.

When sinks merge, the sink with the smallest mass merges with the sink with the largest. If the two sinks have the same mass, we check the sink ID number and add the smallest ID to the biggest one.

IMF sampling
~~~~~~~~~~~~

.. figure:: sink_imf.png
    :width: 400px
    :align: center
    :figclass: align-center
    :alt: Initial mass function split into the continuous and discrete part. 

    This figure shows an IMF split into two parts by :math:`m_t`: the continuous (orange) and the discrete (blue) part.

Now remains one critical question: how are stars formed in this scheme? Simply, by sampling an IMF. 
In our scheme, population III stars and population II have two different IMFs. For the sake of simplicity, in the following presentation, we consider only the case of population II stars. However, this can be easily generalized to population III. 

<<<<<<< HEAD
Consider an IMF such as the one above. We split it into two parts at ``minimal_discrete_masss`` (called :math:`m_t` on the illustration). The reason behind this is that we want to spawn star particles that represent *individual* (massive) stars, i.e. they are "discrete". However, for computational reasons, we cannot afford to spawn every star of the IMF as a single particle. Since the IMF is dominated by low-mass stars (< 8 :math:`M_\odot` and even smaller) that do not end up in supernovae, we would have lots of "passive" stars.
=======
Consider an IMF such as the one above. We split it into two parts at ``minimal_discrete_mass_Msun``. The reason behind this is that we want to spawn star particles that represent *individual* (massive) stars, i.e. they are "discrete". However, for computational reasons, we cannot afford to spawn every star of the IMF as a single particle. Since the IMF is dominated by low-mass stars (< 8 :math:`M_\odot` and even smaller) that do not end up in supernovae, we would have lots of "passive" stars.
>>>>>>> 102de884

.. note::
   Recall that currently (July 2024), GEAR only implements SNIa and SNII as stellar feedback. Stars that do not undergo supernovae phases are "passive" in the current implementation.

<<<<<<< HEAD
As a result, we group all those low-mass stars in one stellar particle of mass ``stellar_particle_mass``. Such star particles are called "continuous", contrary to the "discrete" individual stars.  With all that information, we can compute the number of stars in the continuous part of the IMF (called :math:`N_c`) and in the discrete part (called :math:`N_d`). Finally, we can compute the probabilities of each part, respectively called :math:`P_c` and :math:`P_d`. Notice that the mathematical derivation is given in the theory latex files.
=======
As a result, we group all those low-mass stars in one stellar particle of mass ``stellar_particle_mass_Msun``. Such star particles are called "continuous", contrary to the "discrete" individual stars.  With all that information, we can compute the number of stars in the continuous part of the IMF (called :math:`N_c`) and in the discrete part (called :math:`N_d`). Finally, we can compute the probabilities of each part, respectively called :math:`P_c` and :math:`P_d`. Notice that the mathematical derivation is given in the theory latex files.
>>>>>>> 102de884

Thus, the algorithm to sample the IMF and five the sink their ``target_mass`` is the following :

* draw a random number :math:`\chi`  from a uniform distribution in the interval :math:`(0 , \; 1 ]`;
* if  :math:`\chi < P_c`: ``sink.target_mass = stellar_particle_mass``;
* else: ``sink_target_mass = sample_IMF_high()``.

We have assumed that we have a function ``sample_IMF_high()`` that correctly samples the IMF in the discrete part.

Now, what happens to the sink? After a first sink forms, we give it a target mass with the algorithm outlined above. The sink then swallows gas particles (see the task graph at the top of the page) and finally spawns stars.  While the sink possesses enough mass, we can continue to choose a new target mass. When the sink does have enough mass, the algorithm stops for this timestep. The next timestep, the sink may accrete gas and spawn stars again. If the sink never reaches the target mass, then it cannot spawn stars. In practice, however, sink particles could accumulate enough pass to spawn individual (Pop III) stars with masses 240 :math:`M_\odot` and more!

As explained at the beginning of this section, GEAR uses two IMFs for the population of II and III stars. The latter are called the first stars in the code. How does a sink decide which IMF to draw the target mass from? We define a threshold metallicity, ``GEARFeedback:imf_transition_metallicity`` that determines the first stars' maximal metallicity. When the sink particle's metallicity exceeds this threshold, it uses the population II IMF, defined in ``GEARFeedback:yields_table``.

Star spawning
~~~~~~~~~~~~~

Once the sink spawns a star particle, we need to give properties to the star. From the sink, the star inherits the chemistry properties. The star is placed randomly within the sink's accretion radius. We draw the star's velocity components from a Gaussian distribution with mean :math:`\mu = 0` and standard deviation :math:`\sigma` determined as follows:

.. math::
   \sigma = f \cdot \sqrt{\frac{G_N M_s}{r_{\text{acc}}}} \; ,

where :math:`G_N` is Newton's gravitational constant, math:`M_s` is the sink's mass before starting to spawn stars, and :math:`f` is a user-defined scaling factor. The latter corresponds to the ``star_spawning_sigma_factor`` parameter.


Stellar feedback
~~~~~~~~~~~~~~~~

Stellar feedback *per se* is not in the sink module but in the feedback one. However, if one uses sink particles with individual stars, the feedback implementation must be adapted. Here is a recap of the GEAR feedback with sink particles. 

All details and explanations about GEAR stellar feedback are provided in the GEAR :ref:`gear_feedback` section. Here, we only provide the changes from the previous model. 

In the previous model, star particles represented a population of stars with a defined IMF. Now, we have two kinds of star particles: particles representing a *continuous* portion of the IMF (see the image above) and particles representing a *single* (discrete) star. This new model requires updating the feedback model so that stars eligible for SN feedback can realise this feedback.

**Discrete star particles:** Since we now have individual star particles, we can easily track SNII feedback for stars with a mass larger than 8 :math:`M_\odot`. When a star's age reaches its lifetime, it undergoes SNII feedback.

**Continuous star particles**: In this case, we implemented SNII and SNIa as in the previous model. At each timestep, we determine the number of SN explosions occurring. In practice, this means that we can set the ``minimal_discrete_masss`` to any value, and the code takes care of the rest.<|MERGE_RESOLUTION|>--- conflicted
+++ resolved
@@ -191,20 +191,12 @@
 Now remains one critical question: how are stars formed in this scheme? Simply, by sampling an IMF. 
 In our scheme, population III stars and population II have two different IMFs. For the sake of simplicity, in the following presentation, we consider only the case of population II stars. However, this can be easily generalized to population III. 
 
-<<<<<<< HEAD
-Consider an IMF such as the one above. We split it into two parts at ``minimal_discrete_masss`` (called :math:`m_t` on the illustration). The reason behind this is that we want to spawn star particles that represent *individual* (massive) stars, i.e. they are "discrete". However, for computational reasons, we cannot afford to spawn every star of the IMF as a single particle. Since the IMF is dominated by low-mass stars (< 8 :math:`M_\odot` and even smaller) that do not end up in supernovae, we would have lots of "passive" stars.
-=======
-Consider an IMF such as the one above. We split it into two parts at ``minimal_discrete_mass_Msun``. The reason behind this is that we want to spawn star particles that represent *individual* (massive) stars, i.e. they are "discrete". However, for computational reasons, we cannot afford to spawn every star of the IMF as a single particle. Since the IMF is dominated by low-mass stars (< 8 :math:`M_\odot` and even smaller) that do not end up in supernovae, we would have lots of "passive" stars.
->>>>>>> 102de884
+Consider an IMF such as the one above. We split it into two parts at ``minimal_discrete_mass_Msun`` (called :math:`m_t` on the illustration). The reason behind this is that we want to spawn star particles that represent *individual* (massive) stars, i.e. they are "discrete". However, for computational reasons, we cannot afford to spawn every star of the IMF as a single particle. Since the IMF is dominated by low-mass stars (< 8 :math:`M_\odot` and even smaller) that do not end up in supernovae, we would have lots of "passive" stars.
 
 .. note::
    Recall that currently (July 2024), GEAR only implements SNIa and SNII as stellar feedback. Stars that do not undergo supernovae phases are "passive" in the current implementation.
 
-<<<<<<< HEAD
-As a result, we group all those low-mass stars in one stellar particle of mass ``stellar_particle_mass``. Such star particles are called "continuous", contrary to the "discrete" individual stars.  With all that information, we can compute the number of stars in the continuous part of the IMF (called :math:`N_c`) and in the discrete part (called :math:`N_d`). Finally, we can compute the probabilities of each part, respectively called :math:`P_c` and :math:`P_d`. Notice that the mathematical derivation is given in the theory latex files.
-=======
 As a result, we group all those low-mass stars in one stellar particle of mass ``stellar_particle_mass_Msun``. Such star particles are called "continuous", contrary to the "discrete" individual stars.  With all that information, we can compute the number of stars in the continuous part of the IMF (called :math:`N_c`) and in the discrete part (called :math:`N_d`). Finally, we can compute the probabilities of each part, respectively called :math:`P_c` and :math:`P_d`. Notice that the mathematical derivation is given in the theory latex files.
->>>>>>> 102de884
 
 Thus, the algorithm to sample the IMF and five the sink their ``target_mass`` is the following :
 
