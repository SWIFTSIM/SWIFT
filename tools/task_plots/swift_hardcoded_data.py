#!/usr/bin/env python3

# -----------------------------------------------------------------------------
# This file contains data that is hardcoded into swift that needs to be
# reproduced exactly in order for analysis outputs to make any sense. The data
# is used in other scripts in this directory, this script is intended for
# imports only.
# Additionally, we add some setup work:
# - check if a file "task_labels_task_types.txt" exists. If it does, verify that
#   the hardcoded data in this file corresponds to the output written by SWIFT
#   in that file.
# - set up a list of useful task type/subtype combinations. Note that this list
#   needs to be verified manually for completeness.
# - assing colours to all task types, subtypes, and combinations thereof.
# -----------------------------------------------------------------------------

#  Tasks and subtypes. Indexed as in tasks.h.
TASKTYPES = [
    "none",
    "sort",
    "self",
    "pair",
    "init_grav",
    "init_grav_out",
    "ghost_in",
    "ghost",
    "ghost_out",
    "extra_ghost",
    "drift_part",
    "drift_spart",
    "drift_sink",
    "drift_bpart",
    "drift_gpart",
    "drift_gpart_out",
    "hydro_end_force",
    "kick1",
    "kick2",
    "timestep",
    "timestep_limiter",
    "timestep_sync",
    "collect",
    "send",
    "recv",
    "pack",
    "unpack",
    "grav_long_range",
    "grav_mm",
    "grav_down_in",
    "grav_down",
    "grav_end_force",
    "cooling",
    "cooling_in",
    "cooling_out",
    "star_formation",
    "star_formation_in",
    "star_formation_out",
    "star_formation_sink",
    "csds",
    "stars_in",
    "stars_out",
    "stars_ghost_in",
    "stars_density_ghost",
    "stars_ghost_out",
    "stars_prep_ghost1",
    "hydro_prep_ghost1",
    "stars_prep_ghost2",
    "stars_sort",
    "stars_resort",
    "bh_in",
    "bh_out",
    "bh_density_ghost",
    "bh_swallow_ghost1",
    "bh_swallow_ghost2",
    "bh_swallow_ghost3",
    "fof_self",
    "fof_pair",
    "fof_attach_self",
    "fof_attach_pair",
    "neutrino_weight",
    "sink_in",
    "sink_density_ghost",
    "sink_ghost1",
    "sink_ghost2",
    "sink_out",
    "rt_in",
    "rt_out",
    "sink_formation",
    "rt_ghost1",
    "rt_ghost2",
    "rt_transport_out",
    "rt_tchem",
    "rt_advance_cell_time",
    "rt_sort",
    "rt_collect_times",
    #  "count",
]

SUBTYPES = [
    "none",
    "density",
    "gradient",
    "force",
    "limiter",
    "grav",
<<<<<<< HEAD
    "progeny",
    "direct",
=======
    "fof",
>>>>>>> ed042bc2
    "external_grav",
    "tend",
    "xv",
    "rho",
    "part_swallow",
    "bpart_merger",
    "gpart",
    "spart_density",
    "part_prep1",
    "spart_prep2",
    "stars_density",
    "stars_prep1",
    "stars_prep2",
    "stars_feedback",
    "sf_counts",
    "grav_counts",
    "bpart_rho",
    "bpart_feedback",
    "bh_density",
    "bh_swallow",
    "do_gas_swallow",
    "do_bh_swallow",
    "bh_feedback",
    "sink_density",
    "sink_do_sink_swallow",
    "sink_swallow",
    "sink_do_gas_swallow",
    "rt_gradient",
    "rt_transport",
    #  "count",
]

#  Task/subtypes of interest.
FULLTYPES = [
    "self/limiter",
    "self/force",
    "self/gradient",
    "self/density",
    "self/grav",
    "pair/limiter",
    "pair/force",
    "pair/gradient",
    "pair/density",
    "pair/grav",
    "recv/xv",
    "send/xv",
    "recv/rho",
    "send/rho",
    "recv/tend_part",
    "send/tend_part",
    "recv/tend_gpart",
    "send/tend_gpart",
    "recv/tend_spart",
    "send/tend_spart",
    "recv/tend_bpart",
    "send/tend_bpart",
    "recv/gpart",
    "send/gpart",
    "recv/spart",
    "send/spart",
    "send/sf_counts",
    "recv/sf_counts",
    "recv/bpart",
    "send/bpart",
    "recv/limiter",
    "send/limiter",
    "pack/limiter",
    "unpack/limiter",
    "self/stars_density",
    "pair/stars_density",
    "self/stars_prep1",
    "pair/stars_prep1",
    "self/stars_prep2",
    "pair/stars_prep2",
    "self/stars_feedback",
    "pair/stars_feedback",
    "self/bh_density",
    "pair/bh_density",
    "self/bh_swallow",
    "pair/bh_swallow",
    "self/do_swallow",
    "pair/do_swallow",
    "self/bh_feedback",
    "pair/bh_feedback",
    "self/rt_gradient",
    "pair/rt_gradient",
    "self/rt_transport",
    "pair/rt_transport",
    "self/sink_density",
    "pair/sink_density",
    "self/sink_swallow",
    "pair/sink_swallow",
    "self/sink_do_swallow",
    "pair/sink_do_swallow",
    "self/sink_do_gas_swallow",
    "pair/sink_do_gas_swallow",
]

#  A number of colours for the various types. Recycled when there are
#  more task types than colours...
colours = [
    "cyan",
    "lightgray",
    "darkblue",
    "yellow",
    "tan",
    "dodgerblue",
    "sienna",
    "aquamarine",
    "bisque",
    "blue",
    "green",
    "lightgreen",
    "brown",
    "purple",
    "moccasin",
    "olivedrab",
    "chartreuse",
    "olive",
    "darkgreen",
    "green",
    "mediumseagreen",
    "mediumaquamarine",
    "darkslategrey",
    "mediumturquoise",
    "black",
    "cadetblue",
    "skyblue",
    "red",
    "slategray",
    "gold",
    "slateblue",
    "blueviolet",
    "mediumorchid",
    "firebrick",
    "magenta",
    "hotpink",
    "pink",
    "orange",
    "lightgreen",
]
maxcolours = len(colours)

#  Set colours of task/subtype.
TASKCOLOURS = {}
ncolours = 0
for task in TASKTYPES:
    TASKCOLOURS[task] = colours[ncolours]
    ncolours = (ncolours + 1) % maxcolours

SUBCOLOURS = {}
for task in FULLTYPES:
    SUBCOLOURS[task] = colours[ncolours]
    ncolours = (ncolours + 1) % maxcolours

for task in SUBTYPES:
    SUBCOLOURS[task] = colours[ncolours]
    ncolours = (ncolours + 1) % maxcolours


# check if label files are found that have (possibly different) labels
# output by SWIFT itself
import os

if os.path.exists("task_labels_task_types.txt"):
    print("SWIFT task label file 'task_labels_task_types.txt' found, reading it.")
    with open("task_labels_task_types.txt", "r") as file:
        NEW_TASKTYPES = []
        for line in file.readlines()[1:]:
            NEW_TASKTYPES.append(line.split()[1])
    if not len(NEW_TASKTYPES) == len(TASKTYPES):
        print(
            "Hardcoded labels do not match SWIFT labels,"
            " consider updating the hardcoded labels (different list size)."
        )
    else:
        for ilabel in range(len(TASKTYPES)):
            if not NEW_TASKTYPES[ilabel] == TASKTYPES[ilabel]:
                print(
                    "Hardcoded labels do not match SWIFT labels,"
                    " consider updating the hardcoded labels "
                    " (different labels: TASKTYPES[{0}]: {1} vs {2}).".format(
                        ilabel, TASKTYPES[ilabel], NEW_TASKTYPES[ilabel]
                    )
                )
    TASKTYPES = NEW_TASKTYPES
if os.path.exists("task_labels_task_subtypes.txt"):
    print("SWIFT task label file 'task_labels_task_subtypes.txt' found, reading it.")
    with open("task_labels_task_subtypes.txt", "r") as file:
        NEW_SUBTYPES = []
        for line in file.readlines()[1:]:
            NEW_SUBTYPES.append(line.split()[1])
    if not len(NEW_SUBTYPES) == len(SUBTYPES):
        print(
            "Hardcoded labels do not match SWIFT labels,"
            " consider updating the hardcoded labels (different list size)."
        )
    else:
        for ilabel in range(len(SUBTYPES)):
            if not NEW_SUBTYPES[ilabel] == SUBTYPES[ilabel]:
                print(
                    "Hardcoded labels do not match SWIFT labels,"
                    " consider updating the hardcoded labels"
                    " (different labels: SUBTYPES[{0}]: {1} vs {2}).".format(
                        ilabel, SUBTYPES[ilabel], NEW_SUBTYPES[ilabel]
                    )
                )
    SUBTYPES = NEW_SUBTYPES

SIDS = [
    "(-1,-1,-1)",
    "(-1,-1, 0)",
    "(-1,-1, 1)",
    "(-1, 0,-1)",
    "(-1, 0, 0)",
    "(-1, 0, 1)",
    "(-1, 1,-1)",
    "(-1, 1, 0)",
    "(-1, 1, 1)",
    "( 0,-1,-1)",
    "( 0,-1, 0)",
    "( 0,-1, 1)",
    "( 0, 0,-1)",
]<|MERGE_RESOLUTION|>--- conflicted
+++ resolved
@@ -15,6 +15,8 @@
 # -----------------------------------------------------------------------------
 
 #  Tasks and subtypes. Indexed as in tasks.h.
+import os
+
 TASKTYPES = [
     "none",
     "sort",
@@ -102,12 +104,9 @@
     "force",
     "limiter",
     "grav",
-<<<<<<< HEAD
     "progeny",
     "direct",
-=======
     "fof",
->>>>>>> ed042bc2
     "external_grav",
     "tend",
     "xv",
@@ -270,7 +269,6 @@
 
 # check if label files are found that have (possibly different) labels
 # output by SWIFT itself
-import os
 
 if os.path.exists("task_labels_task_types.txt"):
     print("SWIFT task label file 'task_labels_task_types.txt' found, reading it.")
