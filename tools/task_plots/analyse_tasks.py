#!/usr/bin/env python3
"""
Usage:
    analyse_tasks.py [options] input.dat

where input.dat is a thread info file for a step (MPI or non-MPI). Use the
'-y interval' flag of the swift and swift_mpi commands to create these
(you will also need to configure with the --enable-task-debugging option).

The output is an analysis of the task timings, including deadtime per thread
and step, total amount of time spent for each task type, for the whole step
and per thread and the minimum and maximum times spent per task type.

This file is part of SWIFT.
Copyright (c) 2017 Peter W. Draper (p.w.draper@durham.ac.uk)

This program is free software: you can redistribute it and/or modify
it under the terms of the GNU Lesser General Public License as published
by the Free Software Foundation, either version 3 of the License, or
(at your option) any later version.

This program is distributed in the hope that it will be useful,
but WITHOUT ANY WARRANTY; without even the implied warranty of
MERCHANTABILITY or FITNESS FOR A PARTICULAR PURPOSE.  See the
GNU General Public License for more details.

You should have received a copy of the GNU Lesser General Public License
along with this program.  If not, see <http://www.gnu.org/licenses/>.
"""

import matplotlib

matplotlib.use("Agg")
import matplotlib.collections as collections
import matplotlib.ticker as plticker
import pylab as pl
import sys
import argparse

# import hardcoded data
from swift_hardcoded_data import TASKTYPES, SUBTYPES, SIDS

#  Handle the command line.
parser = argparse.ArgumentParser(description="Analyse task dumps")

parser.add_argument("input", help="Thread data file (-y output)")
parser.add_argument(
    "-v",
    "--verbose",
    dest="verbose",
    help="Verbose output (default: False)",
    default=False,
    action="store_true",
)
parser.add_argument(
    "-r",
    "--rank",
    dest="rank",
    help="Rank to process (default: all)",
    default="all",
    action="store",
)
parser.add_argument(
    "--html",
    dest="html",
    help="Use html titles and anchors in the output (default: False)",
    default=False,
    action="store_true",
)

args = parser.parse_args()
infile = args.input
with_html = args.html

<<<<<<< HEAD
#  Tasks and subtypes. Indexed as in tasks.h.
TASKTYPES = [
    "none",
    "sort",
    "self",
    "pair",
    "sub_self",
    "sub_pair",
    "init_grav",
    "init_grav_out",
    "ghost_in",
    "ghost",
    "ghost_out",
    "extra_ghost",
    "drift_part",
    "drift_spart",
    "drift_sink",
    "drift_bpart",
    "drift_gpart",
    "drift_gpart_out",
    "hydro_end_force",
    "kick1",
    "kick2",
    "timestep",
    "timestep_limiter",
    "timestep_sync",
    "send",
    "recv",
    "grav_long_range",
    "grav_mm",
    "grav_down_in",
    "grav_down",
    "grav_end_force",
    "cooling",
    "cooling_in",
    "cooling_out",
    "star_formation",
    "star_formation_in",
    "star_formation_out",
    "logger",
    "stars_in",
    "stars_out",
    "stars_ghost_in",
    "stars_ghost",
    "stars_ghost_out",
    "stars_sort",
    "stars_resort",
    "bh_in",
    "bh_out",
    "bh_ghost",
    "bh_swallow_ghost1",
    "bh_swallow_ghost2",
    "bh_swallow_ghost3",
    "fof_self",
    "fof_pair",
    "rt_in",
    "rt_out",
    "sink_formation",
    "rt_ghost1",
    "count",
]

SUBTYPES = [
    "none",
    "density",
    "gradient",
    "force",
    "limiter",
    "grav",
    "external_grav",
    "tend_part",
    "tend_gpart",
    "tend_spart",
    "tend_sink",
    "tend_bpart",
    "xv",
    "doxv",
    "subxv",
    "rho",
    "part_swallow",
    "bpart_merger",
    "gpart",
    "dogpart",
    "subgpart",
    "multipole",
    "spart",
    "stars_density",
    "stars_feedback",
    "sf_counts",
    "bpart_rho",
    "bpart_swallow",
    "bpart_feedback",
    "bh_density",
    "bh_swallow",
    "do_gas_swallow",
    "do_bh_swallow",
    "bh_feedback",
    "sink",
    "rt_inject",
    "sink_compute_formation",
    "count",
]

SIDS = [
    "(-1,-1,-1)",
    "(-1,-1, 0)",
    "(-1,-1, 1)",
    "(-1, 0,-1)",
    "(-1, 0, 0)",
    "(-1, 0, 1)",
    "(-1, 1,-1)",
    "(-1, 1, 0)",
    "(-1, 1, 1)",
    "( 0,-1,-1)",
    "( 0,-1, 0)",
    "( 0,-1, 1)",
    "( 0, 0,-1)",
]

=======
>>>>>>> e8e5dc06
#  Read input.
data = pl.loadtxt(infile)
full_step = data[0, :]

#  Do we have an MPI file?
full_step = data[0, :]
if full_step.size == 15:
    print("# MPI mode")
    mpimode = True
    nranks = int(max(data[:, 0])) + 1
    print("# Number of ranks:", nranks)
    rankcol = 0
    threadscol = 1
    taskcol = 2
    subtaskcol = 3
    ticcol = 5
    toccol = 6
    qticcol = 13
    nunlockscol = 14
    updates = int(full_step[7])
    g_updates = int(full_step[8])
    s_updates = int(full_step[9])
else:
    print("# non MPI mode")
    nranks = 1
    mpimode = False
    rankcol = -1
    threadscol = 0
    taskcol = 1
    subtaskcol = 2
    ticcol = 4
    toccol = 5
    qticcol = 11
    nunlockscol = 12
    updates = int(full_step[6])
    g_updates = int(full_step[7])
    s_updates = int(full_step[8])

#  Get the CPU clock to convert ticks into milliseconds.
CPU_CLOCK = float(full_step[-1]) / 1000.0
if args.verbose:
    print("# CPU frequency:", CPU_CLOCK * 1000.0)
print("#   updates:", updates)
print("# g_updates:", g_updates)
print("# s_updates:", s_updates)

if mpimode:
    if args.rank == "all":
        ranks = list(range(nranks))
    else:
        ranks = [int(args.rank)]
        if ranks[0] >= nranks:
            print("Error: maximum rank is " + str(nranks - 1))
            sys.exit(1)
else:
    ranks = [1]

maxthread = int(max(data[:, threadscol])) + 1
print("# Maximum thread id:", maxthread)

#  Avoid start and end times of zero.
sdata = data[data[:, ticcol] != 0]
sdata = data[data[:, toccol] != 0]

#  Now we process the required ranks.
for rank in ranks:
    if mpimode:
        print("# Rank", rank)
        data = sdata[sdata[:, rankcol] == rank]
        full_step = data[0, :]
    else:
        data = sdata

    #  Recover the start and end time
    tic_step = int(full_step[ticcol])
    toc_step = int(full_step[toccol])
    data = data[1:, :]

    #  Avoid start and end times of zero.
    data = data[data[:, ticcol] != 0]
    data = data[data[:, toccol] != 0]

    #  Calculate the time range.
    total_t = (toc_step - tic_step) / CPU_CLOCK
    print("# Data range: ", total_t, "ms")
    print()

    #  Correct times to relative values.
    start_t = float(tic_step)
    data[:, ticcol] -= start_t
    data[:, toccol] -= start_t
    data[:, qticcol] -= start_t
    end_t = (toc_step - start_t) / CPU_CLOCK

    tasks = {}
    tasks[-1] = []
    for i in range(maxthread):
        tasks[i] = []

    #  Gather into by thread data.
    num_lines = pl.shape(data)[0]
    for line in range(num_lines):
        thread = int(data[line, threadscol])
        tic = int(data[line, ticcol]) / CPU_CLOCK
        toc = int(data[line, toccol]) / CPU_CLOCK
        qtic = int(data[line, qticcol]) / CPU_CLOCK
        nunlocks = int(data[line, nunlockscol])
        tasktype = int(data[line, taskcol])
        subtype = int(data[line, subtaskcol])
        sid = int(data[line, -1])

        tasks[thread].append([tic, toc, tasktype, subtype, sid, qtic, nunlocks])

    #  Sort by tic and gather used threads.
    threadids = []
    for i in range(maxthread):
        itasks = sorted(tasks[i], key=lambda task: task[0])
        if len(itasks) > 0:
            threadids.append(i)
            tasks[i] = itasks

    #  Times per task.
    print("# Task times:")
    print("# -----------")
    print(
        "# {0:<22s}: {1:>7s} {2:>9s} {3:>9s} {4:>9s} {5:>9s} {6:>9s} {7:>9s} {8:>9s} {9:>9s} {10:>9s}  {11:>14s} {12:>14s} {13:>14s} {14:>14s} ".format(
            "type/subtype", "count", "min", "max", "sum", "mean",
            "percent",
            "qmin", "qmax", "qsum", "qmean", 
            "unlocks_min", "unlocks_max", "unlocks_sum", "unlocks_mean", 
        )
    )

    alltasktimes = {}
    alltaskqtimes = {}
    alltaskunlocks = {}
    sidtimes = {}
    for i in threadids:
        tasktimes = {}
        taskqtimes = {}
        taskunlocks = {}
        for task in tasks[i]:
            key = TASKTYPES[task[2]] + "/" + SUBTYPES[task[3]]
            dt = task[1] - task[0]
            dtq = task[0] - task[5]

            if not key in tasktimes:
                tasktimes[key] = []
            tasktimes[key].append(dt)

            if not key in taskqtimes:
                taskqtimes[key] = []
            taskqtimes[key].append(dtq)

            if not key in taskunlocks:
                taskunlocks[key] = []
            taskunlocks[key].append(task[6])

            if not key in alltasktimes:
                alltasktimes[key] = []
            alltasktimes[key].append(dt)

            if not key in alltaskqtimes:
                alltaskqtimes[key] = []
            alltaskqtimes[key].append(dtq)

            if not key in alltaskunlocks:
                alltaskunlocks[key] = []
            alltaskunlocks[key].append(task[6])

            my_sid = task[4]
            if my_sid > -1:
                if not my_sid in sidtimes:
                    sidtimes[my_sid] = []
                sidtimes[my_sid].append(dt)

        if with_html:
            print('<div id="thread{}"></div>'.format(i))
        print("# Thread : ", i)
        for key in sorted(tasktimes.keys()):
            taskmin = min(tasktimes[key])
            taskmax = max(tasktimes[key])
            tasksum = sum(tasktimes[key])
            taskqmin = min(taskqtimes[key])
            taskqmax = max(taskqtimes[key])
            taskqsum = sum(taskqtimes[key])
            taskunlockmin = min(taskunlocks[key])
            taskunlockmax = max(taskunlocks[key])
            taskunlocksum = sum(taskunlocks[key])
            print(
                "{0:24s}: {1:7d} {2:9.4f} {3:9.4f} {4:9.4f} {5:9.4f} {6:9.2f} {7:9.4f} {8:9.4f} {9:9.4f} {10:9.4f} {11:14.4f} {12:14.4f} {13:14.4f} {14:14.4f} ".format(
                    key,
                    len(tasktimes[key]),
                    taskmin,
                    taskmax,
                    tasksum,
                    tasksum / len(tasktimes[key]),
                    tasksum / total_t * 100.0,
                    taskqmin,
                    taskqmax,
                    taskqsum,
                    taskqsum / len(tasktimes[key]),
                    taskunlockmin,
                    taskunlockmax,
                    taskunlocksum,
                    taskunlocksum / len(tasktimes[key]),
                )
            )
        print()

    if with_html:
        print('<div id="all"></div>')
    print("# All threads : ")
    for key in sorted(alltasktimes.keys()):
            taskmin = min(alltasktimes[key])
            taskmax = max(alltasktimes[key])
            tasksum = sum(alltasktimes[key])
            taskqmin = min(alltaskqtimes[key])
            taskqmax = max(alltaskqtimes[key])
            taskqsum = sum(alltaskqtimes[key])
            taskunlockmin = min(alltaskunlocks[key])
            taskunlockmax = max(alltaskunlocks[key])
            taskunlocksum = sum(alltaskunlocks[key])
            print(
                "{0:24s}: {1:7d} {2:9.4f} {3:9.4f} {4:9.4f} {5:9.4f} {6:9.2f} {7:9.4f} {8:9.4f} {9:9.4f} {10:9.4f} {11:14.4f} {12:14.4f} {13:14.4f} {14:14.4f} ".format(
                    key,
                    len(alltasktimes[key]),
                    taskmin,
                    taskmax,
                    tasksum,
                    tasksum / len(alltasktimes[key]),
                    tasksum / total_t * 100.0,
                    taskqmin,
                    taskqmax,
                    taskqsum,
                    taskqsum / len(alltasktimes[key]),
                    taskunlockmin,
                    taskunlockmax,
                    taskunlocksum,
                    taskunlocksum / len(alltasktimes[key]),
                )
            )
    print()

    # For pairs, show stuff sorted by SID
    if with_html:
        print('<div id="sid"></div>')
    print("# By SID (all threads): ")
    print(
        "# {0:<17s}: {1:>7s} {2:>9s} {3:>9s} {4:>9s} {5:>9s} {6:>9s}".format(
            "Pair/Sub-pair SID", "count", "minimum", "maximum", "sum", "mean", "percent"
        )
    )

    for sid in range(0, 13):
        if sid in sidtimes:
            sidmin = min(sidtimes[sid])
            sidmax = max(sidtimes[sid])
            sidsum = sum(sidtimes[sid])
            sidcount = len(sidtimes[sid])
            sidmean = sidsum / sidcount
        else:
            sidmin = 0.0
            sidmax = 0.0
            sidsum = 0.0
            sidcount = 0
            sidmean = 0.0
        if (len(threadids) * total_t) == 0.0:
           percent = 0.0
        else:
           percent = sidsum / (len(threadids) * total_t) * 100.0
        print(
            "{0:3d} {1:15s}: {2:7d} {3:9.4f} {4:9.4f} {5:9.4f} {6:9.4f} {7:9.2f}".format(
                sid,
                SIDS[sid],
                sidcount,
                sidmin,
                sidmax,
                sidsum,
                sidmean,
                percent,
            )
        )
    print()

    #  Dead times.
    print("# Times not in tasks (deadtimes)")
    print("# ------------------------------")
    if with_html:
        print('<div id="before"></div>')
    print("# Time before first task:")
    print("# no.    : {0:>9s} {1:>9s}".format("value", "percent"))
    predeadtimes = []
    for i in threadids:
        if len(tasks[i]) > 0:
            predeadtime = tasks[i][0][0]
            print(
                "thread {0:2d}: {1:9.4f} {2:9.4f}".format(
                    i, predeadtime, predeadtime / total_t * 100.0
                )
            )
            predeadtimes.append(predeadtime)
        else:
            predeadtimes.append(0.0)

    predeadmin = min(predeadtimes)
    predeadmax = max(predeadtimes)
    predeadsum = sum(predeadtimes)
    print(
        "#        : {0:>9s} {1:>9s} {2:>9s} {3:>9s} {4:>9s} {5:>9s}".format(
            "count", "minimum", "maximum", "sum", "mean", "percent"
        )
    )
    print(
        "all      : {0:9d} {1:9.4f} {2:9.4f} {3:9.4f} {4:9.4f} {5:9.2f}".format(
            len(predeadtimes),
            predeadmin,
            predeadmax,
            predeadsum,
            predeadsum / len(predeadtimes),
            predeadsum / (len(threadids) * total_t) * 100.0,
        )
    )
    print()

    if with_html:
        print('<div id="after"></div>')
    print("# Time after last task:")
    print("# no.    : {0:>9s} {1:>9s}".format("value", "percent"))
    postdeadtimes = []
    for i in threadids:
        if len(tasks[i]) > 0:
            postdeadtime = total_t - tasks[i][-1][1]
            print(
                "thread {0:2d}: {1:9.4f} {2:9.4f}".format(
                    i, postdeadtime, postdeadtime / total_t * 100.0
                )
            )
            postdeadtimes.append(postdeadtime)
        else:
            postdeadtimes.append(0.0)

    postdeadmin = min(postdeadtimes)
    postdeadmax = max(postdeadtimes)
    postdeadsum = sum(postdeadtimes)
    print(
        "#        : {0:>9s} {1:>9s} {2:>9s} {3:>9s} {4:>9s} {5:>9s}".format(
            "count", "minimum", "maximum", "sum", "mean", "percent"
        )
    )
    print(
        "all      : {0:9d} {1:9.4f} {2:9.4f} {3:9.4f} {4:9.4f} {5:9.2f}".format(
            len(postdeadtimes),
            postdeadmin,
            postdeadmax,
            postdeadsum,
            postdeadsum / len(postdeadtimes),
            postdeadsum / (len(threadids) * total_t) * 100.0,
        )
    )
    print()

    #  Time in engine, i.e. from first to last tasks.
    if with_html:
        print('<div id="between"></div>')
    print("# Time between tasks (engine deadtime):")
    print(
        "# no.    : {0:>9s} {1:>9s} {2:>9s} {3:>9s} {4:>9s} {5:>9s}".format(
            "count", "minimum", "maximum", "sum", "mean", "percent"
        )
    )
    enginedeadtimes = []
    for i in threadids:
        deadtimes = []
        if len(tasks[i]) > 0:
            last = tasks[i][0][0]
        else:
            last = 0.0
        for task in tasks[i]:
            dt = task[0] - last
            deadtimes.append(dt)
            last = task[1]

        #  Drop first value, last value already gone.
        if len(deadtimes) > 1:
            deadtimes = deadtimes[1:]
        else:
            #  Only one or fewer tasks, so no deadtime by definition.
            deadtimes = [0.0]

        deadmin = min(deadtimes)
        deadmax = max(deadtimes)
        deadsum = sum(deadtimes)
        print(
            "thread {0:2d}: {1:9d} {2:9.4f} {3:9.4f} {4:9.4f} {5:9.4f} {6:9.2f}".format(
                i,
                len(deadtimes),
                deadmin,
                deadmax,
                deadsum,
                deadsum / len(deadtimes),
                deadsum / total_t * 100.0,
            )
        )
        enginedeadtimes.extend(deadtimes)

    deadmin = min(enginedeadtimes)
    deadmax = max(enginedeadtimes)
    deadsum = sum(enginedeadtimes)
    print(
        "all      : {0:9d} {1:9.4f} {2:9.4f} {3:9.4f} {4:9.4f} {5:9.2f}".format(
            len(enginedeadtimes),
            deadmin,
            deadmax,
            deadsum,
            deadsum / len(enginedeadtimes),
            deadsum / (len(threadids) * total_t) * 100.0,
        )
    )
    print()

    #  All times in step.
    if with_html:
        print('<div id="dead"></div>')
    print("# All deadtimes:")
    print(
        "# no.    : {0:>9s} {1:>9s} {2:>9s} {3:>9s} {4:>9s} {5:>9s}".format(
            "count", "minimum", "maximum", "sum", "mean", "percent"
        )
    )
    alldeadtimes = []
    for i in threadids:
        deadtimes = []
        last = 0
        for task in tasks[i]:
            dt = task[0] - last
            deadtimes.append(dt)
            last = task[1]
        dt = total_t - last
        deadtimes.append(dt)

        deadmin = min(deadtimes)
        deadmax = max(deadtimes)
        deadsum = sum(deadtimes)
        print(
            "thread {0:2d}: {1:9d} {2:9.4f} {3:9.4f} {4:9.4f} {5:9.4f} {6:9.2f}".format(
                i,
                len(deadtimes),
                deadmin,
                deadmax,
                deadsum,
                deadsum / len(deadtimes),
                deadsum / total_t * 100.0,
            )
        )
        alldeadtimes.extend(deadtimes)

    deadmin = min(alldeadtimes)
    deadmax = max(alldeadtimes)
    deadsum = sum(alldeadtimes)
    print(
        "all      : {0:9d} {1:9.4f} {2:9.4f} {3:9.4f} {4:9.4f} {5:9.2f}".format(
            len(alldeadtimes),
            deadmin,
            deadmax,
            deadsum,
            deadsum / len(alldeadtimes),
            deadsum / (len(threadids) * total_t) * 100.0,
        )
    )
    print()

sys.exit(0)<|MERGE_RESOLUTION|>--- conflicted
+++ resolved
@@ -72,7 +72,6 @@
 infile = args.input
 with_html = args.html
 
-<<<<<<< HEAD
 #  Tasks and subtypes. Indexed as in tasks.h.
 TASKTYPES = [
     "none",
@@ -192,8 +191,6 @@
     "( 0, 0,-1)",
 ]
 
-=======
->>>>>>> e8e5dc06
 #  Read input.
 data = pl.loadtxt(infile)
 full_step = data[0, :]
