#!/usr/bin/env python
"""
Usage:
    match_mpireports.py [options] mpi-reports...

Match the rows that sends start and recvs complete from a set of mpi-reports
of a single step, and output the matched rows to standard output. If captured
the output can be analysed to see how long the send to recvs took to complete.

This file is part of SWIFT.

Copyright (C) 2019 Peter W. Draper (p.w.draper@durham.ac.uk)
All Rights Reserved.

This program is free software: you can redistribute it and/or modify
it under the terms of the GNU Lesser General Public License as published
by the Free Software Foundation, either version 3 of the License, or
(at your option) any later version.

This program is distributed in the hope that it will be useful,
but WITHOUT ANY WARRANTY; without even the implied warranty of
MERCHANTABILITY or FITNESS FOR A PARTICULAR PURPOSE.  See the
GNU General Public License for more details.

You should have received a copy of the GNU Lesser General Public License
along with this program.  If not, see <http://www.gnu.org/licenses/>.
"""

import sys
import argparse

#  Handle the command line.
parser = argparse.ArgumentParser(description="Match MPI reports")

parser.add_argument("input", nargs="+", metavar="mpi-reports", help="MPI reports")
parser.add_argument(
    "-v",
    "--verbose",
    dest="verbose",
    help="Verbose output",
    default=False,
    action="store_true",
)
args = parser.parse_args()
infiles = args.input

#  Indices for words in a line.
<<<<<<< HEAD
sticcol=0
eticcol=1
dticcol=2
stepcol=3
rankcol=4
otherrankcol=5
typecol=6
itypecol=7
subtypecol=8
isubtypecol=9
ridcol=10
activationcol=11
tagcol=12
sizecol=13
sum=14
=======
sticcol = 0
eticcol = 1
dticcol = 2
stepcol = 3
rankcol = 4
otherrankcol = 5
typecol = 6
itypecol = 7
subtypecol = 8
isubtypecol = 9
activationcol = 10
tagcol = 11
sizecol = 12
sum = 13
>>>>>>> e8e5dc06

#  Keyed lines.
sends = {}
recvs = {}

#  Gather keys from input files. We created dicts with matchable keys
#  for when sends start and recvs end. Other pairings are possible...
#  Note size of completion recv is negative.
for f in infiles:
    if args.verbose:
        print("Processing: " + f)
    with open(f, "r") as fp:
        for line in fp:
            if line[0] == "#":
                continue
            words = line.split()
            if words[activationcol] == "1" and words[typecol] == "send":
                key = (
                    words[otherrankcol]
                    + "/"
                    + words[rankcol]
                    + "/"
                    + words[subtypecol]
                    + "/"
                    + words[tagcol]
                    + "/"
                    + words[sizecol]
                )
                if not key in sends:
                    sends[key] = [line[:-1]]
                else:
                    sends[key].append(line[:-1])

            elif words[activationcol] == "0" and words[typecol] == "recv":
                key = (
                    words[rankcol]
                    + "/"
                    + words[otherrankcol]
                    + "/"
                    + words[subtypecol]
                    + "/"
                    + words[tagcol]
                    + "/"
                    + words[sizecol].replace("-", "")
                )

                if not key in recvs:
                    recvs[key] = [line[:-1]]
                else:
                    recvs[key].append(line[:-1])

#  Now output. Note we could have unmatched recv keys, we don't check for that.
print "# send_stic send_etic send_dtic send_step send_rank send_otherrank " + \
        "send_type send_itype send_subtype send_isubtype send_rid send_activation " + \
        "send_tag send_size send_sum " + \
        "recv_stic recv_etic recv_dtic recv_step recv_rank recv_otherrank " + \
        "recv_type recv_itype recv_subtype recv_isubtype recv_rid recv_activation " + \
        "recv_tag recv_size recv_sum "
for key in sends:
    if key in recvs:
        if len(sends[key]) == 1 and len(recvs[key]) == 1:
            print(sends[key][0], recvs[key][0])
        else:
            print(
                "# ERROR: found ",
                len(sends[key]),
                "/",
                len(recvs[key]),
                " matches for key: ",
                key,
                " should be 1/1",
            )
    else:
        print("# ERROR: missing recv key: ", key)


sys.exit(0)<|MERGE_RESOLUTION|>--- conflicted
+++ resolved
@@ -45,7 +45,6 @@
 infiles = args.input
 
 #  Indices for words in a line.
-<<<<<<< HEAD
 sticcol=0
 eticcol=1
 dticcol=2
@@ -61,22 +60,6 @@
 tagcol=12
 sizecol=13
 sum=14
-=======
-sticcol = 0
-eticcol = 1
-dticcol = 2
-stepcol = 3
-rankcol = 4
-otherrankcol = 5
-typecol = 6
-itypecol = 7
-subtypecol = 8
-isubtypecol = 9
-activationcol = 10
-tagcol = 11
-sizecol = 12
-sum = 13
->>>>>>> e8e5dc06
 
 #  Keyed lines.
 sends = {}
