# This file is part of SWIFT.
# Copyright (c) 2015 schaller@strw.leidenuniv.nl.
#
# This program is free software: you can redistribute it and/or modify
# it under the terms of the GNU General Public License as published by
# the Free Software Foundation, either version 3 of the License, or
# (at your option) any later version.
#
# This program is distributed in the hope that it will be useful,
# but WITHOUT ANY WARRANTY; without even the implied warranty of
# MERCHANTABILITY or FITNESS FOR A PARTICULAR PURPOSE.  See the
# GNU General Public License for more details.
#
# You should have received a copy of the GNU General Public License
# along with this program.  If not, see <http://www.gnu.org/licenses/>.

# Add the source directory and the non-standard paths to the included library headers to CFLAGS
AM_CFLAGS = -I$(top_srcdir)/src $(HDF5_CPPFLAGS) $(GSL_INCS) $(FFTW_INCS) $(NUMA_INCS) $(CHEALPIX_CFLAGS)

AM_LDFLAGS = ../src/.libs/libswiftsim.a $(HDF5_LDFLAGS) $(HDF5_LIBS) $(FFTW_LIBS) $(NUMA_LIBS) $(TCMALLOC_LIBS) $(JEMALLOC_LIBS) $(TBBMALLOC_LIBS) $(GRACKLE_LIBS) $(GSL_LIBS) $(PROFILER_LIBS) $(CHEALPIX_LIBS)

if HAVECSDS
AM_LDFLAGS += ../csds/src/.libs/libcsds_writer.a
endif

# List of programs and scripts to run in the test suite
TESTS = testGreetings testMaths testReading.sh testKernel testKernelLongGrav \
        testActivePair.sh test27cells.sh test27cellsPerturbed.sh testExp \
        testParser.sh test125cells.sh test125cellsPerturbed.sh testFFT \
        testAdiabaticIndex testRandom testRandomSpacing testRandomPoisson testErfc \
        testMatrixInversion testThreadpool testDump testCSDS testInteractions.sh \
        testGravityDerivatives testPeriodicBC.sh testPeriodicBCPerturbed.sh \
        testPotentialSelf testPotentialPair testEOS testUtilities testSelectOutput.sh \
        testCbrt testCosmology testRandomCone testOutputList testFormat.sh \
        test27cellsStars.sh test27cellsStarsPerturbed.sh testHydroMPIrules \
        testAtomic testGravitySpeed testNeutrinoCosmology.sh testNeutrinoFermiDirac \
	testLog testDistance testTimeline testZoomInit.sh testGetZoomIJKFunc.sh \
    testZoomRegrid.sh testSpaceSplit testZoomVoidTree.sh

# List of test programs to compile
check_PROGRAMS = testGreetings testReading testTimeIntegration testKernelLongGrav \
		 testActivePair test27cells test27cells_subset test125cells testParser \
                 testKernel testFFT testInteractions testMaths testRandom testExp \
                 testSymmetry testDistance testThreadpool testRandomSpacing testErfc \
                 testAdiabaticIndex testRiemannExact testRiemannTRRS testRandomPoisson testRandomCone \
                 testRiemannHLLC testMatrixInversion testDump testCSDS \
		 testPeriodicBC testGravityDerivatives testPotentialSelf testPotentialPair testEOS \
                 testUtilities testSelectOutput testCbrt testCosmology testOutputList \
                 test27cellsStars test27cellsStars_subset testCooling testComovingCooling testFeedback \
                 testHashmap testAtomic testHydroMPIrules testGravitySpeed testNeutrinoCosmology \
		 testNeutrinoFermiDirac testLog testTimeline testZoomInit testGetZoomIJKFunc \
                 testZoomRegrid testSpaceSplit testZoomVoidTree

# Rebuild tests when SWIFT is updated.
$(check_PROGRAMS): ../src/.libs/libswiftsim.a

# Sources for the individual programs
testGreetings_SOURCES = testGreetings.c

testMaths_SOURCES = testMaths.c

testAtomic_SOURCES = testAtomic.c

testRandom_SOURCES = testRandom.c

testRandomPoisson_SOURCES = testRandomPoisson.c

testRandomSpacing_SOURCES = testRandomSpacing.c

testRandomCone_SOURCES = testRandomCone.c

testReading_SOURCES = testReading.c

testSelectOutput_SOURCES = testSelectOutput.c

testCosmology_SOURCES = testCosmology.c

testOutputList_SOURCES = testOutputList.c

testDistance_SOURCES = testDistance.c

testSymmetry_SOURCES = testSymmetry.c

# Added because of issues using memcmp on clang 4.x
testSymmetry_CFLAGS = $(AM_CFLAGS) -fno-builtin-memcmp

testNeutrinoCosmology_SOURCES = testNeutrinoCosmology.c

testNeutrinoFermiDirac_SOURCES = testNeutrinoFermiDirac.c

testTimeIntegration_SOURCES = testTimeIntegration.c

testActivePair_SOURCES = testActivePair.c

test27cells_SOURCES = test27cells.c

test27cells_subset_SOURCES = test27cells.c

test27cells_subset_CFLAGS = $(AM_CFLAGS) -DTEST_DOSELF_SUBSET -DTEST_DOPAIR_SUBSET

test27cellsStars_SOURCES = test27cellsStars.c

test27cellsStars_subset_SOURCES = test27cellsStars.c

test27cellsStars_subset_CFLAGS = $(AM_CFLAGS) -DTEST_DOSELF_SUBSET -DTEST_DOPAIR_SUBSET

testPeriodicBC_SOURCES = testPeriodicBC.c

test125cells_SOURCES = test125cells.c

testParser_SOURCES = testParser.c

testKernel_SOURCES = testKernel.c

testKernelLongGrav_SOURCES = testKernelLongGrav.c

testFFT_SOURCES = testFFT.c

testInteractions_SOURCES = testInteractions.c

testAdiabaticIndex_SOURCES = testAdiabaticIndex.c

testRiemannExact_SOURCES = testRiemannExact.c

testRiemannTRRS_SOURCES = testRiemannTRRS.c

testRiemannHLLC_SOURCES = testRiemannHLLC.c

testMatrixInversion_SOURCES = testMatrixInversion.c

testThreadpool_SOURCES = testThreadpool.c

testDump_SOURCES = testDump.c

testCSDS_SOURCES = testCSDS.c

testExp_SOURCES = testExp.c

testErfc_SOURCES = testErfc.c

testGravityDerivatives_SOURCES = testGravityDerivatives.c

testGravitySpeed_SOURCES = testGravitySpeed.c

testPotentialSelf_SOURCES = testPotentialSelf.c

testPotentialPair_SOURCES = testPotentialPair.c

testEOS_SOURCES = testEOS.c

testUtilities_SOURCES = testUtilities.c

testCooling_SOURCES = testCooling.c

testComovingCooling_SOURCES = testComovingCooling.c

testFeedback_SOURCES = testFeedback.c

testHashmap_SOURCES = testHashmap.c

testLog_SOURCES = testLog.c

testTimeline_SOURCES = testTimeline.c

testHydroMPIrules = testHydroMPIrules.c

testZoomInit_SOURCES = testZoomInit.c

testGetZoomIJKFunc_SOURCES = testGetZoomIJKFunc.c

testSpaceSplit_SOURCES = testSpaceSplit.c

testZoomRegrid_SOURCES = testZoomRegrid.c

testZoomVoidTree_SOURCES = testZoomVoidTree.c

# Files necessary for distribution
EXTRA_DIST = testReading.sh makeInput.py testActivePair.sh \
             test27cells.sh test27cellsPerturbed.sh testParser.sh testPeriodicBC.sh \
             testPeriodicBCPerturbed.sh test125cells.sh test125cellsPerturbed.sh testParserInput.yaml \
             difffloat.py tolerance_125_normal.dat tolerance_125_perturbed.dat \
             tolerance_27_normal.dat tolerance_27_perturbed.dat tolerance_27_perturbed_h.dat tolerance_27_perturbed_h2.dat \
             tolerance_testInteractions.dat tolerance_pair_active.dat tolerance_pair_force_active.dat \
             fft_params.yml tolerance_periodic_BC_normal.dat tolerance_periodic_BC_perturbed.dat \
             testEOS_plot.sh testSelectOutput.sh selectOutput.yml \
             output_list_params.yml output_list_time.txt output_list_redshift.txt \
<<<<<<< HEAD
             output_list_scale_factor.txt testEOS.sh testEOS_plot.sh \
	     test27cellsStars.sh test27cellsStarsPerturbed.sh star_tolerance_27_normal.dat \
	     star_tolerance_27_perturbed.dat star_tolerance_27_perturbed_h.dat star_tolerance_27_perturbed_h2.dat \
	     testNeutrinoCosmology.dat testNeutrinoCosmology.sh testZoomInit.sh \
	     zoom_params_small.yml zoom_params_large.yml testGetZoomIJKFunc.sh testZoomRegrid.sh testZoomVoidTree.sh
=======
             output_list_scale_factor.txt testEOS_plot.sh \
             test27cellsStars.sh test27cellsStarsPerturbed.sh star_tolerance_27_normal.dat \
             star_tolerance_27_perturbed.dat star_tolerance_27_perturbed_h.dat star_tolerance_27_perturbed_h2.dat \
             testNeutrinoCosmology.dat testNeutrinoCosmology.sh
>>>>>>> e5cb1abe
<|MERGE_RESOLUTION|>--- conflicted
+++ resolved
@@ -184,15 +184,9 @@
              fft_params.yml tolerance_periodic_BC_normal.dat tolerance_periodic_BC_perturbed.dat \
              testEOS_plot.sh testSelectOutput.sh selectOutput.yml \
              output_list_params.yml output_list_time.txt output_list_redshift.txt \
-<<<<<<< HEAD
-             output_list_scale_factor.txt testEOS.sh testEOS_plot.sh \
-	     test27cellsStars.sh test27cellsStarsPerturbed.sh star_tolerance_27_normal.dat \
-	     star_tolerance_27_perturbed.dat star_tolerance_27_perturbed_h.dat star_tolerance_27_perturbed_h2.dat \
-	     testNeutrinoCosmology.dat testNeutrinoCosmology.sh testZoomInit.sh \
-	     zoom_params_small.yml zoom_params_large.yml testGetZoomIJKFunc.sh testZoomRegrid.sh testZoomVoidTree.sh
-=======
              output_list_scale_factor.txt testEOS_plot.sh \
              test27cellsStars.sh test27cellsStarsPerturbed.sh star_tolerance_27_normal.dat \
              star_tolerance_27_perturbed.dat star_tolerance_27_perturbed_h.dat star_tolerance_27_perturbed_h2.dat \
-             testNeutrinoCosmology.dat testNeutrinoCosmology.sh
->>>>>>> e5cb1abe
+             testNeutrinoCosmology.dat testNeutrinoCosmology.sh \
+             testZoomInit.sh zoom_params_small.yml zoom_params_large.yml testGetZoomIJKFunc.sh \
+             testZoomRegrid.sh testZoomVoidTree.sh