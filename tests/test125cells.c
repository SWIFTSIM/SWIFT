/*******************************************************************************
 * This file is part of SWIFT.
 * Copyright (C) 2016 Matthieu Schaller (schaller@strw.leidenuniv.nl).
 *
 * This program is free software: you can redistribute it and/or modify
 * it under the terms of the GNU Lesser General Public License as published
 * by the Free Software Foundation, either version 3 of the License, or
 * (at your option) any later version.
 *
 * This program is distributed in the hope that it will be useful,
 * but WITHOUT ANY WARRANTY; without even the implied warranty of
 * MERCHANTABILITY or FITNESS FOR A PARTICULAR PURPOSE.  See the
 * GNU General Public License for more details.
 *
 * You should have received a copy of the GNU Lesser General Public License
 * along with this program.  If not, see <http://www.gnu.org/licenses/>.
 *
 ******************************************************************************/

/* Config parameters. */
#include <config.h>

/* Some standard headers. */
#include <fenv.h>
#include <stdio.h>
#include <stdlib.h>
#include <string.h>
#include <unistd.h>

/* Local headers. */
#include "swift.h"

#if defined(WITH_VECTORIZATION)
#define DOSELF2_NAME "runner_doself2_force_vec"
#define DOPAIR2_NAME "runner_dopair2_force_vec"
#endif

#ifndef DOSELF2_NAME
#define DOSELF2_NAME "runner_doself2_density"
#define DOPAIR2_NAME "runner_dopair2_force"
#endif

#define NODE_ID 0

enum velocity_field {
  velocity_zero,
  velocity_const,
  velocity_divergent,
  velocity_rotating
};

enum pressure_field { pressure_const, pressure_gradient, pressure_divergent };

void set_velocity(struct part *part, enum velocity_field vel, float size) {

  switch (vel) {
    case velocity_zero:
      part->v[0] = 0.f;
      part->v[1] = 0.f;
      part->v[2] = 0.f;
      break;
    case velocity_const:
      part->v[0] = 1.f;
      part->v[1] = 0.f;
      part->v[2] = 0.f;
      break;
    case velocity_divergent:
      part->v[0] = part->x[0] - 2.5 * size;
      part->v[1] = part->x[1] - 2.5 * size;
      part->v[2] = part->x[2] - 2.5 * size;
      break;
    case velocity_rotating:
      part->v[0] = part->x[1];
      part->v[1] = -part->x[0];
      part->v[2] = 0.f;
      break;
  }
}

float get_pressure(double x[3], enum pressure_field press, float size) {

  float r2 = 0.;
  float dx[3] = {0.f};

  switch (press) {
    case pressure_const:
      return 1.5f;
      break;
    case pressure_gradient:
      return 1.5f * x[0]; /* gradient along x */
      break;
    case pressure_divergent:
      dx[0] = x[0] - 2.5 * size;
      dx[1] = x[1] - 2.5 * size;
      dx[2] = x[2] - 2.5 * size;
      r2 = dx[0] * dx[0] + dx[1] * dx[1] + dx[2] * dx[2];
      return sqrt(r2) + 1.5f;
      break;
  }
  return 0.f;
}

void set_energy_state(struct part *part, enum pressure_field press, float size,
                      float density) {

  const float pressure = get_pressure(part->x, press, size);

#if defined(GADGET2_SPH)
  part->entropy = pressure / pow_gamma(density);
#elif defined(HOPKINS_PE_SPH)
  part->entropy = pressure / pow_gamma(density);
#elif defined(PHANTOM_SPH)
  part->u = pressure / (hydro_gamma_minus_one * density);
#elif defined(MINIMAL_SPH) || defined(HOPKINS_PU_SPH) ||                     \
    defined(HOPKINS_PU_SPH_MONAGHAN) || defined(ANARCHY_PU_SPH) ||           \
    defined(SPHENIX_SPH) || defined(PHANTOM_SPH) || defined(GASOLINE_SPH) || \
    defined(MAGMA_SPH)
  part->u = pressure / (hydro_gamma_minus_one * density);
#elif defined(PLANETARY_SPH)
  part->u = pressure / (hydro_gamma_minus_one * density);
#elif defined(GIZMO_MFV_SPH) || defined(GIZMO_MFM_SPH)
  part->conserved.energy = pressure / (hydro_gamma_minus_one * density);
#else
  error("Need to define pressure here !");
#endif
}

struct solution_part {

  long long id;
  double x[3];
  float v[3];
  float a_hydro[3];
  float h;
  float rho;
  float div_v;
  float S;
  float u;
  float P;
  float c;
  float h_dt;
  float v_sig;
  float S_dt;
  float u_dt;
};

void get_solution(const struct cell *main_cell, struct solution_part *solution,
                  float density, enum velocity_field vel,
                  enum pressure_field press, float size) {

  for (int i = 0; i < main_cell->hydro.count; ++i) {

    solution[i].id = main_cell->hydro.parts[i].id;

    solution[i].x[0] = main_cell->hydro.parts[i].x[0];
    solution[i].x[1] = main_cell->hydro.parts[i].x[1];
    solution[i].x[2] = main_cell->hydro.parts[i].x[2];

    solution[i].v[0] = main_cell->hydro.parts[i].v[0];
    solution[i].v[1] = main_cell->hydro.parts[i].v[1];
    solution[i].v[2] = main_cell->hydro.parts[i].v[2];

    solution[i].h = main_cell->hydro.parts[i].h;

    solution[i].rho = density;

    solution[i].P = get_pressure(solution[i].x, press, size);
    solution[i].u = solution[i].P / (solution[i].rho * hydro_gamma_minus_one);
    solution[i].S = solution[i].P / pow_gamma(solution[i].rho);
    solution[i].c = sqrt(hydro_gamma * solution[i].P / solution[i].rho);

    if (vel == velocity_divergent)
      solution[i].div_v = 3.f;
    else
      solution[i].div_v = 0.f;

    solution[i].h_dt = solution[i].h * solution[i].div_v / 3.;

    float gradP[3] = {0.f};
    if (press == pressure_gradient) {
      gradP[0] = 1.5f;
      gradP[1] = 0.f;
      gradP[2] = 0.f;
    } else if (press == pressure_divergent) {
      float dx[3];
      dx[0] = solution[i].x[0] - 2.5 * size;
      dx[1] = solution[i].x[1] - 2.5 * size;
      dx[2] = solution[i].x[2] - 2.5 * size;
      float r = sqrt(dx[0] * dx[0] + dx[1] * dx[1] + dx[2] * dx[2]);
      if (r > 0.) {
        gradP[0] = dx[0] / r;
        gradP[1] = dx[1] / r;
        gradP[2] = dx[2] / r;
      }
    }

    solution[i].a_hydro[0] = -gradP[0] / solution[i].rho;
    solution[i].a_hydro[1] = -gradP[1] / solution[i].rho;
    solution[i].a_hydro[2] = -gradP[2] / solution[i].rho;

    solution[i].v_sig = 2.f * solution[i].c;

    solution[i].S_dt = 0.f;
    solution[i].u_dt = -(solution[i].P / solution[i].rho) * solution[i].div_v;
  }
}

void reset_particles(struct cell *c, struct hydro_space *hs,
                     enum velocity_field vel, enum pressure_field press,
                     float size, float density) {

  for (int i = 0; i < c->hydro.count; ++i) {

    struct part *p = &c->hydro.parts[i];

    set_velocity(p, vel, size);
    set_energy_state(p, press, size, density);

#if defined(GIZMO_MFV_SPH) || defined(GIZMO_MFM_SPH)
    hydro_first_init_part(p, &c->hydro.xparts[i]);
    p->time_bin = 1;
#endif

    hydro_init_part(p, hs);
    adaptive_softening_init_part(p);
    mhd_init_part(p);
  }
}

/**
 * @brief Constructs a cell and all of its particle in a valid state prior to
 * a SPH time-step.
 *
 * @param n The cube root of the number of particles.
 * @param offset The position of the cell offset from (0,0,0).
 * @param size The cell size.
 * @param h The smoothing length of the particles in units of the inter-particle
 * separation.
 * @param density The density of the fluid.
 * @param partId The running counter of IDs.
 * @param pert The perturbation to apply to the particles in the cell in units
 *of the inter-particle separation.
 * @param vel The type of velocity field.
 * @param press The type of pressure field.
 */
struct cell *make_cell(size_t n, const double offset[3], double size, double h,
                       double density, long long *partId, double pert,
                       enum velocity_field vel, enum pressure_field press) {

  const size_t count = n * n * n;
  const double volume = size * size * size;
  struct cell *cell = NULL;
  if (posix_memalign((void **)&cell, cell_align, sizeof(struct cell)) != 0) {
    error("Couldn't allocate the cell");
  }
  bzero(cell, sizeof(struct cell));

  if (posix_memalign((void **)&cell->hydro.parts, part_align,
                     count * sizeof(struct part)) != 0)
    error("couldn't allocate particles, no. of particles: %d", (int)count);
  if (posix_memalign((void **)&cell->hydro.xparts, xpart_align,
                     count * sizeof(struct xpart)) != 0)
    error("couldn't allocate particles, no. of x-particles: %d", (int)count);
  bzero(cell->hydro.parts, count * sizeof(struct part));
  bzero(cell->hydro.xparts, count * sizeof(struct xpart));

  float h_max = 0.f;

  /* Construct the parts */
  struct part *part = cell->hydro.parts;
  struct xpart *xpart = cell->hydro.xparts;
  for (size_t x = 0; x < n; ++x) {
    for (size_t y = 0; y < n; ++y) {
      for (size_t z = 0; z < n; ++z) {
        part->x[0] =
            offset[0] +
            size * (x + 0.5 + random_uniform(-0.5, 0.5) * pert) / (float)n;
        part->x[1] =
            offset[1] +
            size * (y + 0.5 + random_uniform(-0.5, 0.5) * pert) / (float)n;
        part->x[2] =
            offset[2] +
            size * (z + 0.5 + random_uniform(-0.5, 0.5) * pert) / (float)n;
        part->h = size * h / (float)n;
        h_max = fmax(h_max, part->h);

#if defined(GIZMO_MFV_SPH) || defined(GIZMO_MFM_SPH)
        part->conserved.mass = density * volume / count;
#else
        part->mass = density * volume / count;
#endif

        set_velocity(part, vel, size);
        set_energy_state(part, press, size, density);

        hydro_first_init_part(part, xpart);

        part->id = ++(*partId);
        part->time_bin = 1;

#ifdef SWIFT_DEBUG_CHECKS
        part->ti_drift = 8;
        part->ti_kick = 8;
#endif

        ++part;
        ++xpart;
      }
    }
  }

  /* Cell properties */
  cell->split = 0;
  cell->hydro.h_max = h_max;
  cell->hydro.h_max_active = h_max;
  cell->hydro.count = count;
  cell->grav.count = 0;
  cell->hydro.dx_max_part = 0.;
  cell->hydro.dx_max_sort = 0.;
  cell->width[0] = size;
  cell->width[1] = size;
  cell->width[2] = size;
  cell->loc[0] = offset[0];
  cell->loc[1] = offset[1];
  cell->loc[2] = offset[2];

  cell->hydro.super = cell;
  cell->hydro.ti_old_part = 8;
  cell->hydro.ti_end_min = 8;
  cell->nodeID = NODE_ID;

  // shuffle_particles(cell->hydro.parts, cell->hydro.count);

  cell->hydro.sorted = 0;
  cell->hydro.sort = NULL;

  return cell;
}

void clean_up(struct cell *ci) {
  free(ci->hydro.parts);
  free(ci->hydro.xparts);
  free(ci->hydro.sort);
  free(ci);
}

/**
 * @brief Dump all the particles to a file
 */
void dump_particle_fields(char *fileName, struct cell *main_cell,
                          struct solution_part *solution, int with_solution) {
  FILE *file = fopen(fileName, "w");

  /* Write header */
  fprintf(file,
          "# %4s %8s %8s %8s %8s %8s %8s %8s %8s %8s %8s %8s %8s %8s %13s %13s "
          "%13s %13s %13s %8s %8s\n",
          "ID", "pos_x", "pos_y", "pos_z", "v_x", "v_y", "v_z", "h", "rho",
          "div_v", "S", "u", "P", "c", "a_x", "a_y", "a_z", "h_dt", "v_sig",
          "dS/dt", "du/dt");

  fprintf(file, "# Main cell --------------------------------------------\n");

  /* Write main cell */
  for (int pid = 0; pid < main_cell->hydro.count; pid++) {
    fprintf(file,
            "%6llu %8.5f %8.5f %8.5f %8.5f %8.5f %8.5f %8.5f %8.5f %8.5f %8.5f "
            "%8.5f "
            "%8.5f %8.5f %13e %13e %13e %13e %13e %8.5f %8.5f\n",
            main_cell->hydro.parts[pid].id, main_cell->hydro.parts[pid].x[0],
            main_cell->hydro.parts[pid].x[1], main_cell->hydro.parts[pid].x[2],
            main_cell->hydro.parts[pid].v[0], main_cell->hydro.parts[pid].v[1],
            main_cell->hydro.parts[pid].v[2], main_cell->hydro.parts[pid].h,
            hydro_get_comoving_density(&main_cell->hydro.parts[pid]),
<<<<<<< HEAD
#if defined(MINIMAL_SPH) || defined(PLANETARY_SPH) ||            \
    defined(GIZMO_MFV_SPH) || defined(GIZMO_MFM_SPH) ||          \
    defined(SHADOWFAX_SPH) || defined(HOPKINS_PU_SPH) ||         \
    defined(HOPKINS_PU_SPH_MONAGHAN) || defined(GASOLINE_SPH) || \
    defined(MAGMA_SPH)
=======
#if defined(MINIMAL_SPH) || defined(PLANETARY_SPH) ||              \
    defined(GIZMO_MFV_SPH) || defined(GIZMO_MFM_SPH) ||            \
    defined(HOPKINS_PU_SPH) || defined(HOPKINS_PU_SPH_MONAGHAN) || \
    defined(GASOLINE_SPH)
>>>>>>> b02fff2d
            0.f,
#elif defined(ANARCHY_PU_SPH) || defined(SPHENIX_SPH) || defined(PHANTOM_SPH)
            main_cell->hydro.parts[pid].viscosity.div_v,
#else
            main_cell->hydro.parts[pid].density.div_v,
#endif
            hydro_get_drifted_comoving_entropy(&main_cell->hydro.parts[pid]),
            hydro_get_drifted_comoving_internal_energy(
                &main_cell->hydro.parts[pid]),
            hydro_get_comoving_pressure(&main_cell->hydro.parts[pid]),
            hydro_get_comoving_soundspeed(&main_cell->hydro.parts[pid]),
            main_cell->hydro.parts[pid].a_hydro[0],
            main_cell->hydro.parts[pid].a_hydro[1],
            main_cell->hydro.parts[pid].a_hydro[2],
            main_cell->hydro.parts[pid].force.h_dt,
#if defined(GADGET2_SPH)
            main_cell->hydro.parts[pid].force.v_sig,
            main_cell->hydro.parts[pid].entropy_dt, 0.f
#elif defined(MINIMAL_SPH) || defined(HOPKINS_PU_SPH) || \
    defined(HOPKINS_PU_SPH_MONAGHAN)
            main_cell->hydro.parts[pid].force.v_sig, 0.f,
            main_cell->hydro.parts[pid].u_dt
#elif defined(ANARCHY_PU_SPH) || defined(SPHENIX_SPH) || \
    defined(PHANTOM_SPH) || defined(GASOLINE_SPH)
            main_cell->hydro.parts[pid].viscosity.v_sig, 0.f,
            main_cell->hydro.parts[pid].u_dt
#else
            0.f, 0.f, 0.f
#endif
    );
  }

  if (with_solution) {

    fprintf(file, "# Solution ---------------------------------------------\n");

    for (int pid = 0; pid < main_cell->hydro.count; pid++) {
      fprintf(file,
              "%6llu %8.5f %8.5f %8.5f %8.5f %8.5f %8.5f %8.5f %8.5f %8.5f "
              "%8.5f %8.5f "
              "%8.5f %8.5f %13f %13f %13f %13f %13f %8.5f %8.5f\n",
              solution[pid].id, solution[pid].x[0], solution[pid].x[1],
              solution[pid].x[2], solution[pid].v[0], solution[pid].v[1],
              solution[pid].v[2], solution[pid].h, solution[pid].rho,
              solution[pid].div_v, solution[pid].S, solution[pid].u,
              solution[pid].P, solution[pid].c, solution[pid].a_hydro[0],
              solution[pid].a_hydro[1], solution[pid].a_hydro[2],
              solution[pid].h_dt, solution[pid].v_sig, solution[pid].S_dt,
              solution[pid].u_dt);
    }
  }

  fclose(file);
}

/* Just a forward declaration... */
void runner_dopair1_branch_density(struct runner *r, struct cell *ci,
                                   struct cell *cj);
void runner_doself1_branch_density(struct runner *r, struct cell *ci);
#ifdef EXTRA_HYDRO_LOOP
void runner_dopair1_branch_gradient(struct runner *r, struct cell *ci,
                                    struct cell *cj);
void runner_doself1_branch_gradient(struct runner *r, struct cell *ci);
#endif /* EXTRA_HYDRO LOOP */
void runner_dopair2_branch_force(struct runner *r, struct cell *ci,
                                 struct cell *cj);
void runner_doself2_branch_force(struct runner *r, struct cell *ci);
void runner_doself2_force(struct runner *r, struct cell *ci);
void runner_doself2_force_vec(struct runner *r, struct cell *ci);

/* And go... */
int main(int argc, char *argv[]) {

#ifdef HAVE_SETAFFINITY
  engine_pin();
#endif

  size_t runs = 0, particles = 0;
  double h = 1.23485, size = 1., rho = 2.5;
  double perturbation = 0.;
  char outputFileNameExtension[100] = "";
  char outputFileName[200] = "";
  enum velocity_field vel = velocity_zero;
  enum pressure_field press = pressure_const;

  /* Initialize CPU frequency, this also starts time. */
  unsigned long long cpufreq = 0;
  clocks_set_cpufreq(cpufreq);

/* Choke on FP-exceptions */
#ifdef HAVE_FE_ENABLE_EXCEPT
  feenableexcept(FE_DIVBYZERO | FE_INVALID | FE_OVERFLOW);
#endif

  /* Get some randomness going */
  srand(0);

  int c;
  while ((c = getopt(argc, argv, "m:s:h:n:r:t:d:f:v:p:")) != -1) {
    switch (c) {
      case 'h':
        sscanf(optarg, "%lf", &h);
        break;
      case 's':
        sscanf(optarg, "%lf", &size);
        break;
      case 'n':
        sscanf(optarg, "%zu", &particles);
        break;
      case 'r':
        sscanf(optarg, "%zu", &runs);
        break;
      case 'd':
        sscanf(optarg, "%lf", &perturbation);
        break;
      case 'm':
        sscanf(optarg, "%lf", &rho);
        break;
      case 'f':
        strcpy(outputFileNameExtension, optarg);
        break;
      case 'v':
        sscanf(optarg, "%d", (int *)&vel);
        break;
      case 'p':
        sscanf(optarg, "%d", (int *)&press);
        break;
      case '?':
        error("Unknown option.");
        break;
    }
  }

  if (h < 0 || particles == 0 || runs == 0) {
    printf(
        "\nUsage: %s -n PARTICLES_PER_AXIS -r NUMBER_OF_RUNS [OPTIONS...]\n"
        "\nGenerates 125 cells, filled with particles on a Cartesian grid."
        "\nThese are then interacted using runner_dopair1_density() and "
        "runner_doself1_density() followed by runner_dopair2_force() and "
        "runner_doself2_force()"
        "\n\nOptions:"
        "\n-h DISTANCE=1.2348 - Smoothing length in units of <x>"
        "\n-m rho             - Physical density in the cell"
        "\n-s size            - Physical size of the cell"
        "\n-d pert            - Perturbation to apply to the particles [0,1["
        "\n-v type (0,1,2,3)  - Velocity field: (zero, constant, divergent, "
        "rotating)"
        "\n-p type (0,1,2)    - Pressure field: (constant, gradient divergent)"
        "\n-f fileName        - Part of the file name used to save the dumps\n",
        argv[0]);
    exit(1);
  }

  /* Help users... */
  message("DOSELF2 function called: %s", DOSELF2_NAME);
  message("DOPAIR2 function called: %s", DOPAIR2_NAME);
  message("Adiabatic index: ga = %f", hydro_gamma);
  message("Hydro implementation: %s", SPH_IMPLEMENTATION);
  message("Smoothing length: h = %f", h * size);
  message("Kernel:               %s", kernel_name);
  message("Neighbour target: N = %f", pow_dimension(h) * kernel_norm);
  message("Density target: rho = %f", rho);
  message("div_v target:   div = %f", vel == 2 ? 3.f : 0.f);
  message("curl_v target: curl = [0., 0., %f]", vel == 3 ? -2.f : 0.f);
  if (press == pressure_const)
    message("P field constant");
  else if (press == pressure_gradient)
    message("P field gradient");
  else
    message("P field divergent");

  printf("\n");

#if !defined(HYDRO_DIMENSION_3D)
  message("test125cells only useful in 3D. Change parameters in const.h !");
  return 1;
#endif

  /* Build the infrastructure */
  struct space space;
  space.periodic = 1;
  space.dim[0] = 5.;
  space.dim[1] = 5.;
  space.dim[2] = 5.;
  hydro_space_init(&space.hs, &space);

  struct phys_const prog_const;
  prog_const.const_newton_G = 1.f;
  prog_const.const_vacuum_permeability = 1.0;

  struct hydro_props hp;
  hydro_props_init_no_hydro(&hp);
  hp.eta_neighbours = h;
  hp.h_tolerance = 1e0;
  hp.h_max = FLT_MAX;
  hp.h_min = 0.f;
  hp.h_min_ratio = 0.f;
  hp.max_smoothing_iterations = 10;
  hp.CFL_condition = 0.1;

  struct engine engine;
  bzero(&engine, sizeof(struct engine));
  engine.hydro_properties = &hp;
  engine.physical_constants = &prog_const;
  engine.s = &space;
  engine.time = 0.1f;
  engine.ti_current = 8;
  engine.max_active_bin = num_time_bins;
  engine.nodeID = NODE_ID;

  struct cosmology cosmo;
  cosmology_init_no_cosmo(&cosmo);
  engine.cosmology = &cosmo;

  struct sink_props sink_props;
  bzero(&sink_props, sizeof(struct sink_props));
  engine.sink_properties = &sink_props;

  struct runner runner;
  runner.e = &engine;

  struct lightcone_array_props lightcone_array_properties;
  lightcone_array_properties.nr_lightcones = 0;
  engine.lightcone_array_properties = &lightcone_array_properties;

  struct pressure_floor_props pressure_floor;
  engine.pressure_floor_props = &pressure_floor;

  /* Construct some cells */
  struct cell *cells[125];
  struct cell *inner_cells[27];
  struct cell *main_cell;
  int count = 0;
  static long long partId = 0;
  for (int i = 0; i < 5; ++i) {
    for (int j = 0; j < 5; ++j) {
      for (int k = 0; k < 5; ++k) {

        /* Position of the cell */
        const double offset[3] = {i * size, j * size, k * size};

        /* Construct it */
        cells[i * 25 + j * 5 + k] = make_cell(
            particles, offset, size, h, rho, &partId, perturbation, vel, press);

        /* Store the inner cells */
        if (i > 0 && i < 4 && j > 0 && j < 4 && k > 0 && k < 4) {
          inner_cells[count] = cells[i * 25 + j * 5 + k];
          count++;
        }
      }
    }
  }

  /* Store the main cell for future use */
  main_cell = cells[62];

  /* Construct the real solution */
  struct solution_part *solution = (struct solution_part *)malloc(
      main_cell->hydro.count * sizeof(struct solution_part));
  get_solution(main_cell, solution, rho, vel, press, size);

  ticks timings[27];
  for (int i = 0; i < 27; i++) timings[i] = 0;

  /* Start the test */
  ticks time = 0;
  for (size_t n = 0; n < runs; ++n) {

    const ticks tic = getticks();

    /* Initialise the particles */
    for (int j = 0; j < 125; ++j) runner_do_drift_part(&runner, cells[j], 0);

    /* Reset particles. */
    for (int i = 0; i < 125; ++i) {
      for (int pid = 0; pid < cells[i]->hydro.count; ++pid) {
        hydro_init_part(&cells[i]->hydro.parts[pid], &space.hs);
        adaptive_softening_init_part(&cells[i]->hydro.parts[pid]);
        mhd_init_part(&cells[i]->hydro.parts[pid]);
      }
    }

    /* First, sort stuff */
    for (int j = 0; j < 125; ++j)
      runner_do_hydro_sort(&runner, cells[j], 0x1FFF, 0, 0, 0);

      /* Do the density calculation */

/* Initialise the particle cache. */
#ifdef WITH_VECTORIZATION
    runner.ci_cache.count = 0;
    runner.cj_cache.count = 0;
    cache_init(&runner.ci_cache, 512);
    cache_init(&runner.cj_cache, 512);
#endif

    /* Run all the  (only once !)*/
    for (int i = 0; i < 5; i++) {
      for (int j = 0; j < 5; j++) {
        for (int k = 0; k < 5; k++) {

          struct cell *ci = cells[i * 25 + j * 5 + k];

          for (int ii = -1; ii < 2; ii++) {
            int iii = i + ii;
            if (iii < 0 || iii >= 5) continue;
            iii = (iii + 5) % 5;
            for (int jj = -1; jj < 2; jj++) {
              int jjj = j + jj;
              if (jjj < 0 || jjj >= 5) continue;
              jjj = (jjj + 5) % 5;
              for (int kk = -1; kk < 2; kk++) {
                int kkk = k + kk;
                if (kkk < 0 || kkk >= 5) continue;
                kkk = (kkk + 5) % 5;

                struct cell *cj = cells[iii * 25 + jjj * 5 + kkk];

                if (cj > ci) runner_dopair1_branch_density(&runner, ci, cj);
              }
            }
          }
        }
      }
    }

    /* And now the self-interaction for the central cells*/
    for (int j = 0; j < 27; ++j)
      runner_doself1_branch_density(&runner, inner_cells[j]);

    /* Ghost to finish everything on the central cells */
    for (int j = 0; j < 27; ++j) runner_do_ghost(&runner, inner_cells[j], 0);

#ifdef EXTRA_HYDRO_LOOP
    /* We need to do the gradient loop and the extra ghost! */
    message(
        "Extra hydro loop detected, running gradient loop in test125cells.");

    /* Run all the pairs (only once !)*/
    for (int i = 0; i < 5; i++) {
      for (int j = 0; j < 5; j++) {
        for (int k = 0; k < 5; k++) {

          struct cell *ci = cells[i * 25 + j * 5 + k];

          for (int ii = -1; ii < 2; ii++) {
            int iii = i + ii;
            if (iii < 0 || iii >= 5) continue;
            iii = (iii + 5) % 5;
            for (int jj = -1; jj < 2; jj++) {
              int jjj = j + jj;
              if (jjj < 0 || jjj >= 5) continue;
              jjj = (jjj + 5) % 5;
              for (int kk = -1; kk < 2; kk++) {
                int kkk = k + kk;
                if (kkk < 0 || kkk >= 5) continue;
                kkk = (kkk + 5) % 5;

                struct cell *cj = cells[iii * 25 + jjj * 5 + kkk];

                if (cj > ci) runner_dopair1_branch_gradient(&runner, ci, cj);
              }
            }
          }
        }
      }
    }

    /* And now the self-interaction for the central cells */
    for (int j = 0; j < 27; ++j)
      runner_doself1_branch_gradient(&runner, inner_cells[j]);

    /* Extra ghost to finish everything on the central cells */
    for (int j = 0; j < 27; ++j)
      runner_do_extra_ghost(&runner, inner_cells[j], 0);

#endif /* EXTRA_HYDRO_LOOP */

      /* Do the force calculation */

#ifdef WITH_VECTORIZATION
    /* Initialise the cache. */
    cache_clean(&runner.ci_cache);
    cache_clean(&runner.cj_cache);
    cache_init(&runner.ci_cache, 512);
    cache_init(&runner.cj_cache, 512);
#endif

    int ctr = 0;
    /* Do the pairs (for the central 27 cells) */
    for (int i = 1; i < 4; i++) {
      for (int j = 1; j < 4; j++) {
        for (int k = 1; k < 4; k++) {

          struct cell *cj = cells[i * 25 + j * 5 + k];

          if (main_cell != cj) {

            const ticks sub_tic = getticks();

            runner_dopair2_branch_force(&runner, main_cell, cj);

            timings[ctr++] += getticks() - sub_tic;
          }
        }
      }
    }

    ticks self_tic = getticks();

    /* And now the self-interaction for the main cell */
    runner_doself2_branch_force(&runner, main_cell);

    timings[26] += getticks() - self_tic;

    /* Finally, give a gentle kick */
    runner_do_end_hydro_force(&runner, main_cell, 0);
    const ticks toc = getticks();
    time += toc - tic;

    /* Dump if necessary */
    if (n == 0) {
      sprintf(outputFileName, "swift_dopair_125_%.150s.dat",
              outputFileNameExtension);
      dump_particle_fields(outputFileName, main_cell, solution, 0);
    }

    for (int i = 0; i < 125; ++i) {
      for (int pid = 0; pid < cells[i]->hydro.count; ++pid) {
        hydro_init_part(&cells[i]->hydro.parts[pid], &space.hs);
        adaptive_softening_init_part(&cells[i]->hydro.parts[pid]);
        mhd_init_part(&cells[i]->hydro.parts[pid]);
      }
    }
  }

  /* Output timing */
  ticks corner_time = timings[0] + timings[2] + timings[6] + timings[8] +
                      timings[17] + timings[19] + timings[23] + timings[25];

  ticks edge_time = timings[1] + timings[3] + timings[5] + timings[7] +
                    timings[9] + timings[11] + timings[14] + timings[16] +
                    timings[18] + timings[20] + timings[22] + timings[24];

  ticks face_time = timings[4] + timings[10] + timings[12] + timings[13] +
                    timings[15] + timings[21];

  ticks self_time = timings[26];

  message("Corner calculations took:     %.3f %s.",
          clocks_from_ticks(corner_time / runs), clocks_getunit());
  message("Edge calculations took:       %.3f %s.",
          clocks_from_ticks(edge_time / runs), clocks_getunit());
  message("Face calculations took:       %.3f %s.",
          clocks_from_ticks(face_time / runs), clocks_getunit());
  message("Self calculations took:       %.3f %s.",
          clocks_from_ticks(self_time / runs), clocks_getunit());
  message("SWIFT calculation took:       %.3f %s.",
          clocks_from_ticks(time / runs), clocks_getunit());

  for (int j = 0; j < 125; ++j)
    reset_particles(cells[j], &space.hs, vel, press, size, rho);

  /* NOW BRUTE-FORCE CALCULATION */

  const ticks tic = getticks();

  /* Kick the central cell */
  // runner_do_kick1(&runner, main_cell, 0);

  /* And drift it */
  // runner_do_drift_particles(&runner, main_cell, 0);

  /* Initialise the particles */
  // for (int j = 0; j < 125; ++j) runner_do_drift_particles(&runner, cells[j],
  // 0);

  /* Do the density calculation */

  /* Run all the pairs (only once !)*/
  for (int i = 0; i < 5; i++) {
    for (int j = 0; j < 5; j++) {
      for (int k = 0; k < 5; k++) {

        struct cell *ci = cells[i * 25 + j * 5 + k];

        for (int ii = -1; ii < 2; ii++) {
          int iii = i + ii;
          if (iii < 0 || iii >= 5) continue;
          iii = (iii + 5) % 5;
          for (int jj = -1; jj < 2; jj++) {
            int jjj = j + jj;
            if (jjj < 0 || jjj >= 5) continue;
            jjj = (jjj + 5) % 5;
            for (int kk = -1; kk < 2; kk++) {
              int kkk = k + kk;
              if (kkk < 0 || kkk >= 5) continue;
              kkk = (kkk + 5) % 5;

              struct cell *cj = cells[iii * 25 + jjj * 5 + kkk];

              if (cj > ci) pairs_all_density(&runner, ci, cj);
            }
          }
        }
      }
    }
  }

  /* And now the self-interaction for the central cells*/
  for (int j = 0; j < 27; ++j) self_all_density(&runner, inner_cells[j]);

  /* Ghost to finish everything on the central cells */
  for (int j = 0; j < 27; ++j) runner_do_ghost(&runner, inner_cells[j], 0);

#ifdef EXTRA_HYDRO_LOOP
  /* We need to do the gradient loop and the extra ghost! */

  /* Run all the pairs (only once !)*/
  for (int i = 0; i < 5; i++) {
    for (int j = 0; j < 5; j++) {
      for (int k = 0; k < 5; k++) {

        struct cell *ci = cells[i * 25 + j * 5 + k];

        for (int ii = -1; ii < 2; ii++) {
          int iii = i + ii;
          if (iii < 0 || iii >= 5) continue;
          iii = (iii + 5) % 5;
          for (int jj = -1; jj < 2; jj++) {
            int jjj = j + jj;
            if (jjj < 0 || jjj >= 5) continue;
            jjj = (jjj + 5) % 5;
            for (int kk = -1; kk < 2; kk++) {
              int kkk = k + kk;
              if (kkk < 0 || kkk >= 5) continue;
              kkk = (kkk + 5) % 5;

              struct cell *cj = cells[iii * 25 + jjj * 5 + kkk];

              if (cj > ci) pairs_all_gradient(&runner, ci, cj);
            }
          }
        }
      }
    }
  }

  /* And now the self-interaction for the central cells */
  for (int j = 0; j < 27; ++j) self_all_gradient(&runner, inner_cells[j]);

  /* Extra ghost to finish everything on the central cells */
  for (int j = 0; j < 27; ++j)
    runner_do_extra_ghost(&runner, inner_cells[j], 0);

#endif /* EXTRA_HYDRO_LOOP */

  /* Do the force calculation */

  /* Do the pairs (for the central 27 cells) */
  for (int i = 1; i < 4; i++) {
    for (int j = 1; j < 4; j++) {
      for (int k = 1; k < 4; k++) {

        struct cell *cj = cells[i * 25 + j * 5 + k];

        if (main_cell != cj) pairs_all_force(&runner, main_cell, cj);
      }
    }
  }

  /* And now the self-interaction for the main cell */
  self_all_force(&runner, main_cell);

  /* Finally, give a gentle kick */
  runner_do_end_hydro_force(&runner, main_cell, 0);
  // runner_do_kick2(&runner, main_cell, 0);

  const ticks toc = getticks();

  /* Output timing */
  message("Brute force calculation took : %.3f %s.",
          clocks_from_ticks(toc - tic), clocks_getunit());

  sprintf(outputFileName, "brute_force_125_%.150s.dat",
          outputFileNameExtension);
  dump_particle_fields(outputFileName, main_cell, solution, 0);

  /* Clean things to make the sanitizer happy ... */
  for (int i = 0; i < 125; ++i) clean_up(cells[i]);
  free(solution);

#ifdef WITH_VECTORIZATION
  cache_clean(&runner.ci_cache);
  cache_clean(&runner.cj_cache);
#endif

  return 0;
}<|MERGE_RESOLUTION|>--- conflicted
+++ resolved
@@ -372,18 +372,10 @@
             main_cell->hydro.parts[pid].v[0], main_cell->hydro.parts[pid].v[1],
             main_cell->hydro.parts[pid].v[2], main_cell->hydro.parts[pid].h,
             hydro_get_comoving_density(&main_cell->hydro.parts[pid]),
-<<<<<<< HEAD
-#if defined(MINIMAL_SPH) || defined(PLANETARY_SPH) ||            \
-    defined(GIZMO_MFV_SPH) || defined(GIZMO_MFM_SPH) ||          \
-    defined(SHADOWFAX_SPH) || defined(HOPKINS_PU_SPH) ||         \
-    defined(HOPKINS_PU_SPH_MONAGHAN) || defined(GASOLINE_SPH) || \
-    defined(MAGMA_SPH)
-=======
 #if defined(MINIMAL_SPH) || defined(PLANETARY_SPH) ||              \
     defined(GIZMO_MFV_SPH) || defined(GIZMO_MFM_SPH) ||            \
     defined(HOPKINS_PU_SPH) || defined(HOPKINS_PU_SPH_MONAGHAN) || \
-    defined(GASOLINE_SPH)
->>>>>>> b02fff2d
+    defined(GASOLINE_SPH) || defined(MAGMA_SPH)
             0.f,
 #elif defined(ANARCHY_PU_SPH) || defined(SPHENIX_SPH) || defined(PHANTOM_SPH)
             main_cell->hydro.parts[pid].viscosity.div_v,
