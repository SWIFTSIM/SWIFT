--- conflicted
+++ resolved
@@ -390,11 +390,7 @@
 #if defined(MINIMAL_SPH) || defined(PLANETARY_SPH) ||              \
     defined(GIZMO_MFV_SPH) || defined(GIZMO_MFM_SPH) ||            \
     defined(HOPKINS_PU_SPH) || defined(HOPKINS_PU_SPH_MONAGHAN) || \
-<<<<<<< HEAD
-    defined(GASOLINE_SPH) || defined(MAGMA_SPH)
-=======
-    defined(GASOLINE_SPH) || defined(REMIX_SPH)
->>>>>>> 515c6ec3
+    defined(GASOLINE_SPH) || defined(REMIX_SPH) || defined(MAGMA_SPH)
             0.f,
 #elif defined(ANARCHY_PU_SPH) || defined(SPHENIX_SPH) || defined(PHANTOM_SPH)
             main_cell->hydro.parts[pid].viscosity.div_v,
