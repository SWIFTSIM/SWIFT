/*******************************************************************************
 * This file is part of SWIFT.
 * Copyright (C) 2016 Matthieu Schaller (schaller@strw.leidenuniv.nl).
 *
 * This program is free software: you can redistribute it and/or modify
 * it under the terms of the GNU Lesser General Public License as published
 * by the Free Software Foundation, either version 3 of the License, or
 * (at your option) any later version.
 *
 * This program is distributed in the hope that it will be useful,
 * but WITHOUT ANY WARRANTY; without even the implied warranty of
 * MERCHANTABILITY or FITNESS FOR A PARTICULAR PURPOSE.  See the
 * GNU General Public License for more details.
 *
 * You should have received a copy of the GNU Lesser General Public License
 * along with this program.  If not, see <http://www.gnu.org/licenses/>.
 *
 ******************************************************************************/

/* Config parameters. */
#include <config.h>

/* Some standard headers. */
#include <fenv.h>
#include <stdio.h>
#include <stdlib.h>
#include <string.h>
#include <unistd.h>

/* Local headers. */
#include "swift.h"

#if defined(WITH_VECTORIZATION)
#define DOSELF2_NAME "runner_doself2_force_vec"
#define DOPAIR2_NAME "runner_dopair2_force_vec"
#endif

#ifndef DOSELF2_NAME
#define DOSELF2_NAME "runner_doself2_density"
#define DOPAIR2_NAME "runner_dopair2_force"
#endif

#define NODE_ID 0

enum velocity_field {
  velocity_zero,
  velocity_const,
  velocity_divergent,
  velocity_rotating
};

enum pressure_field { pressure_const, pressure_gradient, pressure_divergent };

void set_velocity(struct part *part, enum velocity_field vel, float size) {

  switch (vel) {
    case velocity_zero:
      part->v[0] = 0.f;
      part->v[1] = 0.f;
      part->v[2] = 0.f;
      break;
    case velocity_const:
      part->v[0] = 1.f;
      part->v[1] = 0.f;
      part->v[2] = 0.f;
      break;
    case velocity_divergent:
      part->v[0] = part->x[0] - 2.5 * size;
      part->v[1] = part->x[1] - 2.5 * size;
      part->v[2] = part->x[2] - 2.5 * size;
      break;
    case velocity_rotating:
      part->v[0] = part->x[1];
      part->v[1] = -part->x[0];
      part->v[2] = 0.f;
      break;
  }
}

float get_pressure(double x[3], enum pressure_field press, float size) {

  float r2 = 0.;
  float dx[3] = {0.f};

  switch (press) {
    case pressure_const:
      return 1.5f;
      break;
    case pressure_gradient:
      return 1.5f * x[0]; /* gradient along x */
      break;
    case pressure_divergent:
      dx[0] = x[0] - 2.5 * size;
      dx[1] = x[1] - 2.5 * size;
      dx[2] = x[2] - 2.5 * size;
      r2 = dx[0] * dx[0] + dx[1] * dx[1] + dx[2] * dx[2];
      return sqrt(r2) + 1.5f;
      break;
  }
  return 0.f;
}

void set_energy_state(struct part *part, enum pressure_field press, float size,
                      float density) {

  const float pressure = get_pressure(part->x, press, size);

#if defined(GADGET2_SPH)
  part->entropy = pressure / pow_gamma(density);
#elif defined(HOPKINS_PE_SPH)
  part->entropy = pressure / pow_gamma(density);
#elif defined(PHANTOM_SPH)
  part->u = pressure / (hydro_gamma_minus_one * density);
#elif defined(MINIMAL_SPH) || defined(HOPKINS_PU_SPH) ||           \
    defined(HOPKINS_PU_SPH_MONAGHAN) || defined(ANARCHY_PU_SPH) || \
    defined(SPHENIX_SPH) || defined(PHANTOM_SPH) || defined(GASOLINE_SPH)
  part->u = pressure / (hydro_gamma_minus_one * density);
#elif defined(PLANETARY_SPH) || defined(REMIX_SPH)
  set_idg_def(&eos.idg_def, 0);
  part->mat_id = 0;
  part->u = pressure / (hydro_gamma_minus_one * density);
#elif defined(GIZMO_MFV_SPH) || defined(GIZMO_MFM_SPH)
  part->conserved.energy = pressure / (hydro_gamma_minus_one * density);
#else
  error("Need to define pressure here !");
#endif
}

struct solution_part {

  long long id;
  double x[3];
  float v[3];
  float a_hydro[3];
  float h;
  float rho;
  float div_v;
  float S;
  float u;
  float P;
  float c;
  float h_dt;
  float v_sig;
  float S_dt;
  float u_dt;
};

void get_solution(const struct cell *main_cell, struct solution_part *solution,
                  float density, enum velocity_field vel,
                  enum pressure_field press, float size) {

  for (int i = 0; i < main_cell->hydro.count; ++i) {

    solution[i].id = main_cell->hydro.parts[i].id;

    solution[i].x[0] = main_cell->hydro.parts[i].x[0];
    solution[i].x[1] = main_cell->hydro.parts[i].x[1];
    solution[i].x[2] = main_cell->hydro.parts[i].x[2];

    solution[i].v[0] = main_cell->hydro.parts[i].v[0];
    solution[i].v[1] = main_cell->hydro.parts[i].v[1];
    solution[i].v[2] = main_cell->hydro.parts[i].v[2];

    solution[i].h = main_cell->hydro.parts[i].h;

    solution[i].rho = density;

    solution[i].P = get_pressure(solution[i].x, press, size);
    solution[i].u = solution[i].P / (solution[i].rho * hydro_gamma_minus_one);
    solution[i].S = solution[i].P / pow_gamma(solution[i].rho);
    solution[i].c = sqrt(hydro_gamma * solution[i].P / solution[i].rho);

    if (vel == velocity_divergent)
      solution[i].div_v = 3.f;
    else
      solution[i].div_v = 0.f;

    solution[i].h_dt = solution[i].h * solution[i].div_v / 3.;

    float gradP[3] = {0.f};
    if (press == pressure_gradient) {
      gradP[0] = 1.5f;
      gradP[1] = 0.f;
      gradP[2] = 0.f;
    } else if (press == pressure_divergent) {
      float dx[3];
      dx[0] = solution[i].x[0] - 2.5 * size;
      dx[1] = solution[i].x[1] - 2.5 * size;
      dx[2] = solution[i].x[2] - 2.5 * size;
      float r = sqrt(dx[0] * dx[0] + dx[1] * dx[1] + dx[2] * dx[2]);
      if (r > 0.) {
        gradP[0] = dx[0] / r;
        gradP[1] = dx[1] / r;
        gradP[2] = dx[2] / r;
      }
    }

    solution[i].a_hydro[0] = -gradP[0] / solution[i].rho;
    solution[i].a_hydro[1] = -gradP[1] / solution[i].rho;
    solution[i].a_hydro[2] = -gradP[2] / solution[i].rho;

    solution[i].v_sig = 2.f * solution[i].c;

    solution[i].S_dt = 0.f;
    solution[i].u_dt = -(solution[i].P / solution[i].rho) * solution[i].div_v;
  }
}

void reset_particles(struct cell *c, struct hydro_space *hs,
                     enum velocity_field vel, enum pressure_field press,
                     float size, float density) {

  for (int i = 0; i < c->hydro.count; ++i) {

    struct part *p = &c->hydro.parts[i];

    set_velocity(p, vel, size);
    set_energy_state(p, press, size, density);

#if defined(GIZMO_MFV_SPH) || defined(GIZMO_MFM_SPH)
    hydro_first_init_part(p, &c->hydro.xparts[i]);
    p->time_bin = 1;
#endif
#if defined(REMIX_SPH)
    p->rho = density;
    hydro_first_init_part(p, &c->hydro.xparts[i]);
    p->time_bin = 1;
#endif

    hydro_init_part(p, hs);
    adaptive_softening_init_part(p);
    mhd_init_part(p);
  }
}

/**
 * @brief Constructs a cell and all of its particle in a valid state prior to
 * a SPH time-step.
 *
 * @param n The cube root of the number of particles.
 * @param offset The position of the cell offset from (0,0,0).
 * @param size The cell size.
 * @param h The smoothing length of the particles in units of the inter-particle
 * separation.
 * @param density The density of the fluid.
 * @param partId The running counter of IDs.
 * @param pert The perturbation to apply to the particles in the cell in units
 *of the inter-particle separation.
 * @param vel The type of velocity field.
 * @param press The type of pressure field.
 */
struct cell *make_cell(size_t n, const double offset[3], double size, double h,
                       double density, long long *partId, double pert,
                       enum velocity_field vel, enum pressure_field press) {

  const size_t count = n * n * n;
  const double volume = size * size * size;
  struct cell *cell = NULL;
  if (posix_memalign((void **)&cell, cell_align, sizeof(struct cell)) != 0) {
    error("Couldn't allocate the cell");
  }
  bzero(cell, sizeof(struct cell));

  if (posix_memalign((void **)&cell->hydro.parts, part_align,
                     count * sizeof(struct part)) != 0)
    error("couldn't allocate particles, no. of particles: %d", (int)count);
  if (posix_memalign((void **)&cell->hydro.xparts, xpart_align,
                     count * sizeof(struct xpart)) != 0)
    error("couldn't allocate particles, no. of x-particles: %d", (int)count);
  bzero(cell->hydro.parts, count * sizeof(struct part));
  bzero(cell->hydro.xparts, count * sizeof(struct xpart));

  float h_max = 0.f;

  /* Construct the parts */
  struct part *part = cell->hydro.parts;
  struct xpart *xpart = cell->hydro.xparts;
  for (size_t x = 0; x < n; ++x) {
    for (size_t y = 0; y < n; ++y) {
      for (size_t z = 0; z < n; ++z) {
        part->x[0] =
            offset[0] +
            size * (x + 0.5 + random_uniform(-0.5, 0.5) * pert) / (float)n;
        part->x[1] =
            offset[1] +
            size * (y + 0.5 + random_uniform(-0.5, 0.5) * pert) / (float)n;
        part->x[2] =
            offset[2] +
            size * (z + 0.5 + random_uniform(-0.5, 0.5) * pert) / (float)n;
        part->h = size * h / (float)n;
        h_max = fmax(h_max, part->h);
        part->depth_h = 0;

#if defined(GIZMO_MFV_SPH) || defined(GIZMO_MFM_SPH)
        part->conserved.mass = density * volume / count;
#else
        part->mass = density * volume / count;
#endif
#if defined(REMIX_SPH)
        part->rho = density;
#endif

        set_velocity(part, vel, size);
        set_energy_state(part, press, size, density);

        hydro_first_init_part(part, xpart);

        part->id = ++(*partId);
        part->time_bin = 1;

#ifdef SWIFT_DEBUG_CHECKS
        part->ti_drift = 8;
        part->ti_kick = 8;
#endif

        ++part;
        ++xpart;
      }
    }
  }

  /* Cell properties */
  cell->split = 0;
  cell->depth = 0;
  cell->hydro.h_max = h_max;
  cell->hydro.h_max_active = h_max;
  cell->hydro.count = count;
  cell->grav.count = 0;
  cell->hydro.dx_max_part = 0.;
  cell->hydro.dx_max_sort = 0.;
  cell->width[0] = size;
  cell->width[1] = size;
  cell->width[2] = size;
  cell->dmin = size;
  cell->loc[0] = offset[0];
  cell->loc[1] = offset[1];
  cell->loc[2] = offset[2];
  cell->h_min_allowed = cell->dmin * 0.5 * (1. / kernel_gamma);
  cell->h_max_allowed = cell->dmin * (1. / kernel_gamma);

  cell->hydro.super = cell;
  cell->hydro.ti_old_part = 8;
  cell->hydro.ti_end_min = 8;
  cell->nodeID = NODE_ID;

  // shuffle_particles(cell->hydro.parts, cell->hydro.count);

  cell->hydro.sorted = 0;
  cell->hydro.sort = NULL;

  return cell;
}

void clean_up(struct cell *ci) {
  free(ci->hydro.parts);
  free(ci->hydro.xparts);
  free(ci->hydro.sort);
  free(ci);
}

/**
 * @brief Dump all the particles to a file
 */
void dump_particle_fields(char *fileName, struct cell *main_cell,
                          struct solution_part *solution, int with_solution) {
  FILE *file = fopen(fileName, "w");

  /* Write header */
  fprintf(file,
          "# %4s %8s %8s %8s %8s %8s %8s %8s %8s %8s %8s %8s %8s %8s %13s %13s "
          "%13s %13s %13s %8s %8s\n",
          "ID", "pos_x", "pos_y", "pos_z", "v_x", "v_y", "v_z", "h", "rho",
          "div_v", "S", "u", "P", "c", "a_x", "a_y", "a_z", "h_dt", "v_sig",
          "dS/dt", "du/dt");

  fprintf(file, "# Main cell --------------------------------------------\n");

  /* Write main cell */
  for (int pid = 0; pid < main_cell->hydro.count; pid++) {
    fprintf(file,
            "%6llu %8.5f %8.5f %8.5f %8.5f %8.5f %8.5f %8.5f %8.5f %8.5f %8.5f "
            "%8.5f "
            "%8.5f %8.5f %13e %13e %13e %13e %13e %8.5f %8.5f\n",
            main_cell->hydro.parts[pid].id, main_cell->hydro.parts[pid].x[0],
            main_cell->hydro.parts[pid].x[1], main_cell->hydro.parts[pid].x[2],
            main_cell->hydro.parts[pid].v[0], main_cell->hydro.parts[pid].v[1],
            main_cell->hydro.parts[pid].v[2], main_cell->hydro.parts[pid].h,
            hydro_get_comoving_density(&main_cell->hydro.parts[pid]),
#if defined(MINIMAL_SPH) || defined(PLANETARY_SPH) ||              \
    defined(GIZMO_MFV_SPH) || defined(GIZMO_MFM_SPH) ||            \
    defined(HOPKINS_PU_SPH) || defined(HOPKINS_PU_SPH_MONAGHAN) || \
    defined(GASOLINE_SPH) || defined(REMIX_SPH)
            0.f,
#elif defined(ANARCHY_PU_SPH) || defined(SPHENIX_SPH) || defined(PHANTOM_SPH)
            main_cell->hydro.parts[pid].viscosity.div_v,
#else
            main_cell->hydro.parts[pid].density.div_v,
#endif
            hydro_get_drifted_comoving_entropy(&main_cell->hydro.parts[pid]),
            hydro_get_drifted_comoving_internal_energy(
                &main_cell->hydro.parts[pid]),
            hydro_get_comoving_pressure(&main_cell->hydro.parts[pid]),
            hydro_get_comoving_soundspeed(&main_cell->hydro.parts[pid]),
            main_cell->hydro.parts[pid].a_hydro[0],
            main_cell->hydro.parts[pid].a_hydro[1],
            main_cell->hydro.parts[pid].a_hydro[2],
            main_cell->hydro.parts[pid].force.h_dt,
#if defined(GADGET2_SPH)
            main_cell->hydro.parts[pid].force.v_sig,
            main_cell->hydro.parts[pid].entropy_dt, 0.f
#elif defined(MINIMAL_SPH) || defined(HOPKINS_PU_SPH) || \
    defined(HOPKINS_PU_SPH_MONAGHAN)
            main_cell->hydro.parts[pid].force.v_sig, 0.f,
            main_cell->hydro.parts[pid].u_dt
#elif defined(ANARCHY_PU_SPH) || defined(SPHENIX_SPH) || \
    defined(PHANTOM_SPH) || defined(GASOLINE_SPH)
            main_cell->hydro.parts[pid].viscosity.v_sig, 0.f,
            main_cell->hydro.parts[pid].u_dt
#else
            0.f, 0.f, 0.f
#endif
    );
  }

  if (with_solution) {

    fprintf(file, "# Solution ---------------------------------------------\n");

    for (int pid = 0; pid < main_cell->hydro.count; pid++) {
      fprintf(file,
              "%6llu %8.5f %8.5f %8.5f %8.5f %8.5f %8.5f %8.5f %8.5f %8.5f "
              "%8.5f %8.5f "
              "%8.5f %8.5f %13f %13f %13f %13f %13f %8.5f %8.5f\n",
              solution[pid].id, solution[pid].x[0], solution[pid].x[1],
              solution[pid].x[2], solution[pid].v[0], solution[pid].v[1],
              solution[pid].v[2], solution[pid].h, solution[pid].rho,
              solution[pid].div_v, solution[pid].S, solution[pid].u,
              solution[pid].P, solution[pid].c, solution[pid].a_hydro[0],
              solution[pid].a_hydro[1], solution[pid].a_hydro[2],
              solution[pid].h_dt, solution[pid].v_sig, solution[pid].S_dt,
              solution[pid].u_dt);
    }
  }

  fclose(file);
}

/* Just a forward declaration... */
void runner_dopair1_branch_density(struct runner *r, struct cell *ci,
                                   struct cell *cj, int limit_h_min,
                                   int limit_h_max);
void runner_doself1_branch_density(struct runner *r, struct cell *ci,
                                   int limit_h_min, int limit_h_max);
#ifdef EXTRA_HYDRO_LOOP
#ifdef EXTRA_HYDRO_LOOP_TYPE2
void runner_dopair2_branch_gradient(struct runner *r, struct cell *ci,
                                    struct cell *cj, int limit_h_min,
                                    int limit_h_max);
void runner_doself2_branch_gradient(struct runner *r, struct cell *ci,
                                    int limit_h_min, int limit_h_max);
#else
void runner_dopair1_branch_gradient(struct runner *r, struct cell *ci,
                                    struct cell *cj, int limit_h_min,
                                    int limit_h_max);
void runner_doself1_branch_gradient(struct runner *r, struct cell *ci,
                                    int limit_h_min, int limit_h_max);
<<<<<<< HEAD
=======
#endif /* EXTRA_HYDRO_LOOP_TYPE2 */
>>>>>>> e5cb1abe
#endif /* EXTRA_HYDRO LOOP */
void runner_dopair2_branch_force(struct runner *r, struct cell *ci,
                                 struct cell *cj, int limit_h_min,
                                 int limit_h_max);
void runner_doself2_branch_force(struct runner *r, struct cell *ci,
                                 int limit_h_min, int limit_h_max);

void runner_doself2_force_vec(struct runner *r, struct cell *ci);

/* And go... */
int main(int argc, char *argv[]) {

#ifdef HAVE_SETAFFINITY
  engine_pin();
#endif

  size_t runs = 0, particles = 0;
  double h = 1.23485, size = 1., rho = 2.5;
  double perturbation = 0.;
  char outputFileNameExtension[100] = "";
  char outputFileName[200] = "";
  enum velocity_field vel = velocity_zero;
  enum pressure_field press = pressure_const;

  /* Initialize CPU frequency, this also starts time. */
  unsigned long long cpufreq = 0;
  clocks_set_cpufreq(cpufreq);

/* Choke on FP-exceptions */
#ifdef HAVE_FE_ENABLE_EXCEPT
  feenableexcept(FE_DIVBYZERO | FE_INVALID | FE_OVERFLOW);
#endif

  /* Get some randomness going */
  srand(0);

  int c;
  while ((c = getopt(argc, argv, "m:s:h:n:r:t:d:f:v:p:")) != -1) {
    switch (c) {
      case 'h':
        sscanf(optarg, "%lf", &h);
        break;
      case 's':
        sscanf(optarg, "%lf", &size);
        break;
      case 'n':
        sscanf(optarg, "%zu", &particles);
        break;
      case 'r':
        sscanf(optarg, "%zu", &runs);
        break;
      case 'd':
        sscanf(optarg, "%lf", &perturbation);
        break;
      case 'm':
        sscanf(optarg, "%lf", &rho);
        break;
      case 'f':
        strcpy(outputFileNameExtension, optarg);
        break;
      case 'v':
        sscanf(optarg, "%d", (int *)&vel);
        break;
      case 'p':
        sscanf(optarg, "%d", (int *)&press);
        break;
      case '?':
        error("Unknown option.");
        break;
    }
  }

  if (h < 0 || particles == 0 || runs == 0) {
    printf(
        "\nUsage: %s -n PARTICLES_PER_AXIS -r NUMBER_OF_RUNS [OPTIONS...]\n"
        "\nGenerates 125 cells, filled with particles on a Cartesian grid."
        "\nThese are then interacted using runner_dopair1_density() and "
        "runner_doself1_density() followed by runner_dopair2_force() and "
        "runner_doself2_force()"
        "\n\nOptions:"
        "\n-h DISTANCE=1.2348 - Smoothing length in units of <x>"
        "\n-m rho             - Physical density in the cell"
        "\n-s size            - Physical size of the cell"
        "\n-d pert            - Perturbation to apply to the particles [0,1["
        "\n-v type (0,1,2,3)  - Velocity field: (zero, constant, divergent, "
        "rotating)"
        "\n-p type (0,1,2)    - Pressure field: (constant, gradient divergent)"
        "\n-f fileName        - Part of the file name used to save the dumps\n",
        argv[0]);
    exit(1);
  }

  /* Help users... */
  message("DOSELF2 function called: %s", DOSELF2_NAME);
  message("DOPAIR2 function called: %s", DOPAIR2_NAME);
  message("Adiabatic index: ga = %f", hydro_gamma);
  message("Hydro implementation: %s", SPH_IMPLEMENTATION);
  message("Smoothing length: h = %f", h * size);
  message("Kernel:               %s", kernel_name);
  message("Neighbour target: N = %f", pow_dimension(h) * kernel_norm);
  message("Density target: rho = %f", rho);
  message("div_v target:   div = %f", vel == 2 ? 3.f : 0.f);
  message("curl_v target: curl = [0., 0., %f]", vel == 3 ? -2.f : 0.f);
  if (press == pressure_const)
    message("P field constant");
  else if (press == pressure_gradient)
    message("P field gradient");
  else
    message("P field divergent");

  printf("\n");

#if !defined(HYDRO_DIMENSION_3D)
  message("test125cells only useful in 3D. Change parameters in const.h !");
  return 1;
#endif

  /* Build the infrastructure */
  struct space space;
  space.periodic = 1;
  space.dim[0] = 5.;
  space.dim[1] = 5.;
  space.dim[2] = 5.;
  hydro_space_init(&space.hs, &space);

  struct phys_const prog_const;
  prog_const.const_newton_G = 1.f;
  prog_const.const_vacuum_permeability = 1.0;

  struct hydro_props hp;
  hydro_props_init_no_hydro(&hp);
  hp.eta_neighbours = h;
  hp.h_tolerance = 1e0;
  hp.h_max = FLT_MAX;
  hp.h_min = 0.f;
  hp.h_min_ratio = 0.f;
  hp.max_smoothing_iterations = 10;
  hp.CFL_condition = 0.1;

  struct engine engine;
  bzero(&engine, sizeof(struct engine));
  engine.hydro_properties = &hp;
  engine.physical_constants = &prog_const;
  engine.s = &space;
  engine.time = 0.1f;
  engine.ti_current = 8;
  engine.max_active_bin = num_time_bins;
  engine.nodeID = NODE_ID;

  struct cosmology cosmo;
  cosmology_init_no_cosmo(&cosmo);
  engine.cosmology = &cosmo;

  struct sink_props sink_props;
  bzero(&sink_props, sizeof(struct sink_props));
  engine.sink_properties = &sink_props;

  struct runner runner;
  runner.e = &engine;

  struct lightcone_array_props lightcone_array_properties;
  lightcone_array_properties.nr_lightcones = 0;
  engine.lightcone_array_properties = &lightcone_array_properties;

  struct pressure_floor_props pressure_floor;
  engine.pressure_floor_props = &pressure_floor;

  /* Construct some cells */
  struct cell *cells[125];
  struct cell *inner_cells[27];
  struct cell *main_cell;
  int count = 0;
  static long long partId = 0;
  for (int i = 0; i < 5; ++i) {
    for (int j = 0; j < 5; ++j) {
      for (int k = 0; k < 5; ++k) {

        /* Position of the cell */
        const double offset[3] = {i * size, j * size, k * size};

        /* Construct it */
        cells[i * 25 + j * 5 + k] = make_cell(
            particles, offset, size, h, rho, &partId, perturbation, vel, press);

        /* Store the inner cells */
        if (i > 0 && i < 4 && j > 0 && j < 4 && k > 0 && k < 4) {
          inner_cells[count] = cells[i * 25 + j * 5 + k];
          count++;
        }
      }
    }
  }

  /* Store the main cell for future use */
  main_cell = cells[62];

  /* Construct the real solution */
  struct solution_part *solution = (struct solution_part *)malloc(
      main_cell->hydro.count * sizeof(struct solution_part));
  get_solution(main_cell, solution, rho, vel, press, size);

  ticks timings[27];
  for (int i = 0; i < 27; i++) timings[i] = 0;

  /* Start the test */
  ticks time = 0;
  for (size_t n = 0; n < runs; ++n) {

    const ticks tic = getticks();

    /* Initialise the particles */
    for (int j = 0; j < 125; ++j) runner_do_drift_part(&runner, cells[j], 0);

    /* Reset particles. */
    for (int i = 0; i < 125; ++i) {
      for (int pid = 0; pid < cells[i]->hydro.count; ++pid) {
        hydro_init_part(&cells[i]->hydro.parts[pid], &space.hs);
        adaptive_softening_init_part(&cells[i]->hydro.parts[pid]);
        mhd_init_part(&cells[i]->hydro.parts[pid]);
      }
    }

    /* First, sort stuff */
    for (int j = 0; j < 125; ++j)
      runner_do_hydro_sort(&runner, cells[j], 0x1FFF, 0, 0, 0, 0);

      /* Do the density calculation */

/* Initialise the particle cache. */
#ifdef WITH_VECTORIZATION
    runner.ci_cache.count = 0;
    runner.cj_cache.count = 0;
    cache_init(&runner.ci_cache, 512);
    cache_init(&runner.cj_cache, 512);
#endif

    /* Run all the  (only once !)*/
    for (int i = 0; i < 5; i++) {
      for (int j = 0; j < 5; j++) {
        for (int k = 0; k < 5; k++) {

          struct cell *ci = cells[i * 25 + j * 5 + k];

          for (int ii = -1; ii < 2; ii++) {
            int iii = i + ii;
            if (iii < 0 || iii >= 5) continue;
            iii = (iii + 5) % 5;
            for (int jj = -1; jj < 2; jj++) {
              int jjj = j + jj;
              if (jjj < 0 || jjj >= 5) continue;
              jjj = (jjj + 5) % 5;
              for (int kk = -1; kk < 2; kk++) {
                int kkk = k + kk;
                if (kkk < 0 || kkk >= 5) continue;
                kkk = (kkk + 5) % 5;

                struct cell *cj = cells[iii * 25 + jjj * 5 + kkk];

                if (cj > ci)
                  runner_dopair1_branch_density(
                      &runner, ci, cj, /*limit_h_min=*/0, /*limit_h_max=*/0);
              }
            }
          }
        }
      }
    }

    /* And now the self-interaction for the central cells*/
    for (int j = 0; j < 27; ++j)
      runner_doself1_branch_density(&runner, inner_cells[j], /*limit_h_min=*/0,
                                    /*limit_h_max=*/0);

    /* Ghost to finish everything on the central cells */
    for (int j = 0; j < 27; ++j) runner_do_ghost(&runner, inner_cells[j], 0);

#ifdef EXTRA_HYDRO_LOOP
    /* We need to do the gradient loop and the extra ghost! */
    message(
        "Extra hydro loop detected, running gradient loop in test125cells.");

    /* Run all the pairs (only once !)*/
    for (int i = 0; i < 5; i++) {
      for (int j = 0; j < 5; j++) {
        for (int k = 0; k < 5; k++) {

          struct cell *ci = cells[i * 25 + j * 5 + k];

          for (int ii = -1; ii < 2; ii++) {
            int iii = i + ii;
            if (iii < 0 || iii >= 5) continue;
            iii = (iii + 5) % 5;
            for (int jj = -1; jj < 2; jj++) {
              int jjj = j + jj;
              if (jjj < 0 || jjj >= 5) continue;
              jjj = (jjj + 5) % 5;
              for (int kk = -1; kk < 2; kk++) {
                int kkk = k + kk;
                if (kkk < 0 || kkk >= 5) continue;
                kkk = (kkk + 5) % 5;

                struct cell *cj = cells[iii * 25 + jjj * 5 + kkk];

<<<<<<< HEAD
                if (cj > ci)
                  runner_dopair1_branch_gradient(
                      &runner, ci, cj, /*limit_h_min=*/0, /*limit_h_max=*/0);
=======
                if (cj > ci) {
#ifdef EXTRA_HYDRO_LOOP_TYPE2
                  runner_dopair2_branch_gradient(
                      &runner, ci, cj, /*limit_h_min=*/0, /*limit_h_max=*/0);
#else
                  runner_dopair1_branch_gradient(
                      &runner, ci, cj, /*limit_h_min=*/0, /*limit_h_max=*/0);
#endif
                }
>>>>>>> e5cb1abe
              }
            }
          }
        }
      }
    }

    /* And now the self-interaction for the central cells */
<<<<<<< HEAD
    for (int j = 0; j < 27; ++j)
      runner_doself1_branch_gradient(&runner, inner_cells[j], /*limit_h_min=*/0,
                                     /*limit_h_max=*/0);
=======
    for (int j = 0; j < 27; ++j) {
#ifdef EXTRA_HYDRO_LOOP_TYPE2
      runner_doself2_branch_gradient(&runner, inner_cells[j], /*limit_h_min=*/0,
                                     /*limit_h_max=*/0);
#else
      runner_doself1_branch_gradient(&runner, inner_cells[j], /*limit_h_min=*/0,
                                     /*limit_h_max=*/0);
#endif
    }
>>>>>>> e5cb1abe

    /* Extra ghost to finish everything on the central cells */
    for (int j = 0; j < 27; ++j)
      runner_do_extra_ghost(&runner, inner_cells[j], 0);

#endif /* EXTRA_HYDRO_LOOP */

      /* Do the force calculation */

#ifdef WITH_VECTORIZATION
    /* Initialise the cache. */
    cache_clean(&runner.ci_cache);
    cache_clean(&runner.cj_cache);
    cache_init(&runner.ci_cache, 512);
    cache_init(&runner.cj_cache, 512);
#endif

    int ctr = 0;
    /* Do the pairs (for the central 27 cells) */
    for (int i = 1; i < 4; i++) {
      for (int j = 1; j < 4; j++) {
        for (int k = 1; k < 4; k++) {

          struct cell *cj = cells[i * 25 + j * 5 + k];

          if (main_cell != cj) {

            const ticks sub_tic = getticks();

            runner_dopair2_branch_force(&runner, main_cell, cj,
                                        /*limit_h_min=*/0, /*limit_h_max=*/0);

            timings[ctr++] += getticks() - sub_tic;
          }
        }
      }
    }

    ticks self_tic = getticks();

    /* And now the self-interaction for the main cell */
    runner_doself2_branch_force(&runner, main_cell, /*limit_h_min=*/0,
                                /*limit_h_max=*/0);

    timings[26] += getticks() - self_tic;

    /* Finally, give a gentle kick */
    runner_do_end_hydro_force(&runner, main_cell, 0);
    const ticks toc = getticks();
    time += toc - tic;

    /* Dump if necessary */
    if (n == 0) {
      sprintf(outputFileName, "swift_dopair_125_%.150s.dat",
              outputFileNameExtension);
      dump_particle_fields(outputFileName, main_cell, solution, 0);
    }

    for (int i = 0; i < 125; ++i) {
      for (int pid = 0; pid < cells[i]->hydro.count; ++pid) {
        hydro_init_part(&cells[i]->hydro.parts[pid], &space.hs);
        adaptive_softening_init_part(&cells[i]->hydro.parts[pid]);
        mhd_init_part(&cells[i]->hydro.parts[pid]);
      }
    }
  }

  /* Output timing */
  ticks corner_time = timings[0] + timings[2] + timings[6] + timings[8] +
                      timings[17] + timings[19] + timings[23] + timings[25];

  ticks edge_time = timings[1] + timings[3] + timings[5] + timings[7] +
                    timings[9] + timings[11] + timings[14] + timings[16] +
                    timings[18] + timings[20] + timings[22] + timings[24];

  ticks face_time = timings[4] + timings[10] + timings[12] + timings[13] +
                    timings[15] + timings[21];

  ticks self_time = timings[26];

  message("Corner calculations took:     %.3f %s.",
          clocks_from_ticks(corner_time / runs), clocks_getunit());
  message("Edge calculations took:       %.3f %s.",
          clocks_from_ticks(edge_time / runs), clocks_getunit());
  message("Face calculations took:       %.3f %s.",
          clocks_from_ticks(face_time / runs), clocks_getunit());
  message("Self calculations took:       %.3f %s.",
          clocks_from_ticks(self_time / runs), clocks_getunit());
  message("SWIFT calculation took:       %.3f %s.",
          clocks_from_ticks(time / runs), clocks_getunit());

  for (int j = 0; j < 125; ++j)
    reset_particles(cells[j], &space.hs, vel, press, size, rho);

  /* NOW BRUTE-FORCE CALCULATION */

  const ticks tic = getticks();

  /* Kick the central cell */
  // runner_do_kick1(&runner, main_cell, 0);

  /* And drift it */
  // runner_do_drift_particles(&runner, main_cell, 0);

  /* Initialise the particles */
  // for (int j = 0; j < 125; ++j) runner_do_drift_particles(&runner, cells[j],
  // 0);

  /* Do the density calculation */

  /* Run all the pairs (only once !)*/
  for (int i = 0; i < 5; i++) {
    for (int j = 0; j < 5; j++) {
      for (int k = 0; k < 5; k++) {

        struct cell *ci = cells[i * 25 + j * 5 + k];

        for (int ii = -1; ii < 2; ii++) {
          int iii = i + ii;
          if (iii < 0 || iii >= 5) continue;
          iii = (iii + 5) % 5;
          for (int jj = -1; jj < 2; jj++) {
            int jjj = j + jj;
            if (jjj < 0 || jjj >= 5) continue;
            jjj = (jjj + 5) % 5;
            for (int kk = -1; kk < 2; kk++) {
              int kkk = k + kk;
              if (kkk < 0 || kkk >= 5) continue;
              kkk = (kkk + 5) % 5;

              struct cell *cj = cells[iii * 25 + jjj * 5 + kkk];

              if (cj > ci) pairs_all_density(&runner, ci, cj);
            }
          }
        }
      }
    }
  }

  /* And now the self-interaction for the central cells*/
  for (int j = 0; j < 27; ++j) self_all_density(&runner, inner_cells[j]);

  /* Ghost to finish everything on the central cells */
  for (int j = 0; j < 27; ++j) runner_do_ghost(&runner, inner_cells[j], 0);

#ifdef EXTRA_HYDRO_LOOP
  /* We need to do the gradient loop and the extra ghost! */

  /* Run all the pairs (only once !)*/
  for (int i = 0; i < 5; i++) {
    for (int j = 0; j < 5; j++) {
      for (int k = 0; k < 5; k++) {

        struct cell *ci = cells[i * 25 + j * 5 + k];

        for (int ii = -1; ii < 2; ii++) {
          int iii = i + ii;
          if (iii < 0 || iii >= 5) continue;
          iii = (iii + 5) % 5;
          for (int jj = -1; jj < 2; jj++) {
            int jjj = j + jj;
            if (jjj < 0 || jjj >= 5) continue;
            jjj = (jjj + 5) % 5;
            for (int kk = -1; kk < 2; kk++) {
              int kkk = k + kk;
              if (kkk < 0 || kkk >= 5) continue;
              kkk = (kkk + 5) % 5;

              struct cell *cj = cells[iii * 25 + jjj * 5 + kkk];

              if (cj > ci) pairs_all_gradient(&runner, ci, cj);
            }
          }
        }
      }
    }
  }

  /* And now the self-interaction for the central cells */
  for (int j = 0; j < 27; ++j) self_all_gradient(&runner, inner_cells[j]);

  /* Extra ghost to finish everything on the central cells */
  for (int j = 0; j < 27; ++j)
    runner_do_extra_ghost(&runner, inner_cells[j], 0);

#endif /* EXTRA_HYDRO_LOOP */

  /* Do the force calculation */

  /* Do the pairs (for the central 27 cells) */
  for (int i = 1; i < 4; i++) {
    for (int j = 1; j < 4; j++) {
      for (int k = 1; k < 4; k++) {

        struct cell *cj = cells[i * 25 + j * 5 + k];

        if (main_cell != cj) pairs_all_force(&runner, main_cell, cj);
      }
    }
  }

  /* And now the self-interaction for the main cell */
  self_all_force(&runner, main_cell);

  /* Finally, give a gentle kick */
  runner_do_end_hydro_force(&runner, main_cell, 0);
  // runner_do_kick2(&runner, main_cell, 0);

  const ticks toc = getticks();

  /* Output timing */
  message("Brute force calculation took : %.3f %s.",
          clocks_from_ticks(toc - tic), clocks_getunit());

  sprintf(outputFileName, "brute_force_125_%.150s.dat",
          outputFileNameExtension);
  dump_particle_fields(outputFileName, main_cell, solution, 0);

  /* Clean things to make the sanitizer happy ... */
  for (int i = 0; i < 125; ++i) clean_up(cells[i]);
  free(solution);

#ifdef WITH_VECTORIZATION
  cache_clean(&runner.ci_cache);
  cache_clean(&runner.cj_cache);
#endif

  return 0;
}<|MERGE_RESOLUTION|>--- conflicted
+++ resolved
@@ -464,10 +464,8 @@
                                     int limit_h_max);
 void runner_doself1_branch_gradient(struct runner *r, struct cell *ci,
                                     int limit_h_min, int limit_h_max);
-<<<<<<< HEAD
-=======
+
 #endif /* EXTRA_HYDRO_LOOP_TYPE2 */
->>>>>>> e5cb1abe
 #endif /* EXTRA_HYDRO LOOP */
 void runner_dopair2_branch_force(struct runner *r, struct cell *ci,
                                  struct cell *cj, int limit_h_min,
@@ -694,7 +692,7 @@
     for (int j = 0; j < 125; ++j)
       runner_do_hydro_sort(&runner, cells[j], 0x1FFF, 0, 0, 0, 0);
 
-      /* Do the density calculation */
+    /* Do the density calculation */
 
 /* Initialise the particle cache. */
 #ifdef WITH_VECTORIZATION
@@ -771,11 +769,6 @@
 
                 struct cell *cj = cells[iii * 25 + jjj * 5 + kkk];
 
-<<<<<<< HEAD
-                if (cj > ci)
-                  runner_dopair1_branch_gradient(
-                      &runner, ci, cj, /*limit_h_min=*/0, /*limit_h_max=*/0);
-=======
                 if (cj > ci) {
 #ifdef EXTRA_HYDRO_LOOP_TYPE2
                   runner_dopair2_branch_gradient(
@@ -785,30 +778,205 @@
                       &runner, ci, cj, /*limit_h_min=*/0, /*limit_h_max=*/0);
 #endif
                 }
->>>>>>> e5cb1abe
               }
             }
           }
         }
       }
+
+      /* And now the self-interaction for the central cells */
+      for (int j = 0; j < 27; ++j) {
+#ifdef EXTRA_HYDRO_LOOP_TYPE2
+        runner_doself2_branch_gradient(&runner, inner_cells[j],
+                                       /*limit_h_min=*/0,
+                                       /*limit_h_max=*/0);
+#else
+        runner_doself1_branch_gradient(&runner, inner_cells[j],
+                                       /*limit_h_min=*/0,
+                                       /*limit_h_max=*/0);
+#endif
+      }
+
+      /* Extra ghost to finish everything on the central cells */
+      for (int j = 0; j < 27; ++j)
+        runner_do_extra_ghost(&runner, inner_cells[j], 0);
+
+#endif /* EXTRA_HYDRO_LOOP */
+
+      /* Do the force calculation */
+
+#ifdef WITH_VECTORIZATION
+      /* Initialise the cache. */
+      cache_clean(&runner.ci_cache);
+      cache_clean(&runner.cj_cache);
+      cache_init(&runner.ci_cache, 512);
+      cache_init(&runner.cj_cache, 512);
+#endif
+
+      int ctr = 0;
+      /* Do the pairs (for the central 27 cells) */
+      for (int i = 1; i < 4; i++) {
+        for (int j = 1; j < 4; j++) {
+          for (int k = 1; k < 4; k++) {
+
+            struct cell *cj = cells[i * 25 + j * 5 + k];
+
+            if (main_cell != cj) {
+
+              const ticks sub_tic = getticks();
+
+              runner_dopair2_branch_force(&runner, main_cell, cj,
+                                          /*limit_h_min=*/0, /*limit_h_max=*/0);
+
+              timings[ctr++] += getticks() - sub_tic;
+            }
+          }
+        }
+      }
+
+      ticks self_tic = getticks();
+
+      /* And now the self-interaction for the main cell */
+      runner_doself2_branch_force(&runner, main_cell, /*limit_h_min=*/0,
+                                  /*limit_h_max=*/0);
+
+      timings[26] += getticks() - self_tic;
+
+      /* Finally, give a gentle kick */
+      runner_do_end_hydro_force(&runner, main_cell, 0);
+      const ticks toc = getticks();
+      time += toc - tic;
+
+      /* Dump if necessary */
+      if (n == 0) {
+        sprintf(outputFileName, "swift_dopair_125_%.150s.dat",
+                outputFileNameExtension);
+        dump_particle_fields(outputFileName, main_cell, solution, 0);
+      }
+
+      for (int i = 0; i < 125; ++i) {
+        for (int pid = 0; pid < cells[i]->hydro.count; ++pid) {
+          hydro_init_part(&cells[i]->hydro.parts[pid], &space.hs);
+          adaptive_softening_init_part(&cells[i]->hydro.parts[pid]);
+          mhd_init_part(&cells[i]->hydro.parts[pid]);
+        }
+      }
     }
 
+    /* Output timing */
+    ticks corner_time = timings[0] + timings[2] + timings[6] + timings[8] +
+                        timings[17] + timings[19] + timings[23] + timings[25];
+
+    ticks edge_time = timings[1] + timings[3] + timings[5] + timings[7] +
+                      timings[9] + timings[11] + timings[14] + timings[16] +
+                      timings[18] + timings[20] + timings[22] + timings[24];
+
+    ticks face_time = timings[4] + timings[10] + timings[12] + timings[13] +
+                      timings[15] + timings[21];
+
+    ticks self_time = timings[26];
+
+    message("Corner calculations took:     %.3f %s.",
+            clocks_from_ticks(corner_time / runs), clocks_getunit());
+    message("Edge calculations took:       %.3f %s.",
+            clocks_from_ticks(edge_time / runs), clocks_getunit());
+    message("Face calculations took:       %.3f %s.",
+            clocks_from_ticks(face_time / runs), clocks_getunit());
+    message("Self calculations took:       %.3f %s.",
+            clocks_from_ticks(self_time / runs), clocks_getunit());
+    message("SWIFT calculation took:       %.3f %s.",
+            clocks_from_ticks(time / runs), clocks_getunit());
+
+    for (int j = 0; j < 125; ++j)
+      reset_particles(cells[j], &space.hs, vel, press, size, rho);
+
+    /* NOW BRUTE-FORCE CALCULATION */
+
+    const ticks tic = getticks();
+
+    /* Kick the central cell */
+    // runner_do_kick1(&runner, main_cell, 0);
+
+    /* And drift it */
+    // runner_do_drift_particles(&runner, main_cell, 0);
+
+    /* Initialise the particles */
+    // for (int j = 0; j < 125; ++j) runner_do_drift_particles(&runner,
+    // cells[j], 0);
+
+    /* Do the density calculation */
+
+    /* Run all the pairs (only once !)*/
+    for (int i = 0; i < 5; i++) {
+      for (int j = 0; j < 5; j++) {
+        for (int k = 0; k < 5; k++) {
+
+          struct cell *ci = cells[i * 25 + j * 5 + k];
+
+          for (int ii = -1; ii < 2; ii++) {
+            int iii = i + ii;
+            if (iii < 0 || iii >= 5) continue;
+            iii = (iii + 5) % 5;
+            for (int jj = -1; jj < 2; jj++) {
+              int jjj = j + jj;
+              if (jjj < 0 || jjj >= 5) continue;
+              jjj = (jjj + 5) % 5;
+              for (int kk = -1; kk < 2; kk++) {
+                int kkk = k + kk;
+                if (kkk < 0 || kkk >= 5) continue;
+                kkk = (kkk + 5) % 5;
+
+                struct cell *cj = cells[iii * 25 + jjj * 5 + kkk];
+
+                if (cj > ci) pairs_all_density(&runner, ci, cj);
+              }
+            }
+          }
+        }
+      }
+    }
+
+    /* And now the self-interaction for the central cells*/
+    for (int j = 0; j < 27; ++j) self_all_density(&runner, inner_cells[j]);
+
+    /* Ghost to finish everything on the central cells */
+    for (int j = 0; j < 27; ++j) runner_do_ghost(&runner, inner_cells[j], 0);
+
+#ifdef EXTRA_HYDRO_LOOP
+    /* We need to do the gradient loop and the extra ghost! */
+
+    /* Run all the pairs (only once !)*/
+    for (int i = 0; i < 5; i++) {
+      for (int j = 0; j < 5; j++) {
+        for (int k = 0; k < 5; k++) {
+
+          struct cell *ci = cells[i * 25 + j * 5 + k];
+
+          for (int ii = -1; ii < 2; ii++) {
+            int iii = i + ii;
+            if (iii < 0 || iii >= 5) continue;
+            iii = (iii + 5) % 5;
+            for (int jj = -1; jj < 2; jj++) {
+              int jjj = j + jj;
+              if (jjj < 0 || jjj >= 5) continue;
+              jjj = (jjj + 5) % 5;
+              for (int kk = -1; kk < 2; kk++) {
+                int kkk = k + kk;
+                if (kkk < 0 || kkk >= 5) continue;
+                kkk = (kkk + 5) % 5;
+
+                struct cell *cj = cells[iii * 25 + jjj * 5 + kkk];
+
+                if (cj > ci) pairs_all_gradient(&runner, ci, cj);
+              }
+            }
+          }
+        }
+      }
+    }
+
     /* And now the self-interaction for the central cells */
-<<<<<<< HEAD
-    for (int j = 0; j < 27; ++j)
-      runner_doself1_branch_gradient(&runner, inner_cells[j], /*limit_h_min=*/0,
-                                     /*limit_h_max=*/0);
-=======
-    for (int j = 0; j < 27; ++j) {
-#ifdef EXTRA_HYDRO_LOOP_TYPE2
-      runner_doself2_branch_gradient(&runner, inner_cells[j], /*limit_h_min=*/0,
-                                     /*limit_h_max=*/0);
-#else
-      runner_doself1_branch_gradient(&runner, inner_cells[j], /*limit_h_min=*/0,
-                                     /*limit_h_max=*/0);
-#endif
-    }
->>>>>>> e5cb1abe
+    for (int j = 0; j < 27; ++j) self_all_gradient(&runner, inner_cells[j]);
 
     /* Extra ghost to finish everything on the central cells */
     for (int j = 0; j < 27; ++j)
@@ -816,17 +984,8 @@
 
 #endif /* EXTRA_HYDRO_LOOP */
 
-      /* Do the force calculation */
-
-#ifdef WITH_VECTORIZATION
-    /* Initialise the cache. */
-    cache_clean(&runner.ci_cache);
-    cache_clean(&runner.cj_cache);
-    cache_init(&runner.ci_cache, 512);
-    cache_init(&runner.cj_cache, 512);
-#endif
-
-    int ctr = 0;
+    /* Do the force calculation */
+
     /* Do the pairs (for the central 27 cells) */
     for (int i = 1; i < 4; i++) {
       for (int j = 1; j < 4; j++) {
@@ -834,208 +993,36 @@
 
           struct cell *cj = cells[i * 25 + j * 5 + k];
 
-          if (main_cell != cj) {
-
-            const ticks sub_tic = getticks();
-
-            runner_dopair2_branch_force(&runner, main_cell, cj,
-                                        /*limit_h_min=*/0, /*limit_h_max=*/0);
-
-            timings[ctr++] += getticks() - sub_tic;
-          }
+          if (main_cell != cj) pairs_all_force(&runner, main_cell, cj);
         }
       }
     }
 
-    ticks self_tic = getticks();
-
     /* And now the self-interaction for the main cell */
-    runner_doself2_branch_force(&runner, main_cell, /*limit_h_min=*/0,
-                                /*limit_h_max=*/0);
-
-    timings[26] += getticks() - self_tic;
+    self_all_force(&runner, main_cell);
 
     /* Finally, give a gentle kick */
     runner_do_end_hydro_force(&runner, main_cell, 0);
+    // runner_do_kick2(&runner, main_cell, 0);
+
     const ticks toc = getticks();
-    time += toc - tic;
-
-    /* Dump if necessary */
-    if (n == 0) {
-      sprintf(outputFileName, "swift_dopair_125_%.150s.dat",
-              outputFileNameExtension);
-      dump_particle_fields(outputFileName, main_cell, solution, 0);
-    }
-
-    for (int i = 0; i < 125; ++i) {
-      for (int pid = 0; pid < cells[i]->hydro.count; ++pid) {
-        hydro_init_part(&cells[i]->hydro.parts[pid], &space.hs);
-        adaptive_softening_init_part(&cells[i]->hydro.parts[pid]);
-        mhd_init_part(&cells[i]->hydro.parts[pid]);
-      }
-    }
-  }
-
-  /* Output timing */
-  ticks corner_time = timings[0] + timings[2] + timings[6] + timings[8] +
-                      timings[17] + timings[19] + timings[23] + timings[25];
-
-  ticks edge_time = timings[1] + timings[3] + timings[5] + timings[7] +
-                    timings[9] + timings[11] + timings[14] + timings[16] +
-                    timings[18] + timings[20] + timings[22] + timings[24];
-
-  ticks face_time = timings[4] + timings[10] + timings[12] + timings[13] +
-                    timings[15] + timings[21];
-
-  ticks self_time = timings[26];
-
-  message("Corner calculations took:     %.3f %s.",
-          clocks_from_ticks(corner_time / runs), clocks_getunit());
-  message("Edge calculations took:       %.3f %s.",
-          clocks_from_ticks(edge_time / runs), clocks_getunit());
-  message("Face calculations took:       %.3f %s.",
-          clocks_from_ticks(face_time / runs), clocks_getunit());
-  message("Self calculations took:       %.3f %s.",
-          clocks_from_ticks(self_time / runs), clocks_getunit());
-  message("SWIFT calculation took:       %.3f %s.",
-          clocks_from_ticks(time / runs), clocks_getunit());
-
-  for (int j = 0; j < 125; ++j)
-    reset_particles(cells[j], &space.hs, vel, press, size, rho);
-
-  /* NOW BRUTE-FORCE CALCULATION */
-
-  const ticks tic = getticks();
-
-  /* Kick the central cell */
-  // runner_do_kick1(&runner, main_cell, 0);
-
-  /* And drift it */
-  // runner_do_drift_particles(&runner, main_cell, 0);
-
-  /* Initialise the particles */
-  // for (int j = 0; j < 125; ++j) runner_do_drift_particles(&runner, cells[j],
-  // 0);
-
-  /* Do the density calculation */
-
-  /* Run all the pairs (only once !)*/
-  for (int i = 0; i < 5; i++) {
-    for (int j = 0; j < 5; j++) {
-      for (int k = 0; k < 5; k++) {
-
-        struct cell *ci = cells[i * 25 + j * 5 + k];
-
-        for (int ii = -1; ii < 2; ii++) {
-          int iii = i + ii;
-          if (iii < 0 || iii >= 5) continue;
-          iii = (iii + 5) % 5;
-          for (int jj = -1; jj < 2; jj++) {
-            int jjj = j + jj;
-            if (jjj < 0 || jjj >= 5) continue;
-            jjj = (jjj + 5) % 5;
-            for (int kk = -1; kk < 2; kk++) {
-              int kkk = k + kk;
-              if (kkk < 0 || kkk >= 5) continue;
-              kkk = (kkk + 5) % 5;
-
-              struct cell *cj = cells[iii * 25 + jjj * 5 + kkk];
-
-              if (cj > ci) pairs_all_density(&runner, ci, cj);
-            }
-          }
-        }
-      }
-    }
-  }
-
-  /* And now the self-interaction for the central cells*/
-  for (int j = 0; j < 27; ++j) self_all_density(&runner, inner_cells[j]);
-
-  /* Ghost to finish everything on the central cells */
-  for (int j = 0; j < 27; ++j) runner_do_ghost(&runner, inner_cells[j], 0);
-
-#ifdef EXTRA_HYDRO_LOOP
-  /* We need to do the gradient loop and the extra ghost! */
-
-  /* Run all the pairs (only once !)*/
-  for (int i = 0; i < 5; i++) {
-    for (int j = 0; j < 5; j++) {
-      for (int k = 0; k < 5; k++) {
-
-        struct cell *ci = cells[i * 25 + j * 5 + k];
-
-        for (int ii = -1; ii < 2; ii++) {
-          int iii = i + ii;
-          if (iii < 0 || iii >= 5) continue;
-          iii = (iii + 5) % 5;
-          for (int jj = -1; jj < 2; jj++) {
-            int jjj = j + jj;
-            if (jjj < 0 || jjj >= 5) continue;
-            jjj = (jjj + 5) % 5;
-            for (int kk = -1; kk < 2; kk++) {
-              int kkk = k + kk;
-              if (kkk < 0 || kkk >= 5) continue;
-              kkk = (kkk + 5) % 5;
-
-              struct cell *cj = cells[iii * 25 + jjj * 5 + kkk];
-
-              if (cj > ci) pairs_all_gradient(&runner, ci, cj);
-            }
-          }
-        }
-      }
-    }
-  }
-
-  /* And now the self-interaction for the central cells */
-  for (int j = 0; j < 27; ++j) self_all_gradient(&runner, inner_cells[j]);
-
-  /* Extra ghost to finish everything on the central cells */
-  for (int j = 0; j < 27; ++j)
-    runner_do_extra_ghost(&runner, inner_cells[j], 0);
-
-#endif /* EXTRA_HYDRO_LOOP */
-
-  /* Do the force calculation */
-
-  /* Do the pairs (for the central 27 cells) */
-  for (int i = 1; i < 4; i++) {
-    for (int j = 1; j < 4; j++) {
-      for (int k = 1; k < 4; k++) {
-
-        struct cell *cj = cells[i * 25 + j * 5 + k];
-
-        if (main_cell != cj) pairs_all_force(&runner, main_cell, cj);
-      }
-    }
-  }
-
-  /* And now the self-interaction for the main cell */
-  self_all_force(&runner, main_cell);
-
-  /* Finally, give a gentle kick */
-  runner_do_end_hydro_force(&runner, main_cell, 0);
-  // runner_do_kick2(&runner, main_cell, 0);
-
-  const ticks toc = getticks();
-
-  /* Output timing */
-  message("Brute force calculation took : %.3f %s.",
-          clocks_from_ticks(toc - tic), clocks_getunit());
-
-  sprintf(outputFileName, "brute_force_125_%.150s.dat",
-          outputFileNameExtension);
-  dump_particle_fields(outputFileName, main_cell, solution, 0);
-
-  /* Clean things to make the sanitizer happy ... */
-  for (int i = 0; i < 125; ++i) clean_up(cells[i]);
-  free(solution);
+
+    /* Output timing */
+    message("Brute force calculation took : %.3f %s.",
+            clocks_from_ticks(toc - tic), clocks_getunit());
+
+    sprintf(outputFileName, "brute_force_125_%.150s.dat",
+            outputFileNameExtension);
+    dump_particle_fields(outputFileName, main_cell, solution, 0);
+
+    /* Clean things to make the sanitizer happy ... */
+    for (int i = 0; i < 125; ++i) clean_up(cells[i]);
+    free(solution);
 
 #ifdef WITH_VECTORIZATION
-  cache_clean(&runner.ci_cache);
-  cache_clean(&runner.cj_cache);
-#endif
-
-  return 0;
-}+    cache_clean(&runner.ci_cache);
+    cache_clean(&runner.cj_cache);
+#endif
+
+    return 0;
+  }