/*******************************************************************************
 * This file is part of SWIFT.
 * Copyright (C) 2015 Matthieu Schaller (schaller@strw.leidenuniv.nl).
 *
 * This program is free software: you can redistribute it and/or modify
 * it under the terms of the GNU Lesser General Public License as published
 * by the Free Software Foundation, either version 3 of the License, or
 * (at your option) any later version.
 *
 * This program is distributed in the hope that it will be useful,
 * but WITHOUT ANY WARRANTY; without even the implied warranty of
 * MERCHANTABILITY or FITNESS FOR A PARTICULAR PURPOSE.  See the
 * GNU General Public License for more details.
 *
 * You should have received a copy of the GNU Lesser General Public License
 * along with this program.  If not, see <http://www.gnu.org/licenses/>.
 *
 ******************************************************************************/
#include <config.h>

/* Some standard headers. */
#include <fenv.h>
#include <stdio.h>
#include <stdlib.h>
#include <string.h>
#include <unistd.h>

/* Local includes */
#include "swift.h"

/* Other schemes need to be added here if they are not vectorized, otherwise
 * this test will simply not compile. */

#if defined(GADGET2_SPH) && defined(WITH_VECTORIZATION)

#define array_align sizeof(float) * VEC_SIZE
#define ACC_THRESHOLD 1e-5

#ifndef IACT
#define IACT runner_iact_nonsym_density
#define IACT_VEC runner_iact_nonsym_1_vec_density
#define IACT_NAME "test_nonsym_density"
#define NUM_VEC_PROC_INT 1
#endif

/**
 * @brief Constructs an array of particles in a valid state prior to
 * a IACT_NONSYM and IACT_NONSYM_VEC call.
 *
 * @param count No. of particles to create
 * @param offset The position of the particle offset from (0,0,0).
 * @param spacing Particle spacing.
 * @param h The smoothing length of the particles in units of the inter-particle
 *separation.
 * @param partId The running counter of IDs.
 */
struct part *make_particles(size_t count, double *offset, double spacing,
                            double h, long long *partId) {

  struct part *particles;
  if (posix_memalign((void **)&particles, part_align,
                     count * sizeof(struct part)) != 0) {
    error("couldn't allocate particles, no. of particles: %d", (int)count);
  }
  bzero(particles, count * sizeof(struct part));

  /* Construct the particles */
  struct part *p;

  /* Set test particle at centre of unit sphere. */
  p = &particles[0];

  /* Place the test particle at the centre of a unit sphere. */
  p->x[0] = 0.0f;
  p->x[1] = 0.0f;
  p->x[2] = 0.0f;

  p->h = h;
  p->id = ++(*partId);

#if !defined(GIZMO_MFV_SPH)
  p->mass = 1.0f;
#endif

  /* Place rest of particles around the test particle
   * with random position within a unit sphere. */
  for (size_t i = 1; i < count; ++i) {
    p = &particles[i];

    /* Randomise positions within a unit sphere. */
    p->x[0] = random_uniform(-1.0, 1.0);
    p->x[1] = random_uniform(-1.0, 1.0);
    p->x[2] = random_uniform(-1.0, 1.0);

    /* Randomise velocities. */
    p->v[0] = random_uniform(-0.05, 0.05);
    p->v[1] = random_uniform(-0.05, 0.05);
    p->v[2] = random_uniform(-0.05, 0.05);

    p->h = h;
    p->id = ++(*partId);
#if !defined(GIZMO_SPH)
    p->mass = 1.0f;
#endif
  }
  return particles;
}

/**
 * @brief Populates particle properties needed for the force calculation.
 */
void prepare_force(struct part *parts, size_t count) {

<<<<<<< HEAD
#if !defined(GIZMO_MFV_SPH) && !defined(SHADOWFAX_SPH) &&            \
    !defined(MINIMAL_SPH) && !defined(PLANETARY_SPH) &&              \
    !defined(HOPKINS_PU_SPH) && !defined(HOPKINS_PU_SPH_MONAGHAN) && \
    !defined(ANARCHY_PU_SPH) && !defined(SPHENIX_SPH) &&             \
    !defined(PHANTOM_SPH) && !defined(GASOLINE_SPH) && !defined(REMIX_SPH)
=======
#if !defined(GIZMO_MFV_SPH) && !defined(MINIMAL_SPH) &&              \
    !defined(PLANETARY_SPH) && !defined(HOPKINS_PU_SPH) &&           \
    !defined(HOPKINS_PU_SPH_MONAGHAN) && !defined(ANARCHY_PU_SPH) && \
    !defined(SPHENIX_SPH) && !defined(PHANTOM_SPH) && !defined(GASOLINE_SPH)
>>>>>>> 243068cf
  struct part *p;
  for (size_t i = 0; i < count; ++i) {
    p = &parts[i];
    p->rho = i + 1;
    p->force.balsara = random_uniform(0.0, 1.0);
    p->force.P_over_rho2 = i + 1;
    p->force.soundspeed = random_uniform(2.0, 3.0);
    p->force.v_sig = 0.0f;
    p->force.h_dt = 0.0f;
  }
#endif
}

/**
 * @brief Dumps all particle information to a file
 */
void dump_indv_particle_fields(char *fileName, struct part *p) {

  FILE *file = fopen(fileName, "a");

  fprintf(file,
          "%6llu %8.5f %8.5f %8.5f %8.5f %8.5f %8.5f %8.5f %8.5f %8.5f %8.5f "
          "%8.5f "
          "%8.5f %8.5f %13e %13e %13e %13e %13e %8.5f %8.5f\n",
          p->id, p->x[0], p->x[1], p->x[2], p->v[0], p->v[1], p->v[2], p->h,
          hydro_get_comoving_density(p),
<<<<<<< HEAD
#if defined(MINIMAL_SPH) || defined(PLANETARY_SPH) ||   \
    defined(PLANETARY_SPH) || defined(SHADOWFAX_SPH) || \
    defined(PHANTOM_SPH) || defined(GASOLINE_SPH)
=======
#if defined(MINIMAL_SPH) || defined(PLANETARY_SPH) || defined(PHANTOM_SPH) || \
    defined(GASOLINE_SPH)
>>>>>>> 243068cf
          0.f,
#else
          p->density.div_v,
#endif
          hydro_get_drifted_comoving_entropy(p),
          hydro_get_drifted_comoving_internal_energy(p),
          hydro_get_comoving_pressure(p), hydro_get_comoving_soundspeed(p),
          p->a_hydro[0], p->a_hydro[1], p->a_hydro[2], p->force.h_dt,
#if defined(GADGET2_SPH)
          p->force.v_sig, p->entropy_dt, 0.f
#elif defined(PHANTOM_SPH)
          p->force.v_sig, 0.f, p->force.u_dt
#elif defined(MINIMAL_SPH) || defined(HOPKINS_PU_SPH) ||           \
    defined(HOPKINS_PU_SPH_MONAGHAN) || defined(ANARCHY_PU_SPH) || \
    defined(SPHENIX_SPH) || defined(PHANTOM_SPH) || defined(GASOLINE_SPH)
          p->force.v_sig, 0.f, p->u_dt
#else
          0.f, 0.f, 0.f
#endif
  );

  fclose(file);
}

/**
 * @brief Creates a header for the output file
 */
void write_header(char *fileName) {

  FILE *file = fopen(fileName, "w");
  /* Write header */
  fprintf(file,
          "# %4s %8s %8s %8s %8s %8s %8s %8s %8s %8s %8s %8s %8s %8s %13s %13s "
          "%13s %13s %13s %8s %8s\n",
          "ID", "pos_x", "pos_y", "pos_z", "v_x", "v_y", "v_z", "h", "rho",
          "div_v", "S", "u", "P", "c", "a_x", "a_y", "a_z", "h_dt", "v_sig",
          "dS/dt", "du/dt");

  fclose(file);
}

/**
 * @brief Compares the vectorised result against
 * the serial result of the interaction.
 *
 * @param serial_test_part Particle that has been updated serially
 * @param serial_parts Particle array that has been interacted serially
 * @param vec_test_part Particle that has been updated using vectors
 * @param vec_parts Particle array to be interacted using vectors
 * @param count No. of particles that have been interacted
 *
 * @return Non-zero value if difference found, 0 otherwise
 */
int check_results(struct part serial_test_part, struct part *serial_parts,
                  struct part vec_test_part, struct part *vec_parts,
                  int count) {
  int result = 0;
  result += compare_particles(&serial_test_part, &vec_test_part, ACC_THRESHOLD);

  for (int i = 0; i < count; i++)
    result += compare_particles(&serial_parts[i], &vec_parts[i], ACC_THRESHOLD);

  return result;
}

/*
 * @brief Calls the serial and vectorised version of the non-symmetrical density
 * interaction.
 *
 * @param test_part Particle that will be updated
 * @param parts Particle array to be interacted
 * @param count No. of particles to be interacted
 * @param serial_inter_func Serial interaction function to be called
 * @param vec_inter_func Vectorised interaction function to be called
 * @param runs No. of times to call interactions
 * @param num_vec_proc No. of vectors to use to process interaction
 *
 */
void test_interactions(struct part test_part, struct part *parts, size_t count,
                       char *filePrefix, int runs, int num_vec_proc) {

  ticks serial_time = 0;
  ticks vec_time = 0;

  const float a = 1.f;
  const float H = 0.f;

  char serial_filename[200] = "";
  char vec_filename[200] = "";

  strcpy(serial_filename, filePrefix);
  strcpy(vec_filename, filePrefix);
  sprintf(serial_filename + strlen(serial_filename), "_serial.dat");
  sprintf(vec_filename + strlen(vec_filename), "_%d_vec.dat", num_vec_proc);

  write_header(serial_filename);
  write_header(vec_filename);

  struct part pi_serial, pi_vec;
  struct part pj_serial[count], pj_vec[count];

  float r2[count] __attribute__((aligned(array_align)));
  float dx[3 * count] __attribute__((aligned(array_align)));

  struct part *piq[count], *pjq[count];
  for (size_t k = 0; k < count; k++) {
    piq[k] = NULL;
    pjq[k] = NULL;
  }

  float r2q[count] __attribute__((aligned(array_align)));
  float hiq[count] __attribute__((aligned(array_align)));
  float dxq[count] __attribute__((aligned(array_align)));

  float dyq[count] __attribute__((aligned(array_align)));
  float dzq[count] __attribute__((aligned(array_align)));
  float mjq[count] __attribute__((aligned(array_align)));
  float vixq[count] __attribute__((aligned(array_align)));
  float viyq[count] __attribute__((aligned(array_align)));
  float vizq[count] __attribute__((aligned(array_align)));
  float vjxq[count] __attribute__((aligned(array_align)));
  float vjyq[count] __attribute__((aligned(array_align)));
  float vjzq[count] __attribute__((aligned(array_align)));

  /* Call serial interaction a set number of times. */
  for (int r = 0; r < runs; r++) {
    /* Reset particle to initial setup */
    pi_serial = test_part;
    for (size_t i = 0; i < count; i++) pj_serial[i] = parts[i];

    /* Perform serial interaction */
    for (size_t i = 0; i < count; i++) {
      /* Compute the pairwise distance. */
      r2[i] = 0.0f;
      for (int k = 0; k < 3; k++) {
        int ind = (3 * i) + k;
        dx[ind] = pi_serial.x[k] - pj_serial[i].x[k];
        r2[i] += dx[ind] * dx[ind];
      }
    }

    const ticks tic = getticks();
/* Perform serial interaction */
#ifdef __ICC
#pragma novector
#endif
    for (size_t i = 0; i < count; i++) {
      IACT(r2[i], &(dx[3 * i]), pi_serial.h, pj_serial[i].h, &pi_serial,
           &pj_serial[i], a, H);
    }
    serial_time += getticks() - tic;
  }

  /* Dump result of serial interaction. */
  dump_indv_particle_fields(serial_filename, &pi_serial);
  for (size_t i = 0; i < count; i++)
    dump_indv_particle_fields(serial_filename, &pj_serial[i]);

  /* Call vector interaction a set number of times. */
  for (int r = 0; r < runs; r++) {
    /* Reset particle to initial setup */
    pi_vec = test_part;
    for (size_t i = 0; i < count; i++) pj_vec[i] = parts[i];

    /* Setup arrays for vector interaction. */
    for (size_t i = 0; i < count; i++) {
      /* Compute the pairwise distance. */
      float my_r2 = 0.0f;
      float my_dx[3];
      for (int k = 0; k < 3; k++) {
        my_dx[k] = pi_vec.x[k] - pj_vec[i].x[k];
        my_r2 += my_dx[k] * my_dx[k];
      }

      r2q[i] = my_r2;
      dxq[i] = my_dx[0];
      dyq[i] = my_dx[1];
      dzq[i] = my_dx[2];

      hiq[i] = pi_vec.h;
      piq[i] = &pi_vec;
      pjq[i] = &pj_vec[i];

      mjq[i] = pj_vec[i].mass;
      vixq[i] = pi_vec.v[0];
      viyq[i] = pi_vec.v[1];
      vizq[i] = pi_vec.v[2];
      vjxq[i] = pj_vec[i].v[0];
      vjyq[i] = pj_vec[i].v[1];
      vjzq[i] = pj_vec[i].v[2];
    }

    /* Perform vector interaction. */
    vector hi_vec, hi_inv_vec, vix_vec, viy_vec, viz_vec;
    vector rhoSum, rho_dhSum, wcountSum, wcount_dhSum, div_vSum, curlvxSum,
        curlvySum, curlvzSum;
    mask_t mask, mask2;

    rhoSum.v = vec_set1(0.f);
    rho_dhSum.v = vec_set1(0.f);
    wcountSum.v = vec_set1(0.f);
    wcount_dhSum.v = vec_set1(0.f);
    div_vSum.v = vec_set1(0.f);
    curlvxSum.v = vec_set1(0.f);
    curlvySum.v = vec_set1(0.f);
    curlvzSum.v = vec_set1(0.f);

    hi_vec.v = vec_load(&hiq[0]);
    vix_vec.v = vec_load(&vixq[0]);
    viy_vec.v = vec_load(&viyq[0]);
    viz_vec.v = vec_load(&vizq[0]);

    hi_inv_vec = vec_reciprocal(hi_vec);
    vec_init_mask_true(mask);
    vec_init_mask_true(mask2);

    const ticks vec_tic = getticks();

    for (size_t i = 0; i < count; i += num_vec_proc * VEC_SIZE) {

      /* Interleave two vectors for interaction. */
      if (num_vec_proc == 2) {
        runner_iact_nonsym_2_vec_density(
            &(r2q[i]), &(dxq[i]), &(dyq[i]), &(dzq[i]), (hi_inv_vec), (vix_vec),
            (viy_vec), (viz_vec), &(vjxq[i]), &(vjyq[i]), &(vjzq[i]), &(mjq[i]),
            &rhoSum, &rho_dhSum, &wcountSum, &wcount_dhSum, &div_vSum,
            &curlvxSum, &curlvySum, &curlvzSum, mask, mask2, 0);
      } else { /* Only use one vector for interaction. */

        vector my_r2, my_dx, my_dy, my_dz;
        my_r2.v = vec_load(&(r2q[i]));
        my_dx.v = vec_load(&(dxq[i]));
        my_dy.v = vec_load(&(dyq[i]));
        my_dz.v = vec_load(&(dzq[i]));

        runner_iact_nonsym_1_vec_density(
            &my_r2, &my_dx, &my_dy, &my_dz, (hi_inv_vec), (vix_vec), (viy_vec),
            (viz_vec), &(vjxq[i]), &(vjyq[i]), &(vjzq[i]), &(mjq[i]), &rhoSum,
            &rho_dhSum, &wcountSum, &wcount_dhSum, &div_vSum, &curlvxSum,
            &curlvySum, &curlvzSum, mask);
      }
    }

    VEC_HADD(rhoSum, piq[0]->rho);
    VEC_HADD(rho_dhSum, piq[0]->density.rho_dh);
    VEC_HADD(wcountSum, piq[0]->density.wcount);
    VEC_HADD(wcount_dhSum, piq[0]->density.wcount_dh);
    VEC_HADD(div_vSum, piq[0]->density.div_v);
    VEC_HADD(curlvxSum, piq[0]->density.rot_v[0]);
    VEC_HADD(curlvySum, piq[0]->density.rot_v[1]);
    VEC_HADD(curlvzSum, piq[0]->density.rot_v[2]);

    vec_time += getticks() - vec_tic;
  }

  /* Dump result of serial interaction. */
  dump_indv_particle_fields(vec_filename, piq[0]);
  for (size_t i = 0; i < count; i++)
    dump_indv_particle_fields(vec_filename, pjq[i]);

  /* Check serial results against the vectorised results. */
  if (check_results(pi_serial, pj_serial, pi_vec, pj_vec, count))
    message("Differences found...");

  message("The serial interactions took     : %.3f %s.",
          clocks_from_ticks(serial_time / runs), clocks_getunit());
  message("The vectorised interactions took : %.3f %s.",
          clocks_from_ticks(vec_time / runs), clocks_getunit());
  message("Speed up: %15fx.", (double)(serial_time) / vec_time);
}

/*
 * @brief Calls the serial and vectorised version of the non-symmetrical force
 * interaction.
 *
 * @param test_part Particle that will be updated
 * @param parts Particle array to be interacted
 * @param count No. of particles to be interacted
 * @param serial_inter_func Serial interaction function to be called
 * @param vec_inter_func Vectorised interaction function to be called
 * @param runs No. of times to call interactions
 *
 */
void test_force_interactions(struct part test_part, struct part *parts,
                             size_t count, char *filePrefix, int runs,
                             int num_vec_proc) {

  ticks serial_time = 0;
  ticks vec_time = 0;

  FILE *file;
  char serial_filename[200] = "";
  char vec_filename[200] = "";

  const float a = 1.f;
  const float H = 0.f;
  const float mu_0 = 4. * M_PI;

  strcpy(serial_filename, filePrefix);
  strcpy(vec_filename, filePrefix);
  sprintf(serial_filename + strlen(serial_filename), "_serial.dat");
  sprintf(vec_filename + strlen(vec_filename), "_%d_vec.dat", num_vec_proc);

  write_header(serial_filename);
  write_header(vec_filename);

  struct part pi_serial, pi_vec;
  struct part pj_serial[count], pj_vec[count];

  float r2[count] __attribute__((aligned(array_align)));
  float dx[3 * count] __attribute__((aligned(array_align)));

  struct part *piq[count], *pjq[count];
  for (size_t k = 0; k < count; k++) {
    piq[k] = NULL;
    pjq[k] = NULL;
  }

  float r2q[count] __attribute__((aligned(array_align)));
  float dxq[count] __attribute__((aligned(array_align)));
  float dyq[count] __attribute__((aligned(array_align)));
  float dzq[count] __attribute__((aligned(array_align)));

  float hiq[count] __attribute__((aligned(array_align)));
  float vixq[count] __attribute__((aligned(array_align)));
  float viyq[count] __attribute__((aligned(array_align)));
  float vizq[count] __attribute__((aligned(array_align)));
  float rhoiq[count] __attribute__((aligned(array_align)));
  float grad_hiq[count] __attribute__((aligned(array_align)));
  float pOrhoi2q[count] __attribute__((aligned(array_align)));
  float balsaraiq[count] __attribute__((aligned(array_align)));
  float ciq[count] __attribute__((aligned(array_align)));

  float hj_invq[count] __attribute__((aligned(array_align)));
  float mjq[count] __attribute__((aligned(array_align)));
  float vjxq[count] __attribute__((aligned(array_align)));
  float vjyq[count] __attribute__((aligned(array_align)));
  float vjzq[count] __attribute__((aligned(array_align)));
  float rhojq[count] __attribute__((aligned(array_align)));
  float grad_hjq[count] __attribute__((aligned(array_align)));
  float pOrhoj2q[count] __attribute__((aligned(array_align)));
  float balsarajq[count] __attribute__((aligned(array_align)));
  float cjq[count] __attribute__((aligned(array_align)));

  /* Call serial interaction a set number of times. */
  for (int r = 0; r < runs; r++) {
    /* Reset particle to initial setup */
    pi_serial = test_part;
    for (size_t i = 0; i < count; i++) pj_serial[i] = parts[i];

    /* Only dump data on first run. */
    if (r == 0) {
      /* Dump state of particles before serial interaction. */
      dump_indv_particle_fields(serial_filename, &pi_serial);
      for (size_t i = 0; i < count; i++)
        dump_indv_particle_fields(serial_filename, &pj_serial[i]);
    }

    /* Perform serial interaction */
    for (size_t i = 0; i < count; i++) {
      /* Compute the pairwise distance. */
      r2[i] = 0.0f;
      for (int k = 0; k < 3; k++) {
        int ind = (3 * i) + k;
        dx[ind] = pi_serial.x[k] - pj_serial[i].x[k];
        r2[i] += dx[ind] * dx[ind];
      }
    }

    const ticks tic = getticks();
/* Perform serial interaction */
#ifdef __ICC
#pragma novector
#endif
    for (size_t i = 0; i < count; i++) {
      runner_iact_nonsym_force(r2[i], &(dx[3 * i]), pi_serial.h, pj_serial[i].h,
                               &pi_serial, &pj_serial[i], a, H);
      runner_iact_nonsym_mhd_force(r2[i], &(dx[3 * i]), pi_serial.h,
                                   pj_serial[i].h, &pi_serial, &pj_serial[i],
                                   mu_0, a, H);
    }
    serial_time += getticks() - tic;
  }

  file = fopen(serial_filename, "a");
  fprintf(file, "\n# PARTICLES AFTER INTERACTION:\n");
  fclose(file);

  /* Dump result of serial interaction. */
  dump_indv_particle_fields(serial_filename, &pi_serial);
  for (size_t i = 0; i < count; i++)
    dump_indv_particle_fields(serial_filename, &pj_serial[i]);

  /* Call vector interaction a set number of times. */
  for (int r = 0; r < runs; r++) {
    /* Reset particle to initial setup */
    pi_vec = test_part;
    for (size_t i = 0; i < count; i++) pj_vec[i] = parts[i];

    /* Setup arrays for vector interaction. */
    for (size_t i = 0; i < count; i++) {
      /* Compute the pairwise distance. */
      float my_r2 = 0.0f;
      float my_dx[3];
      for (int k = 0; k < 3; k++) {
        my_dx[k] = pi_vec.x[k] - pj_vec[i].x[k];
        my_r2 += my_dx[k] * my_dx[k];
      }

      piq[i] = &pi_vec;
      pjq[i] = &pj_vec[i];

      r2q[i] = my_r2;
      dxq[i] = my_dx[0];
      dyq[i] = my_dx[1];
      dzq[i] = my_dx[2];

      hiq[i] = pi_vec.h;
      vixq[i] = pi_vec.v[0];
      viyq[i] = pi_vec.v[1];
      vizq[i] = pi_vec.v[2];
      rhoiq[i] = pi_vec.rho;
      grad_hiq[i] = pi_vec.force.f;
#if !defined(HOPKINS_PU_SPH) && !defined(HOPKINS_PU_SPH_MONAGHAN) && \
    !defined(ANARCHY_PU_SPH) && !defined(SPHENIX_SPH) &&             \
    !defined(GASOLINE_SPH)
      pOrhoi2q[i] = pi_vec.force.P_over_rho2;
#endif
      balsaraiq[i] = pi_vec.force.balsara;
      ciq[i] = pi_vec.force.soundspeed;

      hj_invq[i] = 1.f / pj_vec[i].h;
      mjq[i] = pj_vec[i].mass;
      vjxq[i] = pj_vec[i].v[0];
      vjyq[i] = pj_vec[i].v[1];
      vjzq[i] = pj_vec[i].v[2];
      rhojq[i] = pj_vec[i].rho;
      grad_hjq[i] = pj_vec[i].force.f;
#if !defined(HOPKINS_PU_SPH) && !defined(HOPKINS_PU_SPH_MONAGHAN) && \
    !defined(ANARCHY_PU_SPH) && !defined(SPHENIX_SPH) &&             \
    !defined(GASOLINE_SPH)
      pOrhoj2q[i] = pj_vec[i].force.P_over_rho2;
#endif
      balsarajq[i] = pj_vec[i].force.balsara;
      cjq[i] = pj_vec[i].force.soundspeed;
    }

    /* Only dump data on first run. */
    if (r == 0) {
      /* Dump state of particles before vector interaction. */
      dump_indv_particle_fields(vec_filename, piq[0]);
      for (size_t i = 0; i < count; i++)
        dump_indv_particle_fields(vec_filename, pjq[i]);
    }

    /* Perform vector interaction. */
    vector hi_vec, hi_inv_vec, vix_vec, viy_vec, viz_vec, rhoi_vec, grad_hi_vec,
        pOrhoi2_vec, balsara_i_vec, ci_vec;
    vector a_hydro_xSum, a_hydro_ySum, a_hydro_zSum, h_dtSum, v_sigSum,
        entropy_dtSum;

    a_hydro_xSum.v = vec_setzero();
    a_hydro_ySum.v = vec_setzero();
    a_hydro_zSum.v = vec_setzero();
    h_dtSum.v = vec_setzero();
    v_sigSum.v = vec_setzero();
    entropy_dtSum.v = vec_setzero();

    hi_vec.v = vec_load(&hiq[0]);
    vix_vec.v = vec_load(&vixq[0]);
    viy_vec.v = vec_load(&viyq[0]);
    viz_vec.v = vec_load(&vizq[0]);
    rhoi_vec.v = vec_load(&rhoiq[0]);
    grad_hi_vec.v = vec_load(&grad_hiq[0]);
    pOrhoi2_vec.v = vec_load(&pOrhoi2q[0]);
    balsara_i_vec.v = vec_load(&balsaraiq[0]);
    ci_vec.v = vec_load(&ciq[0]);

    hi_inv_vec = vec_reciprocal(hi_vec);

    mask_t mask, mask2;
    vec_init_mask_true(mask);
    vec_init_mask_true(mask2);

    const ticks vec_tic = getticks();

    for (size_t i = 0; i < count; i += num_vec_proc * VEC_SIZE) {

      if (num_vec_proc == 2) {
        runner_iact_nonsym_2_vec_force(
            &(r2q[i]), &(dxq[i]), &(dyq[i]), &(dzq[i]), (vix_vec), (viy_vec),
            (viz_vec), rhoi_vec, grad_hi_vec, pOrhoi2_vec, balsara_i_vec,
            ci_vec, &(vjxq[i]), &(vjyq[i]), &(vjzq[i]), &(rhojq[i]),
            &(grad_hjq[i]), &(pOrhoj2q[i]), &(balsarajq[i]), &(cjq[i]),
            &(mjq[i]), hi_inv_vec, &(hj_invq[i]), a, H, &a_hydro_xSum,
            &a_hydro_ySum, &a_hydro_zSum, &h_dtSum, &v_sigSum, &entropy_dtSum,
            mask, mask2, 0);
      } else { /* Only use one vector for interaction. */

        vector my_r2, my_dx, my_dy, my_dz, hj, hj_inv;
        my_r2.v = vec_load(&(r2q[i]));
        my_dx.v = vec_load(&(dxq[i]));
        my_dy.v = vec_load(&(dyq[i]));
        my_dz.v = vec_load(&(dzq[i]));
        hj.v = vec_load(&hj_invq[i]);
        hj_inv = vec_reciprocal(hj);

        runner_iact_nonsym_1_vec_force(
            &my_r2, &my_dx, &my_dy, &my_dz, vix_vec, viy_vec, viz_vec, rhoi_vec,
            grad_hi_vec, pOrhoi2_vec, balsara_i_vec, ci_vec, &(vjxq[i]),
            &(vjyq[i]), &(vjzq[i]), &(rhojq[i]), &(grad_hjq[i]), &(pOrhoj2q[i]),
            &(balsarajq[i]), &(cjq[i]), &(mjq[i]), hi_inv_vec, hj_inv, a, H,
            &a_hydro_xSum, &a_hydro_ySum, &a_hydro_zSum, &h_dtSum, &v_sigSum,
            &entropy_dtSum, mask);
      }
    }

    VEC_HADD(a_hydro_xSum, piq[0]->a_hydro[0]);
    VEC_HADD(a_hydro_ySum, piq[0]->a_hydro[1]);
    VEC_HADD(a_hydro_zSum, piq[0]->a_hydro[2]);
    VEC_HADD(h_dtSum, piq[0]->force.h_dt);
    VEC_HMAX(v_sigSum, piq[0]->force.v_sig);
#if !defined(HOPKINS_PU_SPH) && !defined(HOPKINS_PU_SPH_MONAGHAN) && \
    !defined(ANARCHY_PU_SPH) && !defined(SPHENIX_SPH) &&             \
    !defined(GASOLINE_SPH)
    VEC_HADD(entropy_dtSum, piq[0]->entropy_dt);
#endif

    vec_time += getticks() - vec_tic;
  }

  file = fopen(vec_filename, "a");
  fprintf(file, "\n# PARTICLES AFTER INTERACTION:\n");
  fclose(file);

  /* Dump result of serial interaction. */
  dump_indv_particle_fields(vec_filename, piq[0]);
  for (size_t i = 0; i < count; i++)
    dump_indv_particle_fields(vec_filename, pjq[i]);

  /* Check serial results against the vectorised results. */
  if (check_results(pi_serial, pj_serial, pi_vec, pj_vec, count))
    message("Differences found...");

  message("The serial interactions took     : %.3f %s.",
          clocks_from_ticks(serial_time / runs), clocks_getunit());
  message("The vectorised interactions took : %.3f %s.",
          clocks_from_ticks(vec_time / runs), clocks_getunit());
  message("Speed up: %15fx.", (double)(serial_time) / vec_time);
}

/* And go... */
int main(int argc, char *argv[]) {
  size_t runs = 10000;
  double h = 1.0, spacing = 0.5;
  double offset[3] = {0.0, 0.0, 0.0};
  size_t count = 256;

  /* Get some randomness going */
  srand(0);

  int c;
  while ((c = getopt(argc, argv, "h:s:n:r:")) != -1) {
    switch (c) {
      case 'h':
        sscanf(optarg, "%lf", &h);
        break;
      case 's':
        sscanf(optarg, "%lf", &spacing);
        break;
      case 'n':
        sscanf(optarg, "%zu", &count);
        break;
      case 'r':
        sscanf(optarg, "%zu", &runs);
        break;
      case '?':
        error("Unknown option.");
        break;
    }
  }

  if (h < 0 || spacing < 0) {
    printf(
        "\nUsage: %s [OPTIONS...]\n"
        "\nGenerates a particle array with equal particle separation."
        "\nThese are then interacted using runner_iact_density and "
        "runner_iact_vec_density."
        "\n\nOptions:"
        "\n-h DISTANCE=1.2348 - Smoothing length in units of <x>"
        "\n-s SPACING=0.5     - Spacing between particles"
        "\n-n NUMBER=9        - No. of particles",
        argv[0]);
    exit(1);
  }

  /* Correct count so that VEC_SIZE of particles interact with the test
   * particle. */
  count = count - (count % VEC_SIZE) + 1;

  /* Build the infrastructure */
  static long long partId = 0;
  struct part test_particle;
  struct part *particles = make_particles(count, offset, spacing, h, &partId);

  test_particle = particles[0];
  /* Call the non-sym density test. */
  message("Testing %s interaction...", IACT_NAME);
  test_interactions(test_particle, &particles[1], count - 1, IACT_NAME, runs,
                    1);
  test_interactions(test_particle, &particles[1], count - 1, IACT_NAME, runs,
                    2);

  prepare_force(particles, count);

  test_force_interactions(test_particle, &particles[1], count - 1,
                          "test_nonsym_force", runs, 1);
  test_force_interactions(test_particle, &particles[1], count - 1,
                          "test_nonsym_force", runs, 2);

  return 0;
}

#else

int main(int argc, char *argv[]) { return 1; }

#endif<|MERGE_RESOLUTION|>--- conflicted
+++ resolved
@@ -111,18 +111,11 @@
  */
 void prepare_force(struct part *parts, size_t count) {
 
-<<<<<<< HEAD
-#if !defined(GIZMO_MFV_SPH) && !defined(SHADOWFAX_SPH) &&            \
-    !defined(MINIMAL_SPH) && !defined(PLANETARY_SPH) &&              \
-    !defined(HOPKINS_PU_SPH) && !defined(HOPKINS_PU_SPH_MONAGHAN) && \
-    !defined(ANARCHY_PU_SPH) && !defined(SPHENIX_SPH) &&             \
-    !defined(PHANTOM_SPH) && !defined(GASOLINE_SPH) && !defined(REMIX_SPH)
-=======
 #if !defined(GIZMO_MFV_SPH) && !defined(MINIMAL_SPH) &&              \
     !defined(PLANETARY_SPH) && !defined(HOPKINS_PU_SPH) &&           \
     !defined(HOPKINS_PU_SPH_MONAGHAN) && !defined(ANARCHY_PU_SPH) && \
-    !defined(SPHENIX_SPH) && !defined(PHANTOM_SPH) && !defined(GASOLINE_SPH)
->>>>>>> 243068cf
+    !defined(SPHENIX_SPH) && !defined(PHANTOM_SPH) &&                \
+    !defined(GASOLINE_SPH) && !defined(REMIX_SPH)
   struct part *p;
   for (size_t i = 0; i < count; ++i) {
     p = &parts[i];
@@ -149,14 +142,8 @@
           "%8.5f %8.5f %13e %13e %13e %13e %13e %8.5f %8.5f\n",
           p->id, p->x[0], p->x[1], p->x[2], p->v[0], p->v[1], p->v[2], p->h,
           hydro_get_comoving_density(p),
-<<<<<<< HEAD
-#if defined(MINIMAL_SPH) || defined(PLANETARY_SPH) ||   \
-    defined(PLANETARY_SPH) || defined(SHADOWFAX_SPH) || \
-    defined(PHANTOM_SPH) || defined(GASOLINE_SPH)
-=======
 #if defined(MINIMAL_SPH) || defined(PLANETARY_SPH) || defined(PHANTOM_SPH) || \
     defined(GASOLINE_SPH)
->>>>>>> 243068cf
           0.f,
 #else
           p->density.div_v,
