/*******************************************************************************
 * This file is part of SWIFT.
 * Copyright (C) 2015 Matthieu Schaller (matthieu.schaller@durham.ac.uk).
 *
 * This program is free software: you can redistribute it and/or modify
 * it under the terms of the GNU Lesser General Public License as published
 * by the Free Software Foundation, either version 3 of the License, or
 * (at your option) any later version.
 *
 * This program is distributed in the hope that it will be useful,
 * but WITHOUT ANY WARRANTY; without even the implied warranty of
 * MERCHANTABILITY or FITNESS FOR A PARTICULAR PURPOSE.  See the
 * GNU General Public License for more details.
 *
 * You should have received a copy of the GNU Lesser General Public License
 * along with this program.  If not, see <http://www.gnu.org/licenses/>.
 *
 ******************************************************************************/

#include "swift.h"

#include <stdlib.h>
#include <string.h>

/**
 * @brief Constructs a cell with N SPH particles
 */
struct cell *make_cell(size_t N, float cellSize, int offset[3], int id_offset) {
  size_t count = N * N * N;
  struct cell *cell = malloc(sizeof(struct cell));
  bzero(cell, sizeof(struct cell));
  struct part *part;
  struct xpart *xpart;
  float h;
  size_t x, y, z, size;

  size = count * sizeof(struct part);
  if (posix_memalign((void **)&cell->parts, part_align, size) != 0) {
    error("couldn't allocate particles");
  }

  size = count * sizeof(struct xpart);
  if (posix_memalign((void **)&cell->xparts, xpart_align, size) != 0) {
    error("couldn't allocate extended particles");
  }

  h = 1.2348 * cellSize / N;

  part = cell->parts;
  xpart = cell->xparts;
  memset(part, 0, count * sizeof(struct part));
  memset(xpart, 0, count * sizeof(struct xpart));
  for (x = 0; x < N; ++x) {
    for (y = 0; y < N; ++y) {
      for (z = 0; z < N; ++z) {
        part->x[0] =
            offset[0] * cellSize + x * cellSize / N + cellSize / (2 * N);
        part->x[1] =
            offset[1] * cellSize + y * cellSize / N + cellSize / (2 * N);
        part->x[2] =
            offset[2] * cellSize + z * cellSize / N + cellSize / (2 * N);
        part->h = h;
        part->id = x * N * N + y * N + z + id_offset;
        part->ti_begin = 0;
        part->ti_end = 1;
        ++part;
      }
    }
  }

  cell->split = 0;
  cell->h_max = h;
  cell->count = count;
  cell->gcount = 0;
  cell->dx_max = 0.;
  cell->width[0] = cellSize;
  cell->width[1] = cellSize;
  cell->width[2] = cellSize;

  cell->ti_end_min = 1;
  cell->ti_end_max = 1;

  cell->sorted = 0;
  cell->sort = NULL;
  cell->sortsize = 0;

  return cell;
}

/* Just a forward declaration... */
void runner_doself1_density(struct runner *r, struct cell *ci);
void runner_doself2_force(struct runner *r, struct cell *ci);
void runner_dopair1_density(struct runner *r, struct cell *ci, struct cell *cj);
void runner_dopair2_force(struct runner *r, struct cell *ci, struct cell *cj);

/* Run a full time step integration for one cell */
int main() {

#ifndef DEFAULT_SPH
  return 0;
#else

  int i, j, k, offset[3];
  struct part *p;
  struct hydro_props hp;
  hp.target_neighbours = 48.;
  hp.delta_neighbours = 1.;
  hp.max_smoothing_iterations = 30;

  int N = 10;
  float dim = 1.;
  float rho = 2.;
  float P = 1.;

  /* Initialize CPU frequency, this also starts time. */
  unsigned long long cpufreq = 0;
  clocks_set_cpufreq(cpufreq);

  /* Get some randomness going */
  srand(0);

  /* Create cells */
  struct cell *cells[27];
  for (i = 0; i < 3; i++)
    for (j = 0; j < 3; j++)
      for (k = 0; k < 3; k++) {
        offset[0] = i;
        offset[1] = j;
        offset[2] = k;
        cells[i * 9 + j * 3 + k] =
            make_cell(N, dim, offset, (i * 9 + j * 3 + k) * N * N * N);
      }

  /* Set particle properties */
  for (j = 0; j < 27; ++j)
    for (i = 0; i < cells[j]->count; ++i) {
      cells[j]->parts[i].mass = dim * dim * dim * rho / (N * N * N);
      cells[j]->parts[i].u = P / (hydro_gamma_minus_one * rho);
    }

  message("m=%f", dim * dim * dim * rho / (N * N * N));

  /* Pick the central cell */
  struct cell *ci = cells[13];

  /* Create the infrastructure */
  struct space space;
  space.periodic = 0;
  space.h_max = 1.;

  struct engine e;
  e.s = &space;
  e.hydro_properties = &hp;

  struct runner r;
  r.e = &e;

  /* Simulation properties */
  e.timeBegin = 0.;
  e.timeEnd = 1.;
  e.timeOld = 0.;
  e.time = 0.1f;
  e.ti_current = 1;

  /* The tracked particle */
  p = &(ci->parts[N * N * N / 2 + N * N / 2 + N / 2]);

  message("Studying particle p->id=%lld", p->id);

  /* Sort the particles */
  for (j = 0; j < 27; ++j) {
    runner_do_sort(&r, cells[j], 0x1FFF, 0);
  }

  message("Sorting done");

  /* Initialise the particles */
  for (j = 0; j < 27; ++j) {
    runner_do_init(&r, cells[j], 0);
  }

  message("Init done");

  /* Compute density */
  runner_doself1_density(&r, ci);
  message("Self done");
  for (int j = 0; j < 27; ++j)
    if (cells[j] != ci) runner_dopair1_density(&r, ci, cells[j]);

  message("Density done");

  /* Ghost task */
  runner_do_ghost(&r, ci);

  message("h=%f rho=%f N_ngb=%f", p->h, p->rho, p->density.wcount);
<<<<<<< HEAD
  message("c=%f", p->force.soundspeed);
=======
  message("soundspeed=%f", p->force.soundspeed);
>>>>>>> 352f3185

  runner_doself2_force(&r, ci);
  runner_do_kick(&r, ci, 1);

  message("ti_end=%d", p->ti_end);

  for (int j = 0; j < 27; ++j) {
    free(cells[j]->parts);
    free(cells[j]->xparts);
    free(cells[j]->sort);
    free(cells[j]);
  }

  return 0;
#endif
}<|MERGE_RESOLUTION|>--- conflicted
+++ resolved
@@ -193,11 +193,7 @@
   runner_do_ghost(&r, ci);
 
   message("h=%f rho=%f N_ngb=%f", p->h, p->rho, p->density.wcount);
-<<<<<<< HEAD
-  message("c=%f", p->force.soundspeed);
-=======
   message("soundspeed=%f", p->force.soundspeed);
->>>>>>> 352f3185
 
   runner_doself2_force(&r, ci);
   runner_do_kick(&r, ci, 1);
