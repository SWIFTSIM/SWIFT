--- conflicted
+++ resolved
@@ -1448,11 +1448,7 @@
       LUSTREAPI_LIBS="-llustreapi"
       LUSTREAPI_INCS=""
    fi
-<<<<<<< HEAD
-   AC_CHECK_LIB([lustreapi], [llapi_obd_statfs], [have_lustreapi="yes"], 
-=======
    AC_CHECK_LIB([lustreapi], [llapi_obd_statfs], [have_lustreapi="yes"],
->>>>>>> e5cb1abe
                 [have_lustreapi="no"],[$LUSTREAPI_LIBS])
 
    if test "$have_lustreapi" = "yes"; then
