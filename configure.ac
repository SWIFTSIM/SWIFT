# This file is part of SWIFT.
# Copyright (C) 2012 pedro.gonnet@durham.ac.uk.
#               2016 p.w.draper@durham.ac.uk.
#
# This program is free software: you can redistribute it and/or modify
# it under the terms of the GNU General Public License as published by
# the Free Software Foundation, either version 3 of the License, or
# (at your option) any later version.
#
# This program is distributed in the hope that it will be useful,
# but WITHOUT ANY WARRANTY; without even the implied warranty of
# MERCHANTABILITY or FITNESS FOR A PARTICULAR PURPOSE.  See the
# GNU General Public License for more details.
#
# You should have received a copy of the GNU General Public License
# along with this program.  If not, see <http://www.gnu.org/licenses/>.

# Init the project.
AC_INIT([SWIFT],[1.0.0],[https://gitlab.cosma.dur.ac.uk/swift/swiftsim])
swift_config_flags="$*"

AC_COPYRIGHT
AC_CONFIG_SRCDIR([src/space.c])
AC_CONFIG_AUX_DIR([.])
AM_INIT_AUTOMAKE([subdir-objects])

# Add local macro collection.
AC_CONFIG_MACRO_DIR([m4])

# Stop default CFLAGS from anyone except the environment.
: ${CFLAGS=""}

# Generate header file.
AC_CONFIG_HEADERS([config.h])


# Find and test the compiler.
AX_CHECK_ENABLE_DEBUG
# Enable POSIX and platform extension preprocessor macros.
AC_USE_SYSTEM_EXTENSIONS
AC_PROG_CC
AM_PROG_CC_C_O

# We need this for compilation hints and possibly FFTW.
AX_OPENMP

# If debug is selected then we also define SWIFT_DEVELOP_MODE to control
# any developer code options.
if test "x$ax_enable_debug" != "xno"; then
   AC_DEFINE([SWIFT_DEVELOP_MODE],1,[Enable developer code options])
fi

# C++ in GCC 6 and above has an issue with undefined the min() and max()
# macros. This hack works around that.
AC_DEFINE([_GLIBCXX_INCLUDE_NEXT_C_HEADERS],1,[Hack for min() and max() using g++ 6+])

# Enable POSIX and platform extension preprocessor macros.
AC_USE_SYSTEM_EXTENSIONS

# Check for C compiler version and vendor.
AX_COMPILER_VENDOR
AX_COMPILER_VERSION

# Check whether we have a recent enough GCC
if test "$ax_cv_c_compiler_vendor" = "gnu"; then
   AX_COMPARE_VERSION([$ax_cv_c_compiler_version], [ge], [8.1.0],
		      [gcc_handles_avx512="yes"],
		      [gcc_handles_avx512="no"])
fi

#  Restrict support.
AC_C_RESTRICT

# CSDS
AC_ARG_ENABLE([csds],
	[AS_HELP_STRING([--enable-csds],
		[enable the Continuous Simulation Data Stream]
	)],
	[with_csds="${enableval}"],
	[with_csds="no"]
)

if test "$with_csds" = "yes"; then
   AC_DEFINE([WITH_CSDS], 1, [csds enabled])
   # Ensure that the submodule is initialized
   ${srcdir}/tools/update-modules csds
   # The csds requires that long long is a 64bit type, let's
   # check that.
   AC_CHECK_SIZEOF([long long int])
   if test "$ac_cv_sizeof_long_long_int" != "8"; then
      AC_MSG_ERROR([The CSDS requires that 'long long int' has size 8 bytes])
   fi

   AC_CONFIG_SUBDIRS([csds])

fi
AM_CONDITIONAL([HAVECSDS],[test $with_csds = "yes"])


# Use best known optimization for the current architecture. Actual optimization
# happens later so we can avoid any issues it introduces with the compiler,
# but we need to know if that will happen now.
AC_ARG_ENABLE([optimization],
   [AS_HELP_STRING([--enable-optimization],
     [Enable compile time optimization flags for host @<:@yes/no@:>@]
   )],
   [enable_opt="$enableval"],
   [enable_opt="yes"]
)

# Interprocedural optimization support. Can need special handling for linking
# and archiving as well as compilation. Needs to be done before libtool is
# configured so we use the correct LD. It can give good improvements for
# clang based compilers, so the default is enabled, but we make that
# disabled when not optimizing or debugging support is enabled.
enable_ipo_default="yes";
if test "x$ax_enable_debug" = "xyes" -o "x$enable_opt" != "xyes"; then
   enable_ipo_default="no";
   AC_MSG_WARN([Interprocedural optimization support default is changed to false])
fi
AC_ARG_ENABLE([ipo],
   [AS_HELP_STRING([--enable-ipo],
     [Enable interprocedural optimization [default=yes unless debugging]]
   )],
   [enable_ipo="$enableval"],
   [enable_ipo="$enable_ipo_default"]
)

if test "$enable_ipo" = "yes"; then
   if test "$ax_cv_c_compiler_vendor" = "intel"; then
      CFLAGS="$CFLAGS -ip -ipo"
      LDFLAGS="$LDFLAGS -ipo"
      AC_CHECK_PROGS([AR], [xiar])
      AC_CHECK_PROGS([LD], [xild])
      AC_MSG_RESULT([added Intel interprocedural optimization support])
   elif test "$ax_cv_c_compiler_vendor" = "oneapi"; then
      CFLAGS="$CFLAGS -ipo"
      LDFLAGS="$LDFLAGS -ipo"
      AC_CHECK_PROGS([AR], [xiar])
      AC_CHECK_PROGS([LD], [xild])
      AC_CHECK_PROGS([RANLIB], [llvm-ranlib])
      AC_MSG_RESULT([added oneapi interprocedural optimization support])
   elif test "$ax_cv_c_compiler_vendor" = "gnu"; then
      CFLAGS="$CFLAGS -flto"
      LDFLAGS="$LDFLAGS -flto"
      AX_COMPARE_VERSION($ax_cv_c_compiler_version, [ge], [5.0.0],
         [
         AC_CHECK_PROGS([AR], [gcc-ar])
         AC_CHECK_PROGS([RANLIB], [gcc-ranlib])
         ], [:] )
      AC_MSG_RESULT([added GCC interprocedural optimization support])
   elif test "$ax_cv_c_compiler_vendor" = "clang"; then
      CFLAGS="$CFLAGS -flto"
      LDFLAGS="$LDFLAGS -flto"
      AC_CHECK_PROGS([RANLIB], [llvm-ranlib])
      AC_MSG_RESULT([added LLVM interprocedural optimization support])
   else
      AC_MSG_WARN([Compiler does not support interprocedural optimization])
   fi
fi

# Check for MPI. Need to do this before characterising the compiler (C99 mode),
# as this changes the compiler.
# We should consider using AX_PROG_CC_MPI to replace AC_PROG_CC when compiling
# whole applications. There are issues with mixing compilers when using this
# macro. See
# http://lists.gnu.org/archive/html/autoconf-archive-maintainers/2011-05/msg00004.html.
AC_ARG_ENABLE([mpi],
    [AS_HELP_STRING([--enable-mpi],
      [Compile with functionality for distributed-memory parallelism using MPI @<:@yes/no@:>@]
    )],
    [enable_mpi="$enableval"],
    [enable_mpi="yes"]
)
# Use extra flags set by AC_PROG_CC as part of $CC. Currently undocumented as ac_cv_prog_cc_stdc,
# so could change.
good_mpi="yes"
if test "$enable_mpi" = "yes"; then
    AX_MPI([CC="$MPICC $ac_cv_prog_cc_stdc" AC_DEFINE(HAVE_MPI, 1, [Define if you have the MPI library.]) ], [enable_mpi="no"])
    MPI_LIBRARY="Unknown MPI"

    # Various MPI implementations require additional libraries when also using
    # threads. Use mpirun (on PATH) as that seems to be only command with
    # version flag, allow MPIRUN to override for systems that insist on
    # a non-standard name (PRACE).
    : ${MPIRUN='mpirun'}
    if test "$MPIRUN" = "mpirun"; then
       AC_PATH_PROG([MPIRUN],[mpirun],[notfound])
    fi
    if test "$MPIRUN" = "notfound"; then
       # This may not be fatal (some systems do not allow mpirun on
       # development nodes)., so push on.
       AC_MSG_WARN([Cannot find mpirun command on PATH, thread support may not be correct])
    else
       # Special options we know about.
       # Intel: -mt_mpi
       # PLATFORM: -lmtmpi
       # OpenMPI: nothing, but library should be built correctly.
       # Set MPI_THREAD_LIBS and add to linker commands as necessary.
       AC_MSG_CHECKING([MPI threads options])
       version=`$MPIRUN -version 2>&1`
       case "$version" in
         *Intel*MPI*)
            MPI_THREAD_LIBS="-mt_mpi"
            MPI_LIBRARY="Intel MPI"
            AC_MSG_RESULT([Intel MPI])
         ;;
         *Platform*)
            MPI_THREAD_LIBS="-lmtmpi"
            MPI_LIBRARY="PLATFORM MPI"
            AC_MSG_RESULT([PLATFORM MPI])
         ;;
         *"Open MPI"*)
            MPI_THREAD_LIBS=""
            MPI_LIBRARY="Open MPI"
            AC_MSG_RESULT([Open MPI])
            #  OpenMPI should be 1.8.6 or later, if not complain.
            #  Version is last word on first line of -version output.
            revision=`mpirun -version 2>&1 | grep "Open MPI" | awk '{print $NF}'`
            AX_COMPARE_VERSION( $revision, [ge], [1.8.6],,[good_mpi="no"] )
            if test "$good_mpi" = "no"; then
                AC_MSG_WARN([
    Open MPI version should be at least 1.8.6 (is $revision)])
                enable_mpi="yes (but with warning)"
            fi
         ;;
         *)
            MPI_THREAD_LIBS=""
            AC_MSG_RESULT([unknown])
         ;;
       esac
       AC_SUBST([MPI_THREAD_LIBS])
    fi
    AC_DEFINE_UNQUOTED([SWIFT_MPI_LIBRARY], ["$MPI_LIBRARY"], [The MPI library name, if known.])
fi
AM_CONDITIONAL([HAVEMPI],[test $enable_mpi = "yes"])

# Indicate that MPIRUN can be modified by an environment variable
AC_ARG_VAR(MPIRUN, Path to the mpirun command if non-standard)

# Add libtool support (now that CC is defined). Disable shared libraries by default.
LT_INIT([disable-shared])

# Need C99 and inline support. Only for autoconfs to version 2.69.
m4_version_prereq([2.71], [], [AC_PROG_CC_C99])

# Need inline support.
AC_C_INLINE


# If debugging try to show inlined functions.
if test "x$ax_enable_debug" = "xyes"; then
   #  Show inlined functions.
   if test "$ax_cv_c_compiler_vendor" = "gnu"; then
      # Would like to use -gdwarf and let the compiler pick a good version
      # but that doesn't always work.
      AX_CHECK_COMPILE_FLAG([-gdwarf -fvar-tracking-assignments],
        [inline_EXTRA_FLAGS="-gdwarf -fvar-tracking-assignments"],
        [inline_EXTRA_FLAGS="-gdwarf-2 -fvar-tracking-assignments"])
      CFLAGS="$CFLAGS $inline_EXTRA_FLAGS"
   elif test "$ax_cv_c_compiler_vendor" = "intel"; then
      CFLAGS="$CFLAGS -debug inline-debug-info"
   elif test "$ax_cv_c_compiler_vendor" = "oneapi"; then
      CFLAGS="$CFLAGS -debug inline-debug-info"
   fi
fi

# Are we using the regular tasks (with atomics and no task conflicts) or
# are we using the atomic-free task-conflicting (slower) version?
AC_ARG_ENABLE([atomics-within-tasks],
   [AS_HELP_STRING([--disable-atomics-within-tasks],
     [Disable the use of atomic operations within tasks. This creates more task conflicts
      but allows for atomic-free and lock-free code within the tasks. This likely slows down
      the code @<:@yes/no@:>@]
   )],
   [enable_atomics_within_tasks="$enableval"],
   [enable_atomics_within_tasks="yes"]
)
AS_IF([test "x$enable_atomics_within_tasks" != "xno"],
   , # Note: atomics are allowed by default, we define the macro if we don't want them.
   [AC_DEFINE([SWIFT_TASKS_WITHOUT_ATOMICS],1,[Makes SWIFT use atomic-free and lock-free tasks.])
])


# Check if task debugging is on.
AC_ARG_ENABLE([task-debugging],
   [AS_HELP_STRING([--enable-task-debugging],
     [Store extra information for generating task dump files @<:@yes/no@:>@]
   )],
   [enable_task_debugging="$enableval"],
   [enable_task_debugging="no"]
)
if test "$enable_task_debugging" = "yes"; then
   AC_DEFINE([SWIFT_DEBUG_TASKS],1,[Enable task debugging])
fi

# Check if threadpool debugging is on.
AC_ARG_ENABLE([threadpool-debugging],
   [AS_HELP_STRING([--enable-threadpool-debugging],
     [Store threadpool mapper timing information and generate threadpool dump files @<:@yes/no@:>@]
   )],
   [enable_threadpool_debugging="$enableval"],
   [enable_threadpool_debugging="no"]
)
if test "$enable_threadpool_debugging" = "yes"; then
   AC_DEFINE([SWIFT_DEBUG_THREADPOOL],1,[Enable threadpool debugging])
   LDFLAGS="$LDFLAGS -rdynamic -ldl"
fi

# Check if the general timers are switched on.
AC_ARG_ENABLE([timers],
   [AS_HELP_STRING([--enable-timers],
     [Activate the basic timers @<:@yes/no@:>@]
   )],
   [enable_timers="$enableval"],
   [enable_timers="no"]
)
if test "$enable_timers" = "yes"; then
   AC_DEFINE([SWIFT_USE_TIMERS],1,[Enable individual timers])
fi

# Check if expensive debugging is on.
AC_ARG_ENABLE([debugging-checks],
   [AS_HELP_STRING([--enable-debugging-checks],
     [Activate expensive consistency checks @<:@yes/no@:>@]
   )],
   [enable_debugging_checks="$enableval"],
   [enable_debugging_checks="no"]
)
if test "$enable_debugging_checks" = "yes"; then
   AC_DEFINE([SWIFT_DEBUG_CHECKS],1,[Enable expensive debugging])
fi

# Check if cell graph is on.
AC_ARG_ENABLE([cell-graph],
   [AS_HELP_STRING([--enable-cell-graph],
     [Activate the cell graph @<:@yes/no@:>@]
   )],
   [enable_cell_graph="$enableval"],
   [enable_cell_graph="no"]
)
if test "$enable_cell_graph" = "yes"; then
   AC_DEFINE([SWIFT_CELL_GRAPH],1,[Enable cell graph])
fi

# Check if using our custom icbrtf is enalbled.
AC_ARG_ENABLE([custom-icbrtf],
   [AS_HELP_STRING([--enable-custom-icbrtf],
     [Use SWIFT's custom icbrtf function instead of the system cbrtf @<:@yes/no@:>@]
   )],
   [enable_custom_icbrtf="$enableval"],
   [enable_custom_icbrtf="no"]
)
if test "$enable_custom_icbrtf" = "yes"; then
   AC_DEFINE([WITH_ICBRTF],1,[Enable custom icbrtf])
fi

# Check whether we want to default to naive cell interactions
AC_ARG_ENABLE([naive-interactions],
   [AS_HELP_STRING([--enable-naive-interactions],
     [Activate use of naive cell interaction functions @<:@yes/no@:>@]
   )],
   [enable_naive_interactions="$enableval"],
   [enable_naive_interactions="no"]
)
if test "$enable_naive_interactions" = "yes"; then
   AC_DEFINE([SWIFT_USE_NAIVE_INTERACTIONS],1,[Enable use of naive cell interaction functions])
fi

# Check whether we want to default to naive cell interactions (stars)
AC_ARG_ENABLE([naive-interactions-stars],
   [AS_HELP_STRING([--enable-naive-interactions-stars],
     [Activate use of naive cell interaction functions for stars @<:@yes/no@:>@]
   )],
   [enable_naive_interactions_stars="$enableval"],
   [enable_naive_interactions_stars="no"]
)
if test "$enable_naive_interactions_stars" = "yes"; then
   AC_DEFINE([SWIFT_USE_NAIVE_INTERACTIONS_STARS],1,[Enable use of naive cell interaction functions for stars])
fi

# Check whether we want to default to naive cell interactions (stars)
AC_ARG_ENABLE([naive-interactions-rt],
   [AS_HELP_STRING([--enable-naive-interactions-rt],
     [Activate use of naive cell interaction functions for stars in RT tasks@<:@yes/no@:>@]
   )],
   [enable_naive_interactions_rt="$enableval"],
   [enable_naive_interactions_rt="no"]
)
if test "$enable_naive_interactions_rt" = "yes"; then
   AC_DEFINE([SWIFT_USE_NAIVE_INTERACTIONS_RT],1,[Enable use of naive cell interaction functions for stars in RT tasks])
fi

# Check if gravity force checks are on for some particles.
AC_ARG_ENABLE([gravity-force-checks],
   [AS_HELP_STRING([--enable-gravity-force-checks=<N>],
     [Activate expensive brute-force gravity checks for a fraction 1/N of all particles @<:@N@:>@]
   )],
   [gravity_force_checks="$enableval"],
   [gravity_force_checks="no"]
)
if test "$gravity_force_checks" = "yes"; then
   AC_MSG_ERROR(Need to specify the fraction of particles to check when using --enable-gravity-force-checks!)
elif test "$gravity_force_checks" != "no"; then
   AC_DEFINE_UNQUOTED([SWIFT_GRAVITY_FORCE_CHECKS], [$enableval] ,[Enable gravity brute-force checks])
fi

# Check if hydro density checks are on for some particles.
AC_ARG_ENABLE([hydro-density-checks],
   [AS_HELP_STRING([--enable-hydro-density-checks],
     [Activate expensive brute-force hydro density checks for a fraction 1/N of all particles @<:@N@:>@]
   )],
   [hydro_density_checks="$enableval"],
   [hydro_density_checks="no"]
)
if test "$hydro_density_checks" = "yes"; then
   AC_MSG_ERROR(Need to specify the fraction of particles to check when using --enable-hydro-density-checks!)
elif test "$hydro_density_checks" != "no"; then
   AC_DEFINE_UNQUOTED([SWIFT_HYDRO_DENSITY_CHECKS], [$enableval] ,[Enable hydro density brute-force checks])
fi

# Check if stars density checks are on for some particles.
AC_ARG_ENABLE([stars-density-checks],
   [AS_HELP_STRING([--enable-stars-density-checks],
     [Activate expensive brute-force stars density checks for a fraction 1/N of all particles @<:@N@:>@]
   )],
   [stars_density_checks="$enableval"],
   [stars_density_checks="no"]
)
if test "$stars_density_checks" = "yes"; then
   AC_MSG_ERROR(Need to specify the fraction of particles to check when using --enable-stars-density-checks!)
elif test "$stars_density_checks" != "no"; then
   AC_DEFINE_UNQUOTED([SWIFT_STARS_DENSITY_CHECKS], [$enableval] ,[Enable stars density brute-force checks])
fi

# Check if ghost statistics are enabled
AC_ARG_ENABLE([ghost-statistics],
   [AS_HELP_STRING([--enable-ghost-statistics],
     [Gather statistics about the ghost iterations for hydro, stars and black holes in N bins @<:@N@:>@]
   )],
   [ghost_stats="$enableval"],
   [ghost_stats="no"]
)
if test "$ghost_stats" == "yes"; then
   AC_MSG_ERROR(Need to specify the number of bins when using --enable-ghost-statistics!)
elif test "$ghost_stats" != "no"; then
   AC_DEFINE_UNQUOTED([SWIFT_GHOST_STATS], [$enableval] ,[Enable ghost statistics for hydro, stars and black holes])
fi

# Check whether we want to switch on glass making
AC_ARG_ENABLE([glass-making],
   [AS_HELP_STRING([--enable-glass-making],
     [Activate the glass-making procedure by reversing the sign of gravity @<:@yes/no@:>@]
   )],
   [gravity_glass_making="$enableval"],
   [gravity_glass_making="no"]
)
if test "$gravity_glass_making" = "yes"; then
   AC_DEFINE([SWIFT_MAKE_GRAVITY_GLASS], 1, [Make the code run in a way to produce a glass file for gravity/cosmology])
fi

# Check if we want to zero the gravity forces for all particles below some ID.
AC_ARG_ENABLE([no-gravity-below-id],
   [AS_HELP_STRING([--enable-no-gravity-below-id=<N>],
     [Zeros the gravitational acceleration of all particles with an ID smaller than @<:@N@:>@]
   )],
   [no_gravity_below_id="$enableval"],
   [no_gravity_below_id="no"]
)
if test "$no_gravity_below_id" = "yes"; then
   AC_MSG_ERROR(Need to specify the ID below which particles get zero forces when using --enable-no-gravity-below-id!)
elif test "$no_gravity_below_id" != "no"; then
   AC_DEFINE_UNQUOTED([SWIFT_NO_GRAVITY_BELOW_ID], [$enableval] ,[Particles with smaller ID than this will have zero gravity forces])
fi

# Check if we want to use boundary particles.
AC_ARG_ENABLE([boundary-particles],
   [AS_HELP_STRING([--enable-boundary-particles=<N>],
     [Set all particles with an ID smaller than @<:@N@:>@ as boundary particles (i.e. receive zero gravity + hydro forces).]
   )],
   [boundary_particles="$enableval"],
   [boundary_particles="no"]
)
if test "$boundary_particles" = "yes"; then
   AC_MSG_ERROR(Need to specify the ID below which particles get zero forces when using --enable-boundary-particles!)
elif test "$boundary_particles" != "no"; then
   AC_DEFINE_UNQUOTED([SWIFT_NO_GRAVITY_BELOW_ID], [$enableval] ,[Particles with smaller ID than this will have zero gravity forces])
   AC_DEFINE_UNQUOTED([SWIFT_BOUNDARY_PARTICLES], [$enableval] ,[Particles with smaller ID than this will be considered as boundaries.])
fi

# Check if we want to use fixed boundary particles.
AC_ARG_ENABLE([fixed-boundary-particles],
   [AS_HELP_STRING([--enable-fixed-boundary-particles=<N>],
     [Set all particles with an ID smaller than @<:@N@:>@ as fixed boundary particles (i.e. receive zero gravity + hydro forces + zero velocity), this mode enables also --enable-boundary-particles and --enable-no-gravity-below-id.]
   )],
   [fixed_boundary_particles="$enableval"],
   [fixed_boundary_particles="no"]
)
if test "$fixed_boundary_particles" = "yes"; then
   AC_MSG_ERROR(Need to specify the ID below which particles get zero forces when using --enable-boundary-particles!)
elif test "$fixed_boundary_particles" != "no"; then
   AC_DEFINE_UNQUOTED([SWIFT_NO_GRAVITY_BELOW_ID], [$enableval] ,[Particles with smaller ID than this will have zero gravity forces])
   AC_DEFINE_UNQUOTED([SWIFT_BOUNDARY_PARTICLES], [$enableval] ,[Particles with smaller ID than this will be considered as boundaries.])
   AC_DEFINE_UNQUOTED([SWIFT_FIXED_BOUNDARY_PARTICLES], [$enableval] ,[Particles with smaller ID than this will be considered as boundaries.])
fi

# Check if fixed entropy is on for settling planetary initial conditions
AC_ARG_ENABLE([planetary-fixed-entropy],
   [AS_HELP_STRING([--enable-planetary-fixed-entropy],
     [Force entropies to stay fixed for settling planetary initial conditions @<:@yes/no@:>@]
   )],
   [planetary_fixed_entropy="$enableval"],
   [planetary_fixed_entropy="no"]
)
if test "$planetary_fixed_entropy" = "yes"; then
   AC_DEFINE([PLANETARY_FIXED_ENTROPY],1,[Enable planetary fixed entropy])
fi

# Check whether we have any of the ARM v8.1 tick timers
AX_ASM_ARM_PMCCNTR
AX_ASM_ARM_CNTVCT

# See if we want memuse reporting.
AC_ARG_ENABLE([memuse-reports],
   [AS_HELP_STRING([--enable-memuse-reports],
     [Output reports about significant memory allocations@<:@yes/no@:>@]
   )],
   [enable_memuse_reports="$enableval"],
   [enable_memuse_reports="no"]
)
if test "$enable_memuse_reports" = "yes"; then
   AC_DEFINE([SWIFT_MEMUSE_REPORTS],1,[Enable memory usage reports])
fi

# The system memory report depends on the presence of /proc/self/statm, i.e.
# a linux OS, check for that.
if test -f "/proc/self/statm"; then
   AC_DEFINE([SWIFT_MEMUSE_STATM],1,[Have /proc/self/statm capability])
fi

# Check if we want to make the dumper thread active.
AC_ARG_ENABLE([dumper],
   [AS_HELP_STRING([--enable-dumper],
     [Dump active tasks and memory use (if configured)@<:@yes/no@:>@]
   )],
   [enable_dumper="$enableval"],
   [enable_dumper="no"]
)
if test "$enable_dumper" = "yes"; then
   AC_DEFINE([SWIFT_DUMPER_THREAD],1,[Enable dumper thread])
fi

# See if we want mpi reporting.
AC_ARG_ENABLE([mpiuse-reports],
   [AS_HELP_STRING([--enable-mpiuse-reports],
     [Output reports about MPI tasks requests@<:@yes/no@:>@]
   )],
   [enable_mpiuse_reports="$enableval"],
   [enable_mpiuse_reports="no"]
)
if test "$enable_mpiuse_reports" = "yes"; then
   AC_DEFINE([SWIFT_MPIUSE_REPORTS],1,[Enable MPI task reports])
fi


# Define HAVE_POSIX_MEMALIGN if it works.
AX_FUNC_POSIX_MEMALIGN

#  Disable vectorisation for known compilers. This switches off optimizations
#  that could be enabled above, so in general should be appended. Slightly odd
#  implementation as want to describe as --disable-vec, but macro is enable
#  (there is no enable action).
AC_ARG_ENABLE([vec],
   [AS_HELP_STRING([--disable-vec],
     [Disable vectorization]
   )],
   [enable_vec="$enableval"],
   [enable_vec="yes"]
)

#  Disable hand written vectorisation. Slightly odd implementation as want
# to describe as --disable-hand-vec, but macro is enable (there is no enable action).
AC_ARG_ENABLE([hand-vec],
   [AS_HELP_STRING([--disable-hand-vec],
     [Disable intrinsic vectorization]
   )],
   [enable_hand_vec="$enableval"],
   [enable_hand_vec="yes"]
)

HAVEVECTORIZATION=0

# Only optimize if allowed, otherwise assume user will set CFLAGS as
# appropriate. Note argument check is done earlier so we can configure
# other options related to optimization.
if test "$enable_opt" = "yes" ; then

   # Choose the best flags for this compiler and architecture
   ac_test_CFLAGS="no"
   AX_CC_MAXOPT
   ac_test_CFLAGS="yes"

   # Choose the best flags for the gravity sub-library on this compiler and
   # architecture. Note we use OpenMP as a compiler hints for loop vectorization.
   GRAVITY_CFLAGS="$GRAVITY_CFLAGS $OPENMP_CFLAGS"
   if test "$ax_cv_c_compiler_vendor" = "intel"; then
      case "$icc_flags" in
      	 *CORE-AVX512*)
            GRAVITY_CFLAGS="$GRAVITY_CFLAGS -qopt-zmm-usage=high"
	    ;;
	 *)
	    AC_MSG_NOTICE([No additional flags needed for gravity on this platform])
	    ;;
      esac
   elif test "$ax_cv_c_compiler_vendor" = "oneapi"; then
      case "$icc_flags" in
         *CORE-AVX512*)
            GRAVITY_CFLAGS="$GRAVITY_CFLAGS -qopt-zmm-usage=high"
            ;;
         *)
            AC_MSG_NOTICE([No additional flags needed for gravity on this platform])
            ;;
      esac
   elif test "$ax_cv_c_compiler_vendor" = "gnu"; then
      if test "$gcc_handles_avx512" = "yes"; then
         case "$ax_cv_gcc_archflag" in
	    *skylake-avx512*)
               GRAVITY_CFLAGS="$GRAVITY_CFLAGS -mprefer-vector-width=512"
	       ;;
	    *)
	       AC_MSG_NOTICE([No additional flags needed for gravity on this platform])
	       ;;
         esac
      else
         AC_MSG_NOTICE([No additional flags needed for gravity on this platform])
      fi
   elif test "$ax_cv_c_compiler_vendor" = "clang"; then
      #  Could be a number of compilers. Check for aocc specific flags we want
      #  to use.
      AX_CHECK_COMPILE_FLAG("-zopt", [GRAVITY_CFLAGS="$GRAVITY_CFLAGS -fvectorize -zopt"])
      case "$ax_cv_gcc_archflag" in
	    *skylake-avx512*)
               GRAVITY_CFLAGS="$GRAVITY_CFLAGS -mprefer-vector-width=512"
	       ;;
	    *znver[[4-9]])
               GRAVITY_CFLAGS="$GRAVITY_CFLAGS -mprefer-vector-width=512"
               ;;
            *)
               :
            ;;
       esac
   else
      AC_MSG_WARN([Do not know what best gravity vectorization flags to choose for this compiler])
   fi
   AC_ARG_VAR([GRAVITY_CFLAGS], [C compiler flags added to the basic CFLAGS to compile
   				 the gravity-related files.])

   # Check SSE & AVX support (some overlap with AX_CC_MAXOPT).
   # Don't use the SIMD_FLAGS result with Intel compilers. The -x<code>
   # value from AX_CC_MAXOPT should be sufficient.
   AX_EXT
   if test "$SIMD_FLAGS" != ""; then
       if test "$ax_cv_c_compiler_vendor" != "intel"; then
           CFLAGS="$CFLAGS $SIMD_FLAGS"
       fi
   fi

   if test "$enable_vec" = "no"; then
      if test "$ax_cv_c_compiler_vendor" = "intel"; then
      	 CFLAGS="$CFLAGS -no-vec -no-simd"
      	 AC_MSG_RESULT([disabled Intel vectorization])
      elif test "$ax_cv_c_compiler_vendor" = "oneapi"; then
         CFLAGS="$CFLAGS -no-vec"
         AC_MSG_RESULT([disabled oneAPI vectorization])
      elif test "$ax_cv_c_compiler_vendor" = "gnu"; then
      	 CFLAGS="$CFLAGS -fno-tree-vectorize"
      	 AC_MSG_RESULT([disabled GCC vectorization])
      elif test "$ax_cv_c_compiler_vendor" = "clang"; then
         CFLAGS="$CFLAGS -fno-vectorize -fno-slp-vectorize"
         AC_MSG_RESULT([disabled clang vectorization])
      else
         AC_MSG_WARN([Do not know how to disable vectorization for this compiler])
      fi
   elif test "$enable_hand_vec" = "yes"; then
      AC_DEFINE([WITH_VECTORIZATION],1,[Enable hand-written vectorization])
      HAVEVECTORIZATION=1
   fi
fi
AM_CONDITIONAL([HAVEVECTORIZATION],[test -n "$HAVEVECTORIZATION"])

# Add address sanitizer options to flags, if requested. Only useful for GCC
# version 4.8 and later and clang.
AC_ARG_ENABLE([sanitizer],
   [AS_HELP_STRING([--enable-sanitizer],
     [Enable memory error detection using address sanitizer @<:@no/yes@:>@]
   )],
   [enable_san="$enableval"],
   [enable_san="no"]
)

if test "$enable_san" = "yes"; then
   if test "$ax_cv_c_compiler_vendor" = "gnu"; then
      AX_COMPARE_VERSION( $ax_cv_c_compiler_version, [ge], [4.8.0],
                          [enable_san="yes"], [enable_san="no"] )
   elif test "$ax_cv_c_compiler_vendor" = "clang"; then
      AX_COMPARE_VERSION( $ax_cv_c_compiler_version, [ge], [3.2.0],
                          [enable_san="yes"], [enable_san="no"] )
   fi
   if test "$enable_san" = "yes"; then
      CFLAGS="$CFLAGS -fsanitize=address -fno-omit-frame-pointer"
      AC_MSG_RESULT([Adding address sanitizer support... yes])

        # Check if we have access to the __lsan_ignore_object() call for
        # marking memory allocations as deliberately leaked.
        AC_LINK_IFELSE([AC_LANG_SOURCE([[
                           #include <stdlib.h>
                           #include <sanitizer/lsan_interface.h>
                           int main(int argc, char *argv[]) {
                              void *p = malloc(1);
                              __lsan_ignore_object(p);
                              return 0;
                           }]])],
           [AC_DEFINE(HAVE_LSAN_IGNORE_OBJECT, 1, [Have __lsan_ignore_object() call])],
           [AC_MSG_WARN([Sanitizer enabled but no __lsan_ignore_object()])])
   else
      AC_MSG_WARN([Compiler does not support address sanitizer option])
   fi
fi

# Add the undefined sanitizer option to flags. Only useful for GCC
# version 4.9 and later and clang to detected undefined code behaviour
# such as integer overflow and memory alignment issues.
AC_ARG_ENABLE([undefined-sanitizer],
   [AS_HELP_STRING([--enable-undefined-sanitizer],
     [Enable detection of code that causes undefined behaviour @<:@no/yes@:>@]
   )],
   [enable_ubsan="$enableval"],
   [enable_ubsan="no"]
)

if test "$enable_ubsan" = "yes"; then
   if test "$ax_cv_c_compiler_vendor" = "gnu"; then
      AX_COMPARE_VERSION( $ax_cv_c_compiler_version, [ge], [4.9.0],
                          [enable_ubsan="yes"], [enable_ubsan="no"] )
   elif test "$ax_cv_c_compiler_vendor" = "clang"; then
      AX_COMPARE_VERSION( $ax_cv_c_compiler_version, [ge], [3.7.0],
                          [enable_ubsan="yes"], [enable_ubsan="no"] )
   fi
   if test "$enable_ubsan" = "yes"; then
      CFLAGS="$CFLAGS -fsanitize=undefined"
      AC_MSG_RESULT([added undefined sanitizer support])
   else
      AC_MSG_WARN([Compiler does not support undefined sanitizer option])
   fi
fi


# MPI mesh gravity
AC_ARG_ENABLE([mpi-mesh-gravity],
	[AS_HELP_STRING([--enable-mpi-mesh-gravity],
		[enable parallel mesh gravity (requires FFTW MPI library) @<:@no/yes@:>@]
	)],
	[with_mpi_mesh_gravity="${enableval}"],
	[with_mpi_mesh_gravity="no"]
)
# Autoconf stuff.
AC_PROG_INSTALL
AC_PROG_MAKE_SET
AC_PROG_EGREP


# Check for the libraries we will need.
AC_CHECK_LIB(m,sqrt,,AC_MSG_ERROR(something is wrong with the math library!))

# Check for GSL. We test for this in the standard directories by default,
# and only disable if using --with-gsl=no or --without-gsl. When a value
# is given GSL must be found.
have_gsl="no"
AC_ARG_WITH([gsl],
    [AS_HELP_STRING([--with-gsl=PATH],
       [root directory where GSL is installed @<:@yes/no@:>@]
    )],
    [with_gsl="$withval"],
    [with_gsl="test"]
)
if test "x$with_gsl" != "xno"; then
   if test "x$with_gsl" != "xyes" -a "x$with_gsl" != "xtest" -a "x$with_gsl" != "x"; then
      GSL_LIBS="-L$with_gsl/lib -lgsl -lgslcblas"
      GSL_INCS="-I$with_gsl/include"
   else
      GSL_LIBS="-lgsl -lgslcblas"
      GSL_INCS=""
   fi
   #  GSL is not specified, so just check if we have it.
   if test "x$with_gsl" = "xtest"; then
      AC_CHECK_LIB([gslcblas],[cblas_dgemm],[have_gsl="yes"],[have_gsl="no"],$GSL_LIBS)
      if test "x$have_gsl" != "xno"; then
         AC_DEFINE([HAVE_LIBGSLCBLAS],1,[The GSL CBLAS library appears to be present.])
         AC_CHECK_LIB([gsl],[gsl_integration_qag],
            AC_DEFINE([HAVE_LIBGSL],1,[The GSL library appears to be present.]),
            [have_gsl="no"],$GSL_LIBS)
      fi
   else
      AC_CHECK_LIB([gslcblas],[cblas_dgemm],
         AC_DEFINE([HAVE_LIBGSLCBLAS],1,[The GSL CBLAS library appears to be present.]),
         AC_MSG_ERROR(something is wrong with the GSL CBLAS library!), $GSL_LIBS)
      AC_CHECK_LIB([gsl],[gsl_integration_qag],
         AC_DEFINE([HAVE_LIBGSL],1,[The GSL library appears to be present.]),
         AC_MSG_ERROR(something is wrong with the GSL library!), $GSL_LIBS)
      have_gsl="yes"
   fi
   if test "$have_gsl" = "no"; then
      GSL_LIBS=""
      GSL_INCS=""
   fi
fi
AC_SUBST([GSL_LIBS])
AC_SUBST([GSL_INCS])
AM_CONDITIONAL([HAVEGSL],[test -n "$GSL_LIBS"])

# Check for pthreads.
AX_PTHREAD([LIBS="$PTHREAD_LIBS $LIBS" CFLAGS="$CFLAGS $PTHREAD_CFLAGS"
    CC="$PTHREAD_CC" LDFLAGS="$LDFLAGS $PTHREAD_LIBS $LIBS"],
    AC_MSG_ERROR([Could not find a working version of
    the pthread library. Make sure you have the library and header files installed
    or use CPPFLAGS and LDFLAGS if the library is installed in a
    non-standard location.]))

# Check whether POSIX thread barriers are implemented (e.g. OSX does not have them)
have_pthread_barrier="no"
AC_CHECK_LIB(pthread, pthread_barrier_init,
	     have_pthread_barrier="yes",
	     AC_MSG_WARN(POSIX implementation does not have barriers. SWIFT will use home-made ones.))
if test "x$have_pthread_barrier" = "xyes"; then
  AC_DEFINE([HAVE_PTHREAD_BARRIERS], [1], [The posix library implements barriers])
fi

# Check whether POSIX file allocation functions exist (e.g. OSX does not have them)
AC_CHECK_LIB(pthread, posix_fallocate,
	     AC_DEFINE([HAVE_POSIX_FALLOCATE], [1], [The posix library implements file allocation functions.]),
	     AC_MSG_WARN(POSIX implementation does not have file allocation functions.))

# Check for METIS.
have_metis="no"
AC_ARG_WITH([metis],
    [AS_HELP_STRING([--with-metis=PATH],
       [root directory where METIS is installed @<:@yes/no@:>@]
    )],
    [with_metis="$withval"],
    [with_metis="no"]
)

METIS_LIBS=""
if test "x$with_metis" != "xno"; then

# Check if we have METIS.
   if test "x$with_metis" != "xyes" -a "x$with_metis" != "x"; then
      METIS_LIBS="-L$with_metis/lib -lmetis"
      METIS_INCS="-I$with_metis/include"
   else
      METIS_LIBS="-lmetis"
      METIS_INCS=""
   fi
   AC_CHECK_LIB([metis],[METIS_PartGraphKway], [have_metis="yes"],
                [have_metis="no"], $METIS_LIBS)

   #  Recent METIS releases have an external GKlib, test for that before
   # giving up. Assume sane and in the same directories.
   if test "x$have_metis" = "xno"; then
      if test "x$with_metis" != "xyes" -a "x$with_metis" != "x"; then
         METIS_LIBS="-L$with_metis/lib -lmetis -lGKlib"
         METIS_INCS="-I$with_metis/include"
      else
         METIS_LIBS="-lmetis -lGKlib"
         METIS_INCS=""
      fi
      AC_CHECK_LIB([metis],[METIS_PartGraphRecursive], [have_metis="yes"],
                   [have_metis="no"], $METIS_LIBS)
   fi

   if test "$have_metis" = "yes"; then
      AC_DEFINE([HAVE_METIS],1,[The METIS library is present.])
   else
      AC_MSG_ERROR("Failed to find a METIS library")
   fi
fi

AC_SUBST([METIS_LIBS])
AC_SUBST([METIS_INCS])
AM_CONDITIONAL([HAVEMETIS],[test -n "$METIS_LIBS"])

# Check for ParMETIS note we can have both as ParMETIS uses METIS.
have_parmetis="no"
AC_ARG_WITH([parmetis],
    [AS_HELP_STRING([--with-parmetis=PATH],
       [root directory where ParMETIS is installed @<:@yes/no@:>@]
    )],
    [with_parmetis="$withval"],
    [with_parmetis="no"]
)

if test "x$with_parmetis" != "xno"; then

# Check if we have ParMETIS.
   if test "x$with_parmetis" != "xyes" -a "x$with_parmetis" != "x"; then
      PARMETIS_LIBS="-L$with_parmetis/lib -lparmetis"
      PARMETIS_INCS="-I$with_parmetis/include"
   else
      PARMETIS_LIBS="-lparmetis"
      PARMETIS_INCS=""
   fi
   AC_CHECK_LIB([parmetis],[ParMETIS_V3_RefineKway], [have_parmetis="yes"],
                [have_parmetis="no"], $PARMETIS_LIBS)

# A build may use an external METIS library, check for that.
   if test "$have_parmetis" = "no"; then
      if test "x$with_parmetis" != "xyes" -a "x$with_parmetis" != "x"; then
         PARMETIS_LIBS="-L$with_parmetis/lib -lparmetis -lmetis"
         PARMETIS_INCS="-I$with_parmetis/include"
      else
         PARMETIS_LIBS="-lparmetis -lmetis"
         PARMETIS_INCS=""
      fi
      # Note use different function to avoid caching of first check.
      AC_CHECK_LIB([parmetis],[ParMETIS_V3_PartKway], [have_parmetis="yes"],
                   [have_parmetis="no"], [$METIS_LIBS $PARMETIS_LIBS])
   fi

# A build may use an external GKlib in later releases...
   if test "$have_parmetis" = "no"; then
      if test "x$with_parmetis" != "xyes" -a "x$with_parmetis" != "x"; then
         PARMETIS_LIBS="-L$with_parmetis/lib -lparmetis -lGKlib"
         PARMETIS_INCS="-I$with_parmetis/include"
      else
         PARMETIS_LIBS="-lparmetis -lGKlib"
         PARMETIS_INCS=""
      fi
      # Note use different function to avoid caching of first check.
      AC_CHECK_LIB([parmetis],[ParMETIS_V3_PartGeom], [have_parmetis="yes"],
                   [have_parmetis="no"], [$METIS_LIBS $PARMETIS_LIBS])

   fi
   if test "$have_parmetis" = "yes"; then
      AC_DEFINE([HAVE_PARMETIS],1,[The ParMETIS library is present.])
   else
      AC_MSG_ERROR("Failed to find a ParMETIS library")
   fi
fi

AC_SUBST([PARMETIS_LIBS])
AC_SUBST([PARMETIS_INCS])
AM_CONDITIONAL([HAVEPARMETIS],[test -n "$PARMETIS_LIBS"])

# METIS fixed width integer printing can require this, so define. Only needed
# for some non C99 compilers, i.e. C++ pre C++11.
AH_VERBATIM([__STDC_FORMAT_MACROS],
            [/* Needed to get PRIxxx macros from stdint.h when not using C99 */
#ifndef __STDC_FORMAT_MACROS
#define __STDC_FORMAT_MACROS 1
#endif])

# Check for FFTW. We test for this in the standard directories by default,
# and only disable if using --with-fftw=no or --without-fftw. When a value
# is given FFTW must be found.
# If FFTW is found, we check whether this is the threaded or openmp version.
have_fftw="no"
have_mpi_fftw="no"
have_threaded_fftw="no"
have_openmp_fftw="no"
AC_ARG_WITH([fftw],
    [AS_HELP_STRING([--with-fftw=PATH],
       [root directory where fftw is installed @<:@yes/no@:>@]
    )],
    [with_fftw="$withval"],
    [with_fftw="test"]
)
if test "x$with_fftw" != "xno"; then

   # Was FFTW's location specifically given?
   if test "x$with_fftw" != "xyes" -a "x$with_fftw" != "xtest" -a "x$with_fftw" != "x"; then
      FFTW_LIBS="-L$with_fftw/lib -lfftw3"
      FFTW_INCS="-I$with_fftw/include"
   else
      FFTW_LIBS="-lfftw3"
      FFTW_INCS=""
   fi

   #  FFTW is not specified, so just check if we have it.
   if test "x$with_fftw" = "xtest"; then
      AC_CHECK_LIB([fftw3],[fftw_malloc],[have_fftw="yes"],[have_fftw="no"],$FFTW_LIBS)
      if test "x$have_fftw" != "xno"; then
      	 AC_DEFINE([HAVE_FFTW],1,[The FFTW library appears to be present.])
      fi
   # FFTW was specified, check that it was a valid location.
   else
      AC_CHECK_LIB([fftw3],[fftw_malloc],
         AC_DEFINE([HAVE_FFTW],1,[The FFTW library appears to be present.]),
         AC_MSG_ERROR(something is wrong with the FFTW library!), $FFTW_LIBS)
      have_fftw="yes"
   fi

   # FFTW was requested not to be used.
   if test "$have_fftw" = "no"; then
      FFTW_LIBS=""
      FFTW_INCS=""
   fi

   # Now, check whether we have the threaded version of FFTW
   if test "x$have_fftw" = "xyes"; then

      # Was FFTW's location specifically given?
      if test "x$with_fftw" != "xyes" -a "x$with_fftw" != "xtest" -a "x$with_fftw" != "x"; then
        FFTW_THREADED_LIBS="-L$with_fftw/lib -lfftw3_threads -lfftw3"
        FFTW_THREADED_INCS="-I$with_fftw/include"
      else
        FFTW_THREADED_LIBS="-lfftw3_threads -lfftw3"
        FFTW_THREADED_INCS=""
      fi

      # Verify that the library is threaded
      AC_CHECK_LIB([fftw3],[fftw_init_threads],[have_threaded_fftw="yes"],
      		   [have_threaded_fftw="no"], $FFTW_THREADED_LIBS)

      # If found, update things
      if test "x$have_threaded_fftw" = "xyes"; then
         AC_DEFINE([HAVE_THREADED_FFTW],1,[The threaded FFTW library appears to be present.])
         FFTW_LIBS=$FFTW_THREADED_LIBS
         FFTW_INCS=$FFTW_THREADED_INCS

      else

         # Same checks for OpenMP if preferred threaded failed.
         if test "x$with_fftw" != "xyes" -a "x$with_fftw" != "xtest" -a "x$with_fftw" != "x"; then
            FFTW_OPENMP_LIBS="-L$with_fftw/lib -lfftw3_omp -lfftw3"
            FFTW_OPENMP_INCS="-I$with_fftw/include"
         else
            FFTW_OPENMP_LIBS="-lfftw3_omp -lfftw3"
            FFTW_OPENMP_INCS=""
         fi

         # Verify that the library works. Note requires AX_OPENMP called above.
         old_CFLAGS=$CFLAGS
         CFLAGS="$CFLAGS $OPENMP_CFLAGS"
         AC_CHECK_LIB([fftw3],[fftw_init_threads],[have_openmp_fftw="yes"],
		      [have_openmp_fftw="no"], $FFTW_OPENMP_LIBS)

         # If found, update things
         if test "x$have_openmp_fftw" = "xyes"; then
            # Note OpenMP and pthreads use mostly the same calls, so define both.
            AC_DEFINE([HAVE_THREADED_FFTW],1,[The threaded OpenMP FFTW library appears to be present.])
            AC_DEFINE([HAVE_OPENMP_FFTW],1,[The OpenMP FFTW library appears to be present.])
            FFTW_LIBS=$FFTW_OPENMP_LIBS
            FFTW_INCS=$FFTW_OPENMP_INCS
         else
            # Put CFLAGS back.
            CFLAGS=$old_CFLAGS
         fi
      fi

   fi

   # If MPI mesh gravity is not disabled, check whether we have the MPI version of FFTW
   if test "x$enable_mpi" = "xyes" -a "x$with_mpi_mesh_gravity" != "xno"; then
      # Was FFTW's location specifically given?
      if test "x$with_fftw" != "xyes" -a "x$with_fftw" != "xtest" -a "x$with_fftw" != "x"; then
         FFTW_MPI_LIBS="-L$with_fftw/lib -lfftw3_mpi -lfftw3"
         FFTW_MPI_INCS="-I$with_fftw/include"
      else
         FFTW_MPI_LIBS="-lfftw3_mpi -lfftw3"
         FFTW_MPI_INCS=""
      fi

      # Verify that the library has MPI support
      AC_CHECK_LIB([fftw3],[fftw_mpi_init],[have_mpi_fftw="yes"],
                   [have_mpi_fftw="no"], $FFTW_MPI_LIBS)

      # If found, update things. Don't add MPI flags to FFTW_*_LIBS etc because
      # we don't want to link the MPI library into the non-MPI swift executable.
      if test "x$have_mpi_fftw" = "xyes"; then
         AC_DEFINE([HAVE_MPI_FFTW],1,[The MPI FFTW library appears to be present.])
      else
         if test "x$with_mpi_mesh_gravity" = "xyes" ; then
            AC_MSG_ERROR("Unable to find FFTW MPI library for MPI mesh gravity")
         fi
      fi
   fi
fi

AC_ARG_WITH([arm-fftw],
    [AS_HELP_STRING([--with-arm-fftw=PATH],
      [root directory where arm fft library is installed @<:@yes/no@:>@]
    )],
    [with_arm_fftw="$withval"],
    [with_arm_fftw=no]
)
have_arm_fftw="no"
if test "x$with_arm_fftw" != "xno"; then

   # Was FFTW's location specifically given?
   if test "x$with_arm_fftw" != "xyes" -a "x$with_arm_fftw" != "xtest" -a "x$with_arm_fftw" != "x"; then
      FFTW_LIBS="-L$with_arm_fftw/lib -larmpl_lp64"
      FFTW_INCS="-I$with_arm_fftw/include"
   else
      FFTW_LIBS="-larmpl_lp64"
      FFTW_INCS=""
   fi

   #  FFTW is not specified, so just check if we have it.
   if test "x$with_arm_fftw" = "xtest"; then
      AC_CHECK_LIB([armpl_lp64],[fftw_malloc],[have_fftw="yes"],[have_fftw="no"],$FFTW_LIBS)
      if test "x$have_arm_fftw" != "xno"; then
      	 AC_DEFINE([HAVE_FFTW],1,[The FFTW library appears to be present.])
      fi
   # FFTW was specified, check that it was a valid location.
   else
      AC_CHECK_LIB([armpl_lp64],[fftw_malloc],
         AC_DEFINE([HAVE_FFTW],1,[The FFTW library appears to be present.]),
         AC_MSG_ERROR(something is wrong with the FFTW library!), $FFTW_LIBS)
   fi

   # FFTW was requested not to be used.
   if test "$have_arm_fftw" = "no"; then
      FFTW_LIBS=""
      FFTW_INCS=""
   fi

   # Now, check whether we have the threaded version of FFTW
   if test "x$have_arm_fftw" = "xyes"; then

      # Was FFTW's location specifically given?
      if test "x$with_arm_fftw" != "xyes" -a "x$with_arm_fftw" != "xtest" -a "x$with_arm_fftw" != "x"; then
        FFTW_THREADED_LIBS="-L$with_arm_fftw/lib -larmpl_lp64_threads -larmpl_lp64"
        FFTW_THREADED_INCS="-I$with_arm_fftw/include"
      else
        FFTW_THREADED_LIBS="-larmpl_lp64_threads -larmpl_lp64"
        FFTW_THREADED_INCS=""
      fi

      # Verify that the library is threaded
      AC_CHECK_LIB([armpl_lp64],[fftw_init_threads],[have_threaded_fftw="yes"],
                  [have_threaded_fftw="no"], $FFTW_THREADED_LIBS)

      # If found, update things
      if test "x$have_threaded_fftw" = "xyes"; then
         AC_DEFINE([HAVE_THREADED_FFTW],1,[The threaded FFTW library appears to be present.])
         FFTW_LIBS=$FFTW_THREADED_LIBS
         FFTW_INCS=$FFTW_THREADED_INCS
         have_fftw="yes - ARM - threaded"
      fi
   fi
fi
AC_SUBST([FFTW_LIBS])
AC_SUBST([FFTW_INCS])
AM_CONDITIONAL([HAVEFFTW],[test -n "$FFTW_LIBS"])

AC_SUBST([FFTW_MPI_LIBS])
AC_SUBST([FFTW_MPI_INCS])
AM_CONDITIONAL([HAVEMPIFFTW],[test -n "$FFTW_MPI_LIBS"])

#  Check for -lprofiler usually part of the gperftools along with tcmalloc.
have_profiler="no"
AC_ARG_WITH([profiler],
   [AS_HELP_STRING([--with-profiler=PATH],
      [use cpu profiler library or specify the directory with lib @<:@yes/no@:>@]
   )],
   [with_profiler="$withval"],
   [with_profiler="no"]
)
if test "x$with_profiler" != "xno"; then
   if test "x$with_profiler" != "xyes" -a "x$with_profiler" != "x"; then
      proflibs="-L$with_profiler -lprofiler"
   else
      proflibs="-lprofiler"
   fi
   AC_CHECK_LIB([profiler],[ProfilerFlush],
    [have_profiler="yes"
      AC_DEFINE([WITH_PROFILER],1,[Link against the gperftools profiling library.])],
    [have_profiler="no"], $proflibs)

   if test "$have_profiler" = "yes"; then
      PROFILER_LIBS="$proflibs"
   else
      PROFILER_LIBS=""
   fi
fi
AC_SUBST([PROFILER_LIBS])
AM_CONDITIONAL([HAVEPROFILER],[test -n "$PROFILER_LIBS"])

# Check for special allocators
have_special_allocator="no"

#  Check for tcmalloc a fast malloc that is part of the gperftools.
have_tcmalloc="no"
AC_ARG_WITH([tcmalloc],
   [AS_HELP_STRING([--with-tcmalloc=PATH],
      [use tcmalloc library or specify the directory with lib @<:@yes/no@:>@]
   )],
   [with_tcmalloc="$withval"],
   [with_tcmalloc="no"]
)
if test "x$with_tcmalloc" != "xno" -a "x$have_special_allocator" != "xno"; then
   AC_MSG_ERROR("Cannot activate more than one alternative malloc library")
fi

if test "x$with_tcmalloc" != "xno"; then
   if test "x$with_tcmalloc" != "xyes" -a "x$with_tcmalloc" != "x"; then
      tclibs="-L$with_tcmalloc -ltcmalloc"
   else
      tclibs="-ltcmalloc"
   fi
   AC_CHECK_LIB([tcmalloc],[tc_cfree],[have_tcmalloc="yes"],[have_tcmalloc="no"],
                $tclibs)

   #  Could just have the minimal version.
   if test "$have_tcmalloc" = "no"; then
      if test "x$with_tcmalloc" != "xyes" -a "x$with_tcmalloc" != "x"; then
         tclibs="-L$with_tcmalloc -ltcmalloc_minimal"
      else
         tclibs="-ltcmalloc_minimal"
      fi
      AC_CHECK_LIB([tcmalloc],[tc_cfree],[have_tcmalloc="yes"],[have_tcmalloc="no"],
                   $tclibs)
   fi

   if test "$have_tcmalloc" = "yes"; then
      TCMALLOC_LIBS="$tclibs"

      AC_DEFINE([HAVE_TCMALLOC],1,[The tcmalloc library appears to be present.])

      have_special_allocator="tcmalloc"

      # Prevent compilers that replace the calls with built-ins (GNU 99) from doing so.
      case "$ax_cv_c_compiler_vendor" in
        intel | gnu | clang | oneapi)
             CFLAGS="$CFLAGS -fno-builtin-malloc -fno-builtin-calloc -fno-builtin-realloc -fno-builtin-free"
          ;;
      esac

   else
      TCMALLOC_LIBS=""
   fi
fi
AC_SUBST([TCMALLOC_LIBS])
AM_CONDITIONAL([HAVETCMALLOC],[test -n "$TCMALLOC_LIBS"])

#  Check for jemalloc another fast malloc that is good with contention.
have_jemalloc="no"
AC_ARG_WITH([jemalloc],
   [AS_HELP_STRING([--with-jemalloc=PATH],
      [use jemalloc library or specify the directory with lib @<:@yes/no@:>@]
   )],
   [with_jemalloc="$withval"],
   [with_jemalloc="no"]
)
if test "x$with_jemalloc" != "xno" -a "x$have_special_allocator" != "xno"; then
   AC_MSG_ERROR("Cannot activate more than one alternative malloc library")
fi

if test "x$with_jemalloc" != "xno"; then
   if test "x$with_jemalloc" != "xyes" -a "x$with_jemalloc" != "x"; then
      jelibs="-L$with_jemalloc -ljemalloc"
   else
      jelibs="-ljemalloc"
   fi
   AC_CHECK_LIB([jemalloc],[malloc_usable_size],[have_jemalloc="yes"],[have_jemalloc="no"],
                $jelibs)

   if test "$have_jemalloc" = "yes"; then
      JEMALLOC_LIBS="$jelibs"

      AC_DEFINE([HAVE_JEMALLOC],1,[The jemalloc library appears to be present.])

      have_special_allocator="jemalloc"

      # Prevent compilers that replace the regular calls with built-ins (GNU 99) from doing so.
      case "$ax_cv_c_compiler_vendor" in
        intel | gnu | clang | oneapi)
             CFLAGS="$CFLAGS -fno-builtin-malloc -fno-builtin-calloc -fno-builtin-realloc -fno-builtin-free"
          ;;
      esac

   else
      JEMALLOC_LIBS=""
   fi
fi
AC_SUBST([JEMALLOC_LIBS])
AM_CONDITIONAL([HAVEJEMALLOC],[test -n "$JEMALLOC_LIBS"])

#  Check for tbbmalloc, Intel's fast and parallel allocator
have_tbbmalloc="no"
AC_ARG_WITH([tbbmalloc],
   [AS_HELP_STRING([--with-tbbmalloc=PATH],
      [use tbbmalloc library or specify the directory with lib @<:@yes/no@:>@]
   )],
   [with_tbbmalloc="$withval"],
   [with_tbbmalloc="no"]
)
if test "x$with_tbbmalloc" != "xno" -a "x$have_special_allocator" != "xno"; then
   AC_MSG_ERROR("Cannot activate more than one alternative malloc library")
fi

if test "x$with_tbbmalloc" != "xno"; then
   if test "x$with_tbbmalloc" != "xyes" -a "x$with_tbbmalloc" != "x"; then
      tbblibs="-L$with_tbbmalloc -ltbbmalloc_proxy -ltbbmalloc"
   else
      tbblibs="-ltbbmalloc_proxy -ltbbmalloc"
   fi
   AC_CHECK_LIB([tbbmalloc],[scalable_malloc],[have_tbbmalloc="yes"],[have_tbbmalloc="no"],
                $tbblibs)

   if test "$have_tbbmalloc" = "yes"; then
      TBBMALLOC_LIBS="$tbblibs"

      AC_DEFINE([HAVE_TBBMALLOC],1,[The TBBmalloc library appears to be present.])

      have_special_allocator="TBBmalloc"

      # Prevent compilers that replace the calls with built-ins (GNU 99) from doing so.
      case "$ax_cv_c_compiler_vendor" in
        intel | gnu | clang | oneapi)
             CFLAGS="$CFLAGS -fno-builtin-malloc -fno-builtin-calloc -fno-builtin-realloc -fno-builtin-free"
          ;;
      esac

   else
      TBBMALLOC_LIBS=""
   fi
fi
AC_SUBST([TBBMALLOC_LIBS])
AM_CONDITIONAL([HAVETBBMALLOC],[test -n "$TBBMALLOC_LIBS"])

# check for a random seed
AC_ARG_WITH([random-seed],
    [AS_HELP_STRING([--with-random-seed=SHORT INT],
       [Set the random seed.]
    )],
    [with_random_seed="$withval"],
    [with_random_seed="0"]
)
AC_DEFINE_UNQUOTED([SWIFT_RANDOM_SEED_XOR], [$with_random_seed],[Value of the random seed.])


# Check for HDF5. This is required.
AX_LIB_HDF5
if test "$with_hdf5" != "yes"; then
    AC_MSG_ERROR([Could not find a working HDF5 library])
fi

# We want to know if this HDF5 supports MPI and whether we should use it.
# The default is to use MPI support if it is available, i.e. this is
# a parallel HDF5.
have_parallel_hdf5="no"
if test "$with_hdf5" = "yes"; then
    AC_ARG_ENABLE([parallel-hdf5],
       [AS_HELP_STRING([--enable-parallel-hdf5],
         [Enable parallel HDF5 library MPI functions if available. @<:@yes/no@:>@]
       )],
       [enable_parallel_hdf5="$enableval"],
       [enable_parallel_hdf5="yes"]
    )

    if test "$enable_parallel_hdf5" = "yes"; then
        AC_MSG_CHECKING([for HDF5 parallel support])

	# Check if the library is capable, the header should define H5_HAVE_PARALLEL.
        old_CPPFLAGS="$CPPFLAGS"
        CPPFLAGS="$CPPFLAGS $HDF5_CPPFLAGS"
        AC_COMPILE_IFELSE([AC_LANG_SOURCE([[
        #include "hdf5.h"
        #ifndef H5_HAVE_PARALLEL
        # error macro not defined
        #endif
        ]])], [parallel="yes"], [parallel="no"])
        if test "$parallel" = "yes"; then
            have_parallel_hdf5="yes"
            AC_DEFINE([HAVE_PARALLEL_HDF5],1,[HDF5 library supports parallel access])
        fi
        AC_MSG_RESULT($parallel)
        CPPFLAGS="$old_CPPFLAGS"
    fi
fi
AM_CONDITIONAL([HAVEPARALLELHDF5],[test "$have_parallel_hdf5" = "yes"])

# Check for grackle.
have_grackle="no"
AC_ARG_WITH([grackle],
    [AS_HELP_STRING([--with-grackle=PATH],
       [root directory where grackle is installed @<:@yes/no@:>@]
    )],
    [with_grackle="$withval"],
    [with_grackle="no"]
)
if test "x$with_grackle" != "xno"; then
   AC_PROG_FC
   AC_FC_LIBRARY_LDFLAGS
   if test "x$with_grackle" != "xyes" -a "x$with_grackle" != "x"; then
      GRACKLE_LIBS="-L$with_grackle/lib -lgrackle"
      GRACKLE_INCS="-I$with_grackle/include"
   else
      GRACKLE_LIBS="-lgrackle"
      GRACKLE_INCS=""
   fi

   have_grackle="yes"

   AS_VAR_APPEND([GRACKLE_LIBS], ["$FCLIBS"])

   AC_CHECK_LIB(
      [grackle],
      [initialize_chemistry_data],
      [AC_DEFINE([HAVE_GRACKLE],1,[The GRACKLE library appears to be present.])
        AC_DEFINE([CONFIG_BFLOAT_8],1,[Use doubles in grackle])
      ],
      [AC_MSG_ERROR(Cannot find grackle library! Please consult the documentation for specific version required.)],
      [$GRACKLE_LIBS])

   AC_CHECK_LIB(
      [grackle],
      [set_velocity_units],
      [ : ], # : means do nothing. Leaving this argument empty triggers AC default behaviour, which breaks stuff down the line.
      [AC_MSG_ERROR(Wrong grackle library version. Please consult the documentation for specifics.)],
      [$GRACKLE_LIBS])

   AC_CHECK_LIB(
      [grackle],
      [get_grackle_version],
      [ : ], # : means do nothing
      [AC_MSG_ERROR(Wrong grackle library version. Please consult the documentation for specifics.)],
      [$GRACKLE_LIBS])


fi
AC_SUBST([GRACKLE_LIBS])
AC_SUBST([GRACKLE_INCS])
AM_CONDITIONAL([HAVEGRACKLE],[test -n "$GRACKLE_LIBS"])

# Check for VELOCIraptor, non-MPI.
have_velociraptor="no"
AC_ARG_WITH([velociraptor],
    [AS_HELP_STRING([--with-velociraptor=PATH],
       [Directory where velociraptor library exists @<:@yes/no@:>@]
    )],
    [with_velociraptor="$withval"],
    [with_velociraptor="no"]
)
if test "x$with_velociraptor" != "xno"; then
   if test "x$with_velociraptor" != "xyes" -a "x$with_velociraptor" != "x"; then
      VELOCIRAPTOR_LIBS="-L$with_velociraptor -lvelociraptor -lstdc++ -lhdf5"
      CFLAGS="$CFLAGS -fopenmp"
   else
      VELOCIRAPTOR_LIBS=""
   fi

   have_velociraptor="yes"
   AS_VAR_APPEND([VELOCIRAPTOR_LIBS], ["$FCLIBS"])

   AC_CHECK_LIB(
      [velociraptor],
      [InitVelociraptor],
      [AC_DEFINE([HAVE_VELOCIRAPTOR],1,[The non-MPI VELOCIraptor library appears to be present.])],
      [AC_MSG_ERROR(Cannot find non-MPI VELOCIraptor library at $with_velociraptor or incompatible HDF5 library loaded.)],
      [$VELOCIRAPTOR_LIBS $HDF5_LDFLAGS $HDF5_LIBS $GSL_LIBS]
   )
fi
AC_SUBST([VELOCIRAPTOR_LIBS])
AM_CONDITIONAL([HAVEVELOCIRAPTOR],[test -n "$VELOCIRAPTOR_LIBS"])

# Now that we found VELOCIraptor, let's check how it was compiled.
if test "$have_velociraptor" = "yes"; then
    AC_CHECK_LIB(
       [velociraptor],
       [VR_NOMASS],
       [AC_DEFINE([HAVE_VELOCIRAPTOR_WITH_NOMASS],1,[The VELOCIraptor library has been compiled with the NOMASS option. Only useful if running a uniform box.])],
       [AC_MSG_RESULT(VELOCIraptor not compiled to so as to *not* store masses per particle.)],
       [$VELOCIRAPTOR_LIBS $HDF5_LDFLAGS $HDF5_LIBS $GSL_LIBS]
    )
fi

#  Check for MPI VELOCIraptor, same as above.
have_mpi_velociraptor="no"
AC_ARG_WITH([velociraptor-mpi],
    [AS_HELP_STRING([--with-velociraptor-mpi=PATH],
       [Directory where MPI version of velociraptor library exists @<:@yes/no@:>@]
    )],
    [with_mpi_velociraptor="$withval"],
    [with_mpi_velociraptor="no"]
)
if test "x$with_mpi_velociraptor" != "xno"; then
   if test "x$with_mpi_velociraptor" != "xyes" -a "x$with_mpi_velociraptor" != "x"; then
      VELOCIRAPTOR_MPI_LIBS="-L$with_mpi_velociraptor -lvelociraptor -lmpi -lstdc++ -lhdf5"
      CFLAGS="$CFLAGS -fopenmp"
   else
      VELOCIRAPTOR_MPI_LIBS=""
   fi

   have_mpi_velociraptor="yes"
   AS_VAR_APPEND([VELOCIRAPTOR_MPI_LIBS], ["$FCLIBS"])

   AC_CHECK_LIB(
      [velociraptor],
      [InitVelociraptor],
      [AC_DEFINE([HAVE_MPI_VELOCIRAPTOR],1,[The MPI VELOCIraptor library appears to be present.])],
      [AC_MSG_ERROR(Cannot find MPI VELOCIraptor library at $with_mpi_velociraptor or incompatible HDF5 library loaded.)],
      [$VELOCIRAPTOR_MPI_LIBS $HDF5_LDFLAGS $HDF5_LIBS $GSL_LIBS]
   )
fi
AC_SUBST([VELOCIRAPTOR_MPI_LIBS])
AM_CONDITIONAL([HAVEVELOCIRAPTOR],[test -n "$VELOCIRAPTOR_MPI_LIBS"])

# Let's check how this one was compiled.
if test "$have_mpi_velociraptor" = "yes"; then
    AC_CHECK_LIB(
       [velociraptor],
       [VR_NOMASS],
       [AC_DEFINE([HAVE_VELOCIRAPTOR_WITH_NOMASS],1,[The MPI VELOCIraptor library has been compiled with the NOMASS option. Only useful if running a uniform box.])],
       [AC_MSG_RESULT(VELOCIraptor not compiled to so as to *not* store masses per particle.)],
       [$VELOCIRAPTOR_MPI_LIBS $HDF5_LDFLAGS $HDF5_LIBS $GSL_LIBS]
    )
fi

# If we have one library, but not the other then use that for both.
if test "$have_mpi_velociraptor" = "yes" -a "$have_velociraptor" != "yes"; then
   VELOCIRAPTOR_LIBS="$VELOCIRAPTOR_MPI_LIBS"
   AC_SUBST([VELOCIRAPTOR_LIBS])
elif test "$have_velociraptor" = "yes" -a "$have_mpi_velociraptor" != "yes"; then
   VELOCIRAPTOR_MPI_LIBS="$VELOCIRAPTOR_LIBS"
   AC_SUBST([VELOCIRAPTOR_MPI_LIBS])
fi

# Check for dummy VELOCIraptor.
AC_ARG_ENABLE([dummy-velociraptor],
    [AS_HELP_STRING([--enable-dummy-velociraptor],
       [Enable dummy velociraptor compilation @<:@yes/no@:>@]
    )],
    [enable_dummy_velociraptor="$enableval"],
    [enable_dummy_velociraptor="no"]
)

if test "$enable_dummy_velociraptor" = "yes"; then
  have_velociraptor="yes"

  AC_DEFINE(HAVE_VELOCIRAPTOR,1,[The VELOCIraptor library appears to be present.])
  AC_DEFINE(HAVE_DUMMY_VELOCIRAPTOR,1,[The dummy VELOCIraptor library is present.])
fi

# Check if we should be writing out most bound "orphan" particles from Velociraptor
AC_ARG_ENABLE([velociraptor-orphans],
    [AS_HELP_STRING([--enable-velociraptor-orphans],
       [Enable output of orphan particles @<:@yes/no@:>@]
    )],
    [enable_velociraptor_orphans="$enableval"],
    [enable_velociraptor_orphans="no"]
)
if test "$enable_velociraptor_orphans" = "yes"; then
   AC_DEFINE([HAVE_VELOCIRAPTOR_ORPHANS], 1, [Orphan particles should be written out])
fi

# Check if lightcone output is on.
AC_ARG_ENABLE([lightcone],
   [AS_HELP_STRING([--enable-lightcone],
     [Activate lightcone outputs.],
   )],
   [enable_lightcone="$enableval"],
   [enable_lightcone="no"]
)
if test "$enable_lightcone" = "yes"; then
   # Check for healpix for lightcone maps. May require cfitsio
   # This sets CHEALPIX_LIBS and CHEALPIX_CFLAGS and #defines HAVE_CHEALPIX.
   # It also adds a --with-cfitsio flag in case cfitsio is installed in a
   # different location from healpix.
   GV_FIND_LIBRARY([cfitsio], [CFITSIO], [cfitsio], [cfitsio], [ffclos])
   TMP_LIBS=${LIBS}
   LIBS="${CFITSIO_LIBS} ${LIBS}"
   GV_FIND_LIBRARY([chealpix], [CHEALPIX], [chealpix], [chealpix], [ang2vec])
   LIBS=${TMP_LIBS}
   have_chealpix=${USE_CHEALPIX}
   CHEALPIX_LIBS="${CHEALPIX_LIBS} ${CFITSIO_LIBS}"
   AC_DEFINE([WITH_LIGHTCONE], 1, [Enable lightcone outputs])
   if test "$have_chealpix" != "yes"; then
      AC_MSG_ERROR([Lightcone output requires the HEALPix C API. Please configure with --with-chealpix.])
   fi
   # Also need to make sure we have GSL if we're making lightcones
   if test "$have_gsl" != "yes"; then
      AC_MSG_ERROR([Lightcone output requires GSL. Please configure with --with-gsl.])
   fi
else
   have_chealpix="no"
fi

# Check for floating-point execeptions
AC_CHECK_FUNC(feenableexcept, AC_DEFINE([HAVE_FE_ENABLE_EXCEPT],[1],
    [Defined if the floating-point exception can be enabled using non-standard GNU functions.]))

# Check for setaffinity.
AC_CHECK_FUNC(pthread_setaffinity_np, AC_DEFINE([HAVE_SETAFFINITY],[1],
    [Defined if pthread_setaffinity_np exists.]) )
AM_CONDITIONAL(HAVESETAFFINITY,
    [test "$ac_cv_func_pthread_setaffinity_np" = "yes"])

# If available check for NUMA as well. There is a problem with the headers of
# this library, mainly that they do not pass the strict prototypes check when
# installed outside of the system directories. So we actually do this check
# in two phases. The basic ones first (before strict-prototypes is added to CFLAGS).
have_numa="no"
AC_ARG_WITH([numa],
    [AS_HELP_STRING([--with-numa=PATH],
       [Directory where the NUMA library exists @<:@yes/no@:>@]
    )],
    [with_numa="$withval"],
    [with_numa="yes"]
)
if test "$ac_cv_func_pthread_setaffinity_np" = "yes" -a "x$with_numa" != "xno"; then

    if test "x$with_numa" != "xyes" -a "x$with_numa" != "x"; then
        NUMA_LIBS="-L$with_numa/lib -lnuma"
        NUMA_INCS="-I$with_numa/include"
    else
        NUMA_LIBS="-lnuma"
        NUMA_INCS=""
    fi

    #  Test for header file.
    old_CPPFLAGS="$CPPFLAGS"
    CPPFLAGS="$CPPFLAGS $NUMA_INCS"
    AC_CHECK_HEADER([numa.h])
    CPPFLAGS="$old_CPPFLAGS"
    if test "$ac_cv_header_numa_h" = "yes"; then

        #  If NUMA location is specified check if we have it.
        if test "x$with_numa" != "xyes" -a "x$with_numa" != "x"; then
            AC_CHECK_LIB([numa],[numa_available],
                AC_DEFINE([HAVE_LIBNUMA],1,[The NUMA library appears to be present.]),
                AC_MSG_ERROR(something is wrong with the NUMA library!), $NUMA_LIBS)
            have_numa="yes"
        else
            AC_CHECK_LIB([numa],[numa_available],[have_numa="yes"],[have_numa="no"],$NUMA_LIBS)
            if test "x$have_numa" != "xno"; then
                AC_DEFINE([HAVE_LIBNUMA],1,[The NUMA library appears to be present.])
            fi
        fi
    fi

    #  We can live without this.
    if test "$have_numa" = "no"; then
       NUMA_LIBS=""
    fi
fi
AC_SUBST([NUMA_LIBS])



# Check for Sundials (required for the SPHM1RT library).
# There is a problems with the headers of this library
# as they do not pass the strict prototypes check when
# installed outside of the system directories. So we
# need to do this check in two phases.
have_sundials="no"
SUNDIALS_LIBS=""
SUNDIALS_INCS=""
AC_ARG_WITH([sundials],
    [AS_HELP_STRING([--with-sundials=PATH],
       [root directory where sundials is installed @<:@yes/no@:>@]
    )],
    [with_sundials="$withval"],
    [with_sundials="no"]
)
if test "x$with_sundials" != "xno"; then
   AC_PROG_FC
   AC_FC_LIBRARY_LDFLAGS
   if test "x$with_sundials" != "xyes" -a "x$with_sundials" != "x"; then
      SUNDIALS_LIBS="-L$with_sundials/lib -lsundials_cvode -lsundials_nvecserial -lsundials_sunlinsoldense -lsundials_sunmatrixdense"
      SUNDIALS_INCS="-I$with_sundials/include"
   else
      SUNDIALS_LIBS="-lsundials_cvode -lsundials_nvecserial -lsundials_sunlinsoldense -lsundials_sunmatrixdense"
      SUNDIALS_INCS=""
   fi

   AC_CHECK_LIB([sundials_cvode], [CVode], [have_sundials="yes"],
                [have_sundials="no"], $SUNDIALS_LIBS)

   if test "$have_sundials" == "yes"; then
      AC_DEFINE([HAVE_SUNDIALS],1,[The SUNDIALS library is present.])
   else
      if test "x$with_sundials" != "xyes" -a "x$with_sundials" != "x"; then
      	 # It might be that the libraries are in
      	 # /lib64 rather than /lib
      	 SUNDIALS_LIBS="-L$with_sundials/lib64 -lsundials_cvode -lsundials_nvecserial -lsundials_sunlinsoldense -lsundials_sunmatrixdense"

	 # unset cached result of previous AC_CHECK_LIB
	 unset ac_cv_lib_sundials_cvode_CVode

   	 AC_CHECK_LIB([sundials_cvode], [CVode], [have_sundials="yes"], [have_sundials="no"], $SUNDIALS_LIBS)

   	 if test "$have_sundials" == "yes"; then
      	    AC_DEFINE([HAVE_SUNDIALS],1,[The SUNDIALS library is present.])
	 else
	    AC_MSG_ERROR("Failed to find a SUNDIALS library")
	 fi

      else
      	 AC_MSG_ERROR("Failed to find a SUNDIALS library")
      fi
   fi
fi
AC_SUBST([SUNDIALS_LIBS])


# Check for Intel and PowerPC intrinsics header optionally used by vector.h.
AC_CHECK_HEADERS([immintrin.h], [], [],
[#ifdef HAVE_IMMINTRIN_H
# include <immintrin.h>
#endif
])
AC_CHECK_HEADERS([altivec.h], [], [],
[#ifdef HAVE_ALTIVEC_H
# include <altivec.h>
#endif
])

# Check for timing functions needed by cycle.h.
AC_CHECK_HEADERS_ONCE([sys/time.h])
if test $ac_cv_header_sys_time_h = yes; then
  AC_DEFINE([TIME_WITH_SYS_TIME],[1],[Define to 1 if you can safely include both <sys/time.h>
	     and <time.h>.  This macro is obsolete.])
fi

AC_CHECK_HEADERS([sys/time.h], [], [],
[#ifdef HAVE_SYS_TIME_H
# include <sys/time.h>
#endif
])
AC_CHECK_HEADERS([c_asm.h], [], [],
[#ifdef HAVE_C_ASM_H
# include <c_asm.h>
#endif
])
AC_CHECK_HEADERS([intrinsics.h], [], [],
[#ifdef HAVE_INTRINSICS_H
# include <intrinsics.h>
#endif
])
AC_CHECK_HEADERS([mach/mach_time.h], [], [],
[#ifdef HAVE_MACH_MACH_TIME_H
# include <mach/mach_time.h>
#endif
])

AC_CHECK_TYPE([hrtime_t],[AC_DEFINE(HAVE_HRTIME_T, 1, [Define to 1 if hrtime_t
is defined in <sys/time.h>])],,
[#if HAVE_SYS_TIME_H
#include <sys/time.h>
#endif])
AC_CHECK_FUNCS([gethrtime read_real_time time_base_to_time clock_gettime mach_absolute_time])
AC_MSG_CHECKING([for _rtc intrinsic])
rtc_ok=yes
AC_LINK_IFELSE([AC_LANG_PROGRAM(
[[#ifdef HAVE_INTRINSICS_H
#include <intrinsics.h>
#endif]],
[[_rtc()]])],
[AC_DEFINE(HAVE__RTC,1,[Define if you have the UNICOS _rtc() intrinsic.])],[rtc_ok=no])
AC_MSG_RESULT($rtc_ok)

# Special timers for the ARM v7 platforms (taken from FFTW-3 to match their cycle.h)
AC_ARG_ENABLE(armv7a-cntvct, [AS_HELP_STRING([--enable-armv7a-cntvct],[enable the cycle counter on Armv7a via the CNTVCT register])], have_armv7acntvct=$enableval)
if test "$have_armv7acntvct"x = "yes"x; then
      AC_DEFINE(HAVE_ARMV7A_CNTVCT,1,[Define if you have enabled the CNTVCT cycle counter on ARMv7a])
fi

AC_ARG_ENABLE(armv7a-pmccntr, [AS_HELP_STRING([--enable-armv7a-pmccntr],[enable the cycle counter on Armv7a via the PMCCNTR register])], have_armv7apmccntr=$enableval)
if test "$have_armv7apmccntr"x = "yes"x; then
      AC_DEFINE(HAVE_ARMV7A_PMCCNTR,1,[Define if you have enabled the PMCCNTR cycle counter on ARMv7a])
fi

# Check if we have native exp10 and exp10f functions. If not failback to our
# implementations. On Apple/CLANG we have __exp10, so also check for that
# if the compiler is clang.
AC_CHECK_LIB([m],[exp10], [AC_DEFINE([HAVE_EXP10],1,[The exp10 function is present.])])
AC_CHECK_LIB([m],[exp10f], [AC_DEFINE([HAVE_EXP10F],1,[The exp10f function is present.])])
if test "$ax_cv_c_compiler_vendor" = "clang"; then
      AC_CHECK_LIB([m],[__exp10], [AC_DEFINE([HAVE___EXP10],1,[The __exp10 function is present.])])
      AC_CHECK_LIB([m],[__exp10f], [AC_DEFINE([HAVE___EXP10F],1,[The __exp10f function is present.])])
fi

# Check if we have native sincos and sincosf functions. If not failback to our
# implementations. On Apple/CLANG we have __sincos, so also check for that
# if the compiler is clang.
AC_CHECK_LIB([m],[sincos], [AC_DEFINE([HAVE_SINCOS],1,[The sincos function is present.])])
AC_CHECK_LIB([m],[sincosf], [AC_DEFINE([HAVE_SINCOSF],1,[The sincosf function is present.])])
if test "$ax_cv_c_compiler_vendor" = "clang"; then
      AC_CHECK_LIB([m],[__sincos], [AC_DEFINE([HAVE___SINCOS],1,[The __sincos function is present.])])
      AC_CHECK_LIB([m],[__sincosf], [AC_DEFINE([HAVE___SINCOSF],1,[The __sincosf function is present.])])
fi
 
# The aocc compiler has optimized maths libraries that we should use. Check
# any clang for this support. Note do this after the basic check for maths
# as we need to make sure -lm follows. Also note needs -Ofast or -ffast-math
# so only when optimizing.
if test "$enable_opt" = "yes" -a "$ax_cv_c_compiler_vendor" = "clang"; then
   have_almfast="yes"
   AC_CHECK_LIB([almfast],[amd_fastexp],[LIBS="-fveclib=AMDLIBM -fsclrlib=AMDLIBM -lalmfast -lamdlibm $LIBS"],[have_almfast="no"],[-lamdlibm -lm])
   if test "$have_almfast" = "no"; then
      # Less optimized version.
      AC_CHECK_LIB([amdlibm],[sqrt],,,[-lm])
   fi
fi

# Check for glibc extension backtrace().
AC_CHECK_FUNCS([backtrace backtrace_symbols])

# Add warning flags by default, if these can be used. Option =error adds
# -Werror to GCC, clang and Intel.  Note do this last as compiler tests may
# become errors, if that's an issue don't use CFLAGS for these, use an AC_SUBST().
AC_ARG_ENABLE([compiler-warnings],
   [AS_HELP_STRING([--enable-compiler-warnings],
     [Enable compile time warning flags, if compiler is known @<:@error/no/yes)@:>@]
   )],
   [enable_warn="$enableval"],
   [enable_warn="error"]
)
if test "$enable_warn" != "no"; then

    # AX_CFLAGS_WARN_ALL does not give good warning flags for the Intel compiler
    # We will do this by hand instead and only default to the macro for unknown compilers
    case "$ax_cv_c_compiler_vendor" in
          gnu | clang | oneapi)
             CFLAGS="$CFLAGS -Wall -Wextra -Wno-unused-parameter -Wshadow"
          ;;
	  intel)
             CFLAGS="$CFLAGS -w2 -Wunused-variable -Wshadow"
          ;;

	  *)
	     AX_CFLAGS_WARN_ALL
	  ;;
    esac

    # Add a "choke on warning" flag if it exists
    if test "$enable_warn" = "error"; then
       case "$ax_cv_c_compiler_vendor" in
          intel | gnu | clang | oneapi)
             CFLAGS="$CFLAGS -Werror"
          ;;
       esac
    fi

    # We want strict-prototypes, but this must still work even if warnings
    # are an error.
    AX_CHECK_COMPILE_FLAG([-Wstrict-prototypes],[CFLAGS="$CFLAGS -Wstrict-prototypes"],
                          [CFLAGS="$CFLAGS"],[$CFLAGS],[AC_LANG_SOURCE([int main(void){return 0;}])])
fi

# Second part of the NUMA library checks. We now decide if we need to use
# -isystem to get around the strict-prototypes problem. Assumes isystem
# is available when strict-prototypes is.
if test "$have_numa" != "no"; then
    if test "x$with_numa" != "xyes" -a "x$with_numa" != "x"; then
        case "$CFLAGS" in
            *strict-prototypes*)
                NUMA_INCS="-isystem$with_numa/include"
                # This may still fail if CPATH is used, so we check if the
                # headers are usable.
                AS_UNSET(ac_cv_header_numa_h)
                old_CPPFLAGS="$CPPFLAGS"
                CPPFLAGS="$CPPFLAGS $NUMA_INCS"
                numa_failed="no"
                AC_CHECK_HEADER([numa.h],[numa_failed="no"],
                                [numa_failed="yes"])
                if test "$numa_failed" = "yes"; then
                    AC_MSG_ERROR([Failed to compile the numa.h header file: you may need to set --enable-compiler-warnings to yes or no])
                fi
                CPPFLAGS="$old_CPPFLAGS"
            ;;
            *)
                NUMA_INCS="-I$with_numa/include"
            ;;
        esac
   fi
fi
AC_SUBST([NUMA_INCS])


# Second part of the Sundials library checks.
# We now decide if we need to use -isystem to
# get around the strict-prototypes problem. Assumes
# isystem is available when strict-prototypes is.
if test "x$with_sundials" != "xno"; then
   if test "x$with_sundials" != "xyes" -a "x$with_sundials" != "x"; then
        case "$CFLAGS" in
            *strict-prototypes*)
	        SUNDIALS_INCS="-isystem$with_sundials/include"
            ;;
            *)
                SUNDIALS_INCS="-I$with_sundials/include"
            ;;
        esac
   fi
fi
AC_SUBST([SUNDIALS_INCS])


# Various package configuration options.

# Master subgrid options
# If you add a restriction (e.g. no cooling, chemistry or hydro)
# you will need to check for overwrite after reading the additional options.
# As an example for this, see the call to AC_ARG_WITH for cooling.
AC_ARG_WITH([subgrid],
	[AS_HELP_STRING([--with-subgrid=<subgrid>],
		[Master switch for subgrid methods. Inexperienced user should start here. Options are: @<:@none, GEAR, AGORA, QLA, QLA-EAGLE, EAGLE, EAGLE-XL, SPIN_JET_EAGLE default: none@:>@]
	)],
	[with_subgrid="$withval"],
	[with_subgrid=none]
)

# Default values
with_subgrid_cooling=none
with_subgrid_chemistry=none
with_subgrid_tracers=none
with_subgrid_entropy_floor=none
with_subgrid_pressure_floor=none
with_subgrid_stars=none
with_subgrid_star_formation=none
with_subgrid_feedback=none
with_subgrid_sink=none
with_subgrid_extra_io=none

case "$with_subgrid" in
   yes)
      AC_MSG_ERROR([Invalid option. A subgrid model must be chosen.])
   ;;
   none)
   ;;
   GEAR)
	with_subgrid_cooling=grackle_0
	with_subgrid_chemistry=GEAR_10
	with_subgrid_pressure_floor=none
	with_subgrid_stars=GEAR
	with_subgrid_star_formation=GEAR
	with_subgrid_feedback=GEAR
	with_subgrid_black_holes=none
	with_subgrid_sink=none
	with_subgrid_extra_io=none
	enable_fof=no
   ;;
   AGORA)
	with_subgrid_cooling=grackle_0
	with_subgrid_chemistry=AGORA
	with_subgrid_pressure_floor=GEAR
	with_subgrid_stars=GEAR
	with_subgrid_star_formation=GEAR
	with_subgrid_feedback=AGORA
	with_subgrid_black_holes=none
	with_subgrid_sink=none
	with_subgrid_extra_io=none
	enable_fof=no
   ;;
   QLA)
	with_subgrid_cooling=QLA
	with_subgrid_chemistry=QLA
	with_subgrid_tracers=none
	with_subgrid_entropy_floor=QLA
	with_subgrid_stars=basic
	with_subgrid_star_formation=QLA
	with_subgrid_feedback=none
	with_subgrid_black_holes=none
	with_subgrid_sink=none
	with_subgrid_extra_io=none
	enable_fof=no
   ;;
   QLA-EAGLE)
	with_subgrid_cooling=QLA-EAGLE
	with_subgrid_chemistry=QLA
	with_subgrid_tracers=none
	with_subgrid_entropy_floor=QLA
	with_subgrid_stars=basic
	with_subgrid_star_formation=QLA
	with_subgrid_feedback=none
	with_subgrid_black_holes=none
	with_subgrid_sink=none
	enable_fof=no
   ;;
   EAGLE)
	with_subgrid_cooling=EAGLE
	with_subgrid_chemistry=EAGLE
	with_subgrid_tracers=EAGLE
	with_subgrid_entropy_floor=EAGLE
	with_subgrid_stars=EAGLE
	with_subgrid_star_formation=EAGLE
	with_subgrid_feedback=EAGLE
	with_subgrid_black_holes=EAGLE
	with_subgrid_sink=none
	with_subgrid_extra_io=none
	enable_fof=yes
   ;;
   EAGLE-XL)
	with_subgrid_cooling=PS2020
	with_subgrid_chemistry=EAGLE
	with_subgrid_tracers=EAGLE
	with_subgrid_entropy_floor=EAGLE
	with_subgrid_stars=EAGLE
	with_subgrid_star_formation=EAGLE
	with_subgrid_feedback=EAGLE
	with_subgrid_black_holes=EAGLE
	with_subgrid_sink=none
	with_subgrid_extra_io=none
	enable_fof=yes
   ;;
   SPIN_JET_EAGLE)
	with_subgrid_cooling=EAGLE
	with_subgrid_chemistry=EAGLE
	with_subgrid_tracers=EAGLE
	with_subgrid_entropy_floor=EAGLE
	with_subgrid_stars=EAGLE
	with_subgrid_star_formation=EAGLE
	with_subgrid_feedback=EAGLE
	with_subgrid_black_holes=SPIN_JET
	with_subgrid_sink=none
	with_subgrid_extra_io=none
	enable_fof=yes
   ;;
   *)
      AC_MSG_ERROR([Unknown subgrid choice: $with_subgrid])
   ;;
esac

# Check if FoF is on.
AC_ARG_ENABLE([fof],
   [AS_HELP_STRING([--enable-fof],
     [Activate the friends-of-friends (FoF) code.],
   )],
   [enable_fof="$enableval"],
   [enable_fof="no"]
)
if test "$enable_fof" = "yes"; then
   AC_DEFINE([WITH_FOF], 1, [Enable FoF])
fi

# Check if stand-alone FoF is on.
AC_ARG_ENABLE([stand-alone-fof],
   [AS_HELP_STRING([--enable-stand-alone-fof],
     [Activate the compilation of the stand-alone friends-of-friends (FoF) post-processing tool.],
   )],
   [enable_standalone_fof="$enableval"],
   [enable_standalone_fof="no"]
)
if test "$enable_standalone_fof" = "yes"; then
   enable_fof="yes + stand-alone tool"
   AC_DEFINE([WITH_FOF], 1, [Enable FoF])
   AC_DEFINE([WITH_STAND_ALONE_FOF], 1, [Enable stand-alone FoF])
fi
AM_CONDITIONAL([HAVESTANDALONEFOF],[test $enable_standalone_fof = "yes"])

# Gravity scheme.
AC_ARG_WITH([gravity],
   [AS_HELP_STRING([--with-gravity=<scheme>],
      [Gravity scheme to use @<:@basic, with-multi-softening default: with-multi-softening@:>@]
   )],
   [with_gravity="$withval"],
   [with_gravity="with-multi-softening"]
)

case "$with_gravity" in
   with-potential)
      AC_MSG_ERROR([The gravity 'with-potential' scheme does not exist anymore. Please use the basic scheme which now contains potentials.])
   ;;
   with-multi-softening)
      AC_DEFINE([MULTI_SOFTENING_GRAVITY], [1], [Gravity scheme with per-particle type softening value and background particles])
   ;;
   basic)
      AC_DEFINE([DEFAULT_GRAVITY], [1], [Basic gravity scheme])
   ;;
   *)
      AC_MSG_ERROR([Unknown gravity scheme: $with_gravity])
   ;;
esac

AC_ARG_ENABLE([gravitational-potential],
   [AS_HELP_STRING([--disable-gravitational-potential],
     [Disable calculation of the gravitational potential.]
   )],
   [enable_gravitational_potential="$enableval"],
   [enable_gravitational_potential="yes"]
)
if test "$enable_gravitational_potential" = "no"; then
   AC_DEFINE([SWIFT_GRAVITY_NO_POTENTIAL],1,[Disable calculation of the gravitational potential])
fi

# Hydro scheme.
AC_ARG_WITH([hydro],
   [AS_HELP_STRING([--with-hydro=<scheme>],
      [Hydro dynamics to use @<:@gadget2, minimal, pressure-entropy, pressure-energy, pressure-energy-monaghan, phantom, gizmo-mfv, gizmo-mfm, shadowfax, planetary, sphenix, gasoline, anarchy-pu default: sphenix@:>@]
   )],
   [with_hydro="$withval"],
   [with_hydro="sphenix"]
)

case "$with_hydro" in
   none)
      AC_DEFINE([NONE_SPH], [1], [No hydro])
   ;;
   gadget2)
      AC_DEFINE([GADGET2_SPH], [1], [Gadget-2 SPH])
   ;;
   minimal)
      AC_DEFINE([MINIMAL_SPH], [1], [Minimal SPH])
   ;;
   pressure-entropy)
      AC_DEFINE([HOPKINS_PE_SPH], [1], [Pressure-Entropy SPH])
   ;;
   pressure-energy)
      AC_DEFINE([HOPKINS_PU_SPH], [1], [Pressure-Energy SPH])
   ;;
   pressure-energy-monaghan)
      AC_DEFINE([HOPKINS_PU_SPH_MONAGHAN], [1], [Pressure-Energy SPH with M&M Variable A.V.])
   ;;
   phantom)
      AC_DEFINE([PHANTOM_SPH], [1], [Phantom SPH])
   ;;
   gizmo-mfv)
      AC_DEFINE([GIZMO_MFV_SPH], [1], [GIZMO MFV SPH])
      need_riemann_solver=yes
      hydro_does_mass_flux=yes
   ;;
   gizmo-mfm)
      AC_DEFINE([GIZMO_MFM_SPH], [1], [GIZMO MFM SPH])
      need_riemann_solver=yes
   ;;
   shadowfax)
      AC_DEFINE([SHADOWFAX_SPH], [1], [Shadowfax SPH])
      need_riemann_solver=yes
   ;;
   planetary)
      AC_DEFINE([PLANETARY_SPH], [1], [Planetary SPH])
   ;;
   sphenix)
      AC_DEFINE([SPHENIX_SPH], [1], [SPHENIX SPH])
   ;;
   gasoline)
      AC_DEFINE([GASOLINE_SPH], [1], [Gasoline SPH])
   ;;
   anarchy-du)
      AC_DEFINE([SPHENIX_SPH], [1], [SPHENIX SPH])
   ;;
   anarchy-pu)
      AC_DEFINE([ANARCHY_PU_SPH], [1], [ANARCHY (PU) SPH])
   ;;

   *)
      AC_MSG_ERROR([Unknown hydrodynamics scheme: $with_hydro])
   ;;
esac

# SPMHD scheme.
AC_ARG_WITH([spmhd],
   [AS_HELP_STRING([--with-spmhd=<scheme>],
      [Magneto Hydro Dynamics SPH scheme to use @<:@none, direct-induction, direct-induction-fede, vector-potential default:none@:>@]
   )],
   [with_spmhd="$withval"],
   [with_spmhd="none"]
)

case "$with_spmhd" in
   none)
      AC_DEFINE([NONE_MHD], [1], [No mhd])
   ;;
   *)
      AC_MSG_ERROR([Unknown magneto-hydrodynamics scheme: $with_spmhd])
   ;;
esac

if test "$with_hydro" = "gizmo-mfm" -a "$with_spmhd" != "none"; then
  AC_MSG_ERROR([Cannot use an SPMHD scheme alongside a gizmo hydro solver!"])
fi
if test "$with_hydro" = "gizmo-mfv" -a "$with_spmhd" != "none"; then
  AC_MSG_ERROR([Cannot use an SPMHD scheme alongside a gizmo hydro solver!"])
fi
if test "$with_hydro" = "shadowfax" -a "$with_spmhd" != "none"; then
  AC_MSG_ERROR([Cannot use an SPMHD scheme alongside a gizmo hydro solver!"])
fi

# Check if debugging interactions stars is switched on.
AC_ARG_ENABLE([debug-interactions-stars],
   [AS_HELP_STRING([--enable-debug-interactions-stars],
     [Activate interaction debugging for stars, logging a maximum of @<:@N@:>@ neighbours. Defaults to 256 if no value set.]
   )],
   [enable_debug_interactions_stars="$enableval"],
   [enable_debug_interactions_stars="no"]
)
if test "$enable_debug_interactions_stars" != "no"; then
    AC_DEFINE([DEBUG_INTERACTIONS_STARS],1,[Enable interaction debugging for stars])
    if test "$enable_debug_interactions_stars" = "yes"; then
      AC_DEFINE([MAX_NUM_OF_NEIGHBOURS_STARS],256,[The maximum number of particle neighbours to be logged for stars])
      [enable_debug_interactions_stars="yes (Logging up to 256 neighbours)"]
    else
      AC_DEFINE_UNQUOTED([MAX_NUM_OF_NEIGHBOURS_STARS], [$enableval] ,[The maximum number of particle neighbours to be logged for stars])
      [enable_debug_interactions_stars="yes (Logging up to $enableval neighbours)"]
    fi
fi

# Check if debugging interactions is switched on.
AC_ARG_ENABLE([debug-interactions],
   [AS_HELP_STRING([--enable-debug-interactions],
     [Activate interaction debugging, logging a maximum of @<:@N@:>@ neighbours. Defaults to 256 if no value set.]
   )],
   [enable_debug_interactions="$enableval"],
   [enable_debug_interactions="no"]
)
if test "$enable_debug_interactions" != "no"; then
  if test "$with_hydro" = "gadget2"; then
      AC_DEFINE([DEBUG_INTERACTIONS_SPH],1,[Enable interaction debugging])
    if test "$enable_debug_interactions" = "yes"; then
      AC_DEFINE([MAX_NUM_OF_NEIGHBOURS],256,[The maximum number of particle neighbours to be logged])
      [enable_debug_interactions="yes (Logging up to 256 neighbours)"]
    else
      AC_DEFINE_UNQUOTED([MAX_NUM_OF_NEIGHBOURS], [$enableval] ,[The maximum number of particle neighbours to be logged])
      [enable_debug_interactions="yes (Logging up to $enableval neighbours)"]
    fi
  else
    [enable_debug_interactions="no (only available for gadget2 hydro scheme)"]
  fi
fi

# Check if debugging interactions sinks is switched on.
AC_ARG_ENABLE([debug-interactions-sinks],
   [AS_HELP_STRING([--enable-debug-interactions-sinks],
     [Activate interaction debugging for sinks, logging a maximum of @<:@N@:>@ neighbours. Defaults to 256 if no value set.]
   )],
   [enable_debug_interactions_sinks="$enableval"],
   [enable_debug_interactions_sinks="no"]
)
if test "$enable_debug_interactions_sinks" != "no"; then
    AC_DEFINE([DEBUG_INTERACTIONS_SINKS],1,[Enable interaction debugging for sinks])
    if test "$enable_debug_interactions_sinks" = "yes"; then
      AC_DEFINE([MAX_NUM_OF_NEIGHBOURS_SINKS],256,[The maximum number of particle neighbours to be logged for sinks])
      [enable_debug_interactions_sinks="yes (Logging up to 256 neighbours)"]
    else
      AC_DEFINE_UNQUOTED([MAX_NUM_OF_NEIGHBOURS_SINKS], [$enableval] ,[The maximum number of particle neighbours to be logged for sinks])
      [enable_debug_interactions_sinks="yes (Logging up to $enableval neighbours)"]
    fi
fi

# SPH Kernel function
AC_ARG_WITH([kernel],
   [AS_HELP_STRING([--with-kernel=<kernel>],
      [Kernel function to use @<:@cubic-spline, quartic-spline, quintic-spline, wendland-C2, wendland-C4, wendland-C6 default: cubic-spline@:>@]
   )],
   [with_kernel="$withval"],
   [with_kernel="cubic-spline"]
)
case "$with_kernel" in
   cubic-spline)
      AC_DEFINE([CUBIC_SPLINE_KERNEL], [1], [Cubic spline kernel])
   ;;
   quartic-spline)
      AC_DEFINE([QUARTIC_SPLINE_KERNEL], [1], [Quartic spline kernel])
   ;;
   quintic-spline)
      AC_DEFINE([QUINTIC_SPLINE_KERNEL], [1], [Quintic spline kernel])
   ;;
   wendland-C2)
      AC_DEFINE([WENDLAND_C2_KERNEL], [1], [Wendland-C2 kernel])
   ;;
   wendland-C4)
      AC_DEFINE([WENDLAND_C4_KERNEL], [1], [Wendland-C4 kernel])
   ;;
   wendland-C6)
      AC_DEFINE([WENDLAND_C6_KERNEL], [1], [Wendland-C6 kernel])
   ;;
   *)
      AC_MSG_ERROR([Unknown kernel function: $with_kernel])
   ;;
esac

#  Dimensionality of the hydro scheme.
AC_ARG_WITH([hydro-dimension],
   [AS_HELP_STRING([--with-hydro-dimension=<dim>],
      [dimensionality of problem @<:@3/2/1 default: 3@:>@]
   )],
   [with_dimension="$withval"],
   [with_dimension="3"]
)
case "$with_dimension" in
   1)
      AC_DEFINE([HYDRO_DIMENSION_1D], [1], [1D solver])
   ;;
   2)
      AC_DEFINE([HYDRO_DIMENSION_2D], [2], [2D solver])
   ;;
   3)
      AC_DEFINE([HYDRO_DIMENSION_3D], [3], [3D solver])
   ;;
   *)
      AC_MSG_ERROR([Dimensionality must be 1, 2 or 3])
   ;;
esac

#  Equation of state
AC_ARG_WITH([equation-of-state],
   [AS_HELP_STRING([--with-equation-of-state=<EoS>],
      [equation of state @<:@ideal-gas, isothermal-gas, barotropic-gas, planetary default: ideal-gas@:>@]
   )],
   [with_eos="$withval"],
   [with_eos="ideal-gas"]
)
case "$with_eos" in
   ideal-gas)
      AC_DEFINE([EOS_IDEAL_GAS], [1], [Ideal gas equation of state])
   ;;
   isothermal-gas)
      AC_DEFINE([EOS_ISOTHERMAL_GAS], [1], [Isothermal gas equation of state])
   ;;
     barotropic-gas)
       AC_DEFINE([EOS_BAROTROPIC_GAS], [1], [Barotropic gas equation of state])
   ;;
   planetary)
      AC_DEFINE([EOS_PLANETARY], [1], [All planetary equations of state])
   ;;
   *)
      AC_MSG_ERROR([Unknown equation of state: $with_eos])
   ;;
esac

#  Adiabatic index
AC_ARG_WITH([adiabatic-index],
   [AS_HELP_STRING([--with-adiabatic-index=<gamma>],
      [adiabatic index @<:@5/3, 7/5, 4/3, 2 default: 5/3@:>@]
   )],
   [with_gamma="$withval"],
   [with_gamma="5/3"]
)
case "$with_gamma" in
   5/3)
      AC_DEFINE([HYDRO_GAMMA_5_3], [5./3.], [Adiabatic index is 5/3])
   ;;
   7/5)
      AC_DEFINE([HYDRO_GAMMA_7_5], [7./5.], [Adiabatic index is 7/5])
   ;;
   4/3)
      AC_DEFINE([HYDRO_GAMMA_4_3], [4./3.], [Adiabatic index is 4/3])
   ;;
   2)
      AC_DEFINE([HYDRO_GAMMA_2_1], [2.], [Adiabatic index is 2])
   ;;
   *)
      AC_MSG_ERROR([Unknown adiabatic index: $with_gamma])
   ;;
esac

# Adaptive softening
AC_ARG_WITH([adaptive-softening],
   [AS_HELP_STRING([--with-adaptive-softening=<yes/no>],
      [Adaptive softening @<:@no, yes, default: no@:>@]
   )],
   [with_adaptive_softening="$withval"],
   [with_adaptive_softening="no"]
)
case "$with_adaptive_softening" in
   no)
      AC_DEFINE([FIXED_SOFTENING], [1], [No adaptive softening])
   ;;
   yes)
      AC_DEFINE([ADAPTIVE_SOFTENING], [1], [Adaptive softening])
   ;;
   *)
      AC_MSG_ERROR([Unknown adaptive softening: $with_adaptive_softening])
   ;;
esac
# Verify that the configuration is allowed
if test "x$with_adaptive_softening" = "xyes" -a "$with_kernel" != "wendland-C2"; then
  AC_MSG_ERROR([Adaptive softening scheme requires the usage of the Wendland-C2 kernel!])
fi
if test "x$with_adaptive_softening" = "xyes" -a "$with_gravity" != "with-multi-softening"; then
  AC_MSG_ERROR([Adaptive softening scheme requires the usage of the multi-softening gravity scheme!])
fi


#  Riemann solver
AC_ARG_WITH([riemann-solver],
   [AS_HELP_STRING([--with-riemann-solver=<solver>],
      [riemann solver (gizmo-sph only) @<:@none, exact, trrs, hllc, default: none@:>@]
   )],
   [with_riemann="$withval"],
   [with_riemann="none"]
)
case "$with_riemann" in
   none)
      AC_DEFINE([RIEMANN_SOLVER_NONE], [1], [No Riemann solver])
   ;;
   exact)
      AC_DEFINE([RIEMANN_SOLVER_EXACT], [1], [Exact Riemann solver])
   ;;
   trrs)
      AC_DEFINE([RIEMANN_SOLVER_TRRS], [1], [Two Rarefaction Riemann Solver])
   ;;
   hllc)
      AC_DEFINE([RIEMANN_SOLVER_HLLC], [1], [Harten-Lax-van Leer-Contact Riemann solver])
   ;;
   *)
      AC_MSG_ERROR([Unknown Riemann solver: $with_riemann])
   ;;
esac

if test "x$need_riemann_solver" = "xyes" -a "$with_riemann" = "none"; then
  AC_MSG_ERROR([Hydro scheme $with_hydro requires selection of a Riemann solver!])
fi

# Hydro does mass flux?
if test "x$hydro_does_mass_flux" = "xyes"; then
    AC_DEFINE([HYDRO_DOES_MASS_FLUX], [1], [Hydro scheme with mass fluxes])
fi

#  chemistry function
AC_ARG_WITH([chemistry],
   [AS_HELP_STRING([--with-chemistry=<function>],
      [chemistry function @<:@none, GEAR_*, AGORA, QLA, EAGLE default: none@:>@
      For GEAR, you need to provide the number of elements (e.g. GEAR_10)]
   )],
   [with_chemistry="$withval"],
   [with_chemistry="none"]
)

if test "$with_subgrid" != "none"; then
   if test "$with_chemistry" != "none"; then
      AC_MSG_ERROR([Cannot provide with-subgrid and with-chemistry together])
   else
      with_chemistry="$with_subgrid_chemistry"
   fi
fi

with_chemistry_name="none"
case "$with_chemistry" in
   none)
      AC_DEFINE([CHEMISTRY_NONE], [1], [No chemistry function])
   ;;
   GEAR_*)
      AC_DEFINE([CHEMISTRY_GEAR], [1], [Chemistry taken from the GEAR model])
      number_element=${with_chemistry#*_}
      AC_DEFINE_UNQUOTED([GEAR_CHEMISTRY_ELEMENT_COUNT], [$number_element], [Number of element to follow])
      with_chemistry_name="GEAR (with $number_element elements)"
      with_chemistry="GEAR"
   ;;
   AGORA)
      AC_DEFINE([CHEMISTRY_AGORA], [1], [Chemistry taken from the AGORA model])
      with_chemistry_name="AGORA"
   ;;
   QLA)
      AC_DEFINE([CHEMISTRY_QLA], [1], [Chemistry taken from the Quick-Lyman-alpha model])
      with_chemistry_name="QLA"
   ;;
   EAGLE)
      AC_DEFINE([CHEMISTRY_EAGLE], [1], [Chemistry taken from the EAGLE model])
      with_chemistry_name="EAGLE (9 elements + smoothing)"
   ;;
   *)
      AC_MSG_ERROR([Unknown chemistry function: $with_chemistry])
   ;;
esac

if test "$with_chemistry" != "none"; then
   if test "$enable_hand_vec" = "yes"; then
      if test "$enable_vec" = "yes"; then
         if test "$with_hydro" = "gadget2"; then
            AC_MSG_ERROR([Cannot run with hand vectorisation and chemistry yet. Please use --disable-hand-vec])
         fi
      fi
   fi
fi

#  Cooling function
AC_ARG_WITH([cooling],
   [AS_HELP_STRING([--with-cooling=<model>],
      [cooling function @<:@none, const-du, const-lambda, QLA, EAGLE, PS2020, Wiersma, grackle_* default: none@:>@.
      For Grackle, you need to provide the primordial chemistry parameter (e.g. grackle_0)]
   )],
   [with_cooling="$withval"],
   [with_cooling="none"]
)

if test "$with_subgrid" != "none"; then
   if test "$with_cooling" != "none"; then
      AC_MSG_ERROR([Cannot provide with-subgrid and with-cooling together])
   else
      with_cooling="$with_subgrid_cooling"
   fi
fi

with_cooling_name="none"
case "$with_cooling" in
   none)
      AC_DEFINE([COOLING_NONE], [1], [No cooling function])
   ;;
   const-du)
      AC_DEFINE([COOLING_CONST_DU], [1], [Const du/dt cooling function])
      with_cooling_name=$with_cooling
   ;;
   const-lambda)
      AC_DEFINE([COOLING_CONST_LAMBDA], [1], [Const Lambda cooling function])
      with_cooling_name=$with_cooling
   ;;
   grackle_*)

      if test "$have_grackle" != "yes"; then
        AC_MSG_ERROR([Grackle cooling: You need the grackle library for Grackle cooling. (--with-grackle=PATH)])
      fi

      AC_DEFINE([COOLING_GRACKLE], [1], [Cooling via the grackle library])
      primordial_chemistry=${with_cooling#*_}
      AC_DEFINE_UNQUOTED([COOLING_GRACKLE_MODE], [$primordial_chemistry], [Grackle chemistry network])
      with_cooling_name="Grackle $primordial_chemistry"
      with_cooling="grackle"
   ;;
   QLA)
      AC_DEFINE([COOLING_QLA], [1], [Cooling following the Quick-Lyman-alpha model])
      with_cooling_name="QLA (Ploeckinger+20 tables) with constant primordial Z"
   ;;
   QLA-EAGLE)
      AC_DEFINE([COOLING_QLA_EAGLE], [1], [Cooling following the Quick-Lyman-alpha model])
      with_cooling_name="QLA (Wiersma+09 tables) with constant primordial Z"
   ;;
   EAGLE)
      AC_DEFINE([COOLING_EAGLE], [1], [Cooling following the EAGLE model (Wiersma+09 tables)])
      with_cooling_name="EAGLE (Wiersma+09 tables)"
   ;;
   Wiersma)
      AC_DEFINE([COOLING_EAGLE], [1], [Cooling following the EAGLE model (Wiersma+09 tables)])
      with_cooling_name="EAGLE (Wiersma+09 tables)"
   ;;
   PS2020)
      AC_DEFINE([COOLING_PS2020], [1], [Cooling following the PS2020 model (Ploeckinger+20 tables)])
      with_cooling_name="PS2020 (Ploeckinger+20 tables)"
   ;;
   COLIBRE)
      AC_MSG_ERROR([This cooling model changed name. Please use 'PS2020'.])
   ;;
   *)
      AC_MSG_ERROR([Unknown cooling function: $with_cooling])
   ;;
esac

if test "$with_cooling" = "EAGLE" || test "$with_cooling" = "PS2020"; then
   if test "$with_chemistry" = "none"; then
      AC_MSG_ERROR([Cannot run with EAGLE or PS2020 cooling without chemistry. Please pick a chemistry model])
   fi
fi

#  Particle tracers
AC_ARG_WITH([tracers],
   [AS_HELP_STRING([--with-tracers=<function>],
      [chemistry function @<:@none, EAGLE default: none@:>@]
   )],
   [with_tracers="$withval"],
   [with_tracers="none"]
)

if test "$with_subgrid" != "none"; then
   if test "$with_tracers" != "none"; then
      AC_MSG_ERROR([Cannot provide with-subgrid and with-tracers together])
   else
      with_tracers="$with_subgrid_tracers"
   fi
fi

case "$with_tracers" in
   none)
      AC_DEFINE([TRACERS_NONE], [1], [No tracers function])
   ;;
   EAGLE)
      AC_DEFINE([TRACERS_EAGLE], [1], [Tracers taken from the EAGLE model])
   ;;
   *)
      AC_MSG_ERROR([Unknown tracers choice: $with_tracers])
   ;;
esac

#  Extra fields added to snapshots at i/o time
AC_ARG_WITH([extra_io],
   [AS_HELP_STRING([--with-extra-io=<function>],
      [Extra i/o field: @<:@none, EAGLE default: none@:>@]
   )],
   [with_extra_io="$withval"],
   [with_extra_io="none"]
)

if test "$with_subgrid" != "none"; then
   if test "$with_extra_io" != "none"; then
      AC_MSG_ERROR([Cannot provide with-subgrid and with-extra_io together])
   else
      with_extra_io="$with_subgrid_extra_io"
   fi
fi

case "$with_extra_io" in
   none)
      AC_DEFINE([EXTRA_IO_NONE], [1], [No extra_io function])
   ;;
   EAGLE)
      AC_DEFINE([EXTRA_IO_EAGLE], [1], [Extra i/o fields taken from the EAGLE model])
   ;;
   *)
      AC_MSG_ERROR([Unknown extra-io choice: $with_extra_io])
   ;;
esac

# Stellar model.
AC_ARG_WITH([stars],
   [AS_HELP_STRING([--with-stars=<model>],
      [Stellar model to use @<:@none, basic, EAGLE, GEAR, default: basic@:>@]
   )],
   [with_stars="$withval"],
   [with_stars="basic"]
)

if test "$with_subgrid" != "none"; then
   if test "$with_stars" != "basic"; then
      AC_MSG_ERROR([Cannot provide with-subgrid and with-stars together])
   else
      with_stars="$with_subgrid_stars"
   fi
fi

case "$with_stars" in
   EAGLE)
      AC_DEFINE([STARS_EAGLE], [1], [EAGLE stellar model])
   ;;
   GEAR)
      AC_DEFINE([STARS_GEAR], [1], [GEAR stellar model])
   ;;
   basic)
      AC_DEFINE([STARS_BASIC], [1], [Basic stellar model])
   ;;
   none)
      AC_DEFINE([STARS_NONE], [1], [No stellar model])
   ;;
   *)
      AC_MSG_ERROR([Unknown stellar model: $with_stars])
   ;;
esac

# Feedback model
AC_ARG_WITH([feedback],
   [AS_HELP_STRING([--with-feedback=<model>],
      [Feedback model to use @<:@none, EAGLE, EAGLE-thermal, EAGLE-kinetic, GEAR, AGORA default: none@:>@]
   )],
   [with_feedback="$withval"],
   [with_feedback="none"]
)

if test "$with_subgrid" != "none"; then
   if test "$with_feedback" != "none"; then
      AC_MSG_ERROR([Cannot provide with-subgrid and with-feedback together])
   else
      with_feedback="$with_subgrid_feedback"
   fi
fi

with_feedback_name="none"
case "$with_feedback" in
   EAGLE-kinetic)
      AC_DEFINE([FEEDBACK_EAGLE_KINETIC], [1], [EAGLE kinetic stellar feedback and evolution model])
      with_feedback_name="EAGLE kinetic stellar feedback and evolution model"
   ;;
   EAGLE-thermal)
      AC_DEFINE([FEEDBACK_EAGLE_THERMAL], [1], [EAGLE thermal stellar feedback and evolution model])
      with_feedback_name="EAGLE thermal stellar feedback and evolution model"
   ;;
   EAGLE)
      AC_DEFINE([FEEDBACK_EAGLE_THERMAL], [1], [EAGLE thermal stellar feedback and evolution model])
      with_feedback_name="EAGLE thermal stellar feedback and evolution model"
   ;;
   GEAR)
      AC_DEFINE([FEEDBACK_GEAR], [1], [GEAR stellar feedback and evolution model])
      with_feedback_name="GEAR"
   ;;
   AGORA)
      AC_DEFINE([FEEDBACK_AGORA], [1], [AGORA stellar feedback and evolution model])
      with_feedback_name="AGORA"
   ;;
   none)
      AC_DEFINE([FEEDBACK_NONE], [1], [No feedback])
   ;;

   *)
      AC_MSG_ERROR([Unknown feedback model: $with_feedback])
   ;;
esac

# For models using ray-based feedback, let the users set different numbers of rays
AC_ARG_WITH([number-of-SNII-rays],
	    [AS_HELP_STRING([--with-number-of-SNII-rays], [Number of rays to use for the SNII feedback (default: 1)])],
	    [with_number_of_SNII_rays="$withval"],
	    [with_number_of_SNII_rays="1"])
AC_DEFINE_UNQUOTED([FEEDBACK_NR_RAYS_SNII], [$with_number_of_SNII_rays], [Number of rays to use for the SNII feedback])

AC_ARG_WITH([number-of-SNIa-rays],
	    [AS_HELP_STRING([--with-number-of-SNIa-rays], [Number of rays to use for the SNIa feedback (default: 1)])],
	    [with_number_of_SNIa_rays="$withval"],
	    [with_number_of_SNIa_rays="1"])
AC_DEFINE_UNQUOTED([FEEDBACK_NR_RAYS_SNIa], [$with_number_of_SNIa_rays], [Number of rays to use for the SNIa feedback])

AC_ARG_WITH([number-of-AGN-rays],
	    [AS_HELP_STRING([--with-number-of-AGN-rays], [Number of rays to use for the AGN feedback (default: 50)])],
	    [with_number_of_AGN_rays="$withval"],
	    [with_number_of_AGN_rays="50"])
AC_DEFINE_UNQUOTED([FEEDBACK_NR_RAYS_AGN], [$with_number_of_AGN_rays], [Number of rays to use for the AGN feedback])


# Black hole model.
AC_ARG_WITH([black-holes],
   [AS_HELP_STRING([--with-black-holes=<model>],
      [Black holes model to use @<:@none, EAGLE, SPIN_JET default: none@:>@]
   )],
   [with_black_holes="$withval"],
   [with_black_holes="none"]
)

if test "$with_subgrid" != "none"; then
   if test "$with_black_holes" != "none"; then
      AC_MSG_ERROR([Cannot provide with-subgrid and with-black-holes together])
   else
      with_black_holes="$with_subgrid_black_holes"
   fi
fi

case "$with_black_holes" in
   none)
      AC_DEFINE([BLACK_HOLES_NONE], [1], [No black hole model])
   ;;
   EAGLE)
      AC_DEFINE([BLACK_HOLES_EAGLE], [1], [EAGLE black hole model])
   ;;
   SPIN_JET)
      AC_DEFINE([BLACK_HOLES_SPIN_JET], [1], [Spin and jet black hole model])
      with_black_holes="SPIN_JETS (Husko+22)"
   ;;
   *)
      AC_MSG_ERROR([Unknown black-hole model: $with_black_holes])
   ;;
esac

# Sink model.
AC_ARG_WITH([sink],
   [AS_HELP_STRING([--with-sink=<model>],
      [Sink particle model to use @<:@none, GEAR, default: none@:>@]
   )],
   [with_sink="$withval"],
   [with_sink="none"]
)

if test "$with_subgrid" != "none"; then
   if test "$with_sink" != "none"; then
      AC_MSG_ERROR([Cannot provide with-subgrid and with-sink together])
   else
      with_sink="$with_subgrid_sink"
   fi
fi

case "$with_sink" in
   none)
      AC_DEFINE([SINK_NONE], [1], [No sink particle model])
   ;;
   GEAR)
    AC_DEFINE([SINK_GEAR], [1], [GEAR sink particle model])
    ;;
    *)
      AC_MSG_ERROR([Unknown sink particle model model: $with_sink])
   ;;
esac

# Forcing terms
AC_ARG_WITH([forcing],
   [AS_HELP_STRING([--with-forcing=<term>],
      [Hydrodynamics forcing terms @<:@none, roberts-flow, roberts-flow-acceleration , abc-flowdefault: none@:>@]
   )],
   [with_forcing="$withval"],
   [with_forcing="none"]
)
case "$with_forcing" in
   none)
      AC_DEFINE([FORCING_NONE], [1], [No external forcing terms])
   ;;
   roberts-flow)
      AC_DEFINE([FORCING_ROBERTS_FLOW], [1], [Roberts' flow external forcing terms])
   ;;
   roberts-flow-acceleration)
      AC_DEFINE([FORCING_ROBERTS_FLOW_ACCELERATION], [1], [Roberts' flow external forcing terms entering the equations as an acceleration term])
   ;;
<<<<<<< HEAD
   driven-turbulence)
      AC_DEFINE([FORCING_DRIVEN_TURBULENCE], [1], [Driven turbulence external forcing terms])
=======
   abc-flow)
      AC_DEFINE([FORCING_ABC_FLOW], [1], [ABC flow external forcing terms])
>>>>>>> b1465455
   ;;
   *)
      AC_MSG_ERROR([Unknown external forcing term: $with_forcing])
   ;;
esac


#  External potential
AC_ARG_WITH([ext-potential],
   [AS_HELP_STRING([--with-ext-potential=<pot>],
      [external potential @<:@none, point-mass, point-mass-softened, isothermal, nfw, nfw-mn, hernquist, hernquist-sdmh05, disc-patch, sine-wave, MWPotential2014, constant, default: none@:>@]
   )],
   [with_potential="$withval"],
   [with_potential="none"]
)
case "$with_potential" in
   none)
      AC_DEFINE([EXTERNAL_POTENTIAL_NONE], [1], [No external potential])
   ;;
   point-mass)
      AC_DEFINE([EXTERNAL_POTENTIAL_POINTMASS], [1], [Point-mass external potential])
   ;;
   isothermal)
      AC_DEFINE([EXTERNAL_POTENTIAL_ISOTHERMAL], [1], [Isothermal external potential])
   ;;
   hernquist)
      AC_DEFINE([EXTERNAL_POTENTIAL_HERNQUIST], [1], [Hernquist external potential])
   ;;
   hernquist-sdmh05)
      AC_DEFINE([EXTERNAL_POTENTIAL_HERNQUIST_SDMH05], [1], [Hernquist external potential following Springel, Di Matteo & Hernquist 2005])
   ;;
   nfw)
      AC_DEFINE([EXTERNAL_POTENTIAL_NFW], [1], [Navarro-Frenk-White external potential])
   ;;
   nfw-mn)
      AC_DEFINE([EXTERNAL_POTENTIAL_NFW_MN], [1], [Navarro-Frenk-White + Miyamoto-Nagai disk external potential])
   ;;
   disc-patch)
      AC_DEFINE([EXTERNAL_POTENTIAL_DISC_PATCH], [1], [Disc-patch external potential])
   ;;
   sine-wave)
      AC_DEFINE([EXTERNAL_POTENTIAL_SINE_WAVE], [1], [Sine wave external potential in 1D])
   ;;
   point-mass-softened)
      AC_DEFINE([EXTERNAL_POTENTIAL_POINTMASS_SOFT], [1], [Softened point-mass potential with form 1/(r^2 + softening^2).])
   ;;
   MWPotential2014)
      AC_DEFINE([EXTERNAL_POTENTIAL_MWPotential2014], [1], [Milky-Way like potential composed of a Navarro-Frenk-White + Miyamoto-Nagai disk + Power spherical cuttoff external potential.])
   ;;
   constant)
      AC_DEFINE([EXTERNAL_POTENTIAL_CONSTANT], [1], [Constant gravitational acceleration.])
   ;;
   *)
      AC_MSG_ERROR([Unknown external potential: $with_potential])
   ;;
esac

#  Entropy floor
AC_ARG_WITH([entropy-floor],
    [AS_HELP_STRING([--with-entropy-floor=<floor>],
       [entropy floor @<:@none, QLA, EAGLE, default: none@:>@]
    )],
    [with_entropy_floor="$withval"],
    [with_entropy_floor="none"]
)
if test "$with_subgrid" != "none"; then
   if test "$with_entropy_floor" != "none"; then
      AC_MSG_ERROR([Cannot provide with-subgrid and with-entropy-floor together])
   else
      with_entropy_floor="$with_subgrid_entropy_floor"
   fi
fi

case "$with_entropy_floor" in
   none)
      AC_DEFINE([ENTROPY_FLOOR_NONE], [1], [No entropy floor])
   ;;
   QLA)
      AC_DEFINE([ENTROPY_FLOOR_QLA], [1], [Quick Lyman-alpha entropy floor])
   ;;
   EAGLE)
      AC_DEFINE([ENTROPY_FLOOR_EAGLE], [1], [EAGLE entropy floor])
   ;;
   *)
      AC_MSG_ERROR([Unknown entropy floor model])
   ;;
esac

#  Pressure floor
AC_ARG_WITH([pressure-floor],
    [AS_HELP_STRING([--with-pressure-floor=<floor>],
       [pressure floor @<:@none, GEAR, default: none@:>@
       The hydro model needs to be compatible.]
    )],
    [with_pressure_floor="$withval"],
    [with_pressure_floor="none"]
)
if test "$with_subgrid" != "none"; then
   if test "$with_pressure_floor" != "none"; then
      AC_MSG_ERROR([Cannot provide with-subgrid and with-pressure-floor together])
   else
      with_pressure_floor="$with_subgrid_pressure_floor"
   fi
fi

case "$with_pressure_floor" in
   none)
      AC_DEFINE([PRESSURE_FLOOR_NONE], [1], [No pressure floor])
   ;;
   GEAR)
      AC_DEFINE([PRESSURE_FLOOR_GEAR], [1], [GEAR pressure floor])
   ;;
   *)
      AC_MSG_ERROR([Unknown pressure floor model])
   ;;
esac

#  Star formation
AC_ARG_WITH([star-formation],
    [AS_HELP_STRING([--with-star-formation=<sfm>],
       [star formation @<:@none, QLA, EAGLE, GEAR, default: none@:>@]
    )],
    [with_star_formation="$withval"],
    [with_star_formation="none"]
)
if test "$with_subgrid" != "none"; then
   if test "$with_star_formation" != "none"; then
      AC_MSG_ERROR([Cannot provide with-subgrid and with-star-formation together])
   else
      with_star_formation="$with_subgrid_star_formation"
   fi
fi

case "$with_star_formation" in
   none)
      AC_DEFINE([STAR_FORMATION_NONE], [1], [No star formation])
   ;;
   QLA)
      AC_DEFINE([STAR_FORMATION_QLA], [1], [Quick Lyman-alpha star formation model)])
   ;;
   EAGLE)
      AC_DEFINE([STAR_FORMATION_EAGLE], [1], [EAGLE star formation model (Schaye and Dalla Vecchia (2008))])
   ;;
   GEAR)
      AC_DEFINE([STAR_FORMATION_GEAR], [1], [GEAR star formation model (Revaz and Jablonka (2018))])
   ;;
   *)
      AC_MSG_ERROR([Unknown star formation model])
   ;;
esac

AC_ARG_WITH([gadget2-physical-constants],
    [AS_HELP_STRING([--with-gadget2-physical-constants],
       [Use the same physical constants (G, Msun, Mpc) as the Gadget-2 code rather than more up-to-date values.]
    )],
    [with_gadget2_physical_constants="$withval"],
    [with_gadget2_physical_constants="no"]
)
if test "$with_gadget2_physical_constants" = "yes"; then
   AC_DEFINE([SWIFT_USE_GADGET2_PHYSICAL_CONSTANTS],1,[Use the same physical constants as Gadget-2])
fi

#  Gravity multipole order
AC_ARG_WITH([multipole-order],
   [AS_HELP_STRING([--with-multipole-order=<order>],
      [order of the multipole and gravitational field expansion @<:@ default: 4@:>@]
   )],
   [with_multipole_order="$withval"],
   [with_multipole_order="4"]
)
AC_DEFINE_UNQUOTED([SELF_GRAVITY_MULTIPOLE_ORDER], [$with_multipole_order], [Multipole order])

#  Radiative transfer scheme
AC_ARG_WITH([rt],
   [AS_HELP_STRING([--with-rt=<scheme>],
      [Radiative transfer scheme to use @<:@none, GEAR_*, SPHM1RT_*, debug default: none@:>@.
      For GEAR and SPHM1RT, the number of photon groups (e.g. GEAR_4) needs to be provided.]
   )],
   [with_rt="$withval"],
   [with_rt="none"]
)

# For GEAR-RT scheme: Select a RT Riemann solver
AC_ARG_WITH([rt-riemann-solver],
   [AS_HELP_STRING([--with-rt-riemann-solver=<scheme>],
      [Riemann solver for the moments of the ratiadiative transfer equation with the M1 closure to use @<:@none, HLL, GLF, default: none@:>@.
      For the GEAR RT scheme, you need to select one Riemann solver.]
   )],
   [with_rt_riemann_solver="$withval"],
   [with_rt_riemann_solver="none"]
)

case "$with_rt_riemann_solver" in
    none)
        AC_DEFINE([RT_RIEMANN_SOLVER_NONE], [1], [No RT riemann solver])
        ;;
    HLL)
        AC_DEFINE([RT_RIEMANN_SOLVER_HLL], [1], [HLL RT riemann solver])
        ;;
    GLF)
        AC_DEFINE([RT_RIEMANN_SOLVER_GLF], [1], [GLF RT riemann solver])
        ;;
    *)
        AC_MSG_ERROR("Unknown RT Riemann solver: $with_rt_riemann_solver")
        ;;
esac

case "$with_rt" in
   none)
      AC_DEFINE([RT_NONE], [1], [No radiative transfer scheme])
   ;;
   GEAR_*)
      AC_DEFINE([RT_GEAR], [1], [GEAR M1 closure scheme])
      number_group=${with_rt#*_}
      AC_DEFINE_UNQUOTED([RT_NGROUPS], [$number_group], [Number of photon groups to follow])

      if test "$number_group" = "0"; then
          AC_MSG_ERROR([GEAR-RT: Cannot work with zero photon groups])
      fi
      if ! test $number_group -eq $number_group; then
          # abuse -eq to check whether $number_group is an integer. -eq
          # only works with those.
          AC_MSG_ERROR([GEAR-RT: Cannot work with non-integer photon groups])
      fi

      if test "$enable_debugging_checks" = "yes"; then
          AC_DEFINE([SWIFT_RT_DEBUG_CHECKS], [1], [additional debugging checks for RT])
      fi

      if test "$with_hydro" != "gizmo-mfv"; then
          AC_MSG_ERROR([GEAR-RT: Cannot work without gizmo-mfv hydro. Compile using --with-hydro=gizmo-mfv])
      fi

      if test "$with_rt_riemann_solver" = "none"; then
          AC_MSG_ERROR([GEAR-RT: You need to select an RT Riemann solver (--with-rt-riemann-solver=...)])
      fi

      if test "$have_grackle" != "yes"; then
        AC_MSG_ERROR([GEAR-RT: You need the grackle library for GEAR-RT. (--with-grackle=PATH)])
      fi

   ;;
   debug)
      AC_DEFINE([RT_DEBUG], [1], [debugging scheme])
      AC_DEFINE([SWIFT_RT_DEBUG_CHECKS], [1], [additional debugging checks for RT])
   ;;
   SPHM1RT_*)
      AC_DEFINE([RT_SPHM1RT], [1], [SPHM1RT radiative transfer scheme (Chan+21: 2102.08404)])
      number_group=${with_rt#*_}
      AC_DEFINE_UNQUOTED([RT_NGROUPS], [$number_group], [Number of photon groups to follow])

      if test "$number_group" -eq "0"; then
          AC_MSG_ERROR([SPHM1RT: Cannot work with zero photon groups])
      fi
      if test $number_group -lt 4; then
          AC_MSG_ERROR([SPHM1RT: Cannot work with < four photon groups for now])
      fi
      if ! test $number_group -eq $number_group; then
          # abuse -eq to check whether $number_group is an integer. -eq
          # only works with those.
          AC_MSG_ERROR([SPHM1RT: Cannot work with non-integer photon groups])
      fi
      AC_MSG_CHECKING([for Sundials libraries])
      AC_MSG_RESULT($have_sundials)
      if test "$have_sundials" != "yes"; then
         AC_MSG_ERROR([The Sundials library is not present. Sundials is required for the SPHM1RT module.])
      fi
   ;;
   *)
      AC_MSG_ERROR([Unknown radiative transfer scheme: $with_rt])
   ;;
esac


# Check for git, needed for revision stamps.
AC_PATH_PROG([GIT_CMD], [git])
AC_SUBST([GIT_CMD])

# Make the documentation. Add conditional to handle disable option.
DX_DOXYGEN_FEATURE(OFF)
DX_INIT_DOXYGEN(SWIFT, doc/Doxyfile, doc/)
AM_CONDITIONAL([HAVE_DOXYGEN], [test "$ac_cv_path_ac_pt_DX_DOXYGEN" != ""])

# Check if using EAGLE extra I/O
AM_CONDITIONAL([HAVEEAGLEEXTRAIO], [test "${with_extra_io}" = "EAGLE"])

# Check if using QLA cooling
AM_CONDITIONAL([HAVEQLACOOLING], [test "$with_cooling" = "QLA"])
AM_CONDITIONAL([HAVEQLAEAGLECOOLING], [test "$with_cooling" = "QLA-EAGLE"])

# Check if using EAGLE cooling
AM_CONDITIONAL([HAVEEAGLECOOLING], [test "$with_cooling" = "EAGLE"])

# Check if using PS2020 cooling
AM_CONDITIONAL([HAVEPS2020COOLING], [test "$with_cooling" = "PS2020"])

# Check if using EAGLE feedback
AM_CONDITIONAL([HAVEEAGLETHERMALFEEDBACK], [test "${with_feedback%-thermal}" = "EAGLE"])
AM_CONDITIONAL([HAVEEAGLEKINETICFEEDBACK], [test "$with_feedback" = "EAGLE-kinetic"])

# check if using grackle cooling
AM_CONDITIONAL([HAVEGRACKLECOOLING], [test "$with_cooling" = "grackle"])

# check if using EAGLE floor
AM_CONDITIONAL([HAVEEAGLEFLOOR], [test "$with_entropy_floor" = "EAGLE"])

# check if using gear feedback
AM_CONDITIONAL([HAVEGEARFEEDBACK], [test "$with_feedback" = "GEAR"])

# check if using gear feedback
AM_CONDITIONAL([HAVEAGORAFEEDBACK], [test "$with_feedback" = "AGORA"])

# check if using SPHENIX
AM_CONDITIONAL([HAVE_SPHENIX], [test "$with_hydro" = "sphenix"])

# check if using GADGET2 SPH
AM_CONDITIONAL([HAVE_GADGET2], [test "$with_hydro" = "gadget2"])

# check if using none chemistry
AM_CONDITIONAL([HAVE_CHEMISTRY_NONE], [test "$with_chemistry" = "none"])

# check if using GEAR chemistry
AM_CONDITIONAL([HAVE_CHEMISTRY_GEAR], [test "$with_chemistry" = "GEAR" || test "$with_chemistry" = "GEAR_DIFFUSION"])

# check if using AGORA chemistry
AM_CONDITIONAL([HAVE_CHEMISTRY_AGORA], [test "$with_chemistry" = "AGORA" || test "$with_chemistry" = "GEAR_DIFFUSION"])

# check if using default stars
AM_CONDITIONAL([HAVE_STARS_BASIC], [test "$with_stars" = "basic"])

# check if using GEAR stars
AM_CONDITIONAL([HAVE_STARS_GEAR], [test "$with_stars" = "GEAR"])

# check if using default star formation
AM_CONDITIONAL([HAVE_STAR_FORMATION_DEFAULT], [test "$with_star_formation" = "none"])

# check if using GEAR star formation
AM_CONDITIONAL([HAVE_STAR_FORMATION_GEAR], [test "$with_star_formation" = "GEAR"])

# check if using multi softening gravity
AM_CONDITIONAL([HAVE_GRAVITY_MULTISOFTENING], [test "$with_gravity" = "with-multi-softening"])

# Check if using SPHM1RT radiative transfer
AM_CONDITIONAL([HAVESPHM1RTRT], [test "${with_rt:0:7}" = "SPHM1RT"])

# Check if using GEAR-RT radiative transfer
AM_CONDITIONAL([HAVEGEARRT], [test "${with_rt:0:4}" = "GEAR"])




# Handle .in files.
AC_CONFIG_FILES([Makefile src/Makefile examples/Makefile examples/Cooling/CoolingRates/Makefile doc/Makefile doc/Doxyfile tests/Makefile])
AC_CONFIG_FILES([argparse/Makefile tools/Makefile])
AC_CONFIG_FILES([tests/testReading.sh], [chmod +x tests/testReading.sh])
AC_CONFIG_FILES([tests/testActivePair.sh], [chmod +x tests/testActivePair.sh])
AC_CONFIG_FILES([tests/test27cells.sh], [chmod +x tests/test27cells.sh])
AC_CONFIG_FILES([tests/test27cellsPerturbed.sh], [chmod +x tests/test27cellsPerturbed.sh])
AC_CONFIG_FILES([tests/test27cellsStars.sh], [chmod +x tests/test27cellsStars.sh])
AC_CONFIG_FILES([tests/test27cellsStarsPerturbed.sh], [chmod +x tests/test27cellsStarsPerturbed.sh])
AC_CONFIG_FILES([tests/test125cells.sh], [chmod +x tests/test125cells.sh])
AC_CONFIG_FILES([tests/test125cellsPerturbed.sh], [chmod +x tests/test125cellsPerturbed.sh])
AC_CONFIG_FILES([tests/testPeriodicBC.sh], [chmod +x tests/testPeriodicBC.sh])
AC_CONFIG_FILES([tests/testPeriodicBCPerturbed.sh], [chmod +x tests/testPeriodicBCPerturbed.sh])
AC_CONFIG_FILES([tests/testInteractions.sh], [chmod +x tests/testInteractions.sh])
AC_CONFIG_FILES([tests/testParser.sh], [chmod +x tests/testParser.sh])
AC_CONFIG_FILES([tests/testSelectOutput.sh], [chmod +x tests/testSelectOutput.sh])
AC_CONFIG_FILES([tests/testFormat.sh], [chmod +x tests/testFormat.sh])
AC_CONFIG_FILES([tests/testNeutrinoCosmology.sh], [chmod +x tests/testNeutrinoCosmology.sh])
AC_CONFIG_FILES([tests/output_list_params.yml])

# Save the compilation options
AC_DEFINE_UNQUOTED([SWIFT_CONFIG_FLAGS],["$swift_config_flags"],[Flags passed to configure])

# Make sure the latest git revision string gets included, when we are
# working in a checked out repository.
test -d ${srcdir}/.git && touch ${srcdir}/src/version.c

#  Need to define this, instead of using fifth argument of AC_INIT, until
#  2.64. Defer until now as this redefines PACKAGE_URL, which can emit a
#  compilation error when testing with -Werror.
AC_DEFINE([PACKAGE_URL],["www.swiftsim.com"], [Package web pages])

# Generate output.
AC_OUTPUT

# Report general configuration.
AC_MSG_RESULT([
 ------- Summary --------

   $PACKAGE_NAME v.$PACKAGE_VERSION

   Compiler             : $CC
    - vendor            : $ax_cv_c_compiler_vendor
    - version           : $ax_cv_c_compiler_version
    - flags             : $CFLAGS
   MPI enabled          : $enable_mpi
   HDF5 enabled         : $with_hdf5
    - parallel          : $have_parallel_hdf5
   METIS/ParMETIS       : $have_metis / $have_parmetis
   FFTW3 enabled        : $have_fftw
    - threaded/openmp   : $have_threaded_fftw / $have_openmp_fftw
    - MPI               : $have_mpi_fftw
    - ARM               : $have_arm_fftw
   GSL enabled          : $have_gsl
   HEALPix C enabled    : $have_chealpix
   libNUMA enabled      : $have_numa
   GRACKLE enabled      : $have_grackle
   Sundials enabled     : $have_sundials
   Special allocators   : $have_special_allocator
   CPU profiler         : $have_profiler
   Pthread barriers     : $have_pthread_barrier
   VELOCIraptor enabled : $have_velociraptor
   FoF activated:       : $enable_fof
   Lightcones enabled   : $enable_lightcone

   Hydro scheme       : $with_hydro
   Dimensionality     : $with_dimension
   Kernel function    : $with_kernel
   Equation of state  : $with_eos
   Adiabatic index    : $with_gamma
   Riemann solver     : $with_riemann
   SPMHD scheme       : $with_spmhd
   Adaptive softening : $with_adaptive_softening

   Gravity scheme      : $with_gravity
   Multipole order     : $with_multipole_order
   Compute potential   : $enable_gravitational_potential
   No gravity below ID : $no_gravity_below_id
   Make gravity glass  : $gravity_glass_making
   External potential  : $with_potential
   Forcing terms       : $with_forcing

   Pressure floor       : $with_pressure_floor
   Entropy floor        : $with_entropy_floor
   Cooling function     : $with_cooling_name
   Chemistry            : $with_chemistry_name
   Tracers              : $with_tracers
   Stellar model        : $with_stars
   Star formation model : $with_star_formation
   Star feedback model  : $with_feedback_name
   Sink particle model  : $with_sink
   Black holes model    : $with_black_holes
   Radiative transfer   : $with_rt
   Extra i/o            : $with_extra_io

   Atomic operations in tasks  : $enable_atomics_within_tasks
   Individual timers           : $enable_timers
   Task debugging              : $enable_task_debugging
   Threadpool debugging        : $enable_threadpool_debugging
   Debugging checks            : $enable_debugging_checks
   Interaction debugging       : $enable_debug_interactions
   Stars interaction debugging : $enable_debug_interactions_stars
   Naive interactions          : $enable_naive_interactions
   Naive stars interactions    : $enable_naive_interactions_stars
   Gravity checks              : $gravity_force_checks
   Custom icbrtf               : $enable_custom_icbrtf
   Boundary particles          : $boundary_particles
   Fixed boundary particles    : $fixed_boundary_particles
   Planetary fixed entropy     : $planetary_fixed_entropy
   Ghost statistics            : $ghost_stats

   Continuous Sim. Data Stream : $with_csds

 ------------------------]
)

#  Report any unrecognised options loudly.
if test "$ac_unrecognized_opts" != ""; then
AC_MSG_RESULT([
  *** WARNING: unrecognized options: $ac_unrecognized_opts ***
])
fi<|MERGE_RESOLUTION|>--- conflicted
+++ resolved
@@ -2770,7 +2770,7 @@
 # Forcing terms
 AC_ARG_WITH([forcing],
    [AS_HELP_STRING([--with-forcing=<term>],
-      [Hydrodynamics forcing terms @<:@none, roberts-flow, roberts-flow-acceleration , abc-flowdefault: none@:>@]
+      [Hydrodynamics forcing terms @<:@none, roberts-flow, roberts-flow-acceleration, abc-flow, driven-turbulence default: none@:>@]
    )],
    [with_forcing="$withval"],
    [with_forcing="none"]
@@ -2785,13 +2785,11 @@
    roberts-flow-acceleration)
       AC_DEFINE([FORCING_ROBERTS_FLOW_ACCELERATION], [1], [Roberts' flow external forcing terms entering the equations as an acceleration term])
    ;;
-<<<<<<< HEAD
+   abc-flow)
+      AC_DEFINE([FORCING_ABC_FLOW], [1], [ABC flow external forcing terms])
+   ;;
    driven-turbulence)
       AC_DEFINE([FORCING_DRIVEN_TURBULENCE], [1], [Driven turbulence external forcing terms])
-=======
-   abc-flow)
-      AC_DEFINE([FORCING_ABC_FLOW], [1], [ABC flow external forcing terms])
->>>>>>> b1465455
    ;;
    *)
       AC_MSG_ERROR([Unknown external forcing term: $with_forcing])
