--- conflicted
+++ resolved
@@ -2145,11 +2145,7 @@
 # Hydro scheme.
 AC_ARG_WITH([hydro],
    [AS_HELP_STRING([--with-hydro=<scheme>],
-<<<<<<< HEAD
-      [Hydro dynamics to use @<:@gadget2, minimal, pressure-entropy, pressure-energy, pressure-energy-monaghan, phantom, gizmo-mfv, gizmo-mfm, shadowfax, planetary, sphenix, gasoline, anarchy-pu, magma2 default: sphenix@:>@]
-=======
-      [Hydro dynamics to use @<:@gadget2, minimal, pressure-entropy, pressure-energy, pressure-energy-monaghan, phantom, gizmo-mfv, gizmo-mfm, shadowswift, planetary, sphenix, gasoline, anarchy-pu default: sphenix@:>@]
->>>>>>> b02fff2d
+      [Hydro dynamics to use @<:@gadget2, minimal, pressure-entropy, pressure-energy, pressure-energy-monaghan, phantom, gizmo-mfv, gizmo-mfm, shadowswift, planetary, sphenix, gasoline, anarchy-pu, magma2 default: sphenix@:>@]
    )],
    [with_hydro="$withval"],
    [with_hydro="sphenix"]
