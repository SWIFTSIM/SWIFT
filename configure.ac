--- conflicted
+++ resolved
@@ -1708,11 +1708,7 @@
 # As an example for this, see the call to AC_ARG_WITH for cooling.
 AC_ARG_WITH([subgrid],
 	[AS_HELP_STRING([--with-subgrid=<subgrid>],
-<<<<<<< HEAD
-		[Master switch for subgrid methods. Inexperienced user should start here. Options are: @<:@none, GEAR, QLA, QLA-EAGLE, EAGLE, EAGLE-XL, SIMBA default: none@:>@]
-=======
-		[Master switch for subgrid methods. Inexperienced user should start here. Options are: @<:@none, GEAR, QLA, QLA-EAGLE, EAGLE, EAGLE-XL, SPIN_JET_EAGLE default: none@:>@]
->>>>>>> f4055d51
+		[Master switch for subgrid methods. Inexperienced user should start here. Options are: @<:@none, GEAR, QLA, QLA-EAGLE, EAGLE, EAGLE-XL, SPIN_JET_EAGLE, SIMBA default: none@:>@]
 	)],
 	[with_subgrid="$withval"],
 	[with_subgrid=none]
@@ -1799,26 +1795,28 @@
 	with_subgrid_extra_io=none
 	enable_fof=yes
    ;;
-<<<<<<< HEAD
    SIMBA)
 	with_subgrid_cooling=COLIBRE
-=======
-   SPIN_JET_EAGLE)
-	with_subgrid_cooling=EAGLE
->>>>>>> f4055d51
 	with_subgrid_chemistry=EAGLE
 	with_subgrid_tracers=EAGLE
 	with_subgrid_entropy_floor=EAGLE
 	with_subgrid_stars=EAGLE
-<<<<<<< HEAD
 	with_subgrid_star_formation=SIMBA
 	with_subgrid_feedback=SIMBA
 	with_subgrid_black_holes=SIMBA
-=======
+	with_subgrid_sink=none
+	with_subgrid_extra_io=none
+	enable_fof=yes
+   ;;
+   SPIN_JET_EAGLE)
+	with_subgrid_cooling=EAGLE
+	with_subgrid_chemistry=EAGLE
+	with_subgrid_tracers=EAGLE
+	with_subgrid_entropy_floor=EAGLE
+	with_subgrid_stars=EAGLE
 	with_subgrid_star_formation=EAGLE
 	with_subgrid_feedback=EAGLE
 	with_subgrid_black_holes=SPIN_JET
->>>>>>> f4055d51
 	with_subgrid_sink=none
 	with_subgrid_extra_io=none
 	enable_fof=yes
@@ -2500,14 +2498,12 @@
    EAGLE)
       AC_DEFINE([BLACK_HOLES_EAGLE], [1], [EAGLE black hole model])
    ;;
-<<<<<<< HEAD
    SIMBA)
       AC_DEFINE([BLACK_HOLES_SIMBA], [1], [SIMBA black hole model])
-=======
+   ;;
    SPIN_JET)
       AC_DEFINE([BLACK_HOLES_SPIN_JET], [1], [Spin and jet black hole model])
       with_black_holes="SPIN_JETS (Husko+22)"
->>>>>>> f4055d51
    ;;
    *)
       AC_MSG_ERROR([Unknown black-hole model: $with_black_holes])
