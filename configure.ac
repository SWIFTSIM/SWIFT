--- conflicted
+++ resolved
@@ -1839,11 +1839,7 @@
 fi
 
 # Check if we have native exp10 and exp10f functions. If not fallback to our
-<<<<<<< HEAD
-# implementations. On Apple/CLANG/homebrew gcc we have __exp10, so also check for that
-=======
 # implementations. On Apple/CLANG/Homebrew gcc we have __exp10, so also check for that
->>>>>>> bbd7192d
 # if the compiler is clang.
 AC_CHECK_LIB([m],[exp10], [AC_DEFINE([HAVE_EXP10],1,[The exp10 function is present.])])
 AC_CHECK_LIB([m],[exp10f], [AC_DEFINE([HAVE_EXP10F],1,[The exp10f function is present.])])
@@ -1860,11 +1856,7 @@
       AC_CHECK_LIB([m],[__sincosf], [AC_DEFINE([HAVE___SINCOSF],1,[The __sincosf function is present.])])
 fi
 
-<<<<<<< HEAD
-# On Apple, check for __sincos and __sincosf inline functions in the headers.
-=======
 # On Apple (CLANG or Homebrew gcc), check for __sincos and __sincosf inline functions in the headers.
->>>>>>> bbd7192d
 AC_CHECK_HEADERS([math.h], [
   AC_CHECK_DECLS([__sincos, __sincosf], [
     AC_DEFINE([HAVE___SINCOS], 1, [The __sincos function is present.])
