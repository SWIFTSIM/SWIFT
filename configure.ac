--- conflicted
+++ resolved
@@ -3118,15 +3118,6 @@
    Custom icbrtf               : $enable_custom_icbrtf
    Boundary particles          : $boundary_particles
    Fixed boundary particles    : $fixed_boundary_particles
-<<<<<<< HEAD
-   Planetary fixed entropy     : $planetary_fixed_entropy
-   P+ GDF                      : $planetary_gdf
-   P+ imbalance method         : $planetary_imbalance
-   P+ smoothing correction     : $planetary_smoothing_correction
-   P+ matrix method            : $planetary_matrix_inversion
-   P+ quad visc                : $planetary_quad_visc
-=======
->>>>>>> ed913806
 
    Continuous Sim. Data Stream : $with_csds
 
