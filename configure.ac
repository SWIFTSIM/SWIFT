--- conflicted
+++ resolved
@@ -1836,7 +1836,7 @@
       AC_CHECK_LIB([m],[__sincos], [AC_DEFINE([HAVE___SINCOS],1,[The __sincos function is present.])])
       AC_CHECK_LIB([m],[__sincosf], [AC_DEFINE([HAVE___SINCOSF],1,[The __sincosf function is present.])])
 fi
-
+ 
 # The aocc compiler has optimized maths libraries that we should use. Check
 # any clang for this support. Note do this after the basic check for maths
 # as we need to make sure -lm follows. Also note needs -Ofast or -ffast-math
@@ -2424,7 +2424,6 @@
   AC_MSG_ERROR([Hydro scheme $with_hydro requires selection of a Riemann solver!])
 fi
 
-<<<<<<< HEAD
 # Moving mesh
 AC_ARG_ENABLE([moving-mesh],
     [AS_HELP_STRING([--enable-moving-mesh],
@@ -2446,8 +2445,6 @@
     AC_DEFINE([MOVING_MESH], [1], [Unstructured Voronoi mesh])
 fi
 
-=======
->>>>>>> 57cd90e0
 # Hydro does mass flux?
 if test "x$hydro_does_mass_flux" = "xyes"; then
     AC_DEFINE([HYDRO_DOES_MASS_FLUX], [1], [Hydro scheme with mass fluxes])
