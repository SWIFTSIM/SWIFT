--- conflicted
+++ resolved
@@ -1449,7 +1449,7 @@
       LUSTREAPI_LIBS="-llustreapi"
       LUSTREAPI_INCS=""
    fi
-   AC_CHECK_LIB([lustreapi], [llapi_obd_statfs], [have_lustreapi="yes"], 
+   AC_CHECK_LIB([lustreapi], [llapi_obd_statfs], [have_lustreapi="yes"],
                 [have_lustreapi="no"],[$LUSTREAPI_LIBS])
 
    if test "$have_lustreapi" = "yes"; then
@@ -1889,7 +1889,7 @@
       AC_CHECK_LIB([m],[__sincos], [AC_DEFINE([HAVE___SINCOS],1,[The __sincos function is present.])])
       AC_CHECK_LIB([m],[__sincosf], [AC_DEFINE([HAVE___SINCOSF],1,[The __sincosf function is present.])])
 fi
- 
+
 # The aocc compiler has optimized maths libraries that we should use. Check
 # any clang for this support. Note do this after the basic check for maths
 # as we need to make sure -lm follows. Also note needs -Ofast or -ffast-math
@@ -2217,11 +2217,7 @@
 # Hydro scheme.
 AC_ARG_WITH([hydro],
    [AS_HELP_STRING([--with-hydro=<scheme>],
-<<<<<<< HEAD
-      [Hydro dynamics to use @<:@gadget2, minimal, pressure-entropy, pressure-energy, pressure-energy-monaghan, phantom, gizmo-mfv, gizmo-mfm, shadowfax, planetary, remix, sphenix, gasoline, anarchy-pu default: sphenix@:>@]
-=======
-      [Hydro dynamics to use @<:@gadget2, minimal, pressure-entropy, pressure-energy, pressure-energy-monaghan, phantom, gizmo-mfv, gizmo-mfm, shadowswift, planetary, sphenix, gasoline, anarchy-pu default: sphenix@:>@]
->>>>>>> 243068cf
+      [Hydro dynamics to use @<:@gadget2, minimal, pressure-entropy, pressure-energy, pressure-energy-monaghan, phantom, gizmo-mfv, gizmo-mfm, shadowswift, planetary, remix, sphenix, gasoline, anarchy-pu default: sphenix@:>@]
    )],
    [with_hydro="$withval"],
    [with_hydro="sphenix"]
