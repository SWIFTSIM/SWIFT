--- conflicted
+++ resolved
@@ -2520,15 +2520,9 @@
       with_chemistry_name="GEAR (with $number_element elements)"
       with_chemistry="GEAR"
    ;;
-<<<<<<< HEAD
-   GEAR-MFM-DIFFUSION_*)
-      AC_DEFINE([CHEMISTRY_GEAR_MFM_DIFFUSION], [1], [Chemistry taken from the
-      GEAR model with MFM diffusion])
-=======
    GEAR-MF-DIFFUSION_*)
       AC_DEFINE([CHEMISTRY_GEAR_MF_DIFFUSION], [1], [Chemistry taken from the
       GEAR model with meshless finite particle method diffusion])
->>>>>>> cfb82e36
       number_element=${with_chemistry#*_}
       AC_DEFINE_UNQUOTED([GEAR_CHEMISTRY_ELEMENT_COUNT], [$number_element], [Number of element to follow])
       with_chemistry_name="GEAR MFM diffusion (with $number_element elements)"
@@ -3218,11 +3212,7 @@
 
 # check if using GEAR chemistry
 AM_CONDITIONAL([HAVE_CHEMISTRY_GEAR], [test "$with_chemistry" = "GEAR" || test
-<<<<<<< HEAD
-"$with_chemistry" = "GEAR_DIFFUSION" || test "$with_chemistry" = "GEAR_MFM_DIFFUSION"])
-=======
 "$with_chemistry" = "GEAR_DIFFUSION" || test "$with_chemistry" = "GEAR_MF_DIFFUSION"])
->>>>>>> cfb82e36
 
 # check if using AGORA chemistry
 AM_CONDITIONAL([HAVE_CHEMISTRY_AGORA], [test "$with_chemistry" = "AGORA" || test "$with_chemistry" = "GEAR_DIFFUSION"])
