--- conflicted
+++ resolved
@@ -1826,7 +1826,7 @@
       AC_CHECK_LIB([m],[__sincos], [AC_DEFINE([HAVE___SINCOS],1,[The __sincos function is present.])])
       AC_CHECK_LIB([m],[__sincosf], [AC_DEFINE([HAVE___SINCOSF],1,[The __sincosf function is present.])])
 fi
- 
+
 # The aocc compiler has optimized maths libraries that we should use. Check
 # any clang for this support. Note do this after the basic check for maths
 # as we need to make sure -lm follows. Also note needs -Ofast or -ffast-math
@@ -2161,10 +2161,11 @@
       need_riemann_solver=yes
    ;;
    shadowswift)
-       AC_DEFINE([SHADOWSWIFT], [1], [ShadowSWIFT hydrodynamics])
-       AC_DEFINE([MOVING_MESH_HYDRO], [1], [Moving mesh hydrodynamics])
-       need_moving_mesh=yes
-       need_riemann_solver=yes
+      AC_DEFINE([SHADOWSWIFT], [1], [ShadowSWIFT hydrodynamics])
+      AC_DEFINE([MOVING_MESH_HYDRO], [1], [Moving mesh hydrodynamics])
+      need_moving_mesh=yes
+      need_riemann_solver=yes
+      hydro_does_mass_flux=yes
    ;;
    planetary)
       AC_DEFINE([PLANETARY_SPH], [1], [Planetary SPH])
@@ -2413,7 +2414,6 @@
   AC_MSG_ERROR([Hydro scheme $with_hydro requires selection of a Riemann solver!])
 fi
 
-<<<<<<< HEAD
 # Moving mesh
 AC_ARG_ENABLE([moving-mesh],
     [AS_HELP_STRING([--enable-moving-mesh],
@@ -2433,11 +2433,11 @@
         AC_MSG_ERROR([GSL is required when using moving mesh!])
     fi
     AC_DEFINE([MOVING_MESH], [1], [Unstructured Voronoi mesh])
-=======
+fi
+
 # Hydro does mass flux?
 if test "x$hydro_does_mass_flux" = "xyes"; then
     AC_DEFINE([HYDRO_DOES_MASS_FLUX], [1], [Hydro scheme with mass fluxes])
->>>>>>> 3044b122
 fi
 
 #  chemistry function
