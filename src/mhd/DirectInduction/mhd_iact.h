--- conflicted
+++ resolved
@@ -183,11 +183,7 @@
   }
 
   Cos_Ind_Diffi = (Adv_B_sourcei[0]*Delta_Bi[0]+Adv_B_sourcei[1]*Delta_Bi[1]+Adv_B_sourcei[2]*Delta_Bi[2]);
-<<<<<<< HEAD
   pj->mhd_data.eta_OWAR += 1.0f/OW * ( 0.5f * hi * hi / (absBi+FLT_MIN)) * 0.5f * fmaxf(0.0f,1.0f-Cos_Ind_Diffi) * Abs_Adv_B_sourcei * (wj*mi);
-=======
-  pj->mhd_data.eta_OWAR += 1.0f/OW * ( 0.5f * hi * hi / (absBi+FLT_MIN)) * 0.5f * fmaxf(0.0f,1.0f-Cos_Ind_Diffi) * Abs_Adv_B_sourcei * rhoi * (wj*mi);
->>>>>>> 2f579a08
   if (pj->mhd_data.eta_OWAR<0.0f){
     error(
         "Error: incorrect OWAR "
@@ -214,11 +210,7 @@
   }
 
   Cos_Ind_Diffj = (Adv_B_sourcej[0]*Delta_Bj[0]+Adv_B_sourcej[1]*Delta_Bj[1]+Adv_B_sourcej[2]*Delta_Bj[2]);
-<<<<<<< HEAD
   pi->mhd_data.eta_OWAR += 1.0f/OW * ( 0.5f * hj * hj / (absBj+FLT_MIN)) * 0.5f * fmaxf(0.0f,1.0f-Cos_Ind_Diffj) * Abs_Adv_B_sourcej * (wi*mj);
-=======
-  pi->mhd_data.eta_OWAR += 1.0f/OW * ( 0.5f * hj * hj / (absBj+FLT_MIN)) * 0.5f * fmaxf(0.0f,1.0f-Cos_Ind_Diffj) * Abs_Adv_B_sourcej * rhoj * (wi*mj);
->>>>>>> 2f579a08
   if (pi->mhd_data.eta_OWAR<0.0f){
     error(
         "Error: incorrect OWAR "
@@ -342,11 +334,7 @@
 
   Cos_Ind_Diffj = (Adv_B_sourcej[0]*Delta_Bj[0]+Adv_B_sourcej[1]*Delta_Bj[1]+Adv_B_sourcej[2]*Delta_Bj[2]);
   
-<<<<<<< HEAD
   pi->mhd_data.eta_OWAR += 1.0f/OW * ( 0.5f * hj * hj / (absBj+FLT_MIN)) * 0.5f * fmaxf(0.0f,1.0f-Cos_Ind_Diffj) * Abs_Adv_B_sourcej * (wi*mj);
-=======
-  pi->mhd_data.eta_OWAR += 1.0f/OW * ( 0.5f * hj * hj / (absBj+FLT_MIN)) * 0.5f * fmaxf(0.0f,1.0f-Cos_Ind_Diffj) * Abs_Adv_B_sourcej * rhoj * (wi*mj);
->>>>>>> 2f579a08
   if (pi->mhd_data.eta_OWAR<0.0f){
     error(
         "Error: incorrect OWAR "
@@ -591,12 +579,6 @@
   pj->mhd_data.B_over_rho_dt[2] += mi * dB_dt_pref_j * dB_dt_j[2];
 
   /* Physical resistivity with OWAR*/  
-<<<<<<< HEAD
-=======
-
-  const float resistive_eta_i = pi->mhd_data.resistive_eta+pi->mhd_data.eta_OWAR;
-  const float resistive_eta_j = pj->mhd_data.resistive_eta+pj->mhd_data.eta_OWAR;
->>>>>>> 2f579a08
 
   const float resistive_eta_i = pi->mhd_data.resistive_eta+pi->mhd_data.eta_OWAR;
   const float resistive_eta_j = pj->mhd_data.resistive_eta+pj->mhd_data.eta_OWAR;
@@ -879,11 +861,6 @@
   pi->mhd_data.B_over_rho_dt[2] += mj * dB_dt_pref_i * dB_dt_i[2];
 
   /* Physical resistivity */
-<<<<<<< HEAD
-
-  const float resistive_eta_i = pi->mhd_data.resistive_eta+pi->mhd_data.eta_OWAR;
-=======
->>>>>>> 2f579a08
 
   const float resistive_eta_i = pi->mhd_data.resistive_eta+pi->mhd_data.eta_OWAR;
   const float rho_term_PR = 1.0f / (rhoi * rhoj);
