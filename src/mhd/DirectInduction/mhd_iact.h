--- conflicted
+++ resolved
@@ -578,18 +578,10 @@
   pj->mhd_data.B_over_rho_dt[1] += mi * dB_dt_pref_j * dB_dt_j[1];
   pj->mhd_data.B_over_rho_dt[2] += mi * dB_dt_pref_j * dB_dt_j[2];
 
-<<<<<<< HEAD
   /* Physical resistivity with OWAR*/  
 
   const float resistive_eta_i = pi->mhd_data.resistive_eta+pi->mhd_data.eta_OWAR;
   const float resistive_eta_j = pj->mhd_data.resistive_eta+pj->mhd_data.eta_OWAR;
-  const float dB_dt_pref_PR_i = 2.0f * resistive_eta_i * r_inv / (rhoi * rhoj);
-  const float dB_dt_pref_PR_j = 2.0f * resistive_eta_j * r_inv / (rhoi * rhoj);
-=======
-  /* Physical resistivity */
-  const float resistive_eta_i = pi->mhd_data.resistive_eta;
-  const float resistive_eta_j = pj->mhd_data.resistive_eta;
->>>>>>> cbe20836
 
   const float rho_term_PR = 1.0f / (rhoi * rhoj);
   const float grad_term_PR = f_ij * wi_dr + f_ji * wj_dr;
@@ -870,13 +862,8 @@
   pi->mhd_data.B_over_rho_dt[2] += mj * dB_dt_pref_i * dB_dt_i[2];
 
   /* Physical resistivity */
-<<<<<<< HEAD
-
-  const float resistive_eta = pi->mhd_data.resistive_eta+pi->mhd_data.eta_OWAR;
-=======
-  const float resistive_eta_i = pi->mhd_data.resistive_eta;
->>>>>>> cbe20836
-
+
+  const float resistive_eta_i = pi->mhd_data.resistive_eta+pi->mhd_data.eta_OWAR;
   const float rho_term_PR = 1.0f / (rhoi * rhoj);
   const float grad_term_PR = f_ij * wi_dr + f_ji * wj_dr;
 
