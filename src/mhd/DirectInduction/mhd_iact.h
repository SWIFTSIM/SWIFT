/*******************************************************************************
 * This file is part of SWIFT.
 * Copyright (c) 2022 Matthieu Schaller (schaller@strw.leidenuniv.nl)
 *
 * This program is free software: you can redistribute it and/or modify
 * it under the terms of the GNU Lesser General Public License as published
 * by the Free Software Foundation, either version 3 of the License, or
 * (at your option) any later version.
 *
 * This program is distributed in the hope that it will be useful,
 * but WITHOUT ANY WARRANTY; without even the implied warranty of
 * MERCHANTABILITY or FITNESS FOR A PARTICULAR PURPOSE.  See the
 * GNU General Public License for more details.
 *
 * You should have received a copy of the GNU Lesser General Public License
 * along with this program.  If not, see <http://www.gnu.org/licenses/>.
 *
 ******************************************************************************/
#ifndef SWIFT_DIRECT_INDUCTION_MHD_IACT_H
#define SWIFT_DIRECT_INDUCTION_MHD_IACT_H

/**
 * @brief MHD-Density interaction between two particles.
 *
 * @param r2 Comoving square distance between the two particles.
 * @param dx Comoving vector separating both particles (pi - pj).
 * @param hi Comoving smoothing-length of particle i.
 * @param hj Comoving smoothing-length of particle j.
 * @param pi First particle.
 * @param pj Second particle.
 * @param mu_0 The vaccuum permeability constant in internal units.
 * @param a Current scale factor.
 * @param H Current Hubble parameter.
 */
__attribute__((always_inline)) INLINE static void runner_iact_mhd_density(
    const float r2, const float dx[3], const float hi, const float hj,
    struct part *restrict pi, struct part *restrict pj, const double mu_0,
    const float a, const float H) {}

/**
 * @brief MHD-Density interaction between two particles. (non-symmetric)
 *
 * @param r2 Comoving square distance between the two particles.
 * @param dx Comoving vector separating both particles (pi - pj).
 * @param hi Comoving smoothing-length of particle i.
 * @param hj Comoving smoothing-length of particle j.
 * @param pi First particle.
 * @param pj Second particle.
 * @param mu_0 The vaccuum permeability constant in internal units.
 * @param a Current scale factor.
 * @param H Current Hubble parameter.
 */
__attribute__((always_inline)) INLINE static void
runner_iact_nonsym_mhd_density(const float r2, const float dx[3],
                               const float hi, const float hj,
                               struct part *restrict pi,
                               const struct part *restrict pj,
                               const double mu_0, const float a,
                               const float H) {}

/**
 * @brief Calculate the MHD-gradient interaction between particle i and particle
 * j
 *
 * This method wraps around hydro_gradients_collect, which can be an empty
 * method, in which case no gradients are used.
 *
 * @param r2 Comoving squared distance between particle i and particle j.
 * @param dx Comoving distance vector between the particles (dx = pi->x -
 * pj->x).
 * @param hi Comoving smoothing-length of particle i.
 * @param hj Comoving smoothing-length of particle j.
 * @param pi Particle i.
 * @param pj Particle j.
 * @param mu_0 The vaccuum permeability constant in internal units.
 * @param a Current scale factor.
 * @param H Current Hubble parameter.
 */
__attribute__((always_inline)) INLINE static void runner_iact_mhd_gradient(
    const float r2, const float dx[3], const float hi, const float hj,
    struct part *restrict pi, struct part *restrict pj, const double mu_0,
    const float a, const float H) {

  /* Define kernel variables */
  float wi, wj, wi_dx, wj_dx;
  /* Get r and 1/r. */
  const float r = sqrtf(r2);
  const float r_inv = r ? 1.0f / r : 0.0f;

  /* Recover some data */
  const float mi = pi->mass;
  const float mj = pj->mass;
  const float rhoi = pi->rho;
  const float rhoj = pj->rho;

  float Bi[3], Bj[3];
  for (int i = 0; i < 3; ++i) {
    Bi[i] = pi->mhd_data.B_over_rho[i] * rhoi;
    Bj[i] = pj->mhd_data.B_over_rho[i] * rhoj;
  }

  float dB[3];
  for (int i = 0; i < 3; ++i) dB[i] = Bi[i] - Bj[i];

  /* Get the kernel for hi. */
  const float hi_inv = 1.0f / hi;
  const float hid_inv = pow_dimension_plus_one(hi_inv); /* 1/h^(d+1) */
  const float xi = r * hi_inv;
  kernel_deval(xi, &wi, &wi_dx);
  const float wi_dr = hid_inv * wi_dx;

  /* Get the kernel for hj. */
  const float hj_inv = 1.0f / hj;
  const float hjd_inv = pow_dimension_plus_one(hj_inv); /* 1/h^(d+1) */
  const float xj = r * hj_inv;
  kernel_deval(xj, &wj, &wj_dx);
  const float wj_dr = hjd_inv * wj_dx;

  /* Variable smoothing length term */
  const float f_ij = 1.f;// - pi->force.f / mj;
  const float f_ji = 1.f;// - pj->force.f / mi;

  /* B dot r. */
  const float Bri = Bi[0] * dx[0] + Bi[1] * dx[1] + Bi[2] * dx[2];
  const float Brj = Bj[0] * dx[0] + Bj[1] * dx[1] + Bj[2] * dx[2];

  /* dB cross r */
  float dB_cross_dx[3];
  dB_cross_dx[0] = dB[1] * dx[2] - dB[2] * dx[1];
  dB_cross_dx[1] = dB[2] * dx[0] - dB[0] * dx[2];
  dB_cross_dx[2] = dB[0] * dx[1] - dB[1] * dx[0];

  /* Compute gradient terms */
  const float over_rho_i = 1.0f / rhoi * f_ij;
  const float over_rho_j = 1.0f / rhoj * f_ji;

  /* Calculate monopole term */
  float divB_i = -over_rho_i * (Bri - Brj) * wi_dr * r_inv;
  float divB_j = -over_rho_j * (Bri - Brj) * wj_dr * r_inv;
  pi->mhd_data.divB += mj * divB_i;
  pj->mhd_data.divB += mi * divB_j;

  /* Calculate curl */
  pi->mhd_data.curl_B[0] += mj * over_rho_i * wi_dr * r_inv * dB_cross_dx[0];
  pi->mhd_data.curl_B[1] += mj * over_rho_i * wi_dr * r_inv * dB_cross_dx[1];
  pi->mhd_data.curl_B[2] += mj * over_rho_i * wi_dr * r_inv * dB_cross_dx[2];
  pj->mhd_data.curl_B[0] += mi * over_rho_j * wj_dr * r_inv * dB_cross_dx[0];
  pj->mhd_data.curl_B[1] += mi * over_rho_j * wj_dr * r_inv * dB_cross_dx[1];
  pj->mhd_data.curl_B[2] += mi * over_rho_j * wj_dr * r_inv * dB_cross_dx[2];

  /* Calculate gradient of B tensor */
  for (int i = 0; i < 3; i++) {
    for (int j = 0; j < 3; j++) {
      pi->mhd_data.grad_B_tensor[i][j] -=
          mj * over_rho_i * wi_dr * r_inv * dB[i] * dx[j];
      pj->mhd_data.grad_B_tensor[i][j] -=
          mi * over_rho_j * wj_dr * r_inv * dB[i] * dx[j];
    }
  }

  /* Calculate SPH error */
  pi->mhd_data.mean_SPH_err += mj * wi;
  pj->mhd_data.mean_SPH_err += mi * wj;
  for (int k = 0; k < 3; k++) {
    pi->mhd_data.mean_grad_SPH_err[k] +=
        mj * over_rho_i * wi_dr * r_inv * dx[k];
    pj->mhd_data.mean_grad_SPH_err[k] -=
        mi * over_rho_j * wj_dr * r_inv * dx[k];
  }
}

/**
 * @brief Calculate the MHDgradient interaction between particle i and particle
 * j (non-symmetric)
 *
 * This method wraps around hydro_gradients_collect, which can be an empty
 * method, in which case no gradients are used.
 *
 * @param r2 Comoving squared distance between particle i and particle j.
 * @param dx Comoving distance vector between the particles (dx = pi->x -
 * pj->x).
 * @param hi Comoving smoothing-length of particle i.
 * @param hj Comoving smoothing-length of particle j.
 * @param pi Particle i.
 * @param pj Particle j.
 * @param mu_0 The vaccuum permeability constant in internal units.
 * @param a Current scale factor.
 * @param H Current Hubble parameter.
 */
__attribute__((always_inline)) INLINE static void
runner_iact_nonsym_mhd_gradient(const float r2, const float dx[3],
                                const float hi, const float hj,
                                struct part *restrict pi,
                                const struct part *restrict pj,
                                const double mu_0, const float a,
                                const float H) {

  /* Define kernel variables */
  float wi, wi_dx;
  /* Get r and 1/r. */
  const float r = sqrtf(r2);
  const float r_inv = r ? 1.0f / r : 0.0f;

  /* Recover some data */
  // const float mi = pi->mass;
  const float mj = pj->mass;
  const float rhoi = pi->rho;
  const float rhoj = pj->rho;

  float Bi[3], Bj[3];
  for (int i = 0; i < 3; ++i) {
    Bi[i] = pi->mhd_data.B_over_rho[i] * rhoi;
    Bj[i] = pj->mhd_data.B_over_rho[i] * rhoj;
  }

  float dB[3];
  for (int i = 0; i < 3; ++i) dB[i] = Bi[i] - Bj[i];

  /* Get the kernel for hi. */
  const float hi_inv = 1.0f / hi;
  const float hid_inv = pow_dimension_plus_one(hi_inv); /* 1/h^(d+1) */
  const float xi = r * hi_inv;
  kernel_deval(xi, &wi, &wi_dx);
  const float wi_dr = hid_inv * wi_dx;

  /* Get the kernel for hj. */
  // const float hj_inv = 1.0f / hj;
  // const float hjd_inv = pow_dimension_plus_one(hj_inv); /* 1/h^(d+1) */
  // const float xj = r * hj_inv;
  // float wj, wj_dx;
  // kernel_deval(xj, &wj, &wj_dx);
  // const float wj_dr = hjd_inv * wj_dx;

  /* Variable smoothing length term */
  const float f_ij = 1.f;// - pi->force.f / mj;
  // const float f_ji = 1.f - pj->force.f / mi;

  /* B dot r. */
  const float Bri = (Bi[0] * dx[0] + Bi[1] * dx[1] + Bi[2] * dx[2]);
  const float Brj = (Bj[0] * dx[0] + Bj[1] * dx[1] + Bj[2] * dx[2]);

  /* dB cross r */
  float dB_cross_dx[3];
  dB_cross_dx[0] = dB[1] * dx[2] - dB[2] * dx[1];
  dB_cross_dx[1] = dB[2] * dx[0] - dB[0] * dx[2];
  dB_cross_dx[2] = dB[0] * dx[1] - dB[1] * dx[0];

  /* Compute gradient terms */
  const float over_rho_i = 1.0f / rhoi * f_ij;

  /* Calculate monopole term */
  float divB_i = -over_rho_i * (Bri - Brj) * wi_dr * r_inv;
  pi->mhd_data.divB += mj * divB_i;

  /* Calculate curl */
  pi->mhd_data.curl_B[0] += mj * over_rho_i * wi_dr * r_inv * dB_cross_dx[0];
  pi->mhd_data.curl_B[1] += mj * over_rho_i * wi_dr * r_inv * dB_cross_dx[1];
  pi->mhd_data.curl_B[2] += mj * over_rho_i * wi_dr * r_inv * dB_cross_dx[2];

  /* Calculate gradient of B tensor */
  for (int i = 0; i < 3; i++) {
    for (int j = 0; j < 3; j++) {
      pi->mhd_data.grad_B_tensor[i][j] -=
          mj * over_rho_i * wi_dr * r_inv * dB[i] * dx[j];
    }
  }

  /* Calculate SPH error */
  pi->mhd_data.mean_SPH_err += mj * wi;
  for (int k = 0; k < 3; k++) {
    pi->mhd_data.mean_grad_SPH_err[k] +=
        mj * over_rho_i * wi_dr * r_inv * dx[k];
  }
}

/**
 * @brief MHD-Force interaction between two particles.
 *
 * @param r2 Comoving square distance between the two particles.
 * @param dx Comoving vector separating both particles (pi - pj).
 * @param hi Comoving smoothing-length of particle i.
 * @param hj Comoving smoothing-length of particle j.
 * @param pi First particle.
 * @param pj Second particle.
 * @param mu_0 The vaccuum permeability constant in internal units.
 * @param a Current scale factor.
 * @param H Current Hubble parameter.
 */
__attribute__((always_inline)) INLINE static void runner_iact_mhd_force(
    const float r2, const float dx[3], const float hi, const float hj,
    struct part *restrict pi, struct part *restrict pj, const double mu_0,
    const float a, const float H) {

  /* Get r and 1/r. */
  const float r = sqrtf(r2);
  const float r_inv = r ? 1.0f / r : 0.0f;

  /* Recover some data */
  const float mi = pi->mass;
  const float mj = pj->mass;
  const float Pi = pi->force.pressure;
  const float Pj = pj->force.pressure;
  const float rhoi = pi->rho;
  const float rhoj = pj->rho;

  float dv[3];
  dv[0] = pi->v[0] - pj->v[0];
  dv[1] = pi->v[1] - pj->v[1];
  dv[2] = pi->v[2] - pj->v[2];

  float Bi[3];
  float Bj[3];
  Bi[0] = pi->mhd_data.B_over_rho[0] * rhoi;
  Bi[1] = pi->mhd_data.B_over_rho[1] * rhoi;
  Bi[2] = pi->mhd_data.B_over_rho[2] * rhoi;
  Bj[0] = pj->mhd_data.B_over_rho[0] * rhoj;
  Bj[1] = pj->mhd_data.B_over_rho[1] * rhoj;
  Bj[2] = pj->mhd_data.B_over_rho[2] * rhoj;

  const float B2i = Bi[0] * Bi[0] + Bi[1] * Bi[1] + Bi[2] * Bi[2];
  const float B2j = Bj[0] * Bj[0] + Bj[1] * Bj[1] + Bj[2] * Bj[2];

  const float normBi = sqrtf(B2i);
  const float normBj = sqrtf(B2j);

  /*
  float curlBi[3];
  float curlBj[3];
  curlBi[0] = pi->mhd_data.curl_B[0];
  curlBi[1] = pi->mhd_data.curl_B[1];
  curlBi[2] = pi->mhd_data.curl_B[2];
  curlBj[0] = pj->mhd_data.curl_B[0];
  curlBj[1] = pj->mhd_data.curl_B[1];
  curlBj[2] = pj->mhd_data.curl_B[2];
  */

  float dB[3];
  dB[0] = Bi[0] - Bj[0];
  dB[1] = Bi[1] - Bj[1];
  dB[2] = Bi[2] - Bj[2];

  const float dB_2 = dB[0] * dB[0] + dB[1] * dB[1] + dB[2] * dB[2];

  const float psi_over_ch_i = pi->mhd_data.psi_over_ch;
  const float psi_over_ch_j = pj->mhd_data.psi_over_ch;

  const double permeability_inv = 1.f / mu_0;

  /* Get the kernel for hi. */
  const float hi_inv = 1.0f / hi;
  const float hid_inv = pow_dimension_plus_one(hi_inv); /* 1/h^(d+1) */
  const float xi = r * hi_inv;
  float wi, wi_dx;
  kernel_deval(xi, &wi, &wi_dx);
  const float wi_dr = hid_inv * wi_dx;

  /* Get the kernel for hj. */
  const float hj_inv = 1.0f / hj;
  const float hjd_inv = pow_dimension_plus_one(hj_inv); /* 1/h^(d+1) */
  const float xj = r * hj_inv;
  float wj, wj_dx;
  kernel_deval(xj, &wj, &wj_dx);
  const float wj_dr = hjd_inv * wj_dx;

  /* Variable smoothing length term */
  const float f_ij = 1.f;// - pi->force.f / mj;
  const float f_ji = 1.f;// - pj->force.f / mi;

  /* B dot r. */
  const float Bri = Bi[0] * dx[0] + Bi[1] * dx[1] + Bi[2] * dx[2];
  const float Brj = Bj[0] * dx[0] + Bj[1] * dx[1] + Bj[2] * dx[2];

  /* Compute gradient terms */
  const float over_rho2_i = 1.0f / (rhoi * rhoi) * f_ij;
  const float over_rho2_j = 1.0f / (rhoj * rhoj) * f_ji;

  /* SPH acceleration term in x direction, i_th particle */
  float sph_acc_term_i[3] = {0.f, 0.f, 0.f};

  /* Accelerations along X */

  /* Isotropic MHD pressure term */
  sph_acc_term_i[0] +=
      0.5f * B2i * permeability_inv * over_rho2_i * wi_dr * r_inv * dx[0];
  sph_acc_term_i[0] +=
      0.5f * B2j * permeability_inv * over_rho2_j * wj_dr * r_inv * dx[0];

  /* Anisotropic MHD term */
  sph_acc_term_i[0] +=
      -1.f * over_rho2_i * wi_dr * Bri * permeability_inv * r_inv * Bi[0];
  sph_acc_term_i[0] +=
      -1.f * over_rho2_j * wj_dr * Brj * permeability_inv * r_inv * Bj[0];

  /* Accelerations along Y */

  /* Isotropic MHD pressure term */
  sph_acc_term_i[1] +=
      0.5f * B2i * permeability_inv * over_rho2_i * wi_dr * r_inv * dx[1];
  sph_acc_term_i[1] +=
      0.5f * B2j * permeability_inv * over_rho2_j * wj_dr * r_inv * dx[1];

  /* Anisotropic MHD term */
  sph_acc_term_i[1] +=
      -1.f * over_rho2_i * wi_dr * Bri * permeability_inv * r_inv * Bi[1];
  sph_acc_term_i[1] +=
      -1.f * over_rho2_j * wj_dr * Brj * permeability_inv * r_inv * Bj[1];

  /* Accelerations along Z */

  /* Isotropic MHD pressure term */
  sph_acc_term_i[2] +=
      0.5f * B2i * permeability_inv * over_rho2_i * wi_dr * r_inv * dx[2];
  sph_acc_term_i[2] +=
      0.5f * B2j * permeability_inv * over_rho2_j * wj_dr * r_inv * dx[2];

  /* Anisotropic MHD term */
  sph_acc_term_i[2] +=
      -1.f * over_rho2_i * wi_dr * Bri * permeability_inv * r_inv * Bi[2];
  sph_acc_term_i[2] +=
      -1.f * over_rho2_j * wj_dr * Brj * permeability_inv * r_inv * Bj[2];

  /* SPH acceleration term in x direction, j_th particle */
  float sph_acc_term_j[3];
  sph_acc_term_j[0] = -sph_acc_term_i[0];
  sph_acc_term_j[1] = -sph_acc_term_i[1];
  sph_acc_term_j[2] = -sph_acc_term_i[2];

  /* Divergence cleaning term */
  /* Manifestly *NOT* symmetric in i <-> j */

  // const float monopole_beta = hydro_props->mhd.monopole_subtraction;
  const float monopole_beta = pi->mhd_data.monopole_beta;

  const float plasma_beta_i = B2i != 0.0f ? 2.0f * mu_0 * Pi / B2i : FLT_MAX;
  const float plasma_beta_j = B2j != 0.0f ? 2.0f * mu_0 * Pj / B2j : FLT_MAX;

  const float scale_i = 0.125f * (10.0f - plasma_beta_i);
  const float scale_j = 0.125f * (10.0f - plasma_beta_j);

<<<<<<< HEAD
  const float tensile_correction_scale_i = fmaxf(0.0f, fminf(scale_i, 1.0f));
  const float tensile_correction_scale_j = fmaxf(0.0f, fminf(scale_j, 1.0f));
=======
  const float tensile_correction_scale_i = 1;//fmax(0.0f, fmin(scale_i, 1.0f));
  const float tensile_correction_scale_j = 1;//fmax(0.0f, fmin(scale_j, 1.0f));
>>>>>>> f577ea60

  sph_acc_term_i[0] += monopole_beta * over_rho2_i * wi_dr * permeability_inv *
                       Bri * r_inv * Bi[0] * tensile_correction_scale_i;
  sph_acc_term_i[0] += monopole_beta * over_rho2_j * wj_dr * permeability_inv *
                       Brj * r_inv * Bi[0] * tensile_correction_scale_i;

  sph_acc_term_i[1] += monopole_beta * over_rho2_i * wi_dr * permeability_inv *
                       Bri * r_inv * Bi[1] * tensile_correction_scale_i;
  sph_acc_term_i[1] += monopole_beta * over_rho2_j * wj_dr * permeability_inv *
                       Brj * r_inv * Bi[1] * tensile_correction_scale_i;

  sph_acc_term_i[2] += monopole_beta * over_rho2_i * wi_dr * permeability_inv *
                       Bri * r_inv * Bi[2] * tensile_correction_scale_i;
  sph_acc_term_i[2] += monopole_beta * over_rho2_j * wj_dr * permeability_inv *
                       Brj * r_inv * Bi[2] * tensile_correction_scale_i;

  sph_acc_term_j[0] -= monopole_beta * over_rho2_i * wi_dr * permeability_inv *
                       Bri * r_inv * Bj[0] * tensile_correction_scale_j;
  sph_acc_term_j[0] -= monopole_beta * over_rho2_j * wj_dr * permeability_inv *
                       Brj * r_inv * Bj[0] * tensile_correction_scale_j;

  sph_acc_term_j[1] -= monopole_beta * over_rho2_i * wi_dr * permeability_inv *
                       Bri * r_inv * Bj[1] * tensile_correction_scale_j;
  sph_acc_term_j[1] -= monopole_beta * over_rho2_j * wj_dr * permeability_inv *
                       Brj * r_inv * Bj[1] * tensile_correction_scale_j;

  sph_acc_term_j[2] -= monopole_beta * over_rho2_i * wi_dr * permeability_inv *
                       Bri * r_inv * Bj[2] * tensile_correction_scale_j;
  sph_acc_term_j[2] -= monopole_beta * over_rho2_j * wj_dr * permeability_inv *
                       Brj * r_inv * Bj[2] * tensile_correction_scale_j;

  /* Use the force Luke ! */
  pi->a_hydro[0] -= mj * sph_acc_term_i[0];
  pi->a_hydro[1] -= mj * sph_acc_term_i[1];
  pi->a_hydro[2] -= mj * sph_acc_term_i[2];

  pj->a_hydro[0] -= mi * sph_acc_term_j[0];
  pj->a_hydro[1] -= mi * sph_acc_term_j[1];
  pj->a_hydro[2] -= mi * sph_acc_term_j[2];

  /* Save forces */
  for (int k = 1; k < 3; k++) {
    pi->mhd_data.tot_mag_F[k] -= mj * sph_acc_term_i[k];
    pj->mhd_data.tot_mag_F[k] -= mi * sph_acc_term_j[k];
  }

  /* Direct Induction */
  const float dB_dt_pref_i = over_rho2_i * wi_dr * r_inv;
  const float dB_dt_pref_j = over_rho2_j * wj_dr * r_inv;

  /* */
  float dB_dt_i[3];
  dB_dt_i[0] = -Bri * dv[0];
  dB_dt_i[1] = -Bri * dv[1];
  dB_dt_i[2] = -Bri * dv[2];

  float dB_dt_j[3];
  dB_dt_j[0] = -Brj * dv[0];
  dB_dt_j[1] = -Brj * dv[1];
  dB_dt_j[2] = -Brj * dv[2];

  /* */
  pi->mhd_data.B_over_rho_dt[0] += mj * dB_dt_pref_i * dB_dt_i[0];
  pi->mhd_data.B_over_rho_dt[1] += mj * dB_dt_pref_i * dB_dt_i[1];
  pi->mhd_data.B_over_rho_dt[2] += mj * dB_dt_pref_i * dB_dt_i[2];

  pj->mhd_data.B_over_rho_dt[0] += mi * dB_dt_pref_j * dB_dt_j[0];
  pj->mhd_data.B_over_rho_dt[1] += mi * dB_dt_pref_j * dB_dt_j[1];
  pj->mhd_data.B_over_rho_dt[2] += mi * dB_dt_pref_j * dB_dt_j[2];

  /* Physical resistivity */
  const float resistive_eta_i = pi->mhd_data.resistive_eta;
  const float resistive_eta_j = pj->mhd_data.resistive_eta;
  const float dB_dt_pref_PR_i = 2.0f * resistive_eta_i * r_inv / (rhoi * rhoj);
  const float dB_dt_pref_PR_j = 2.0f * resistive_eta_j * r_inv / (rhoi * rhoj);

  pi->mhd_data.B_over_rho_dt[0] += mj * dB_dt_pref_PR_i * wi_dr * dB[0];
  pi->mhd_data.B_over_rho_dt[1] += mj * dB_dt_pref_PR_i * wi_dr * dB[1];
  pi->mhd_data.B_over_rho_dt[2] += mj * dB_dt_pref_PR_i * wi_dr * dB[2];

  pj->mhd_data.B_over_rho_dt[0] -= mi * dB_dt_pref_PR_j * wj_dr * dB[0];
  pj->mhd_data.B_over_rho_dt[1] -= mi * dB_dt_pref_PR_j * wj_dr * dB[1];
  pj->mhd_data.B_over_rho_dt[2] -= mi * dB_dt_pref_PR_j * wj_dr * dB[2];

  /*
  float curlB_cross_dxi[3];
  float curlB_cross_dxj[3];

  curlB_cross_dxi[0] = curlBi[1] * dx[2] - curlBi[2] * dx[1];
  curlB_cross_dxi[1] = curlBi[2] * dx[0] - curlBi[0] * dx[2];
  curlB_cross_dxi[2] = curlBi[0] * dx[1] - curlBi[1] * dx[0];

  curlB_cross_dxj[0] = curlBj[1] * dx[2] - curlBj[2] * dx[1];
  curlB_cross_dxj[1] = curlBj[2] * dx[0] - curlBj[0] * dx[2];
  curlB_cross_dxj[2] = curlBj[0] * dx[1] - curlBj[1] * dx[0];

  pi->mhd_data.B_over_rho_dt[0] +=
      mj * resistive_eta * over_rho2_i * wi_dr * r_inv * curlB_cross_dxi[0];
  pi->mhd_data.B_over_rho_dt[0] +=
      mj * resistive_eta * over_rho2_j * wj_dr * r_inv * curlB_cross_dxj[0];
  pi->mhd_data.B_over_rho_dt[1] +=
      mj * resistive_eta * over_rho2_i * wi_dr * r_inv * curlB_cross_dxi[1];
  pi->mhd_data.B_over_rho_dt[1] +=
      mj * resistive_eta * over_rho2_j * wj_dr * r_inv * curlB_cross_dxj[1];
  pi->mhd_data.B_over_rho_dt[2] +=
      mj * resistive_eta * over_rho2_i * wi_dr * r_inv * curlB_cross_dxi[2];
  pi->mhd_data.B_over_rho_dt[2] +=
      mj * resistive_eta * over_rho2_j * wj_dr * r_inv * curlB_cross_dxj[2];

  pj->mhd_data.B_over_rho_dt[0] -=
      mi * resistive_eta * over_rho2_j * wj_dr * r_inv * curlB_cross_dxj[0];
  pj->mhd_data.B_over_rho_dt[0] -=
      mi * resistive_eta * over_rho2_i * wi_dr * r_inv * curlB_cross_dxi[0];
  pj->mhd_data.B_over_rho_dt[1] -=
      mi * resistive_eta * over_rho2_j * wj_dr * r_inv * curlB_cross_dxj[1];
  pj->mhd_data.B_over_rho_dt[1] -=
      mi * resistive_eta * over_rho2_i * wi_dr * r_inv * curlB_cross_dxi[1];
  pj->mhd_data.B_over_rho_dt[2] -=
      mi * resistive_eta * over_rho2_j * wj_dr * r_inv * curlB_cross_dxj[2];
  pj->mhd_data.B_over_rho_dt[2] -=
      mi * resistive_eta * over_rho2_i * wi_dr * r_inv * curlB_cross_dxi[2];
  */

  /*Artificial resistivity*/

  // const float resistivity_beta = hydro_props->mhd.art_resistivity;
  const float art_diff_beta_i = pi->mhd_data.art_diff_beta;
  const float art_diff_beta_j = pj->mhd_data.art_diff_beta;

  /*
  const float rhoij = rhoi + rhoj;
  const float rhoij2 = rhoij * rhoij;
  const float rhoij2_inv = 1 / rhoij2;

  const float alpha_ARij = pi->mhd_data.alpha_AR  + pj->mhd_data.alpha_AR;
  const float v_sig_Bij  = mhd_get_fast_magnetosonic_wave_speed(dx, pi, a, mu_0)
  + mhd_get_fast_magnetosonic_wave_speed(dx, pj, a, mu_0);

  const float art_res_prefi = resistivity_beta * alpha_ARij * v_sig_Bij *
  rhoij2_inv * wi_dr; const float art_res_prefj = resistivity_beta * alpha_ARij
  * v_sig_Bij * rhoij2_inv * wj_dr;
  */

  float dv_cross_dx[3];
  dv_cross_dx[0] = dv[1] * dx[2] - dv[2] * dx[1];
  dv_cross_dx[1] = dv[2] * dx[0] - dv[0] * dx[2];
  dv_cross_dx[2] = dv[0] * dx[1] - dv[1] * dx[0];

  const float v_sig_B_2 = dv_cross_dx[0] * dv_cross_dx[0] +
                          dv_cross_dx[1] * dv_cross_dx[1] +
                          dv_cross_dx[2] * dv_cross_dx[2];
  const float v_sig_B = sqrtf(v_sig_B_2) * r_inv;

  const float art_diff_pref_i = 0.5f * art_diff_beta_i * v_sig_B *
                                (wi_dr * over_rho2_i + wj_dr * over_rho2_j);
  const float art_diff_pref_j = 0.5f * art_diff_beta_j * v_sig_B *
                                (wi_dr * over_rho2_i + wj_dr * over_rho2_j);

  pi->mhd_data.B_over_rho_dt[0] += mj * art_diff_pref_i * dB[0];
  pi->mhd_data.B_over_rho_dt[1] += mj * art_diff_pref_i * dB[1];
  pi->mhd_data.B_over_rho_dt[2] += mj * art_diff_pref_i * dB[2];

  pj->mhd_data.B_over_rho_dt[0] -= mi * art_diff_pref_j * dB[0];
  pj->mhd_data.B_over_rho_dt[1] -= mi * art_diff_pref_j * dB[1];
  pj->mhd_data.B_over_rho_dt[2] -= mi * art_diff_pref_j * dB[2];

  pi->u_dt -= 0.5f * mj * permeability_inv * art_diff_pref_i * dB_2;
  pj->u_dt -= 0.5f * mi * permeability_inv * art_diff_pref_j * dB_2;

  /*Divergence diffusion */

  // const float vsig_Dedner_i = pi->viscosity.v_sig;
  // const float vsig_Dedner_j = pj->viscosity.v_sig;

  const float vsig_Dedner_i = mhd_get_magnetosonic_speed(pi, a, mu_0);
  const float vsig_Dedner_j = mhd_get_magnetosonic_speed(pj, a, mu_0);

  float grad_psi_i =
      over_rho2_i * psi_over_ch_i * vsig_Dedner_i * wi_dr * r_inv;
  grad_psi_i += over_rho2_j * psi_over_ch_j * vsig_Dedner_j * wj_dr * r_inv;
  float grad_psi_j = grad_psi_i;

  const float psi_over_ch_i_inv =
      psi_over_ch_i != 0.f ? 1.f / psi_over_ch_i : 0.;
  const float psi_over_ch_j_inv =
      psi_over_ch_j != 0.f ? 1.f / psi_over_ch_j : 0.;

  const float corr_ratio_i = fabsf(normBi * psi_over_ch_i_inv);
  const float corr_ratio_j = fabsf(normBj * psi_over_ch_j_inv);

  const float Qi = 1.f;//corr_ratio_i < 2 ? 0.5 * corr_ratio_i : 1.0f;
  const float Qj = 1.f;//corr_ratio_j < 2 ? 0.5 * corr_ratio_j : 1.0f;

  pi->mhd_data.B_over_rho_dt[0] -= mj * Qi * grad_psi_i * dx[0];
  pi->mhd_data.B_over_rho_dt[1] -= mj * Qi * grad_psi_i * dx[1];
  pi->mhd_data.B_over_rho_dt[2] -= mj * Qi * grad_psi_i * dx[2];

  pj->mhd_data.B_over_rho_dt[0] += mi * Qj * grad_psi_j * dx[0];
  pj->mhd_data.B_over_rho_dt[1] += mi * Qj * grad_psi_j * dx[1];
  pj->mhd_data.B_over_rho_dt[2] += mi * Qj * grad_psi_j * dx[2];
}

/**
 * @brief MHD-Force interaction between two particles. non-symmetric version.
 *
 * @param r2 Comoving square distance between the two particles.
 * @param dx Comoving vector separating both particles (pi - pj).
 * @param hi Comoving smoothing-length of particle i.
 * @param hj Comoving smoothing-length of particle j.
 * @param pi First particle.
 * @param pj Second particle.
 * @param mu_0 The vaccuum permeability constant in internal units.
 * @param a Current scale factor.
 * @param H Current Hubble parameter.
 */
__attribute__((always_inline)) INLINE static void runner_iact_nonsym_mhd_force(
    const float r2, const float dx[3], const float hi, const float hj,
    struct part *restrict pi, const struct part *restrict pj, const double mu_0,
    const float a, const float H) {

  /* Get r and 1/r. */
  const float r = sqrtf(r2);
  const float r_inv = r ? 1.0f / r : 0.0f;

  /* Recover some data */
  const float mi = pi->mass;
  const float mj = pj->mass;
  const float Pi = pi->force.pressure;
  const float rhoi = pi->rho;
  const float rhoj = pj->rho;

  float dv[3];
  dv[0] = pi->v[0] - pj->v[0];
  dv[1] = pi->v[1] - pj->v[1];
  dv[2] = pi->v[2] - pj->v[2];

  float Bi[3];
  float Bj[3];
  Bi[0] = pi->mhd_data.B_over_rho[0] * rhoi;
  Bi[1] = pi->mhd_data.B_over_rho[1] * rhoi;
  Bi[2] = pi->mhd_data.B_over_rho[2] * rhoi;
  Bj[0] = pj->mhd_data.B_over_rho[0] * rhoj;
  Bj[1] = pj->mhd_data.B_over_rho[1] * rhoj;
  Bj[2] = pj->mhd_data.B_over_rho[2] * rhoj;

  const float B2i = Bi[0] * Bi[0] + Bi[1] * Bi[1] + Bi[2] * Bi[2];
  const float B2j = Bj[0] * Bj[0] + Bj[1] * Bj[1] + Bj[2] * Bj[2];

  const float normBi = sqrtf(B2i);

  /*
  float curlBi[3];
  float curlBj[3];
  curlBi[0] = pi->mhd_data.curl_B[0];
  curlBi[1] = pi->mhd_data.curl_B[1];
  curlBi[2] = pi->mhd_data.curl_B[2];
  curlBj[0] = pj->mhd_data.curl_B[0];
  curlBj[1] = pj->mhd_data.curl_B[1];
  curlBj[2] = pj->mhd_data.curl_B[2];
  */

  float dB[3];
  dB[0] = Bi[0] - Bj[0];
  dB[1] = Bi[1] - Bj[1];
  dB[2] = Bi[2] - Bj[2];

  const float dB_2 = dB[0] * dB[0] + dB[1] * dB[1] + dB[2] * dB[2];

  const float psi_over_ch_i = pi->mhd_data.psi_over_ch;
  const float psi_over_ch_j = pj->mhd_data.psi_over_ch;

  const double permeability_inv = 1.0f / mu_0;

  /* Get the kernel for hi. */
  const float hi_inv = 1.0f / hi;
  const float hid_inv = pow_dimension_plus_one(hi_inv); /* 1/h^(d+1) */
  const float xi = r * hi_inv;
  float wi, wi_dx;
  kernel_deval(xi, &wi, &wi_dx);
  const float wi_dr = hid_inv * wi_dx;

  /* Get the kernel for hj. */
  const float hj_inv = 1.0f / hj;
  const float hjd_inv = pow_dimension_plus_one(hj_inv); /* 1/h^(d+1) */
  const float xj = r * hj_inv;
  float wj, wj_dx;
  kernel_deval(xj, &wj, &wj_dx);
  const float wj_dr = hjd_inv * wj_dx;

  /* Variable smoothing length term */
  const float f_ij = 1.f;// - pi->force.f / mj;
  const float f_ji = 1.f;// - pj->force.f / mi;

  /* B dot r. */
  const float Bri = Bi[0] * dx[0] + Bi[1] * dx[1] + Bi[2] * dx[2];
  const float Brj = Bj[0] * dx[0] + Bj[1] * dx[1] + Bj[2] * dx[2];

  /* Compute gradient terms */
  const float over_rho2_i = 1.0f / (rhoi * rhoi) * f_ij;
  const float over_rho2_j = 1.0f / (rhoj * rhoj) * f_ji;

  /* SPH acceleration term in x direction, i_th particle */
  float sph_acc_term_i[3] = {0.f, 0.f, 0.f};

  /* Accelerations along X */

  /* Isotropic MHD pressure term */
  sph_acc_term_i[0] +=
      0.5f * B2i * permeability_inv * over_rho2_i * wi_dr * r_inv * dx[0];
  sph_acc_term_i[0] +=
      0.5f * B2j * permeability_inv * over_rho2_j * wj_dr * r_inv * dx[0];

  /* Anisotropic MHD term */
  sph_acc_term_i[0] +=
      -1.f * over_rho2_i * wi_dr * Bri * permeability_inv * r_inv * Bi[0];
  sph_acc_term_i[0] +=
      -1.f * over_rho2_j * wj_dr * Brj * permeability_inv * r_inv * Bj[0];

  /* Accelerations along Y */

  /* Isotropic MHD pressure term */
  sph_acc_term_i[1] +=
      0.5f * B2i * permeability_inv * over_rho2_i * wi_dr * r_inv * dx[1];
  sph_acc_term_i[1] +=
      0.5f * B2j * permeability_inv * over_rho2_j * wj_dr * r_inv * dx[1];

  /* Anisotropic MHD term */
  sph_acc_term_i[1] +=
      -1.f * over_rho2_i * wi_dr * Bri * permeability_inv * r_inv * Bi[1];
  sph_acc_term_i[1] +=
      -1.f * over_rho2_j * wj_dr * Brj * permeability_inv * r_inv * Bj[1];

  /* Accelerations along Z */

  /* Isotropic MHD pressure term */
  sph_acc_term_i[2] +=
      0.5f * B2i * permeability_inv * over_rho2_i * wi_dr * r_inv * dx[2];
  sph_acc_term_i[2] +=
      0.5f * B2j * permeability_inv * over_rho2_j * wj_dr * r_inv * dx[2];

  /* Anisotropic MHD term */
  sph_acc_term_i[2] +=
      -1.f * over_rho2_i * wi_dr * Bri * permeability_inv * r_inv * Bi[2];
  sph_acc_term_i[2] +=
      -1.f * over_rho2_j * wj_dr * Brj * permeability_inv * r_inv * Bj[2];

  /* Divergence cleaning term */
  /* Manifestly *NOT* symmetric in i <-> j */

  // const float monopole_beta = hydro_props->mhd.monopole_subtraction;
  const float monopole_beta = pi->mhd_data.monopole_beta;

  const float plasma_beta_i = B2i != 0.0f ? 2.0f * mu_0 * Pi / B2i : FLT_MAX;
  const float scale_i = 0.125f * (10.0f - plasma_beta_i);
<<<<<<< HEAD
  const float tensile_correction_scale_i = fmaxf(0.0f, fminf(scale_i, 1.0f));
=======
  const float tensile_correction_scale_i = 1;//fmax(0.0f, fmin(scale_i, 1.0f));
>>>>>>> f577ea60

  sph_acc_term_i[0] += monopole_beta * over_rho2_i * wi_dr * permeability_inv *
                       Bri * r_inv * Bi[0] * tensile_correction_scale_i;
  sph_acc_term_i[0] += monopole_beta * over_rho2_j * wj_dr * permeability_inv *
                       Brj * r_inv * Bi[0] * tensile_correction_scale_i;

  sph_acc_term_i[1] += monopole_beta * over_rho2_i * wi_dr * permeability_inv *
                       Bri * r_inv * Bi[1] * tensile_correction_scale_i;
  sph_acc_term_i[1] += monopole_beta * over_rho2_j * wj_dr * permeability_inv *
                       Brj * r_inv * Bi[1] * tensile_correction_scale_i;

  sph_acc_term_i[2] += monopole_beta * over_rho2_i * wi_dr * permeability_inv *
                       Bri * r_inv * Bi[2] * tensile_correction_scale_i;
  sph_acc_term_i[2] += monopole_beta * over_rho2_j * wj_dr * permeability_inv *
                       Brj * r_inv * Bi[2] * tensile_correction_scale_i;
  /* Use the force Luke ! */
  pi->a_hydro[0] -= mj * sph_acc_term_i[0];
  pi->a_hydro[1] -= mj * sph_acc_term_i[1];
  pi->a_hydro[2] -= mj * sph_acc_term_i[2];

  /* Save forces */
  for (int k = 1; k < 3; k++) {
    pi->mhd_data.tot_mag_F[k] -= mj * sph_acc_term_i[k];
  }

  /* */
  const float dB_dt_pref_i = over_rho2_i * wi_dr * r_inv;
  // const float dB_dt_pref_j = over_rho2_j * wj_dr * r_inv;

  /* */
  float dB_dt_i[3];
  dB_dt_i[0] = -Bri * dv[0];
  dB_dt_i[1] = -Bri * dv[1];
  dB_dt_i[2] = -Bri * dv[2];

  /* */
  pi->mhd_data.B_over_rho_dt[0] += mj * dB_dt_pref_i * dB_dt_i[0];
  pi->mhd_data.B_over_rho_dt[1] += mj * dB_dt_pref_i * dB_dt_i[1];
  pi->mhd_data.B_over_rho_dt[2] += mj * dB_dt_pref_i * dB_dt_i[2];

  /* Physical resistivity */
  const float resistive_eta = pi->mhd_data.resistive_eta;

  const float dB_dt_pref_PR = 2.0f * resistive_eta * r_inv / (rhoi * rhoj);

  pi->mhd_data.B_over_rho_dt[0] += mj * dB_dt_pref_PR * wi_dr * dB[0];
  pi->mhd_data.B_over_rho_dt[1] += mj * dB_dt_pref_PR * wi_dr * dB[1];
  pi->mhd_data.B_over_rho_dt[2] += mj * dB_dt_pref_PR * wi_dr * dB[2];

  /*
  float curlB_cross_dxi[3];
  float curlB_cross_dxj[3];

  curlB_cross_dxi[0] = curlBi[1] * dx[2] - curlBi[2] * dx[1];
  curlB_cross_dxi[1] = curlBi[2] * dx[0] - curlBi[0] * dx[2];
  curlB_cross_dxi[2] = curlBi[0] * dx[1] - curlBi[1] * dx[0];

  curlB_cross_dxj[0] = curlBj[1] * dx[2] - curlBj[2] * dx[1];
  curlB_cross_dxj[1] = curlBj[2] * dx[0] - curlBj[0] * dx[2];
  curlB_cross_dxj[2] = curlBj[0] * dx[1] - curlBj[1] * dx[0];

  pi->mhd_data.B_over_rho_dt[0] +=
      mj * resistive_eta * over_rho2_i * wi_dr * r_inv * curlB_cross_dxi[0];
  pi->mhd_data.B_over_rho_dt[0] +=
      mj * resistive_eta * over_rho2_j * wj_dr * r_inv * curlB_cross_dxj[0];
  pi->mhd_data.B_over_rho_dt[1] +=
      mj * resistive_eta * over_rho2_i * wi_dr * r_inv * curlB_cross_dxi[1];
  pi->mhd_data.B_over_rho_dt[1] +=
      mj * resistive_eta * over_rho2_j * wj_dr * r_inv * curlB_cross_dxj[1];
  pi->mhd_data.B_over_rho_dt[2] +=
      mj * resistive_eta * over_rho2_i * wi_dr * r_inv * curlB_cross_dxi[2];
  pi->mhd_data.B_over_rho_dt[2] +=
      mj * resistive_eta * over_rho2_j * wj_dr * r_inv * curlB_cross_dxj[2];
  */

  /*Artificial resistivity*/

  // const float resistivity_beta = hydro_props->mhd.art_resistivity;

  const float art_diff_beta = pi->mhd_data.art_diff_beta;

  /*
  const float rhoij = rhoi + rhoj;
  const float rhoij2 = rhoij * rhoij;
  const float rhoij2_inv = 1 / rhoij2;

  const float alpha_ARij = pi->mhd_data.alpha_AR + pj->mhd_data.alpha_AR;
  const float v_sig_Bij  = mhd_get_fast_magnetosonic_wave_speed(dx, pi, a, mu_0)
  + mhd_get_fast_magnetosonic_wave_speed(dx, pj, a, mu_0);

  const float art_res_pref = resistivity_beta * alpha_ARij * v_sig_Bij *
  rhoij2_inv * wi_dr;
  */

  float dv_cross_dx[3];
  dv_cross_dx[0] = dv[1] * dx[2] - dv[2] * dx[1];
  dv_cross_dx[1] = dv[2] * dx[0] - dv[0] * dx[2];
  dv_cross_dx[2] = dv[0] * dx[1] - dv[1] * dx[0];

  const float v_sig_B_2 = dv_cross_dx[0] * dv_cross_dx[0] +
                          dv_cross_dx[1] * dv_cross_dx[1] +
                          dv_cross_dx[2] * dv_cross_dx[2];
  const float v_sig_B = sqrtf(v_sig_B_2) * r_inv;

  const float art_diff_pref = 0.5f * art_diff_beta * v_sig_B *
                              (wi_dr * over_rho2_i + wj_dr * over_rho2_j);

  pi->mhd_data.B_over_rho_dt[0] += mj * art_diff_pref * dB[0];
  pi->mhd_data.B_over_rho_dt[1] += mj * art_diff_pref * dB[1];
  pi->mhd_data.B_over_rho_dt[2] += mj * art_diff_pref * dB[2];

  pi->u_dt -= 0.5f * mj * permeability_inv * art_diff_pref * dB_2;

  /*Divergence diffusion */

  // const float vsig_Dedner_i = pi->viscosity.v_sig;
  // const float vsig_Dedner_j = pj->viscosity.v_sig;

  const float vsig_Dedner_i = mhd_get_magnetosonic_speed(pi, a, mu_0);
  const float vsig_Dedner_j = mhd_get_magnetosonic_speed(pj, a, mu_0);

  float grad_psi_i =
      over_rho2_i * psi_over_ch_i * vsig_Dedner_i * wi_dr * r_inv;
  grad_psi_i += over_rho2_j * psi_over_ch_j * vsig_Dedner_j * wj_dr * r_inv;

  const float psi_over_ch_i_inv =
      psi_over_ch_i != 0.f ? 1.f / psi_over_ch_i : 0.;

  const float corr_ratio_i = fabsf(normBi * psi_over_ch_i_inv);

  const float Qi = 1;//corr_ratio_i < 2 ? 0.5 * corr_ratio_i : 1.0f;

  pi->mhd_data.B_over_rho_dt[0] -= mj * Qi * grad_psi_i * dx[0];
  pi->mhd_data.B_over_rho_dt[1] -= mj * Qi * grad_psi_i * dx[1];
  pi->mhd_data.B_over_rho_dt[2] -= mj * Qi * grad_psi_i * dx[2];
}

#endif /* SWIFT_DIRECT_INDUCTION_MHD_H */<|MERGE_RESOLUTION|>--- conflicted
+++ resolved
@@ -437,13 +437,8 @@
   const float scale_i = 0.125f * (10.0f - plasma_beta_i);
   const float scale_j = 0.125f * (10.0f - plasma_beta_j);
 
-<<<<<<< HEAD
   const float tensile_correction_scale_i = fmaxf(0.0f, fminf(scale_i, 1.0f));
   const float tensile_correction_scale_j = fmaxf(0.0f, fminf(scale_j, 1.0f));
-=======
-  const float tensile_correction_scale_i = 1;//fmax(0.0f, fmin(scale_i, 1.0f));
-  const float tensile_correction_scale_j = 1;//fmax(0.0f, fmin(scale_j, 1.0f));
->>>>>>> f577ea60
 
   sph_acc_term_i[0] += monopole_beta * over_rho2_i * wi_dr * permeability_inv *
                        Bri * r_inv * Bi[0] * tensile_correction_scale_i;
@@ -798,11 +793,7 @@
 
   const float plasma_beta_i = B2i != 0.0f ? 2.0f * mu_0 * Pi / B2i : FLT_MAX;
   const float scale_i = 0.125f * (10.0f - plasma_beta_i);
-<<<<<<< HEAD
   const float tensile_correction_scale_i = fmaxf(0.0f, fminf(scale_i, 1.0f));
-=======
-  const float tensile_correction_scale_i = 1;//fmax(0.0f, fmin(scale_i, 1.0f));
->>>>>>> f577ea60
 
   sph_acc_term_i[0] += monopole_beta * over_rho2_i * wi_dr * permeability_inv *
                        Bri * r_inv * Bi[0] * tensile_correction_scale_i;
