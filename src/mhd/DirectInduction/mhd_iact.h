/*******************************************************************************
 * This file is part of SWIFT.
 * Copyright (c) 2022 Matthieu Schaller (schaller@strw.leidenuniv.nl)
 *
 * This program is free software: you can redistribute it and/or modify
 * it under the terms of the GNU Lesser General Public License as published
 * by the Free Software Foundation, either version 3 of the License, or
 * (at your option) any later version.
 *
 * This program is distributed in the hope that it will be useful,
 * but WITHOUT ANY WARRANTY; without even the implied warranty of
 * MERCHANTABILITY or FITNESS FOR A PARTICULAR PURPOSE.  See the
 * GNU General Public License for more details.
 *
 * You should have received a copy of the GNU Lesser General Public License
 * along with this program.  If not, see <http://www.gnu.org/licenses/>.
 *
 ******************************************************************************/
#ifndef SWIFT_DIRECT_INDUCTION_MHD_IACT_H
#define SWIFT_DIRECT_INDUCTION_MHD_IACT_H

/**
 * @brief MHD-Density interaction between two particles.
 *
 * @param r2 Comoving square distance between the two particles.
 * @param dx Comoving vector separating both particles (pi - pj).
 * @param hi Comoving smoothing-length of particle i.
 * @param hj Comoving smoothing-length of particle j.
 * @param pi First particle.
 * @param pj Second particle.
 * @param mu_0 The vaccuum permeability constant in internal units.
 * @param a Current scale factor.
 * @param H Current Hubble parameter.
 */
__attribute__((always_inline)) INLINE static void runner_iact_mhd_density(
    const float r2, const float dx[3], const float hi, const float hj,
    struct part *restrict pi, struct part *restrict pj, const float mu_0,
    const float a, const float H) {}

/**
 * @brief MHD-Density interaction between two particles. (non-symmetric)
 *
 * @param r2 Comoving square distance between the two particles.
 * @param dx Comoving vector separating both particles (pi - pj).
 * @param hi Comoving smoothing-length of particle i.
 * @param hj Comoving smoothing-length of particle j.
 * @param pi First particle.
 * @param pj Second particle.
 * @param mu_0 The vaccuum permeability constant in internal units.
 * @param a Current scale factor.
 * @param H Current Hubble parameter.
 */
__attribute__((always_inline)) INLINE static void
runner_iact_nonsym_mhd_density(const float r2, const float dx[3],
                               const float hi, const float hj,
                               struct part *restrict pi,
                               const struct part *restrict pj, const float mu_0,
                               const float a, const float H) {}

/**
 * @brief Calculate the MHD-gradient interaction between particle i and particle
 * j
 *
 * This method wraps around hydro_gradients_collect, which can be an empty
 * method, in which case no gradients are used.
 *
 * @param r2 Comoving squared distance between particle i and particle j.
 * @param dx Comoving distance vector between the particles (dx = pi->x -
 * pj->x).
 * @param hi Comoving smoothing-length of particle i.
 * @param hj Comoving smoothing-length of particle j.
 * @param pi Particle i.
 * @param pj Particle j.
 * @param mu_0 The vaccuum permeability constant in internal units.
 * @param a Current scale factor.
 * @param H Current Hubble parameter.
 */
__attribute__((always_inline)) INLINE static void runner_iact_mhd_gradient(
    const float r2, const float dx[3], const float hi, const float hj,
    struct part *restrict pi, struct part *restrict pj, const float mu_0,
    const float a, const float H) {

  /* Define kernel variables */
  float wi, wj, wi_dx, wj_dx;
  /* Get r and 1/r. */
  const float r = sqrtf(r2);
  const float r_inv = r ? 1.0f / r : 0.0f;

  /* Recover some data */
  const float mi = pi->mass;
  const float mj = pj->mass;
  const float rhoi = pi->rho;
  const float rhoj = pj->rho;

  float Bi[3], Bj[3];
  for (int i = 0; i < 3; ++i) {
    Bi[i] = pi->mhd_data.B_over_rho[i] * rhoi;
    Bj[i] = pj->mhd_data.B_over_rho[i] * rhoj;
  }

  float dB[3];
  for (int i = 0; i < 3; ++i) dB[i] = Bi[i] - Bj[i];

  /* Get the kernel for hi. */
  const float hi_inv = 1.0f / hi;
  const float hid_inv = pow_dimension_plus_one(hi_inv); /* 1/h^(d+1) */
  const float xi = r * hi_inv;
  kernel_deval(xi, &wi, &wi_dx);
  const float wi_dr = hid_inv * wi_dx;

  /* Get the kernel for hj. */
  const float hj_inv = 1.0f / hj;
  const float hjd_inv = pow_dimension_plus_one(hj_inv); /* 1/h^(d+1) */
  const float xj = r * hj_inv;
  kernel_deval(xj, &wj, &wj_dx);
  const float wj_dr = hjd_inv * wj_dx;

  /* Variable smoothing length term */
  const float f_ij = 1.f - pi->force.f / mj;
  const float f_ji = 1.f - pj->force.f / mi;

  /* dB cross r */
  float dB_cross_dx[3];
  dB_cross_dx[0] = dB[1] * dx[2] - dB[2] * dx[1];
  dB_cross_dx[1] = dB[2] * dx[0] - dB[0] * dx[2];
  dB_cross_dx[2] = dB[0] * dx[1] - dB[1] * dx[0];

  /* Compute gradient terms */
  const float over_rho_i = 1.0f / rhoi * f_ij;
  const float over_rho_j = 1.0f / rhoj * f_ji;

  /* Calculate curl */
  pi->mhd_data.curl_B[0] += mj * over_rho_i * wi_dr * r_inv * dB_cross_dx[0];
  pi->mhd_data.curl_B[1] += mj * over_rho_i * wi_dr * r_inv * dB_cross_dx[1];
  pi->mhd_data.curl_B[2] += mj * over_rho_i * wi_dr * r_inv * dB_cross_dx[2];
  pj->mhd_data.curl_B[0] += mi * over_rho_j * wj_dr * r_inv * dB_cross_dx[0];
  pj->mhd_data.curl_B[1] += mi * over_rho_j * wj_dr * r_inv * dB_cross_dx[1];
  pj->mhd_data.curl_B[2] += mi * over_rho_j * wj_dr * r_inv * dB_cross_dx[2];

  /* Calculate gradient of B tensor */
  for (int i = 0; i < 3; i++) {
    for (int j = 0; j < 3; j++) {
      pi->mhd_data.grad_B_tensor[i][j] -=
          mj * over_rho_i * wi_dr * r_inv * dB[i] * dx[j];
      pj->mhd_data.grad_B_tensor[i][j] -=
          mi * over_rho_j * wj_dr * r_inv * dB[i] * dx[j];
    }
  }

  /* Calculate SPH error */
  pi->mhd_data.mean_SPH_err += mj * wi;
  pj->mhd_data.mean_SPH_err += mi * wj;
  for (int k = 0; k < 3; k++) {
    pi->mhd_data.mean_grad_SPH_err[k] +=
        mj * over_rho_i * wi_dr * r_inv * dx[k];
    pj->mhd_data.mean_grad_SPH_err[k] -=
        mi * over_rho_j * wj_dr * r_inv * dx[k];
  }

  /* Calculate OWAR */

  float OW;
  OW = 1.0f;

  float absBi;
  absBi = sqrtf(Bi[0]*Bi[0]+Bi[1]*Bi[1]+Bi[2]*Bi[2]);
  float Adv_B_sourcei[3];
  float Delta_Bi[3];
  for (int k = 0; k < 3; k++) {
    Adv_B_sourcei[k] = pi->mhd_data.Adv_B_source[k];
    Delta_Bi[k] = pi->mhd_data.Delta_B[k]; 
  }
  float Abs_Adv_B_sourcei;
  float Abs_Delta_Bi;
  float Cos_Ind_Diffi;
  Abs_Adv_B_sourcei = sqrtf(Adv_B_sourcei[0]*Adv_B_sourcei[0]+Adv_B_sourcei[1]*Adv_B_sourcei[1]+Adv_B_sourcei[2]*Adv_B_sourcei[2]);

  Abs_Delta_Bi = sqrtf(Delta_Bi[0]*Delta_Bi[0]+Delta_Bi[1]*Delta_Bi[1]+Delta_Bi[2]*Delta_Bi[2]);

  for (int k = 0; k < 3; k++) {
  Adv_B_sourcei[k] /= (Abs_Adv_B_sourcei+FLT_MIN);
  Delta_Bi[k] /= (Abs_Delta_Bi+FLT_MIN);
  }

  Cos_Ind_Diffi = (Adv_B_sourcei[0]*Delta_Bi[0]+Adv_B_sourcei[1]*Delta_Bi[1]+Adv_B_sourcei[2]*Delta_Bi[2]);
  pj->mhd_data.eta_OWAR += 1.0f/OW * ( 0.5f * hi * hi / (absBi+FLT_MIN)) * 0.5f * fmaxf(0.0f,1.0f-Cos_Ind_Diffi) * Abs_Adv_B_sourcei * rhoi * (wj*mi);
  if (pj->mhd_data.eta_OWAR<0.0f){
    error(
        "Error: incorrect OWAR "
        );
}

  float absBj;
  absBj = sqrtf(Bj[0]*Bj[0]+Bj[1]*Bj[1]+Bj[2]*Bj[2]);
  float Adv_B_sourcej[3];
  float Delta_Bj[3];
  for (int k = 0; k < 3; k++) {
    Adv_B_sourcej[k] = pj->mhd_data.Adv_B_source[k];
    Delta_Bj[k] = pj->mhd_data.Delta_B[k]; 
  }
  float Abs_Adv_B_sourcej;
  float Abs_Delta_Bj;
  float Cos_Ind_Diffj;
  Abs_Adv_B_sourcej = sqrtf(Adv_B_sourcej[0]*Adv_B_sourcej[0]+Adv_B_sourcej[1]*Adv_B_sourcej[1]+Adv_B_sourcej[2]*Adv_B_sourcej[2]);
  Abs_Delta_Bj = sqrtf(Delta_Bj[0]*Delta_Bj[0]+Delta_Bj[1]*Delta_Bj[1]+Delta_Bj[2]*Delta_Bj[2]);

  for (int k = 0; k < 3; k++) {
  Adv_B_sourcej[k] /= (Abs_Adv_B_sourcej+FLT_MIN);
  Delta_Bj[k] /= (Abs_Delta_Bj+FLT_MIN);
  }

  Cos_Ind_Diffj = (Adv_B_sourcej[0]*Delta_Bj[0]+Adv_B_sourcej[1]*Delta_Bj[1]+Adv_B_sourcej[2]*Delta_Bj[2]);
  pi->mhd_data.eta_OWAR += 1.0f/OW * ( 0.5f * hj * hj / (absBj+FLT_MIN)) * 0.5f * fmaxf(0.0f,1.0f-Cos_Ind_Diffj) * Abs_Adv_B_sourcej * rhoj * (wi*mj);
  if (pi->mhd_data.eta_OWAR<0.0f){
    error(
        "Error: incorrect OWAR "
        );
}



}

/**
 * @brief Calculate the MHDgradient interaction between particle i and particle
 * j (non-symmetric)
 *
 * This method wraps around hydro_gradients_collect, which can be an empty
 * method, in which case no gradients are used.
 *
 * @param r2 Comoving squared distance between particle i and particle j.
 * @param dx Comoving distance vector between the particles (dx = pi->x -
 * pj->x).
 * @param hi Comoving smoothing-length of particle i.
 * @param hj Comoving smoothing-length of particle j.
 * @param pi Particle i.
 * @param pj Particle j.
 * @param mu_0 The vaccuum permeability constant in internal units.
 * @param a Current scale factor.
 * @param H Current Hubble parameter.
 */
__attribute__((always_inline)) INLINE static void
runner_iact_nonsym_mhd_gradient(const float r2, const float dx[3],
                                const float hi, const float hj,
                                struct part *restrict pi,
                                const struct part *restrict pj,
                                const float mu_0, const float a,
                                const float H) {

  /* Define kernel variables */
  float wi, wi_dx;
  /* Get r and 1/r. */
  const float r = sqrtf(r2);
  const float r_inv = r ? 1.0f / r : 0.0f;

  /* Recover some data */
  const float mj = pj->mass;
  const float rhoi = pi->rho;
  const float rhoj = pj->rho;

  float Bi[3], Bj[3];
  for (int i = 0; i < 3; ++i) {
    Bi[i] = pi->mhd_data.B_over_rho[i] * rhoi;
    Bj[i] = pj->mhd_data.B_over_rho[i] * rhoj;
  }

  float dB[3];
  for (int i = 0; i < 3; ++i) dB[i] = Bi[i] - Bj[i];

  /* Get the kernel for hi. */
  const float hi_inv = 1.0f / hi;
  const float hid_inv = pow_dimension_plus_one(hi_inv); /* 1/h^(d+1) */
  const float xi = r * hi_inv;
  kernel_deval(xi, &wi, &wi_dx);
  const float wi_dr = hid_inv * wi_dx;

  /* Variable smoothing length term */
  const float f_ij = 1.f - pi->force.f / mj;

  /* dB cross r */
  float dB_cross_dx[3];
  dB_cross_dx[0] = dB[1] * dx[2] - dB[2] * dx[1];
  dB_cross_dx[1] = dB[2] * dx[0] - dB[0] * dx[2];
  dB_cross_dx[2] = dB[0] * dx[1] - dB[1] * dx[0];

  /* Compute gradient terms */
  const float over_rho_i = 1.0f / rhoi * f_ij;

  /* Calculate curl */
  pi->mhd_data.curl_B[0] += mj * over_rho_i * wi_dr * r_inv * dB_cross_dx[0];
  pi->mhd_data.curl_B[1] += mj * over_rho_i * wi_dr * r_inv * dB_cross_dx[1];
  pi->mhd_data.curl_B[2] += mj * over_rho_i * wi_dr * r_inv * dB_cross_dx[2];

  /* Calculate gradient of B tensor */
  for (int i = 0; i < 3; i++) {
    for (int j = 0; j < 3; j++) {
      pi->mhd_data.grad_B_tensor[i][j] -=
          mj * over_rho_i * wi_dr * r_inv * dB[i] * dx[j];
    }
  }

  /* Calculate SPH error */
  pi->mhd_data.mean_SPH_err += mj * wi;
  for (int k = 0; k < 3; k++) {
    pi->mhd_data.mean_grad_SPH_err[k] +=
        mj * over_rho_i * wi_dr * r_inv * dx[k];
  }

  /* Calculate OWAR */

  float OW;
  OW = 1.0f;

  float absBj;
  absBj = sqrtf(Bj[0]*Bj[0]+Bj[1]*Bj[1]+Bj[2]*Bj[2]);
  float Adv_B_sourcej[3];
  float Delta_Bj[3];
  for (int k = 0; k < 3; k++) {
    Adv_B_sourcej[k] = pj->mhd_data.Adv_B_source[k];
    Delta_Bj[k] = pj->mhd_data.Delta_B[k]; 
  }

  float Abs_Adv_B_sourcej;
  float Abs_Delta_Bj;
  float Cos_Ind_Diffj;

  Abs_Adv_B_sourcej = sqrtf(Adv_B_sourcej[0]*Adv_B_sourcej[0]+Adv_B_sourcej[1]*Adv_B_sourcej[1]+Adv_B_sourcej[2]*Adv_B_sourcej[2]);
  Abs_Delta_Bj = sqrtf(Delta_Bj[0]*Delta_Bj[0]+Delta_Bj[1]*Delta_Bj[1]+Delta_Bj[2]*Delta_Bj[2]);

  for (int k = 0; k < 3; k++) {
  Adv_B_sourcej[k] /= (Abs_Adv_B_sourcej+FLT_MIN);
  Delta_Bj[k] /= (Abs_Delta_Bj+FLT_MIN);
  }

  Cos_Ind_Diffj = (Adv_B_sourcej[0]*Delta_Bj[0]+Adv_B_sourcej[1]*Delta_Bj[1]+Adv_B_sourcej[2]*Delta_Bj[2]);
  
  pi->mhd_data.eta_OWAR += 1.0f/OW * ( 0.5f * hj * hj / (absBj+FLT_MIN)) * 0.5f * fmaxf(0.0f,1.0f-Cos_Ind_Diffj) * Abs_Adv_B_sourcej * rhoj * (wi*mj);
  if (pi->mhd_data.eta_OWAR<0.0f){
    error(
        "Error: incorrect OWAR "
        );
}

}

/**
 * @brief MHD-Force interaction between two particles.
 *
 * @param r2 Comoving square distance between the two particles.
 * @param dx Comoving vector separating both particles (pi - pj).
 * @param hi Comoving smoothing-length of particle i.
 * @param hj Comoving smoothing-length of particle j.
 * @param pi First particle.
 * @param pj Second particle.
 * @param mu_0 The vaccuum permeability constant in internal units.
 * @param a Current scale factor.
 * @param H Current Hubble parameter.
 */
__attribute__((always_inline)) INLINE static void runner_iact_mhd_force(
    const float r2, const float dx[3], const float hi, const float hj,
    struct part *restrict pi, struct part *restrict pj, const float mu_0,
    const float a, const float H) {

  /* Get r and 1/r. */
  const float r = sqrtf(r2);
  const float r_inv = r ? 1.0f / r : 0.0f;

  /* Recover some data */
  const float mi = pi->mass;
  const float mj = pj->mass;
  const float Pi = pi->force.pressure;
  const float Pj = pj->force.pressure;
  const float rhoi = pi->rho;
  const float rhoj = pj->rho;

  float dv[3];
  dv[0] = pi->v[0] - pj->v[0];
  dv[1] = pi->v[1] - pj->v[1];
  dv[2] = pi->v[2] - pj->v[2];

  float Bi[3];
  float Bj[3];
  Bi[0] = pi->mhd_data.B_over_rho[0] * rhoi;
  Bi[1] = pi->mhd_data.B_over_rho[1] * rhoi;
  Bi[2] = pi->mhd_data.B_over_rho[2] * rhoi;
  Bj[0] = pj->mhd_data.B_over_rho[0] * rhoj;
  Bj[1] = pj->mhd_data.B_over_rho[1] * rhoj;
  Bj[2] = pj->mhd_data.B_over_rho[2] * rhoj;

  const float B2i = Bi[0] * Bi[0] + Bi[1] * Bi[1] + Bi[2] * Bi[2];
  const float B2j = Bj[0] * Bj[0] + Bj[1] * Bj[1] + Bj[2] * Bj[2];

  float dB[3];
  dB[0] = Bi[0] - Bj[0];
  dB[1] = Bi[1] - Bj[1];
  dB[2] = Bi[2] - Bj[2];

  const float dB_2 = dB[0] * dB[0] + dB[1] * dB[1] + dB[2] * dB[2];

  const float psi_over_ch_i = pi->mhd_data.psi_over_ch;
  const float psi_over_ch_j = pj->mhd_data.psi_over_ch;

  const float permeability_inv = 1.0f / mu_0;

  /* Get the kernel for hi. */
  const float hi_inv = 1.0f / hi;
  const float hid_inv = pow_dimension_plus_one(hi_inv); /* 1/h^(d+1) */
  const float xi = r * hi_inv;
  float wi, wi_dx;
  kernel_deval(xi, &wi, &wi_dx);
  const float wi_dr = hid_inv * wi_dx;

  /* Get the kernel for hj. */
  const float hj_inv = 1.0f / hj;
  const float hjd_inv = pow_dimension_plus_one(hj_inv); /* 1/h^(d+1) */
  const float xj = r * hj_inv;
  float wj, wj_dx;
  kernel_deval(xj, &wj, &wj_dx);
  const float wj_dr = hjd_inv * wj_dx;

  /* Variable smoothing length term */
  const float f_ij = 1.f - pi->force.f / mj;
  const float f_ji = 1.f - pj->force.f / mi;

  /* B dot r. */
  const float Bri = Bi[0] * dx[0] + Bi[1] * dx[1] + Bi[2] * dx[2];
  const float Brj = Bj[0] * dx[0] + Bj[1] * dx[1] + Bj[2] * dx[2];
  const float dBdr = Bri - Brj;

  /* Compute gradient terms */
  const float over_rho2_i = 1.0f / (rhoi * rhoi) * f_ij;
  const float over_rho2_j = 1.0f / (rhoj * rhoj) * f_ji;

  /* Compute symmetric div(B) */
  const float grad_term_i = over_rho2_i * wi_dr * r_inv;
  const float grad_term_j = over_rho2_j * wj_dr * r_inv;

  const float asym_grad_term_i = f_ij * wi_dr * r_inv / rhoi;
  const float asym_grad_term_j = f_ji * wj_dr * r_inv / rhoj;

  const float divB_i = dBdr * asym_grad_term_i;
  const float divB_j = dBdr * asym_grad_term_j;

  pi->mhd_data.divB -= mj * divB_i;
  pj->mhd_data.divB -= mi * divB_j;

  /* SPH acceleration term in x direction, i_th particle */
  float sph_acc_term_i[3] = {0.f, 0.f, 0.f};

  /* Accelerations along X */

  /* Isotropic MHD pressure term */
  sph_acc_term_i[0] +=
      0.5f * B2i * permeability_inv * over_rho2_i * wi_dr * r_inv * dx[0];
  sph_acc_term_i[0] +=
      0.5f * B2j * permeability_inv * over_rho2_j * wj_dr * r_inv * dx[0];

  /* Anisotropic MHD term */
  sph_acc_term_i[0] +=
      -1.f * over_rho2_i * wi_dr * Bri * permeability_inv * r_inv * Bi[0];
  sph_acc_term_i[0] +=
      -1.f * over_rho2_j * wj_dr * Brj * permeability_inv * r_inv * Bj[0];

  /* Accelerations along Y */

  /* Isotropic MHD pressure term */
  sph_acc_term_i[1] +=
      0.5f * B2i * permeability_inv * over_rho2_i * wi_dr * r_inv * dx[1];
  sph_acc_term_i[1] +=
      0.5f * B2j * permeability_inv * over_rho2_j * wj_dr * r_inv * dx[1];

  /* Anisotropic MHD term */
  sph_acc_term_i[1] +=
      -1.f * over_rho2_i * wi_dr * Bri * permeability_inv * r_inv * Bi[1];
  sph_acc_term_i[1] +=
      -1.f * over_rho2_j * wj_dr * Brj * permeability_inv * r_inv * Bj[1];

  /* Accelerations along Z */

  /* Isotropic MHD pressure term */
  sph_acc_term_i[2] +=
      0.5f * B2i * permeability_inv * over_rho2_i * wi_dr * r_inv * dx[2];
  sph_acc_term_i[2] +=
      0.5f * B2j * permeability_inv * over_rho2_j * wj_dr * r_inv * dx[2];

  /* Anisotropic MHD term */
  sph_acc_term_i[2] +=
      -1.f * over_rho2_i * wi_dr * Bri * permeability_inv * r_inv * Bi[2];
  sph_acc_term_i[2] +=
      -1.f * over_rho2_j * wj_dr * Brj * permeability_inv * r_inv * Bj[2];

  /* SPH acceleration term in x direction, j_th particle */
  float sph_acc_term_j[3];
  sph_acc_term_j[0] = -sph_acc_term_i[0];
  sph_acc_term_j[1] = -sph_acc_term_i[1];
  sph_acc_term_j[2] = -sph_acc_term_i[2];

  /* Divergence cleaning term */
  /* Manifestly *NOT* symmetric in i <-> j */

  const float monopole_beta = pi->mhd_data.monopole_beta;

  const float plasma_beta_i = B2i != 0.0f ? 2.0f * mu_0 * Pi / B2i : FLT_MAX;
  const float plasma_beta_j = B2j != 0.0f ? 2.0f * mu_0 * Pj / B2j : FLT_MAX;

  const float scale_i = 0.125f * (10.0f - plasma_beta_i);
  const float scale_j = 0.125f * (10.0f - plasma_beta_j);

  const float tensile_correction_scale_i = fmaxf(0.0f, fminf(scale_i, 1.0f));
  const float tensile_correction_scale_j = fmaxf(0.0f, fminf(scale_j, 1.0f));

  sph_acc_term_i[0] += monopole_beta * over_rho2_i * wi_dr * permeability_inv *
                       Bri * r_inv * Bi[0] * tensile_correction_scale_i;
  sph_acc_term_i[0] += monopole_beta * over_rho2_j * wj_dr * permeability_inv *
                       Brj * r_inv * Bi[0] * tensile_correction_scale_i;

  sph_acc_term_i[1] += monopole_beta * over_rho2_i * wi_dr * permeability_inv *
                       Bri * r_inv * Bi[1] * tensile_correction_scale_i;
  sph_acc_term_i[1] += monopole_beta * over_rho2_j * wj_dr * permeability_inv *
                       Brj * r_inv * Bi[1] * tensile_correction_scale_i;

  sph_acc_term_i[2] += monopole_beta * over_rho2_i * wi_dr * permeability_inv *
                       Bri * r_inv * Bi[2] * tensile_correction_scale_i;
  sph_acc_term_i[2] += monopole_beta * over_rho2_j * wj_dr * permeability_inv *
                       Brj * r_inv * Bi[2] * tensile_correction_scale_i;

  sph_acc_term_j[0] -= monopole_beta * over_rho2_i * wi_dr * permeability_inv *
                       Bri * r_inv * Bj[0] * tensile_correction_scale_j;
  sph_acc_term_j[0] -= monopole_beta * over_rho2_j * wj_dr * permeability_inv *
                       Brj * r_inv * Bj[0] * tensile_correction_scale_j;

  sph_acc_term_j[1] -= monopole_beta * over_rho2_i * wi_dr * permeability_inv *
                       Bri * r_inv * Bj[1] * tensile_correction_scale_j;
  sph_acc_term_j[1] -= monopole_beta * over_rho2_j * wj_dr * permeability_inv *
                       Brj * r_inv * Bj[1] * tensile_correction_scale_j;

  sph_acc_term_j[2] -= monopole_beta * over_rho2_i * wi_dr * permeability_inv *
                       Bri * r_inv * Bj[2] * tensile_correction_scale_j;
  sph_acc_term_j[2] -= monopole_beta * over_rho2_j * wj_dr * permeability_inv *
                       Brj * r_inv * Bj[2] * tensile_correction_scale_j;

  /* Use the force Luke ! */
  pi->a_hydro[0] -= mj * sph_acc_term_i[0];
  pi->a_hydro[1] -= mj * sph_acc_term_i[1];
  pi->a_hydro[2] -= mj * sph_acc_term_i[2];

  pj->a_hydro[0] -= mi * sph_acc_term_j[0];
  pj->a_hydro[1] -= mi * sph_acc_term_j[1];
  pj->a_hydro[2] -= mi * sph_acc_term_j[2];

  /* Save forces */
  for (int k = 0; k < 3; k++) {
    pi->mhd_data.tot_mag_F[k] -= mj * sph_acc_term_i[k];
    pj->mhd_data.tot_mag_F[k] -= mi * sph_acc_term_j[k];
  }

  /* Direct Induction */
  const float dB_dt_pref_i = over_rho2_i * wi_dr * r_inv;
  const float dB_dt_pref_j = over_rho2_j * wj_dr * r_inv;

  /* */
  float dB_dt_i[3];
  dB_dt_i[0] = -Bri * dv[0];
  dB_dt_i[1] = -Bri * dv[1];
  dB_dt_i[2] = -Bri * dv[2];

  float dB_dt_j[3];
  dB_dt_j[0] = -Brj * dv[0];
  dB_dt_j[1] = -Brj * dv[1];
  dB_dt_j[2] = -Brj * dv[2];

  /* */
  pi->mhd_data.B_over_rho_dt[0] += mj * dB_dt_pref_i * dB_dt_i[0];
  pi->mhd_data.B_over_rho_dt[1] += mj * dB_dt_pref_i * dB_dt_i[1];
  pi->mhd_data.B_over_rho_dt[2] += mj * dB_dt_pref_i * dB_dt_i[2];

  pj->mhd_data.B_over_rho_dt[0] += mi * dB_dt_pref_j * dB_dt_j[0];
  pj->mhd_data.B_over_rho_dt[1] += mi * dB_dt_pref_j * dB_dt_j[1];
  pj->mhd_data.B_over_rho_dt[2] += mi * dB_dt_pref_j * dB_dt_j[2];

  /* Physical resistivity with OWAR*/  

  const float resistive_eta_i = pi->mhd_data.resistive_eta+pi->mhd_data.eta_OWAR;
  const float resistive_eta_j = pj->mhd_data.resistive_eta+pj->mhd_data.eta_OWAR;

  const float rho_term_PR = 1.0f / (rhoi * rhoj);
  const float grad_term_PR = f_ij * wi_dr + f_ji * wj_dr;

  const float dB_dt_pref_PR = rho_term_PR * grad_term_PR * r_inv;

  for (int k = 0; k < 3; k++) {
    pi->mhd_data.B_over_rho_dt[k] +=
        resistive_eta_i * mj * dB_dt_pref_PR * dB[k];
    pj->mhd_data.B_over_rho_dt[k] -=
        resistive_eta_j * mi * dB_dt_pref_PR * dB[k];
  }

  pi->u_dt -=
      0.5f * permeability_inv * resistive_eta_i * mj * dB_dt_pref_PR * dB_2;
  pj->u_dt -=
      0.5f * permeability_inv * resistive_eta_j * mi * dB_dt_pref_PR * dB_2;

  /* Artificial resistivity */
  const float alpha_AR = 0.5f * (pi->mhd_data.alpha_AR + pj->mhd_data.alpha_AR);

  const float vsig_AR =
      0.5f * (pi->mhd_data.Alfven_speed + pj->mhd_data.Alfven_speed);

  const float rhoij = 0.5f * (rhoi + rhoj);
  const float rhoij2 = rhoij * rhoij;
  const float rhoij2_inv = 1.0f / rhoij2;

  const float grad_term = 0.5f * (f_ij * wi_dr + f_ji * wj_dr);

  const float art_diff_pref = alpha_AR * vsig_AR * rhoij2_inv * grad_term;

  pi->mhd_data.B_over_rho_dt[0] += mj * art_diff_pref * dB[0];
  pi->mhd_data.B_over_rho_dt[1] += mj * art_diff_pref * dB[1];
  pi->mhd_data.B_over_rho_dt[2] += mj * art_diff_pref * dB[2];

  pj->mhd_data.B_over_rho_dt[0] -= mi * art_diff_pref * dB[0];
  pj->mhd_data.B_over_rho_dt[1] -= mi * art_diff_pref * dB[1];
  pj->mhd_data.B_over_rho_dt[2] -= mi * art_diff_pref * dB[2];

  pi->u_dt -= 0.5f * mj * permeability_inv * art_diff_pref * dB_2;
  pj->u_dt -= 0.5f * mi * permeability_inv * art_diff_pref * dB_2;

  /* Store AR terms */
  pi->mhd_data.B_over_rho_dt_AR[0] += mj * art_diff_pref * dB[0];
  pi->mhd_data.B_over_rho_dt_AR[1] += mj * art_diff_pref * dB[1];
  pi->mhd_data.B_over_rho_dt_AR[2] += mj * art_diff_pref * dB[2];

  pj->mhd_data.B_over_rho_dt_AR[0] -= mi * art_diff_pref * dB[0];
  pj->mhd_data.B_over_rho_dt_AR[1] -= mi * art_diff_pref * dB[1];
  pj->mhd_data.B_over_rho_dt_AR[2] -= mi * art_diff_pref * dB[2];

  pi->mhd_data.u_dt_AR -= 0.5f * mj * permeability_inv * art_diff_pref * dB_2;
  pj->mhd_data.u_dt_AR -= 0.5f * mi * permeability_inv * art_diff_pref * dB_2;

  /* Divergence diffusion */
  const float vsig_Dedner_i = 0.5f * pi->viscosity.v_sig;
  const float vsig_Dedner_j = 0.5f * pj->viscosity.v_sig;

  float grad_psi = grad_term_i * psi_over_ch_i * vsig_Dedner_i;
  grad_psi += grad_term_j * psi_over_ch_j * vsig_Dedner_j;

  pi->mhd_data.B_over_rho_dt[0] -= mj * grad_psi * dx[0];
  pi->mhd_data.B_over_rho_dt[1] -= mj * grad_psi * dx[1];
  pi->mhd_data.B_over_rho_dt[2] -= mj * grad_psi * dx[2];

  pj->mhd_data.B_over_rho_dt[0] += mi * grad_psi * dx[0];
  pj->mhd_data.B_over_rho_dt[1] += mi * grad_psi * dx[1];
  pj->mhd_data.B_over_rho_dt[2] += mi * grad_psi * dx[2];

  /* Save induction sources */
  const float dB_dt_pref_Lap_i = 2.0f * r_inv / rhoj;
  const float dB_dt_pref_Lap_j = 2.0f * r_inv / rhoi;

  for (int i = 0; i < 3; i++) {
    pi->mhd_data.Adv_B_source[i] += mj * dB_dt_pref_i * dB_dt_i[i];
    pj->mhd_data.Adv_B_source[i] += mi * dB_dt_pref_j * dB_dt_j[i];
<<<<<<< HEAD
    //pi->mhd_data.Adv_B_source[i] -= mj * grad_psi_i * dx[i];
    //pj->mhd_data.Adv_B_source[i] -= mi * grad_psi_j * dx[i];
    pi->mhd_data.Diff_B_source[i] += mj * dB_dt_pref_PR_i * wi_dr * dB[i];
    pj->mhd_data.Diff_B_source[i] -= mi * dB_dt_pref_PR_j * wj_dr * dB[i];
    pi->mhd_data.Diff_B_source[i] += mj * art_diff_pref_i * dB[i];
    pj->mhd_data.Diff_B_source[i] -= mi * art_diff_pref_j * dB[i];
=======
    pi->mhd_data.Adv_B_source[i] -= mj * grad_psi * dx[i];
    pj->mhd_data.Adv_B_source[i] += mi * grad_psi * dx[i];
    pi->mhd_data.Diff_B_source[i] +=
        mj * resistive_eta_i * mj * dB_dt_pref_PR * dB[i];
    pj->mhd_data.Diff_B_source[i] -=
        mi * resistive_eta_j * mi * dB_dt_pref_PR * dB[i];
    pi->mhd_data.Diff_B_source[i] += mj * art_diff_pref * dB[i];
    pj->mhd_data.Diff_B_source[i] -= mi * art_diff_pref * dB[i];
>>>>>>> 2f579a08
    pi->mhd_data.Delta_B[i] += mj * dB_dt_pref_Lap_i * wi_dr * dB[i];
    pj->mhd_data.Delta_B[i] -= mi * dB_dt_pref_Lap_j * wj_dr * dB[i];
  }
}

/**
 * @brief MHD-Force interaction between two particles. non-symmetric version.
 *
 * @param r2 Comoving square distance between the two particles.
 * @param dx Comoving vector separating both particles (pi - pj).
 * @param hi Comoving smoothing-length of particle i.
 * @param hj Comoving smoothing-length of particle j.
 * @param pi First particle.
 * @param pj Second particle.
 * @param mu_0 The vaccuum permeability constant in internal units.
 * @param a Current scale factor.
 * @param H Current Hubble parameter.
 */
__attribute__((always_inline)) INLINE static void runner_iact_nonsym_mhd_force(
    const float r2, const float dx[3], const float hi, const float hj,
    struct part *restrict pi, const struct part *restrict pj, const float mu_0,
    const float a, const float H) {

  /* Get r and 1/r. */
  const float r = sqrtf(r2);
  const float r_inv = r ? 1.0f / r : 0.0f;

  /* Recover some data */
  const float mi = pi->mass;
  const float mj = pj->mass;
  const float Pi = pi->force.pressure;
  const float rhoi = pi->rho;
  const float rhoj = pj->rho;

  float dv[3];
  dv[0] = pi->v[0] - pj->v[0];
  dv[1] = pi->v[1] - pj->v[1];
  dv[2] = pi->v[2] - pj->v[2];

  float Bi[3];
  float Bj[3];
  Bi[0] = pi->mhd_data.B_over_rho[0] * rhoi;
  Bi[1] = pi->mhd_data.B_over_rho[1] * rhoi;
  Bi[2] = pi->mhd_data.B_over_rho[2] * rhoi;
  Bj[0] = pj->mhd_data.B_over_rho[0] * rhoj;
  Bj[1] = pj->mhd_data.B_over_rho[1] * rhoj;
  Bj[2] = pj->mhd_data.B_over_rho[2] * rhoj;

  const float B2i = Bi[0] * Bi[0] + Bi[1] * Bi[1] + Bi[2] * Bi[2];
  const float B2j = Bj[0] * Bj[0] + Bj[1] * Bj[1] + Bj[2] * Bj[2];

  float dB[3];
  dB[0] = Bi[0] - Bj[0];
  dB[1] = Bi[1] - Bj[1];
  dB[2] = Bi[2] - Bj[2];

  const float dB_2 = dB[0] * dB[0] + dB[1] * dB[1] + dB[2] * dB[2];

  const float psi_over_ch_i = pi->mhd_data.psi_over_ch;
  const float psi_over_ch_j = pj->mhd_data.psi_over_ch;

  const float permeability_inv = 1.0f / mu_0;

  /* Get the kernel for hi. */
  const float hi_inv = 1.0f / hi;
  const float hid_inv = pow_dimension_plus_one(hi_inv); /* 1/h^(d+1) */
  const float xi = r * hi_inv;
  float wi, wi_dx;
  kernel_deval(xi, &wi, &wi_dx);
  const float wi_dr = hid_inv * wi_dx;

  /* Get the kernel for hj. */
  const float hj_inv = 1.0f / hj;
  const float hjd_inv = pow_dimension_plus_one(hj_inv); /* 1/h^(d+1) */
  const float xj = r * hj_inv;
  float wj, wj_dx;
  kernel_deval(xj, &wj, &wj_dx);
  const float wj_dr = hjd_inv * wj_dx;

  /* Variable smoothing length term */
  const float f_ij = 1.f - pi->force.f / mj;
  const float f_ji = 1.f - pj->force.f / mi;

  /* B dot r. */
  const float Bri = Bi[0] * dx[0] + Bi[1] * dx[1] + Bi[2] * dx[2];
  const float Brj = Bj[0] * dx[0] + Bj[1] * dx[1] + Bj[2] * dx[2];
  const float dBdr = Bri - Brj;

  /* Compute gradient terms */
  const float over_rho2_i = 1.0f / (rhoi * rhoi) * f_ij;
  const float over_rho2_j = 1.0f / (rhoj * rhoj) * f_ji;

  /* Compute symmetric div(B) */
  const float grad_term_i = over_rho2_i * wi_dr * r_inv;
  const float grad_term_j = over_rho2_j * wj_dr * r_inv;

  const float asym_grad_term_i = f_ij * wi_dr * r_inv / rhoi;

  const float divB_i = dBdr * asym_grad_term_i;

  pi->mhd_data.divB -= mj * divB_i;

  /* SPH acceleration term in x direction, i_th particle */
  float sph_acc_term_i[3] = {0.f, 0.f, 0.f};

  /* Accelerations along X */

  /* Isotropic MHD pressure term */
  sph_acc_term_i[0] +=
      0.5f * B2i * permeability_inv * over_rho2_i * wi_dr * r_inv * dx[0];
  sph_acc_term_i[0] +=
      0.5f * B2j * permeability_inv * over_rho2_j * wj_dr * r_inv * dx[0];

  /* Anisotropic MHD term */
  sph_acc_term_i[0] +=
      -1.f * over_rho2_i * wi_dr * Bri * permeability_inv * r_inv * Bi[0];
  sph_acc_term_i[0] +=
      -1.f * over_rho2_j * wj_dr * Brj * permeability_inv * r_inv * Bj[0];

  /* Accelerations along Y */

  /* Isotropic MHD pressure term */
  sph_acc_term_i[1] +=
      0.5f * B2i * permeability_inv * over_rho2_i * wi_dr * r_inv * dx[1];
  sph_acc_term_i[1] +=
      0.5f * B2j * permeability_inv * over_rho2_j * wj_dr * r_inv * dx[1];

  /* Anisotropic MHD term */
  sph_acc_term_i[1] +=
      -1.f * over_rho2_i * wi_dr * Bri * permeability_inv * r_inv * Bi[1];
  sph_acc_term_i[1] +=
      -1.f * over_rho2_j * wj_dr * Brj * permeability_inv * r_inv * Bj[1];

  /* Accelerations along Z */

  /* Isotropic MHD pressure term */
  sph_acc_term_i[2] +=
      0.5f * B2i * permeability_inv * over_rho2_i * wi_dr * r_inv * dx[2];
  sph_acc_term_i[2] +=
      0.5f * B2j * permeability_inv * over_rho2_j * wj_dr * r_inv * dx[2];

  /* Anisotropic MHD term */
  sph_acc_term_i[2] +=
      -1.f * over_rho2_i * wi_dr * Bri * permeability_inv * r_inv * Bi[2];
  sph_acc_term_i[2] +=
      -1.f * over_rho2_j * wj_dr * Brj * permeability_inv * r_inv * Bj[2];

  /* Divergence cleaning term */
  /* Manifestly *NOT* symmetric in i <-> j */

  const float monopole_beta = pi->mhd_data.monopole_beta;

  const float plasma_beta_i = B2i != 0.0f ? 2.0f * mu_0 * Pi / B2i : FLT_MAX;
  const float scale_i = 0.125f * (10.0f - plasma_beta_i);
  const float tensile_correction_scale_i = fmaxf(0.0f, fminf(scale_i, 1.0f));

  sph_acc_term_i[0] += monopole_beta * over_rho2_i * wi_dr * permeability_inv *
                       Bri * r_inv * Bi[0] * tensile_correction_scale_i;
  sph_acc_term_i[0] += monopole_beta * over_rho2_j * wj_dr * permeability_inv *
                       Brj * r_inv * Bi[0] * tensile_correction_scale_i;

  sph_acc_term_i[1] += monopole_beta * over_rho2_i * wi_dr * permeability_inv *
                       Bri * r_inv * Bi[1] * tensile_correction_scale_i;
  sph_acc_term_i[1] += monopole_beta * over_rho2_j * wj_dr * permeability_inv *
                       Brj * r_inv * Bi[1] * tensile_correction_scale_i;

  sph_acc_term_i[2] += monopole_beta * over_rho2_i * wi_dr * permeability_inv *
                       Bri * r_inv * Bi[2] * tensile_correction_scale_i;
  sph_acc_term_i[2] += monopole_beta * over_rho2_j * wj_dr * permeability_inv *
                       Brj * r_inv * Bi[2] * tensile_correction_scale_i;
  /* Use the force Luke ! */
  pi->a_hydro[0] -= mj * sph_acc_term_i[0];
  pi->a_hydro[1] -= mj * sph_acc_term_i[1];
  pi->a_hydro[2] -= mj * sph_acc_term_i[2];

  /* Save forces */
  for (int k = 0; k < 3; k++) {
    pi->mhd_data.tot_mag_F[k] -= mj * sph_acc_term_i[k];
  }

  /* */
  const float dB_dt_pref_i = over_rho2_i * wi_dr * r_inv;

  /* */
  float dB_dt_i[3];
  dB_dt_i[0] = -Bri * dv[0];
  dB_dt_i[1] = -Bri * dv[1];
  dB_dt_i[2] = -Bri * dv[2];

  /* */
  pi->mhd_data.B_over_rho_dt[0] += mj * dB_dt_pref_i * dB_dt_i[0];
  pi->mhd_data.B_over_rho_dt[1] += mj * dB_dt_pref_i * dB_dt_i[1];
  pi->mhd_data.B_over_rho_dt[2] += mj * dB_dt_pref_i * dB_dt_i[2];

  /* Physical resistivity */

  const float resistive_eta_i = pi->mhd_data.resistive_eta+pi->mhd_data.eta_OWAR;
  const float rho_term_PR = 1.0f / (rhoi * rhoj);
  const float grad_term_PR = f_ij * wi_dr + f_ji * wj_dr;

  const float dB_dt_pref_PR = rho_term_PR * grad_term_PR * r_inv;

  for (int k = 0; k < 3; k++) {
    pi->mhd_data.B_over_rho_dt[k] +=
        resistive_eta_i * mj * dB_dt_pref_PR * dB[k];
  }

  pi->u_dt -=
      0.5f * permeability_inv * resistive_eta_i * mj * dB_dt_pref_PR * dB_2;

  /* Artificial resistivity */
  const float alpha_AR = 0.5f * (pi->mhd_data.alpha_AR + pj->mhd_data.alpha_AR);

  const float vsig_AR =
      0.5f * (pi->mhd_data.Alfven_speed + pj->mhd_data.Alfven_speed);

  const float rhoij = 0.5f * (rhoi + rhoj);
  const float rhoij2 = rhoij * rhoij;
  const float rhoij2_inv = 1.0f / rhoij2;

  const float grad_term = 0.5f * (f_ij * wi_dr + f_ji * wj_dr);

  const float art_diff_pref = alpha_AR * vsig_AR * rhoij2_inv * grad_term;

  pi->mhd_data.B_over_rho_dt[0] += mj * art_diff_pref * dB[0];
  pi->mhd_data.B_over_rho_dt[1] += mj * art_diff_pref * dB[1];
  pi->mhd_data.B_over_rho_dt[2] += mj * art_diff_pref * dB[2];

  pi->u_dt -= 0.5f * mj * permeability_inv * art_diff_pref * dB_2;

  /* Store AR terms */
  pi->mhd_data.B_over_rho_dt_AR[0] += mj * art_diff_pref * dB[0];
  pi->mhd_data.B_over_rho_dt_AR[1] += mj * art_diff_pref * dB[1];
  pi->mhd_data.B_over_rho_dt_AR[2] += mj * art_diff_pref * dB[2];

  pi->mhd_data.u_dt_AR -= 0.5f * mj * permeability_inv * art_diff_pref * dB_2;

  /* Divergence diffusion */
  const float vsig_Dedner_i = 0.5f * pi->viscosity.v_sig;
  const float vsig_Dedner_j = 0.5f * pj->viscosity.v_sig;

  float grad_psi = grad_term_i * psi_over_ch_i * vsig_Dedner_i;
  grad_psi += grad_term_j * psi_over_ch_j * vsig_Dedner_j;

  pi->mhd_data.B_over_rho_dt[0] -= mj * grad_psi * dx[0];
  pi->mhd_data.B_over_rho_dt[1] -= mj * grad_psi * dx[1];
  pi->mhd_data.B_over_rho_dt[2] -= mj * grad_psi * dx[2];

  /* Save induction sources */
  const float dB_dt_pref_Lap = 2.0f * r_inv / rhoj;

  for (int i = 0; i < 3; i++) {
    pi->mhd_data.Adv_B_source[i] += mj * dB_dt_pref_i * dB_dt_i[i];
<<<<<<< HEAD
    //pi->mhd_data.Adv_B_source[i] -= mj * grad_psi_i * dx[i];
    pi->mhd_data.Diff_B_source[i] += mj * dB_dt_pref_PR * wi_dr * dB[i];
=======
    pi->mhd_data.Adv_B_source[i] -= mj * grad_psi * dx[i];
    pi->mhd_data.Diff_B_source[i] +=
        resistive_eta_i * mj * dB_dt_pref_PR * dB[i];
>>>>>>> 2f579a08
    pi->mhd_data.Diff_B_source[i] += mj * art_diff_pref * dB[i];
    pi->mhd_data.Delta_B[i] += mj * dB_dt_pref_Lap * wi_dr * dB[i];
  }
}

#endif /* SWIFT_DIRECT_INDUCTION_MHD_H */<|MERGE_RESOLUTION|>--- conflicted
+++ resolved
@@ -659,23 +659,14 @@
   for (int i = 0; i < 3; i++) {
     pi->mhd_data.Adv_B_source[i] += mj * dB_dt_pref_i * dB_dt_i[i];
     pj->mhd_data.Adv_B_source[i] += mi * dB_dt_pref_j * dB_dt_j[i];
-<<<<<<< HEAD
-    //pi->mhd_data.Adv_B_source[i] -= mj * grad_psi_i * dx[i];
-    //pj->mhd_data.Adv_B_source[i] -= mi * grad_psi_j * dx[i];
-    pi->mhd_data.Diff_B_source[i] += mj * dB_dt_pref_PR_i * wi_dr * dB[i];
-    pj->mhd_data.Diff_B_source[i] -= mi * dB_dt_pref_PR_j * wj_dr * dB[i];
-    pi->mhd_data.Diff_B_source[i] += mj * art_diff_pref_i * dB[i];
-    pj->mhd_data.Diff_B_source[i] -= mi * art_diff_pref_j * dB[i];
-=======
-    pi->mhd_data.Adv_B_source[i] -= mj * grad_psi * dx[i];
-    pj->mhd_data.Adv_B_source[i] += mi * grad_psi * dx[i];
+    //pi->mhd_data.Adv_B_source[i] -= mj * grad_psi * dx[i];
+    //pj->mhd_data.Adv_B_source[i] += mi * grad_psi * dx[i];
     pi->mhd_data.Diff_B_source[i] +=
         mj * resistive_eta_i * mj * dB_dt_pref_PR * dB[i];
     pj->mhd_data.Diff_B_source[i] -=
         mi * resistive_eta_j * mi * dB_dt_pref_PR * dB[i];
     pi->mhd_data.Diff_B_source[i] += mj * art_diff_pref * dB[i];
     pj->mhd_data.Diff_B_source[i] -= mi * art_diff_pref * dB[i];
->>>>>>> 2f579a08
     pi->mhd_data.Delta_B[i] += mj * dB_dt_pref_Lap_i * wi_dr * dB[i];
     pj->mhd_data.Delta_B[i] -= mi * dB_dt_pref_Lap_j * wj_dr * dB[i];
   }
@@ -929,14 +920,9 @@
 
   for (int i = 0; i < 3; i++) {
     pi->mhd_data.Adv_B_source[i] += mj * dB_dt_pref_i * dB_dt_i[i];
-<<<<<<< HEAD
-    //pi->mhd_data.Adv_B_source[i] -= mj * grad_psi_i * dx[i];
-    pi->mhd_data.Diff_B_source[i] += mj * dB_dt_pref_PR * wi_dr * dB[i];
-=======
-    pi->mhd_data.Adv_B_source[i] -= mj * grad_psi * dx[i];
+    //pi->mhd_data.Adv_B_source[i] -= mj * grad_psi * dx[i];
     pi->mhd_data.Diff_B_source[i] +=
         resistive_eta_i * mj * dB_dt_pref_PR * dB[i];
->>>>>>> 2f579a08
     pi->mhd_data.Diff_B_source[i] += mj * art_diff_pref * dB[i];
     pi->mhd_data.Delta_B[i] += mj * dB_dt_pref_Lap * wi_dr * dB[i];
   }
