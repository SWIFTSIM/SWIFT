--- conflicted
+++ resolved
@@ -33,21 +33,12 @@
 
   const float rho = p->rho;
   // convert to physical
-<<<<<<< HEAD
-  //const float afact = pow(cosmo->a, -1.5f * *hydro_gamma);
-  const float afact = pow(a , -3.f * hydro_gamma);
-=======
   const float a_fact = pow(a , -3.f * hydro_gamma);
->>>>>>> 5e8771c6
   const float B_over_rho2 =
       p->mhd_data.B_over_rho[0] * p->mhd_data.B_over_rho[0] +
       p->mhd_data.B_over_rho[1] * p->mhd_data.B_over_rho[1] +
       p->mhd_data.B_over_rho[2] * p->mhd_data.B_over_rho[2];
-<<<<<<< HEAD
-  return 0.5f * p->mass * B_over_rho2 * rho / mu_0 * afact;
-=======
   return 0.5f * a_fact* p->mass * B_over_rho2 * rho / mu_0;
->>>>>>> 5e8771c6
 }
 /**
  * @brief Returns the magnetic field squared contained in the particle.
