--- conflicted
+++ resolved
@@ -469,36 +469,6 @@
 
   p->mhd_data.alpha_AR =
       normB ? fminf(1.0f, h * sqrtf(grad_B_mean_square) / normB) : 0.0f;
-<<<<<<< HEAD
-
-  p->mhd_data.psi_over_ch_dt = mhd_get_psi_over_ch_dt(
-      p, cosmo->a, cosmo->a_factor_sound_speed, cosmo->H, hydro_props, mu_0);
-
-  xp->mhd_data.psi_over_ch_full += p->mhd_data.psi_over_ch_dt * dt_alpha;
-
-  p->mhd_data.psi_over_ch = xp->mhd_data.psi_over_ch_full;
-
-  /* Calculate nessesary OWAR */
-/**  float OW;
-  OW = 1.0f;
-  float absB;
-  absB = sqrtf(B[0]*B[0]+B[1]*B[1]+B[2]*B[2]);
-  float Adv_B_source[3];
-  float Delta_B[3];
-  for (int k = 0; k < 3; k++) {
-    Adv_B_source[k] = p->mhd_data.Adv_B_source[k];
-    Delta_B[k] = p->mhd_data.Delta_B[k]; 
-  }
-  float Abs_Adv_B_source;
-  float Abs_Delta_B;
-  float Cos_Ind_Diff;
-  Abs_Adv_B_source = sqrtf(Adv_B_source[0]*Adv_B_source[0]+Adv_B_source[1]*Adv_B_source[1]+Adv_B_source[2]*Adv_B_source[2]);
-  Abs_Delta_B = sqrtf(Delta_B[0]*Delta_B[0]+Delta_B[1]*Delta_B[1]+Delta_B[2]*Delta_B[2]);
-  Cos_Ind_Diff = (Adv_B_source[0]*Delta_B[0]+Adv_B_source[1]*Delta_B[1]+Adv_B_source[2]*Delta_B[2])/(Abs_Adv_B_source*Abs_Delta_B+FLT_MIN);
-  p->mhd_data.eta_OWAR = 1.0f/OW * p->rho * ( 0.5f * p->h * p->h / (absB+FLT_MIN)) * (0.5f*(1-Cos_Ind_Diff))*Abs_Adv_B_source;
-**/
-=======
->>>>>>> 40ba56d5
 }
 
 /**
