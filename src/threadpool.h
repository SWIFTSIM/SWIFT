/*******************************************************************************
 * This file is part of SWIFT.
 * Copyright (c) 2016 Pedro Gonnet (pedro.gonnet@durham.ac.uk)
 *
 * This program is free software: you can redistribute it and/or modify
 * it under the terms of the GNU Lesser General Public License as published
 * by the Free Software Foundation, either version 3 of the License, or
 * (at your option) any later version.
 *
 * This program is distributed in the hope that it will be useful,
 * but WITHOUT ANY WARRANTY; without even the implied warranty of
 * MERCHANTABILITY or FITNESS FOR A PARTICULAR PURPOSE.  See the
 * GNU General Public License for more details.
 *
 * You should have received a copy of the GNU Lesser General Public License
 * along with this program.  If not, see <http://www.gnu.org/licenses/>.
 *
 ******************************************************************************/
#ifndef SWIFT_THREADPOOL_H
#define SWIFT_THREADPOOL_H

/* Config parameters. */
#include <config.h>

/* Standard headers */
#include <pthread.h>
#include <stddef.h>

/* Local includes. */
#include "barrier.h"
#include "cycle.h"

/* Local defines. */
#define threadpool_log_initial_size 1000
#define threadpool_default_chunk_ratio 7
#define threadpool_auto_chunk_size 0
#define threadpool_uniform_chunk_size -1

/* Function type for mappings. */
typedef void (*threadpool_map_function)(void *map_data, int num_elements,
                                        void *extra_data);
typedef void (*threadpool_map_function_tid)(void *map_data, int num_elements,
                                            void *extra_data, const int tid);

/* Data for threadpool logging. */
struct mapper_log_entry {

  /* ID of the thread executing the chunk. */
  int tid;

  /* Size of the chunk processed. */
  int chunk_size;

  union {
    /* Pointer to the mapper function. */
    threadpool_map_function map_function;
    threadpool_map_function_tid map_function_tid;
  };

  /*! Start and end time of this task */
  ticks tic, toc;
};

struct mapper_log {
  /* Log of threadpool mapper calls. */
  struct mapper_log_entry *log;

  /* Size of the allocated log. */
  int size;

  /* Number of entries in the log. */
  int count;
};

/* Data of a threadpool. */
struct threadpool {

  /* The threads themselves. */
  pthread_t *threads;

  /* This is where threads go to rest. */
  swift_barrier_t wait_barrier;
  swift_barrier_t run_barrier;

  /* Current map data and count. */
  void *map_data, *map_extra_data;
  volatile size_t map_data_count, map_data_size, map_data_stride;
  volatile ptrdiff_t map_data_chunk;
  volatile threadpool_map_function map_function;
  volatile threadpool_map_function_tid map_function_tid;

  /* Shall the tid be passed down? */
  int pass_tid;

  /* Number of threads in this pool. */
  int num_threads;

  /* Counter for the number of threads that are done. */
  volatile int num_threads_running;

#ifdef SWIFT_DEBUG_THREADPOOL
  struct mapper_log *logs;
#endif
};

/* Function prototypes. */
void threadpool_init(struct threadpool *tp, int num_threads);
void threadpool_map(struct threadpool *tp, threadpool_map_function map_function,
                    void *map_data, size_t N, int stride, int chunk,
                    void *extra_data);
<<<<<<< HEAD
void threadpool_map_with_tid(struct threadpool *tp,
                             threadpool_map_function_tid map_function,
                             void *map_data, size_t N, int stride, int chunk,
                             void *extra_data);
=======
int threadpool_gettid(void);
>>>>>>> a1cc00a0
void threadpool_clean(struct threadpool *tp);
#ifdef SWIFT_DEBUG_THREADPOOL
void threadpool_reset_log(struct threadpool *tp);
void threadpool_dump_log(struct threadpool *tp, const char *filename,
                         int reset);
#endif

#endif /* SWIFT_THREADPOOL_H */<|MERGE_RESOLUTION|>--- conflicted
+++ resolved
@@ -108,14 +108,7 @@
 void threadpool_map(struct threadpool *tp, threadpool_map_function map_function,
                     void *map_data, size_t N, int stride, int chunk,
                     void *extra_data);
-<<<<<<< HEAD
-void threadpool_map_with_tid(struct threadpool *tp,
-                             threadpool_map_function_tid map_function,
-                             void *map_data, size_t N, int stride, int chunk,
-                             void *extra_data);
-=======
 int threadpool_gettid(void);
->>>>>>> a1cc00a0
 void threadpool_clean(struct threadpool *tp);
 #ifdef SWIFT_DEBUG_THREADPOOL
 void threadpool_reset_log(struct threadpool *tp);
