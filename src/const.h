/*******************************************************************************
 * This file is part of SWIFT.
 * Copyright (c) 2012 Pedro Gonnet (ptcedro.gonnet@durham.ac.uk)
 *                    Matthieu Schaller (schaller@strw.leidenuniv.nl)
 *
 * This program is free software: you can redistribute it and/or modify
 * it under the terms of the GNU Lesser General Public License as published
 * by the Free Software Foundation, either version 3 of the License, or
 * (at your option) any later version.
 *
 * This program is distributed in the hope that it will be useful,
 * but WITHOUT ANY WARRANTY; without even the implied warranty of
 * MERCHANTABILITY or FITNESS FOR A PARTICULAR PURPOSE.  See the
 * GNU General Public License for more details.
 *
 * You should have received a copy of the GNU Lesser General Public License
 * along with this program.  If not, see <http://www.gnu.org/licenses/>.
 *
 ******************************************************************************/
#ifndef SWIFT_CONST_H
#define SWIFT_CONST_H

/* I/O Constant; this determines the relative tolerance between the value of
 * redshift read from the snapshot, and the value from the parameter file. This
 * current value asserts that they must match within 0.1%. */
#define io_redshift_tolerance 1e-3f

/* Type of gradients to use (GIZMO_SPH only) */
/* If no option is chosen, no gradients are used (first order scheme) */
// #define GRADIENTS_SPH
#define GRADIENTS_GIZMO

/* Types of slope limiter to use (GIZMO_SPH only) */
/* Different slope limiters can be combined */
#define SLOPE_LIMITER_PER_FACE
#define SLOPE_LIMITER_CELL_WIDE

/* Types of flux limiter to use (GIZMO_SPH only) */
#define GIZMO_FLUX_LIMITER

/* Options to control the movement of particles for GIZMO_SPH. */
/* This option disables particle movement */
// #define GIZMO_FIX_PARTICLES
/* Try to keep cells regular by adding a correction velocity. */
// #define GIZMO_STEER_MOTION
/* Use the total energy instead of the thermal energy as conserved variable. */
// #define GIZMO_TOTAL_ENERGY

/* Options to control handling of unphysical values (GIZMO_SPH only). */
/* In GIZMO, mass and energy (and hence density and pressure) can in principle
   become negative, which will cause unwanted behaviour that can make the code
   crash.
   If no options are selected below, we assume (and pray) that this will not
   happen, and add no restrictions to how these variables are treated. */
/* Check for unphysical values and crash if they occur. */
// #define GIZMO_UNPHYSICAL_ERROR
/* Check for unphysical values and reset them to safe values. */
#define GIZMO_UNPHYSICAL_RESCUE
/* Show a warning message if an unphysical value was reset (only works if
   GIZMO_UNPHYSICAL_RESCUE is also selected). */
#ifdef SWIFT_DEBUG_CHECKS
#define GIZMO_UNPHYSICAL_WARNING
#endif

/* Parameters that control how GIZMO handles pathological particle
   configurations. */
/* Show a warning message if a pathological configuration has been detected. */
// #define GIZMO_PATHOLOGICAL_WARNING
/* Crash if a pathological configuration has been detected. */
// #define GIZMO_PATHOLOGICAL_ERROR
/* Maximum allowed gradient matrix condition number. If the condition number of
   the gradient matrix (defined in equation C1 in Hopkins, 2015) is larger than
   this value, we artificially increase the number of neighbours to get a more
   homogeneous sampling. */
#define const_gizmo_max_condition_number 100.0f
/* Correction factor applied to the particle wcount to force more neighbours if
   the condition number is too large. */
#define const_gizmo_w_correction_factor 0.9f
/* Lower limit on the wcount correction factor. If the condition number is still
   too high after this wcount correction has been applied, we give up on the
   gradient matrix and use SPH gradients instead. */
#define const_gizmo_min_wcorr 0.5f

/* Options controlling ShadowSWIFT */
/* Option to enable gradients for ShadowSWIFT */
/* If disabled, no gradients are used (first order scheme) */
#define SHADOWSWIFT_MESHLESS_GRADIENTS
#ifndef SHADOWSWIFT_MESHLESS_GRADIENTS
#define SHADOWSWIFT_GRADIENTS
#endif
/* Always activate the slope limiters if we use gradients (the scheme becomes
 * unstable otherwise) */
#ifdef SHADOWSWIFT_GRADIENTS
/*! @brief Option controlling which type of gradient calculation is used */
#define SHADOWSWIFT_GRADIENTS_WLS
/* Always activate the slope limiters if we use gradients (the scheme becomes
 * unstable otherwise) */
#define SHADOWSWIFT_SLOPE_LIMITER_PER_FACE
#define SHADOWSWIFT_SLOPE_LIMITER_CELL_WIDE
#endif
#ifdef SHADOWSWIFT_MESHLESS_GRADIENTS
#define SHADOWSWIFT_SLOPE_LIMITER_PER_FACE
#define SHADOWSWIFT_SLOPE_LIMITER_MESHLESS
#endif
#if defined(SHADOWSWIFT_MESHLESS_GRADIENTS) || defined(SHADOWSWIFT_GRADIENTS)
/*! @brief Option to enable time extrapolation */
#define SHADOWSWIFT_EXTRAPOLATE_TIME
#endif

/*! @brief Option controlling output of grids */
// #define SHADOWSWIFT_OUTPUT_GRIDS

/* Options controlling acceleration strategies*/
/*! @brief Option enabling a more relaxed completeness criterion */
#define SHADOWSWIFT_RELAXED_COMPLETENESS

/*! @brief Option to enable the bvh acceleration structure for neighbour
 * searching */
#define SHADOWSWIFT_BVH
#ifdef SHADOWSWIFT_BVH
#define BVH_MEDIAN_SPLIT 0
#define BVH_MIDPOINT_SPLIT 1
/*! @brief The splitting method used during the BVH construction */
#define BVH_SPLITTING_METHOD BVH_MEDIAN_SPLIT
/*! @brief Option to insert parts by BFO of the BVH during grid construction. */
#define SHADOWSWIFT_BVH_INSERT_BFO
#endif
#ifndef SHADOWSWIFT_BVH_INSERT_BFO
/*! @brief Option to enable the hilbert order insertion during the grid
 * construction */
#define SHADOWSWIFT_HILBERT_ORDERING
#endif

/* Options controlling particle movement */
/*! @brief This option disables cell movement */
// #define SHADOWSWIFT_FIX_PARTICLES
/*! @brief This option enables cell steering, i.e. trying to keep the cells
 * regular by adding a correction to the cell velocities.*/
#ifndef SHADOWSWIFT_FIX_PARTICLES
#define SHADOWSWIFT_STEER_MOTION
#ifdef SHADOWSWIFT_STEER_MOTION
/*! @brief More agressive cell steering for cold flows, where the other
 * criterion might become ineffective. */
<<<<<<< HEAD
//#define SHADOWSWIFT_STEERING_COLD_FLOWS /* Enable if shockwaves in cold gas/*
=======
// #define SHADOWSWIFT_STEERING_COLD_FLOWS
>>>>>>> 8dd97417
#endif
#endif
/* Options controlling thermal energy evolution */
#define THERMAL_ENERGY_SWITCH_NONE 0
#define THERMAL_ENERGY_SWITCH_SPRINGEL 1
#define THERMAL_ENERGY_SWITCH_SPRINGEL_MACH 2
#define THERMAL_ENERGY_SWITCH_ASENSIO 3
#define SHADOWSWIFT_THERMAL_ENERGY_SWITCH THERMAL_ENERGY_SWITCH_ASENSIO

/* Options controlling derefinement of particles */
#define SHADOWSWIFT_DEREFINEMENT_WEIGHTS_AREA 1
#define SHADOWSWIFT_DEREFINEMENT_WEIGHTS_SOLID_ANGLE 2
#define SHADOWSWIFT_DEREFINEMENT_WEIGHTS_CONE 3
#define SHADOWSWIFT_DEREFINEMENT_FACE_WEIGHTS \
  SHADOWSWIFT_DEREFINEMENT_WEIGHTS_AREA

/*! @brief This option enables a (more) exact gravitational work term */
#ifndef RIEMANN_SOLVER_HLLC
// #define SHADOWSWIFT_EXACT_GRAV_WORK
#endif

/*! @brief This option enables boundary conditions for non-periodic ShadowSWIFT
 * runs */
#define VACUUM_BC 0
#define REFLECTIVE_BC 1
#define OPEN_BC 2
#define INFLOW_BC 3
#define RADIAL_INFLOW_BC 4
#define SHADOWSWIFT_BC REFLECTIVE_BC

/* Options controlling behaviour of the code when unphysical situations are
 * encountered */
#ifdef SWIFT_DEBUG_CHECKS
/*! @brief Whether to show or hide ShadowSWIFT specific warnings*/
#define SHADOWSWIFT_WARNINGS
#endif
/*! @brief This option tries to recover from unphysical situations */
#define SHADOWSWIFT_UNPHYSICAL_RESCUE
#ifdef SHADOWSWIFT_UNPHYSICAL_RESCUE
#ifdef SHADOWSWIFT_WARNINGS
/*! @brief Show a warning message if an unphysical value was reset */
#define SHADOWSWIFT_UNPHYSICAL_WARNING
#endif
#else
/*! @brief This option halts the execution in the case of unphysical conditions
 */
#define SHADOWSWIFT_UNPHYSICAL_ERROR
#endif

/* Source terms */
#define SOURCETERMS_NONE
// #define SOURCETERMS_SN_FEEDBACK

/* GRACKLE doesn't really like exact zeroes, so use something
 * comparatively small instead. */
#define RT_GEAR_TINY_MASS_FRACTION 1.e-20

#endif /* SWIFT_CONST_H */<|MERGE_RESOLUTION|>--- conflicted
+++ resolved
@@ -141,11 +141,7 @@
 #ifdef SHADOWSWIFT_STEER_MOTION
 /*! @brief More agressive cell steering for cold flows, where the other
  * criterion might become ineffective. */
-<<<<<<< HEAD
-//#define SHADOWSWIFT_STEERING_COLD_FLOWS /* Enable if shockwaves in cold gas/*
-=======
 // #define SHADOWSWIFT_STEERING_COLD_FLOWS
->>>>>>> 8dd97417
 #endif
 #endif
 /* Options controlling thermal energy evolution */
