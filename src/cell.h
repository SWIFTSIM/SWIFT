/*******************************************************************************
 * This file is part of SWIFT.
 * Copyright (c) 2012 Pedro Gonnet (pedro.gonnet@durham.ac.uk)
 *                    Matthieu Schaller (schaller@strw.leidenuniv.nl)
 *               2015 Peter W. Draper (p.w.draper@durham.ac.uk)
 *               2016 John A. Regan (john.a.regan@durham.ac.uk)
 *                    Tom Theuns (tom.theuns@durham.ac.uk)
 *
 * This program is free software: you can redistribute it and/or modify
 * it under the terms of the GNU Lesser General Public License as published
 * by the Free Software Foundation, either version 3 of the License, or
 * (at your option) any later version.
 *
 * This program is distributed in the hope that it will be useful,
 * but WITHOUT ANY WARRANTY; without even the implied warranty of
 * MERCHANTABILITY or FITNESS FOR A PARTICULAR PURPOSE.  See the
 * GNU General Public License for more details.
 *
 * You should have received a copy of the GNU Lesser General Public License
 * along with this program.  If not, see <http://www.gnu.org/licenses/>.
 *
 ******************************************************************************/
#ifndef SWIFT_CELL_H
#define SWIFT_CELL_H

/* Config parameters. */
#include <config.h>

/* Includes. */
#include <stddef.h>
#include <stdint.h>
#include <string.h>

/* Local includes. */
#include "align.h"
#include "cell_black_holes.h"
#include "cell_grav.h"
#include "cell_grid.h"
#include "cell_hydro.h"
#include "cell_rt.h"
#include "cell_sinks.h"
#include "cell_stars.h"
#include "ghost_stats.h"
#include "kernel_hydro.h"
#include "multipole_struct.h"
#include "part.h"
#include "periodic.h"
#include "sort_part.h"
#include "space.h"
#include "task.h"
#include "timeline.h"
#include "zoom_region/zoom.h"

/* Avoid cyclic inclusions */
struct engine;
struct scheduler;
struct replication_list;

/* Max tag size set to 2^29 to take into account some MPI implementations
 * that use 2^31 as the upper bound on MPI tags and the fact that
 * cell_next_tag is multiplied by 2 when passed to an MPI function.
 * The maximum was lowered by a further factor of 2 to be on the safe side.*/
#define cell_max_tag (1 << 29)

#define cell_align 128

/* Global variables. */
extern int cell_next_tag;

/*! Counter for cell IDs (when exceeding max values for uniqueness) */
#if defined(SWIFT_DEBUG_CHECKS) || defined(SWIFT_CELL_GRAPH)
extern unsigned long long last_cell_id;
extern unsigned long long last_leaf_cell_id;
#endif

/* Struct to temporarily buffer the particle locations and bin id. */
struct cell_buff {
  double x[3];
  int ind;
} SWIFT_STRUCT_ALIGN;

/* Mini struct to link cells to tasks. Used as a linked list. */
struct link {

  /* The task pointer. */
  struct task *t;

  /* The next pointer. */
  struct link *next;
};

/* Holds the pairs of progeny for each sid. */
struct cell_split_pair {
  int count;
  struct {
    int pid;
    int pjd;
    int sid;
  } pairs[16];
};
extern struct cell_split_pair cell_split_pairs[13];

/**
 * @brief Names of the cell types.
 */
extern const char *cellID_names[];

/**
 * @brief Names of the cell sub-types.
 */
extern const char *subcellID_names[];

/**
 * @brief What type of top level cell is this cell?
 *
 * All cells are cell_type_regular when running a periodic box. The other types
 * are never used in a periodic box and conversely, cell_type_regular cells are
 * never used when running with a zoom region.
 *
 * When running with a zoom region:
 *
 * - Background cells are low resolution cells covering the majority of
 *   the volume. The zoom region fills a number of these cells in the centre
 *   of the volume (when buffer cells are not used, see below).
 * - Buffer cells are only used when explicitly turned on by the user. These
 *   are a high resolution type of background cell (but are lower resolution
 *   than zoom cells) that are used to pad the volume between the zoom region
 *   and the background cells containing the zoom region.
 * - Zoom cells are the high resolution cells that cover the zoom region
 *   (nested inside the central background/buffer cell/s).
 */
enum cell_types {
  cell_type_regular, /* A standard top level cell (for non-zoom boxes). */
  cell_type_zoom,    /* A zoom cell (only applicable for zooms). */
  cell_type_buffer,  /* A buffer cell (only applicable for zooms). */
  cell_type_bkg,     /* A background cell (only applicable for zooms). */
} __attribute__((__packed__));

/**
 * @brief What subtype of top level cell is this cell?
 *
 * When running a periodic box, cells can only have regular_sub type.
 *
 * When running with a zoom region:
 *
 * - Zoom cells can only be cell_subtype_regular.
 * - Buffer cells (if turned on) can be neighbours if they are within the
 *   gravity criterion of the zoom region or void cells if they contain the
 *   zoom region. Otherwise, they are cell_subtype_regular.
 * - Like buffer cells, background cells can be neighbours if they are within
 *   the gravity criterion of the zoom region or void cells if they contain the
 *   zoom region. If buffer cells are turned on, a background cell can be
 *   cell_subtype_void if it contains nested buffer cells  Otherwise, they are
 *   cell_subtype_regular.
 *
 * All cell types serve a function but only cell_subtype_neighbour and
 * cell_subtype_regular can get tasks.
 *
 * Void cells do not contain any pointers to particles but carry multipoles and
 * particle counts based on the nested zoom cells.
 *
 * Empty cells do not contain anything, they should not feature in any
 * calculation and only exist to ensure the cell grids are maintained.
 */
enum cell_subtypes {
  cell_subtype_regular,   /* A normal cell. */
  cell_subtype_neighbour, /* A cell within the gravity criterion of the zoom
                             region. */
  cell_subtype_void,      /* A cell containing the zoom region (void cell). */
} __attribute__((__packed__));

/**
 * @brief Packed cell for information correct at rebuild time.
 *
 * Contains all the information for a tree walk in a non-local cell.
 */
struct pcell {

  /*! Hydro variables */
  struct {

    /*! Number of #part in this cell. */
    int count;

    /*! Maximal smoothing length. */
    float h_max;

    /*! Minimal integer end-of-timestep in this cell for hydro tasks */
    integertime_t ti_end_min;

    /*! Maximal integer beginning-of-timestep in this cell for hydro tasks */
    integertime_t ti_beg_max;

    /*! Integer time of the last drift of the #part in this cell */
    integertime_t ti_old_part;

  } hydro;

  /*! Gravity variables */
  struct {

    /*! This cell's gravity-related tensors */
    struct multipole m_pole;

    /*! Centre of mass. */
    double CoM[3];

    /*! Centre of mass at rebuild time. */
    double CoM_rebuild[3];

    /*! Upper limit of the CoM<->gpart distance. */
    double r_max;

    /*! Upper limit of the CoM<->gpart distance at last rebuild. */
    double r_max_rebuild;

    /*! Minimal integer end-of-timestep in this cell for gravity tasks */
    integertime_t ti_end_min;

    /*! Maximal integer beginning-of-timestep in this cell for gravity tasks */
    integertime_t ti_beg_max;

    /*! Integer time of the last drift of the #gpart in this cell */
    integertime_t ti_old_part;

    /*! Integer time of the last drift of the #multipole in this cell */
    integertime_t ti_old_multipole;

    /*! Number of #gpart in this cell. */
    int count;

  } grav;

  /*! Stars variables */
  struct {

    /*! Number of #spart in this cell. */
    int count;

    /*! Maximal smoothing length. */
    float h_max;

    /*! Minimal integer end-of-timestep in this cell for stars tasks */
    integertime_t ti_end_min;

    /*! Integer time of the last drift of the #spart in this cell */
    integertime_t ti_old_part;

  } stars;

  /*! Black hole variables */
  struct {

    /*! Number of #spart in this cell. */
    int count;

    /*! Maximal smoothing length. */
    float h_max;

    /*! Minimal integer end-of-timestep in this cell for black hole tasks */
    integertime_t ti_end_min;

    /*! Integer time of the last drift of the #spart in this cell */
    integertime_t ti_old_part;

  } black_holes;

  /*! Sink variables */
  struct {

    /*! Number of #sink in this cell. */
    int count;

    /*! Maximal cut off radius. */
    float h_max;

    /*! Minimal integer end-of-timestep in this cell for sinks tasks */
    integertime_t ti_end_min;

    /*! Integer time of the last drift of the #sink in this cell */
    integertime_t ti_old_part;

  } sinks;

  /*! Grid variables */
  struct {
    /*! self complete flag */
    enum grid_completeness self_completeness;
  } grid;

  /*! RT variables */
  struct {

    /*! Minimal integer end-of-timestep in this cell for RT tasks */
    integertime_t ti_rt_end_min;

    /*! smallest RT time-step size in this cell */
    integertime_t ti_rt_min_step_size;

  } rt;

  /*! Maximal depth in that part of the tree */
  int maxdepth;

  /*! Relative indices of the cell's progeny. */
  int progeny[8];

  /*! Cell type. */
  enum cell_types type;

  /*! Cell sub-type. */
  enum cell_subtypes subtype;

#ifdef SWIFT_DEBUG_CHECKS
  /* Cell ID (for debugging) */
  unsigned long long cellID;
#endif

} SWIFT_STRUCT_ALIGN;

/**
 * @brief Cell information at the end of a time-step.
 */
struct pcell_step {

  struct {

    /*! Minimal integer end-of-timestep in this cell (hydro) */
    integertime_t ti_end_min;

    /*! Maximal distance any #part has travelled since last rebuild */
    float dx_max_part;
  } hydro;

  struct {

    /*! Minimal integer end-of-timestep in this cell (gravity) */
    integertime_t ti_end_min;
  } grav;

  struct {

    /*! Minimal integer end-of-timestep in this cell (stars) */
    integertime_t ti_end_min;

    /*! Maximal distance any #part has travelled since last rebuild */
    float dx_max_part;
  } stars;

  struct {

    /*! Minimal integer end-of-timestep in this cell (black_holes) */
    integertime_t ti_end_min;

    /*! Maximal distance any #part has travelled since last rebuild */
    float dx_max_part;
  } black_holes;

  struct {

    /*! Minimal integer end-of-timestep in this cell (sinks) */
    integertime_t ti_end_min;

    /*! Maximal distance any #part has travelled since last rebuild */
    float dx_max_part;
  } sinks;

  struct {

    /*! Minimal integer end-of-timestep in this cell (rt) */
    integertime_t ti_rt_end_min;

    /*! smallest RT time-step size in this cell */
    integertime_t ti_rt_min_step_size;

  } rt;
};

/**
 * @brief Cell information to propagate the new counts of star particles (star
 * variables).
 */
struct pcell_sf_stars {

  /* Distance by which the stars pointer has moved since the last rebuild */
  ptrdiff_t delta_from_rebuild;

  /* Number of particles in the cell */
  int count;

  /*! Maximum part movement in this cell since last construction. */
  float dx_max_part;
};

/**
 * @brief Cell information to propagate the new counts of star particles (grav
 * variables).
 */
struct pcell_sf_grav {

  /* Distance by which the gpart pointer has moved since the last rebuild */
  ptrdiff_t delta_from_rebuild;

  /* Number of particles in the cell */
  int count;
};

/**
 * @brief Bitmasks for the cell flags. Beware when adding flags that you don't
 * exceed the size of the flags variable in the struct cell.
 */
enum cell_flags {
  cell_flag_split = (1UL << 0),
  cell_flag_do_hydro_drift = (1UL << 1),
  cell_flag_do_hydro_sub_drift = (1UL << 2),
  cell_flag_do_hydro_sub_sort = (1UL << 3),
  cell_flag_do_hydro_limiter = (1UL << 4),
  cell_flag_do_hydro_sub_limiter = (1UL << 5),
  cell_flag_do_grav_drift = (1UL << 6),
  cell_flag_do_grav_sub_drift = (1UL << 7),
  cell_flag_do_stars_sub_sort = (1UL << 8),
  cell_flag_do_stars_drift = (1UL << 9),
  cell_flag_do_stars_sub_drift = (1UL << 10),
  cell_flag_do_bh_drift = (1UL << 11),
  cell_flag_do_bh_sub_drift = (1UL << 12),
  cell_flag_do_sink_drift = (1UL << 13),
  cell_flag_do_sink_sub_drift = (1UL << 14),
  cell_flag_do_stars_resort = (1UL << 15),
  cell_flag_has_tasks = (1UL << 16),
  cell_flag_do_hydro_sync = (1UL << 17),
  cell_flag_do_hydro_sub_sync = (1UL << 18),
  cell_flag_unskip_self_grav_processed = (1UL << 19),
  cell_flag_unskip_pair_grav_processed = (1UL << 20),
  cell_flag_skip_rt_sort = (1UL << 21),    /* skip rt_sort after a RT recv? */
  cell_flag_do_rt_sub_sort = (1UL << 22),  /* same as hydro_sub_sort for RT */
  cell_flag_rt_requests_sort = (1UL << 23) /* was this sort requested by RT? */
};

/**
 * @brief Cell within the tree structure.
 *
 * Contains particles, links to tasks, a multipole object and counters.
 */
struct cell {

  /*! The cell location on the grid (corner nearest to the origin). */
  double loc[3];

  /*! The cell dimensions. */
  double width[3];

  /*! Pointers to the next level of cells. */
  struct cell *progeny[8];

  union {

    /*! Linking pointer for "memory management". */
    struct cell *next;

    /*! Parent cell. */
    struct cell *parent;
  };

  /*! Pointer to the top-level cell in a hierarchy */
  struct cell *top;

  /*! Super cell, i.e. the highest-level parent cell with *any* task */
  struct cell *super;

  /*! The direct void cell parent of a zoom cell. Only used if running with
   * a zoom region. */
  struct cell *void_parent;

  /*! Cell flags bit-mask. */
  volatile uint32_t flags;

  /*! Hydro variables */
  struct cell_hydro hydro;

  /*! Grav variables */
  struct cell_grav grav;

  /*! Stars variables */
  struct cell_stars stars;

  /*! Black hole variables */
  struct cell_black_holes black_holes;

  /*! Sink particles variables */
  struct cell_sinks sinks;

  /*! The grid variables */
  struct cell_grid grid;

  /*! Radiative transfer variables */
  struct cell_rt rt;

#ifdef WITH_MPI
  /*! MPI variables */
  struct {

    union {
      /* Single list of all send tasks associated with this cell. */
      struct link *send;

      /* Single list of all recv tasks associated with this cell. */
      struct link *recv;
    };

    union {
      /* Single list of all pack tasks associated with this cell. */
      struct link *pack;

      /* Single list of all unpack tasks associated with this cell. */
      struct link *unpack;
    };

    /*! Bit mask of the proxies this cell is registered with. */
    unsigned long long int sendto;

    /*! Pointer to this cell's packed representation. */
    struct pcell *pcell;

    /*! Size of the packed representation */
    int pcell_size;

    /*! MPI tag associated with this cell */
    int tag;

  } mpi;
#endif

  /*! The first kick task */
  struct task *kick1;

  /*! The second kick task */
  struct task *kick2;

  /*! The task to compute time-steps */
  struct task *timestep;

  /*! The task to limit the time-step of inactive particles */
  struct task *timestep_limiter;

  /*! The task to synchronize the time-step of inactive particles hit by
   * feedback */
  struct task *timestep_sync;

  /*! The task to recursively collect time-steps */
  struct task *timestep_collect;

#ifdef WITH_CSDS
  /*! The csds task */
  struct task *csds;
#endif

  /*! Minimum dimension, i.e. smallest edge of this cell (min(width)). */
  float dmin;

  /*! When walking the tree and running loops at different level, this is
   * the minimal h that can be processed at this level */
  float h_min_allowed;

  /*! When walking the tree and running loops at different level, this is
   * the maximal h that can be processed at this level */
  float h_max_allowed;

  /*! ID of the previous owner, e.g. runner. */
  short int owner;

  /*! ID of a threadpool thread that maybe associated with this cell. */
  short int tpid;

  /*! ID of the node this cell lives on. */
  int nodeID;

  /*! The depth of this cell in the tree. */
  char depth;

  /*! Is this cell split ? */
  char split;

  /*! The maximal depth of this cell and its progenies */
  char maxdepth;

  /*! What type of cell is this? */
  enum cell_types type;

  /*! What subtype of cell is this? */
  enum cell_subtypes subtype;

#if defined(SWIFT_DEBUG_CHECKS) || defined(SWIFT_CELL_GRAPH)
  /* Cell ID (for debugging) */
  long long cellID;
#endif

#ifdef SWIFT_DEBUG_CHECKS

  /*! Number of tasks that are associated with this cell. */
  short int nr_tasks;

  /*! The list of tasks that have been executed on this cell */
  char tasks_executed[task_type_count];

  /*! The list of sub-tasks that have been executed on this cell */
  char subtasks_executed[task_type_count];
#endif

  struct ghost_stats ghost_statistics;

} SWIFT_STRUCT_ALIGN;

/* Convert cell location to ID. */
#define cell_getid(cdim, i, j, k) \
  ((int)(k) + (cdim)[2] * ((int)(j) + (cdim)[1] * (int)(i)))

/* Function prototypes. */
void cell_split(struct cell *c, ptrdiff_t parts_offset, ptrdiff_t sparts_offset,
                ptrdiff_t bparts_offset, ptrdiff_t sinks_offset,
                struct cell_buff *buff, struct cell_buff *sbuff,
                struct cell_buff *bbuff, struct cell_buff *gbuff,
                struct cell_buff *sinkbuff);
void cell_sanitize(struct cell *c, int treated);
int cell_locktree(struct cell *c);
void cell_unlocktree(struct cell *c);
int cell_glocktree(struct cell *c);
void cell_gunlocktree(struct cell *c);
int cell_mlocktree(struct cell *c);
void cell_munlocktree(struct cell *c);
int cell_slocktree(struct cell *c);
void cell_sunlocktree(struct cell *c);
int cell_sink_locktree(struct cell *c);
void cell_sink_unlocktree(struct cell *c);
int cell_blocktree(struct cell *c);
void cell_bunlocktree(struct cell *c);
int cell_pack(struct cell *c, struct pcell *pc, const int with_gravity);
int cell_unpack(struct pcell *pc, struct cell *c, struct space *s,
                const int with_gravity);
void cell_pack_part_swallow(const struct cell *c,
                            struct black_holes_part_data *data);
void cell_unpack_part_swallow(struct cell *c,
                              const struct black_holes_part_data *data);
void cell_pack_bpart_swallow(const struct cell *c,
                             struct black_holes_bpart_data *data);
void cell_unpack_bpart_swallow(struct cell *c,
                               const struct black_holes_bpart_data *data);
int cell_pack_tags(const struct cell *c, int *tags);
int cell_unpack_tags(const int *tags, struct cell *c);
int cell_pack_grid_extra(const struct cell *c,
                         enum grid_construction_level *info);
int cell_unpack_grid_extra(const enum grid_construction_level *info,
                           struct cell *c, struct cell *construction_level);
int cell_pack_end_step(const struct cell *c, struct pcell_step *pcell);
int cell_unpack_end_step(struct cell *c, const struct pcell_step *pcell);
void cell_pack_timebin(const struct cell *const c, timebin_t *const t);
void cell_unpack_timebin(struct cell *const c, timebin_t *const t);
int cell_pack_multipoles(struct cell *c, struct gravity_tensors *m);
int cell_unpack_multipoles(struct cell *c, struct gravity_tensors *m);
int cell_pack_sf_counts(struct cell *c, struct pcell_sf_stars *pcell);
int cell_unpack_sf_counts(struct cell *c, struct pcell_sf_stars *pcell);
int cell_pack_grav_counts(struct cell *c, struct pcell_sf_grav *pcell);
int cell_unpack_grav_counts(struct cell *c, struct pcell_sf_grav *pcell);
int cell_get_tree_size(struct cell *c);
int cell_link_parts(struct cell *c, struct part *parts);
int cell_link_gparts(struct cell *c, struct gpart *gparts);
int cell_link_sparts(struct cell *c, struct spart *sparts);
int cell_link_bparts(struct cell *c, struct bpart *bparts);
int cell_link_sinks(struct cell *c, struct sink *sinks);
int cell_link_foreign_parts(struct cell *c, struct part *parts);
int cell_link_foreign_gparts(struct cell *c, struct gpart *gparts);
void cell_unlink_foreign_particles(struct cell *c);
int cell_count_parts_for_tasks(const struct cell *c);
int cell_count_gparts_for_tasks(const struct cell *c);
void cell_clean_links(struct cell *c, void *data);
void cell_make_multipoles(struct cell *c, integertime_t ti_current,
                          const struct gravity_props *const grav_props);
void cell_check_multipole(struct cell *c,
                          const struct gravity_props *const grav_props);
void cell_check_foreign_multipole(const struct cell *c);
void cell_clean(struct cell *c);
void cell_check_part_drift_point(struct cell *c, void *data);
void cell_check_gpart_drift_point(struct cell *c, void *data);
void cell_check_spart_drift_point(struct cell *c, void *data);
void cell_check_bpart_drift_point(struct cell *c, void *data);
void cell_check_sink_drift_point(struct cell *c, void *data);
void cell_check_multipole_drift_point(struct cell *c, void *data);
void cell_reset_task_counters(struct cell *c);
int cell_unskip_hydro_tasks(struct cell *c, struct scheduler *s);
int cell_unskip_stars_tasks(struct cell *c, struct scheduler *s,
                            const int with_star_formation,
                            const int with_star_formation_sink);
int cell_unskip_sinks_tasks(struct cell *c, struct scheduler *s);
int cell_unskip_rt_tasks(struct cell *c, struct scheduler *s,
                         const int sub_cycle);
int cell_unskip_black_holes_tasks(struct cell *c, struct scheduler *s);
int cell_unskip_gravity_tasks(struct cell *c, struct scheduler *s);
void cell_drift_part(struct cell *c, const struct engine *e, int force,
                     struct replication_list *replication_list_in);
void cell_drift_gpart(struct cell *c, const struct engine *e, int force,
                      struct replication_list *replication_list);
void cell_drift_spart(struct cell *c, const struct engine *e, int force,
                      struct replication_list *replication_list);
void cell_drift_sink(struct cell *c, const struct engine *e, int force);
void cell_drift_bpart(struct cell *c, const struct engine *e, int force,
                      struct replication_list *replication_list);
void cell_drift_multipole(struct cell *c, const struct engine *e);
void cell_drift_all_multipoles(struct cell *c, const struct engine *e);
void cell_check_timesteps(const struct cell *c, const integertime_t ti_current,
                          const timebin_t max_bin);
void cell_store_pre_drift_values(struct cell *c);
void cell_set_star_resort_flag(struct cell *c);
void cell_activate_star_formation_tasks(struct cell *c, struct scheduler *s,
                                        const int with_feedback);
void cell_activate_star_formation_sink_tasks(struct cell *c,
                                             struct scheduler *s,
                                             const int with_feedback);
void cell_activate_sink_formation_tasks(struct cell *c, struct scheduler *s);
void cell_activate_subcell_hydro_tasks(struct cell *ci, struct cell *cj,
                                       struct scheduler *s,
                                       const int with_timestep_limiter);
int cell_activate_subcell_grav_tasks(struct cell *ci, struct cell *cj,
                                     struct scheduler *s);
void cell_activate_subcell_stars_tasks(struct cell *ci, struct cell *cj,
                                       struct scheduler *s,
                                       const int with_star_formation,
                                       const int with_star_formation_sink,
                                       const int with_timestep_sync);
void cell_activate_subcell_sinks_tasks(struct cell *ci, struct cell *cj,
                                       struct scheduler *s,
                                       const int with_timestep_sync);
void cell_activate_subcell_black_holes_tasks(struct cell *ci, struct cell *cj,
                                             struct scheduler *s,
                                             const int with_timestep_sync);
void cell_activate_subcell_external_grav_tasks(struct cell *ci,
                                               struct scheduler *s);
void cell_activate_subcell_rt_tasks(struct cell *ci, struct cell *cj,
                                    struct scheduler *s, const int sub_cycle);
void cell_set_no_rt_sort_flag_up(struct cell *c);
void cell_activate_super_spart_drifts(struct cell *c, struct scheduler *s);
void cell_activate_super_sink_drifts(struct cell *c, struct scheduler *s);
void cell_activate_drift_part(struct cell *c, struct scheduler *s);
void cell_activate_drift_gpart(struct cell *c, struct scheduler *s);
void cell_activate_drift_spart(struct cell *c, struct scheduler *s);
void cell_activate_drift_sink(struct cell *c, struct scheduler *s);
void cell_activate_drift_bpart(struct cell *c, struct scheduler *s);
void cell_activate_sync_part(struct cell *c, struct scheduler *s);
void cell_activate_rt_sorts(struct cell *c, int sid, struct scheduler *s);
void cell_activate_hydro_sorts(struct cell *c, int sid, struct scheduler *s);
void cell_activate_stars_sorts(struct cell *c, int sid, struct scheduler *s);
void cell_activate_limiter(struct cell *c, struct scheduler *s);
void cell_clear_drift_flags(struct cell *c, void *data);
void cell_clear_limiter_flags(struct cell *c, void *data);
void cell_set_super_mapper(void *map_data, int num_elements, void *extra_data);
void cell_grid_update_self_completeness(struct cell *c, int force);
void cell_set_grid_completeness_mapper(void *map_data, int num_elements,
                                       void *extra_data);
void cell_set_grid_construction_level_mapper(void *map_data, int num_elements,
                                             void *extra_data);
void cell_grid_set_self_completeness_mapper(void *map_data, int num_elements,
                                            void *extra_data);
void cell_check_spart_pos(const struct cell *c,
                          const struct spart *global_sparts);
void cell_check_sort_flags(const struct cell *c);
void cell_clear_stars_sort_flags(struct cell *c, const int unused_flags);
void cell_clear_hydro_sort_flags(struct cell *c, const int unused_flags);
int cell_has_tasks(struct cell *c);
void cell_remove_part(const struct engine *e, struct cell *c, struct part *p,
                      struct xpart *xp);
void cell_remove_gpart(const struct engine *e, struct cell *c,
                       struct gpart *gp);
void cell_remove_spart(const struct engine *e, struct cell *c,
                       struct spart *sp);
void cell_remove_sink(const struct engine *e, struct cell *c,
                      struct sink *sink);
void cell_remove_bpart(const struct engine *e, struct cell *c,
                       struct bpart *bp);
struct spart *cell_add_spart(struct engine *e, struct cell *c);
struct gpart *cell_add_gpart(struct engine *e, struct cell *c);
struct spart *cell_spawn_new_spart_from_part(struct engine *e, struct cell *c,
                                             const struct part *p,
                                             const struct xpart *xp);
struct spart *cell_spawn_new_spart_from_sink(struct engine *e, struct cell *c,
                                             const struct sink *s);
struct gpart *cell_convert_part_to_gpart(const struct engine *e, struct cell *c,
                                         struct part *p, struct xpart *xp);
struct gpart *cell_convert_spart_to_gpart(const struct engine *e,
                                          struct cell *c, struct spart *sp);
struct gpart *cell_convert_bpart_to_gpart(const struct engine *e,
                                          struct cell *c, struct bpart *bp);
struct spart *cell_convert_part_to_spart(struct engine *e, struct cell *c,
                                         struct part *p, struct xpart *xp);
struct sink *cell_convert_part_to_sink(struct engine *e, struct cell *c,
                                       struct part *p, struct xpart *xp);
void cell_reorder_extra_parts(struct cell *c, const ptrdiff_t parts_offset);
void cell_reorder_extra_gparts(struct cell *c, struct part *parts,
                               struct spart *sparts, struct sink *sinks,
                               struct bpart *bparts);
void cell_reorder_extra_sparts(struct cell *c, const ptrdiff_t sparts_offset);
void cell_reorder_extra_sinks(struct cell *c, const ptrdiff_t sinks_offset);
int cell_can_use_pair_mm(const struct cell *ci, const struct cell *cj,
                         const struct engine *e, const struct space *s,
                         const int use_rebuild_data, const int is_tree_walk,
                         const int periodic, const int use_mesh);

/***
 * @brief Get the cell ID of a cell including an offset.
 *
 * NOTE: This function is only used in the zoom code.
 *
 * @param cdim The dimensions of the cell grid.
 * @param offset The offset to add to the cell ID.
 * @param i, j, k The cell ijk coordinates.
 *
 * @return The cell id.
 * */
__attribute__((always_inline)) INLINE int cell_getid_offset(const int cdim[3],
                                                            const int offset,
                                                            const int i,
                                                            const int j,
                                                            const int k) {
  return cell_getid(cdim, i, j, k) + offset;
}

/**
 * @brief For a given location, what TL cell does it belong to in one of the
 * cell grids below the background level?
 *
 * NOTE: This function is only applicable when running with a zoom region.
 *
 * It finds the cell ID in a region below the background level (zoom/buffer)
 * using the lower boundary of the nested region to offset the input coordinates
 * before multiplying by the inverse width of a cell to get the integer cell
 * coordinates.
 *
 * This function is mainly just a convenience wrapper around cell_getid_offset
 * to remove some boilerplate when applying the bounds.
 *
 * @param cdim The cell grid dimensions.
 * @param bounds The edges of this nested region.
 * @param x, y, z Location of particle within buffer or zoom region.
 * @param iwidth The width of a cell in this grid.
 * @param offset The offset of this cell type in cells_top.
 *
 * @return The cell id.
 */
__attribute__((always_inline)) INLINE int cell_getid_below_bkg(
    const int cdim[3], const double bounds[3], const double x, const double y,
    const double z, const double iwidth[3], const int offset) {

  /* Get the cell ijk coordinates in this grid. */
  const int i = (x - bounds[0]) * iwidth[0];
  const int j = (y - bounds[1]) * iwidth[1];
  const int k = (z - bounds[2]) * iwidth[2];

  /* Which zoom TL cell are we in? */
  return cell_getid_offset(cdim, offset, i, j, k);
}

/**
 * @brief For a given particle location, what TL cell does it belong to?
 *
 * Any calls to cell_getid_from_pos will be redirected to this function when
 * running with a zoom region. This function will then identify which level of
 * top level (TL) cell should be returned, either background, buffer (if used),
 * or zoom.
 *
 * The cell hierarchy is structured with background cells at the top (largest),
 * followed by buffer cells (intermediate), and finally zoom cells (smallest).
 * When running without buffer cells the hierarchy is bkg -> zoom.
 *
 * We do this by testing each level from the top down. First we see what
 * background cell the position is in. If it's a void cell, we then get the
 * zoom cell (in the no buffer cell case). If it's an empty cell (buffer cell
 * case), we then get the buffer cell. If it's then a void buffer cell, we
 * then get the zoom region.
 *
 * Cells are not stored in their hierarchy order in s->cells_top. Instead,
 * zoom cells are first, followed by background cells, and finally buffer cells.
 * This is a bit strange but puts the zoom cells as the primary cell type and
 * means we can simplify the code surrounding hydro operations which are
 * isolated to the zoom region.
 *
 * @param s The space.
 * @param x, y, z Location to get the cell ID for.
 *
 * @return The cell id.
 */
__attribute__((always_inline)) INLINE int zoom_cell_getid(const struct space *s,
                                                          const double x,
                                                          const double y,
                                                          const double z) {

  /* Lets get some properties of the zoom region. */
  const struct zoom_region_properties *zoom_props = s->zoom_props;
  const int bkg_cell_offset = zoom_props->bkg_cell_offset;
  const double zoom_lower_bounds[3] = {zoom_props->region_lower_bounds[0],
                                       zoom_props->region_lower_bounds[1],
                                       zoom_props->region_lower_bounds[2]};
  const int buffer_cell_offset = zoom_props->buffer_cell_offset;
  const double buffer_lower_bounds[3] = {zoom_props->buffer_lower_bounds[0],
                                         zoom_props->buffer_lower_bounds[1],
                                         zoom_props->buffer_lower_bounds[2]};

  /* Get the background cell ijk coordinates. */
  const int bkg_i = x * s->iwidth[0];
  const int bkg_j = y * s->iwidth[1];
  const int bkg_k = z * s->iwidth[2];

  /* Which background cell is this? */
  int cell_id =
      cell_getid_offset(s->cdim, bkg_cell_offset, bkg_i, bkg_j, bkg_k);

#ifdef SWIFT_DEBUG_CHECKS
  if (cell_id < 0 || cell_id >= s->nr_cells)
    error("cell_id out of range: %i (%f %f %f)", cell_id, x, y, z);
#endif

  /* If this is a void cell we are in the zoom region. */
  if (s->cells_top[cell_id].subtype == cell_subtype_void) {

    /* If we have buffer cells then we first need to check those. */
    if (s->zoom_props->with_buffer_cells) {

      /* Which buffer TL cell are we in? */
      cell_id = cell_getid_below_bkg(
          s->zoom_props->buffer_cdim, buffer_lower_bounds, x, y, z,
          s->zoom_props->buffer_iwidth, buffer_cell_offset);

      /* Here we need to check if this is the void buffer cell.
       * Otherwise, It's a legitimate buffer cell, and we'll return it. */
      if (s->cells_top[cell_id].subtype == cell_subtype_void) {

        /* Which zoom TL cell are we in? */
        return cell_getid_below_bkg(s->zoom_props->cdim, zoom_lower_bounds, x,
                                    y, z, s->zoom_props->iwidth,
                                    /*offset*/ 0);
      }

      return cell_id;
    }

    /* Otherwise, we are in the zoom region, which zoom TL cell are we in? */
    return cell_getid_below_bkg(s->zoom_props->cdim, zoom_lower_bounds, x, y, z,
                                s->zoom_props->iwidth,
                                /*offset*/ 0);
  }

  return cell_id;
}

/**
 * @brief Convert a coordinate to the cell ID containing it.
 *
 * @param s The space.
 * @param x, y, z Coordinates of particle/cell.
 *
 * @return The cell id.
 */
__attribute__((always_inline)) INLINE int cell_getid_from_pos(
    const struct space *s, const double x, const double y, const double z) {

  /* When running with a zoom region we need to account for the nested
   * cell grids, so call the zoom specific version. */
  if (s->with_zoom_region) {

    /* Use the version that accounts for the zoom region */
    return zoom_cell_getid(s, x, y, z);

  } else {

    /* Zoom region isn't enabled so we can use the simple version */
    const int i = x * s->iwidth[0];
    const int j = y * s->iwidth[1];
    const int k = z * s->iwidth[2];
    return cell_getid(s->cdim, i, j, k);
  }
}

/**
 * @brief Does a #cell contain no particle at all.
 *
 * @param c The #cell.
 */
__attribute__((always_inline)) INLINE static int cell_is_empty(
    const struct cell *c) {

  return (c->hydro.count == 0 && c->grav.count == 0 && c->stars.count == 0 &&
          c->black_holes.count == 0 && c->sinks.count == 0);
}

/**
 * @brief Compute the square of the distance between the CoMs of two multipoles.
 *
 * @param multi_i The first #gravity_tensors.
 * @param multi_j The second #gravity_tensors.
 * @param use_rebuild_data Are we considering the data at the last tree-build
 * (1) or current data (0)?
 * @param periodic Are we using periodic BCs?
 * @param dim The dimensions of the simulation volume.
 *
 * @return The square of the distance between the multiepoles' CoMs.
 */
__attribute__((always_inline)) INLINE static double cell_mpole_CoM_dist2(
    const struct gravity_tensors *restrict multi_i,
    const struct gravity_tensors *restrict multi_j, const int use_rebuild_data,
    const int periodic, const double dim[3]) {

  double dx, dy, dz;

  /* Get the distance between the CoMs */
  if (use_rebuild_data) {
    dx = multi_i->CoM_rebuild[0] - multi_j->CoM_rebuild[0];
    dy = multi_i->CoM_rebuild[1] - multi_j->CoM_rebuild[1];
    dz = multi_i->CoM_rebuild[2] - multi_j->CoM_rebuild[2];
  } else {
    dx = multi_i->CoM[0] - multi_j->CoM[0];
    dy = multi_i->CoM[1] - multi_j->CoM[1];
    dz = multi_i->CoM[2] - multi_j->CoM[2];
  }

  /* Apply BC */
  if (periodic) {
    dx = nearest(dx, dim[0]);
    dy = nearest(dy, dim[1]);
    dz = nearest(dz, dim[2]);
  }
  return dx * dx + dy * dy + dz * dz;
}

/**
 * @brief Compute the square of the minimal distance between any two points in
 * two cells of the same size
 *
 * @param ci The first #cell.
 * @param cj The second #cell.
 * @param periodic Are we using periodic BCs?
 * @param dim The dimensions of the simulation volume
 *
 * @return The square of the minimal distance between the two cells.
 */
__attribute__((always_inline)) INLINE static double cell_min_dist2(
    const struct cell *restrict ci, const struct cell *restrict cj,
    const int periodic, const double dim[3]) {

  const double cix_min = ci->loc[0];
  const double ciy_min = ci->loc[1];
  const double ciz_min = ci->loc[2];
  const double cjx_min = cj->loc[0];
  const double cjy_min = cj->loc[1];
  const double cjz_min = cj->loc[2];

  const double cix_max = ci->loc[0] + ci->width[0];
  const double ciy_max = ci->loc[1] + ci->width[1];
  const double ciz_max = ci->loc[2] + ci->width[2];
  const double cjx_max = cj->loc[0] + cj->width[0];
  const double cjy_max = cj->loc[1] + cj->width[1];
  const double cjz_max = cj->loc[2] + cj->width[2];

  if (periodic) {

    const double dx = min4(fabs(nearest(cix_min - cjx_min, dim[0])),
                           fabs(nearest(cix_min - cjx_max, dim[0])),
                           fabs(nearest(cix_max - cjx_min, dim[0])),
                           fabs(nearest(cix_max - cjx_max, dim[0])));

    const double dy = min4(fabs(nearest(ciy_min - cjy_min, dim[1])),
                           fabs(nearest(ciy_min - cjy_max, dim[1])),
                           fabs(nearest(ciy_max - cjy_min, dim[1])),
                           fabs(nearest(ciy_max - cjy_max, dim[1])));

    const double dz = min4(fabs(nearest(ciz_min - cjz_min, dim[2])),
                           fabs(nearest(ciz_min - cjz_max, dim[2])),
                           fabs(nearest(ciz_max - cjz_min, dim[2])),
                           fabs(nearest(ciz_max - cjz_max, dim[2])));

    return dx * dx + dy * dy + dz * dz;

  } else {

    const double dx = min4(fabs(cix_min - cjx_min), fabs(cix_min - cjx_max),
                           fabs(cix_max - cjx_min), fabs(cix_max - cjx_max));
    const double dy = min4(fabs(ciy_min - cjy_min), fabs(ciy_min - cjy_max),
                           fabs(ciy_max - cjy_min), fabs(ciy_max - cjy_max));
    const double dz = min4(fabs(ciz_min - cjz_min), fabs(ciz_min - cjz_max),
                           fabs(ciz_max - cjz_min), fabs(ciz_max - cjz_max));

    return dx * dx + dy * dy + dz * dz;
  }
}

/**
 * @brief Is a cell a direct neighbour of another cell?
 *
 * @param s The #space.
 * @param ci The first #cell.
 * @param cj The second #cell.
 *
 * @return 1 if the cells are direct neighbours, 0 otherwise.
 */
__attribute__((always_inline)) INLINE static int cell_is_direct_neighbour(
    const struct space *s, const struct cell *ci, const struct cell *cj) {

  /* Calculate the minimum distance between the two cells */
  const double dist2 = cell_min_dist2(ci, cj, s->periodic, s->dim);

  /* If the cells are direct neighbours, the distance will be 0. We use a
   * tolerance of 1e-10 to be safe and account for floating point errors. */
  return fabs(dist2) < 1e-10;
}

/* Inlined functions (for speed). */

/**
 * @brief Can a sub-pair hydro task recurse to a lower level based
 * on the status of the particles in the cell.
 *
 * @param c The #cell.
 */
__attribute__((always_inline)) INLINE static int
cell_can_recurse_in_pair_hydro_task(const struct cell *c) {

  /* Is the cell split ? */
  /* If so, is the cut-off radius plus the max distance the parts have moved */
  /* smaller than the sub-cell sizes ? */
  /* Note: We use the _old values as these might have been updated by a drift */
  return c->split && ((kernel_gamma * c->hydro.h_max_old +
                       c->hydro.dx_max_part_old) < 0.5f * c->dmin);
}

/**
 * @brief Can a sub-pair hydro task recurse to a lower level based
 * on the status of the particles in the cell.
 *
 * @param c The #cell.
 */
__attribute__((always_inline)) INLINE static int
cell_can_recurse_in_subpair_hydro_task(const struct cell *c) {

  /* If so, is the cut-off radius plus the max distance the parts have moved */
  /* smaller than the sub-cell sizes ? */
  return ((kernel_gamma * c->hydro.h_max_active + c->hydro.dx_max_part_old) <
          0.5f * c->dmin);
}

/**
 * @brief Can a sub-pair hydro task recurse to a lower level based
 * on the status of the particles in the cell.
 *
 * @param c The #cell.
 */
__attribute__((always_inline)) INLINE static int
cell_can_recurse_in_subpair2_hydro_task(const struct cell *c) {

  /* If so, is the cut-off radius plus the max distance the parts have moved */
  /* smaller than the sub-cell sizes ? */
  return ((kernel_gamma * c->hydro.h_max + c->hydro.dx_max_part) <
          0.5f * c->dmin);
}

/**
 * @brief Can a sub-self hydro task recurse to a lower level based
 * on the status of the particles in the cell.
 *
 * @param c The #cell.
 */
__attribute__((always_inline)) INLINE static int
cell_can_recurse_in_self_hydro_task(const struct cell *c) {

  /* Is the cell split and not smaller than the smoothing length? */
  return c->split && (kernel_gamma * c->hydro.h_max_old < 0.5f * c->dmin);
}

/**
 * @brief Can a sub-self hydro task recurse to a lower level based
 * on the status of the particles in the cell.
 *
 * @param c The #cell.
 */
__attribute__((always_inline)) INLINE static int
cell_can_recurse_in_subself_hydro_task(const struct cell *c) {

  /* Is the cell not smaller than the smoothing length? */
  return (kernel_gamma * c->hydro.h_max_active < 0.5f * c->dmin);
}

/**
 * @brief Can a hydro task recurse to a lower level based
 * on the status of the particles in the cell.
 *
 * @param c The #cell.
 */
__attribute__((always_inline)) INLINE static int
cell_can_recurse_in_subself2_hydro_task(const struct cell *c) {

  /* Is the cell split and not smaller than the smoothing length? */
  return c->split && (kernel_gamma * c->hydro.h_max < 0.5f * c->dmin);
}

/**
 * @brief Can a sub-pair star task recurse to a lower level based
 * on the status of the particles in the cell.
 *
 * @param ci The #cell with stars.
 * @param cj The #cell with hydro parts.
 */
__attribute__((always_inline)) INLINE static int
cell_can_recurse_in_pair_stars_task(const struct cell *c) {

  /* Is the cell split ? */
  /* If so, is the cut-off radius plus the max distance the parts have moved */
  /* smaller than the sub-cell sizes ? */
  /* Note: We use the _old values as these might have been updated by a drift */
  return c->split && ((kernel_gamma * c->stars.h_max_old +
                       c->stars.dx_max_part_old) < 0.5f * c->dmin);
}

/**
 * @brief Can a sub-pair stars task recurse to a lower level based
 * on the status of the particles in the cell.
 *
 * @param c The #cell.
 */
__attribute__((always_inline)) INLINE static int
cell_can_recurse_in_subpair_stars_task(const struct cell *c) {

  /* If so, is the cut-off radius plus the max distance the parts have moved */
  /* smaller than the sub-cell sizes ? */
  return ((kernel_gamma * c->stars.h_max_active + c->stars.dx_max_part_old) <
          0.5f * c->dmin);
}

/**
 * @brief Can a sub-self stars task recurse to a lower level based
 * on the status of the particles in the cell.
 *
 * @param c The #cell.
 */
__attribute__((always_inline)) INLINE static int
cell_can_recurse_in_self_stars_task(const struct cell *c) {

  /* Is the cell split and not smaller than the smoothing length? */
  return c->split && (kernel_gamma * c->stars.h_max_old < 0.5f * c->dmin) &&
         (kernel_gamma * c->hydro.h_max_old < 0.5f * c->dmin);
}

/**
 * @brief Can a sub-self stars task recurse to a lower level based
 * on the status of the particles in the cell.
 *
 * @param c The #cell.
 */
__attribute__((always_inline)) INLINE static int
cell_can_recurse_in_subself_stars_task(const struct cell *c) {

  /* Is the cell not smaller than the smoothing length? */
  return (kernel_gamma * c->stars.h_max_active < 0.5f * c->dmin);
}

/**
 * @brief Can a sub-pair sink task recurse to a lower level based
 * on the status of the particles in the cell.
 *
 * @param ci The #cell with stars.
 * @param cj The #cell with hydro parts.
 */
__attribute__((always_inline)) INLINE static int
cell_can_recurse_in_pair_sinks_task(const struct cell *ci,
                                    const struct cell *cj) {

  /* Is the cell split ? */
  /* If so, is the cut-off radius plus the max distance the parts have moved */
  /* smaller than the sub-cell sizes ? */
  /* Note: We use the _old values as these might have been updated by a drift */
  return ci->split && cj->split &&
         ((kernel_gamma * ci->sinks.h_max_old + ci->sinks.dx_max_part_old) <
          0.5f * ci->dmin) &&
         ((kernel_gamma * cj->hydro.h_max_old + cj->hydro.dx_max_part_old) <
          0.5f * cj->dmin);
}

/**
 * @brief Can a sub-pair black hole task recurse to a lower level based
 * on the status of the particles in the cell.
 *
 * @param ci The #cell with black holes.
 * @param cj The #cell with hydro parts.
 */
__attribute__((always_inline)) INLINE static int
cell_can_recurse_in_pair_black_holes_task(const struct cell *ci,
                                          const struct cell *cj) {

  /* Is the cell split ? */
  /* If so, is the cut-off radius plus the max distance the parts have moved */
  /* smaller than the sub-cell sizes ? */
  /* Note: We use the _old values as these might have been updated by a drift */
  return ci->split && cj->split &&
         ((kernel_gamma * ci->black_holes.h_max_old +
           ci->black_holes.dx_max_part_old) < 0.5f * ci->dmin) &&
         ((kernel_gamma * cj->hydro.h_max_old + cj->hydro.dx_max_part_old) <
          0.5f * cj->dmin);
}

/**
 * @brief Can a sub-self black hole task recurse to a lower level based
 * on the status of the particles in the cell.
 *
 * @param c The #cell.
 */
__attribute__((always_inline)) INLINE static int
cell_can_recurse_in_self_black_holes_task(const struct cell *c) {

  /* Is the cell split and not smaller than the smoothing length? */
  return c->split &&
         (kernel_gamma * c->black_holes.h_max_old < 0.5f * c->dmin) &&
         (kernel_gamma * c->hydro.h_max_old < 0.5f * c->dmin);
}

/**
 * @brief Can a sub-self sinks task recurse to a lower level based
 * on the status of the particles in the cell.
 *
 * @param c The #cell.
 */
__attribute__((always_inline)) INLINE static int
cell_can_recurse_in_self_sinks_task(const struct cell *c) {

  /* Is the cell split and not smaller than the smoothing length? */
  return c->split && (kernel_gamma * c->sinks.h_max_old < 0.5f * c->dmin) &&
         (kernel_gamma * c->hydro.h_max_old < 0.5f * c->dmin);
}

/**
 * @brief Can a pair hydro task associated with a cell be split into smaller
 * sub-tasks.
 *
 * @param c The #cell.
 */
__attribute__((always_inline)) INLINE static int cell_can_split_pair_hydro_task(
    const struct cell *c) {

  /* Is the cell split ? */
  /* If so, is the cut-off radius with some leeway smaller than */
  /* the sub-cell sizes ? */
  /* Note that since tasks are create after a rebuild no need to take */
  /* into account any part motion (i.e. dx_max == 0 here) */
  return c->split &&
         (space_stretch * kernel_gamma * c->hydro.h_max < 0.5f * c->dmin) &&
         (space_stretch * kernel_gamma * c->stars.h_max < 0.5f * c->dmin) &&
         (space_stretch * kernel_gamma * c->black_holes.h_max < 0.5f * c->dmin);
}

/**
 * @brief Can a self hydro task associated with a cell be split into smaller
 * sub-tasks.
 *
 * @param c The #cell.
 */
__attribute__((always_inline)) INLINE static int cell_can_split_self_hydro_task(
    const struct cell *c) {

  /* Is the cell split ? */
  /* If so, is the cut-off radius with some leeway smaller than */
  /* the sub-cell sizes ? */
  /* Note: No need for more checks here as all the sub-pairs and sub-self */
  /* tasks will be created. So no need to check for h_max */
  return c->split &&
         (space_stretch * kernel_gamma * c->hydro.h_max < 0.5f * c->dmin) &&
         (space_stretch * kernel_gamma * c->stars.h_max < 0.5f * c->dmin) &&
         (space_stretch * kernel_gamma * c->black_holes.h_max < 0.5f * c->dmin);
}

/**
 * @brief Is a cell above the task level?
 *
 * The task level is defined as space_subdepth_diff_grav above the leaves
 * of the tree.
 *
 * When running a zoom simulation this will use zoom_bkg_subdepth_diff_grav for
 * the background cells while the zoom cells will use the regular threshold.
 *
 * When running a zoom we split all tasks involving a void cell, this can lead
 * some cells interacting below space_subdepth_diff_grav to ensure we reach
 * the zoom cells on the void side of the interaction. Cells requiring these
<<<<<<< HEAD
 * tasks carry a flag (tasks_below_diff_grav) to signify this special
 * condition. This flag ensures any task related recursion will continue right
 * down to the lowest point tasks are defined on the cell in question.
=======
 * tasks carry a flag (tasks_below_diff_grav_depth) to signify this
 * special condition. This flag ensures any task related recursion will continue
 * right down to the lowest point tasks are defined on the cell in question.
>>>>>>> 2f4a8e43
 *
 * @param c The #cell.
 */
__attribute__((always_inline)) INLINE static int cell_is_above_diff_grav_depth(
    const struct cell *c) {

  /* When running a zoom we can have cells with tasks below
   * space_subdepth_diff_grav due to interactions with the void cells (i.e.
   * zoom region). These cells carry a special flag and must return true here
   * to ensure task recursions work properly. */
<<<<<<< HEAD
  if (c->grav.tasks_below_diff_grav) {
=======
  if (c->grav.tasks_below_diff_grav_depth) {
>>>>>>> 2f4a8e43
    return 1;
  }

  /* Regular and zoom cells use the usual condition. */
  if (c->type == cell_type_regular || c->type == cell_type_zoom) {
    return (c->maxdepth - c->depth) > space_subdepth_diff_grav;
  }

  /* Otherwise all other cells use the background diff_grav constant. */
  return (c->maxdepth - c->depth) > zoom_bkg_subdepth_diff_grav;
}

/**
 * @brief Can a pair gravity task associated with a pair of cells be split
 * into smaller sub-tasks?
 *
 * @param ci The first #cell.
 * @param cj The second #cell.
 */
__attribute__((always_inline)) INLINE static int
cell_can_split_pair_gravity_task(const struct cell *ci, const struct cell *cj) {

  /* Otherwise, are the cells split and still far from the leaves ? */
  return (ci->split && cj->split) && cell_is_above_diff_grav_depth(ci) &&
         cell_is_above_diff_grav_depth(cj);
}

/**
 * @brief Can a self gravity task associated with a cell be split into smaller
 * sub-tasks.
 *
 * @param c The #cell.
 */
__attribute__((always_inline)) INLINE static int
cell_can_split_self_gravity_task(const struct cell *c) {

  /* Is the cell split and still far from the leaves ? */
  return c->split && cell_is_above_diff_grav_depth(c);
}

/**
 * @brief Can a self FOF task associated with a cell be split into smaller
 * sub-tasks.
 *
 * @param c The #cell.
 */
__attribute__((always_inline)) INLINE static int cell_can_split_self_fof_task(
    const struct cell *c) {

  /* Is the cell split ? */
  return c->split && c->grav.count > 5000 && cell_is_above_diff_grav_depth(c);
}

/**
 * @brief Have gas particles in a pair of cells moved too much and require a
 * rebuild
 * ?
 *
 * @param ci The first #cell.
 * @param cj The second #cell.
 */
__attribute__((always_inline, nonnull)) INLINE static int
cell_need_rebuild_for_hydro_pair(const struct cell *ci, const struct cell *cj) {

  /* Is the cut-off radius plus the max distance the parts in both cells have */
  /* moved larger than the cell size ? */
  /* Note ci->dmin == cj->dmin */
  if (kernel_gamma * max(ci->hydro.h_max, cj->hydro.h_max) +
          ci->hydro.dx_max_part + cj->hydro.dx_max_part >
      cj->dmin) {
    return 1;
  }
  return 0;
}

/**
 * @brief Have gas particles in a pair of cells moved too much, invalidating the
 * completeness criterion for ci?
 *
 * This function returns true the grid completeness criterion from the
 * perspective of ci (the #cell for which the grid will be constructed) is no
 * longer valid.
 *
 * NOTE: This function assumes that the self_completeness flags are up to date.
 * NOTE: This whether a cell needs a rebuild for a grid construction pair is an
 * asymmetric property, so it should always be checked both ways!
 *
 * @param ci The first #cell. This is the cell for which the grid will be
 * constructed.
 * @param cj The second #cell. This is the neighbouring cell whose particles are
 * used as ghost particles.
 * @return Whether completeness of ci is invalidated by the pair (ci, cj).
 */
__attribute__((always_inline, nonnull)) INLINE static int
cell_grid_pair_invalidates_completeness(struct cell *ci, struct cell *cj) {

  /* Check completeness criteria */
  /* NOTE: Both completeness flags should already be updated at this point */
  const int ci_self_complete = ci->grid.self_completeness == grid_complete;
  const int cj_self_complete = cj->grid.self_completeness == grid_complete;
  if (!ci_self_complete) return 1;
#ifdef SHADOWSWIFT_RELAXED_COMPLETENESS
  /* If if ci is self-complete and cj is not, but its maximal search radius is
   * sufficiently small, we still consider the pair (ci, cj) complete.
   * NOTE: ci->dmin == cj->dmin */
  if (!cj_self_complete && kernel_gamma * ci->hydro.h_max > 0.5 * cj->dmin)
    return 1;
#else
  if (!ci_self_complete || !cj_self_complete) return 1;
#endif

  return 0;
}

/**
 * @brief Have star particles in a pair of cells moved too much and require a
 * rebuild?
 *
 * @param ci The first #cell.
 * @param cj The second #cell.
 */
__attribute__((always_inline, nonnull)) INLINE static int
cell_need_rebuild_for_stars_pair(const struct cell *ci, const struct cell *cj) {

  /* Is the cut-off radius plus the max distance the parts in both cells have */
  /* moved larger than the cell size ? */
  /* Note ci->dmin == cj->dmin */
  if (kernel_gamma * max(ci->stars.h_max, cj->hydro.h_max) +
          ci->stars.dx_max_part + cj->hydro.dx_max_part >
      cj->dmin) {
    return 1;
  }
  return 0;
}

/**
 * @brief Have sink particles in a pair of cells moved too much and require a
 * rebuild?
 *
 * @param ci The first #cell.
 * @param cj The second #cell.
 */
__attribute__((always_inline, nonnull)) INLINE static int
cell_need_rebuild_for_sinks_pair(const struct cell *ci, const struct cell *cj) {

  /* Is the cut-off radius plus the max distance the parts in both cells have */
  /* moved larger than the cell size ? */
  /* Note ci->dmin == cj->dmin */
  if (max(kernel_gamma * ci->sinks.h_max, kernel_gamma * cj->hydro.h_max) +
          ci->sinks.dx_max_part + cj->hydro.dx_max_part >
      cj->dmin) {
    return 1;
  }
  return 0;
}

/**
 * @brief Have star particles in a pair of cells moved too much and require a
 * rebuild?
 *
 * @param ci The first #cell.
 * @param cj The second #cell.
 */
__attribute__((always_inline, nonnull)) INLINE static int
cell_need_rebuild_for_black_holes_pair(const struct cell *ci,
                                       const struct cell *cj) {

  /* Is the cut-off radius plus the max distance the parts in both cells have */
  /* moved larger than the cell size ? */
  /* Note ci->dmin == cj->dmin */
  if (kernel_gamma * max(ci->black_holes.h_max, cj->hydro.h_max) +
          ci->black_holes.dx_max_part + cj->hydro.dx_max_part >
      cj->dmin) {
    return 1;
  }
  return 0;
}

/**
 * @brief Add a unique tag to a cell, mostly for MPI communications.
 *
 * This function locks the cell so that tags can be added concurrently.
 *
 * @param c The #cell to tag.
 */
__attribute__((always_inline)) INLINE static void cell_ensure_tagged(
    struct cell *c) {
#ifdef WITH_MPI

  lock_lock(&c->hydro.lock);
  if (c->mpi.tag < 0 &&
      (c->mpi.tag = atomic_inc(&cell_next_tag)) > cell_max_tag)
    error("Ran out of cell tags.");
  if (lock_unlock(&c->hydro.lock) != 0) {
    error("Failed to unlock cell.");
  }
#else
  error("SWIFT was not compiled with MPI enabled.");
#endif  // WITH_MPI
}

/**
 * @brief Allocate hydro sort memory for cell.
 *
 * @param c The #cell that will require sorting.
 * @param flags Cell flags.
 */
__attribute__((always_inline)) INLINE static void cell_malloc_hydro_sorts(
    struct cell *c, const int flags) {

  const int count = c->hydro.count;

  /* Have we already allocated something? */
  if (c->hydro.sort != NULL) {

    /* Start by counting how many dimensions we need
       and how many we already have */
    const int num_arrays_wanted =
        intrinsics_popcount(c->hydro.sort_allocated | flags);
    const int num_already_allocated =
        intrinsics_popcount(c->hydro.sort_allocated);

    /* Do we already have what we want? */
    if (num_arrays_wanted == num_already_allocated) return;

    /* Allocate memory for the new array */
    struct sort_entry *new_array = NULL;
    if ((new_array = (struct sort_entry *)swift_malloc(
             "hydro.sort", sizeof(struct sort_entry) * num_arrays_wanted *
                               (count + 1))) == NULL)
      error("Failed to allocate sort memory.");

    /* Now, copy the already existing arrays */
    int from = 0;
    int to = 0;
    for (int j = 0; j < 13; j++) {
      if (c->hydro.sort_allocated & (1 << j)) {
        memcpy(&new_array[to * (count + 1)], &c->hydro.sort[from * (count + 1)],
               sizeof(struct sort_entry) * (count + 1));
        ++from;
        ++to;
      } else if (flags & (1 << j)) {
        ++to;
        c->hydro.sort_allocated |= (1 << j);
      }
    }

    /* Swap the pointers */
    swift_free("hydro.sort", c->hydro.sort);
    c->hydro.sort = new_array;

  } else {

    c->hydro.sort_allocated = flags;

    /* Start by counting how many dimensions we need */
    const int num_arrays = intrinsics_popcount(flags);

    /* If there is anything, allocate enough memory */
    if (num_arrays) {
      if ((c->hydro.sort = (struct sort_entry *)swift_malloc(
               "hydro.sort",
               sizeof(struct sort_entry) * num_arrays * (count + 1))) == NULL)
        error("Failed to allocate sort memory.");
    }
  }
}

/**
 * @brief Free hydro sort memory for cell.
 *
 * @param c The #cell.
 */
__attribute__((always_inline)) INLINE static void cell_free_hydro_sorts(
    struct cell *c) {

#ifdef NONE_SPH
  /* Nothing to do as we have no particles and hence no sorts */
#else
  if (c->hydro.sort != NULL) {
    swift_free("hydro.sort", c->hydro.sort);
    c->hydro.sort = NULL;
    c->hydro.sort_allocated = 0;
  }
#endif
}

/**
 * @brief Returns the array of sorted indices for the gas particles of a given
 * cell along agiven direction.
 *
 * @param c The #cell.
 * @param sid the direction id.
 */
__attribute__((always_inline)) INLINE static struct sort_entry *
cell_get_hydro_sorts(const struct cell *c, const int sid) {

#ifdef SWIFT_DEBUG_CHECKS
  if (sid >= 13 || sid < 0) error("Invalid sid!");

  if (!(c->hydro.sort_allocated & (1 << sid)))
    error("Sort not allocated along direction %d", sid);
#endif

  /* We need to find at what position in the meta-array of
     sorts where the corresponding sid has been allocated since
     there might be gaps as we only allocated the directions that
     are in use.
     We create a mask with all the bits before the sid's one set to 1
     and apply it on the list of allocated directions. We then count
     the number of bits that are in the results to obtain the position
     of the correspondin sid in the meta-array */
  const int j = intrinsics_popcount(c->hydro.sort_allocated & ((1 << sid) - 1));

  /* Return the corresponding array */
  return &c->hydro.sort[j * (c->hydro.count + 1)];
}

/**
 * @brief Allocate stars sort memory for cell.
 *
 * @param c The #cell that will require sorting.
 * @param flags Cell flags.
 */
__attribute__((always_inline)) INLINE static void cell_malloc_stars_sorts(
    struct cell *c, const int flags) {

  const int count = c->stars.count;

  /* Have we already allocated something? */
  if (c->stars.sort != NULL) {

    /* Start by counting how many dimensions we need
       and how many we already have */
    const int num_arrays_wanted =
        intrinsics_popcount(c->stars.sort_allocated | flags);
    const int num_already_allocated =
        intrinsics_popcount(c->stars.sort_allocated);

    /* Do we already have what we want? */
    if (num_arrays_wanted == num_already_allocated) return;

    /* Allocate memory for the new array */
    struct sort_entry *new_array = NULL;
    if ((new_array = (struct sort_entry *)swift_malloc(
             "stars.sort", sizeof(struct sort_entry) * num_arrays_wanted *
                               (count + 1))) == NULL)
      error("Failed to allocate sort memory.");

    /* Now, copy the already existing arrays */
    int from = 0;
    int to = 0;
    for (int j = 0; j < 13; j++) {
      if (c->stars.sort_allocated & (1 << j)) {
        memcpy(&new_array[to * (count + 1)], &c->stars.sort[from * (count + 1)],
               sizeof(struct sort_entry) * (count + 1));
        ++from;
        ++to;
      } else if (flags & (1 << j)) {
        ++to;
        c->stars.sort_allocated |= (1 << j);
      }
    }

    /* Swap the pointers */
    swift_free("stars.sort", c->stars.sort);
    c->stars.sort = new_array;

  } else {

    c->stars.sort_allocated = flags;

    /* Start by counting how many dimensions we need */
    const int num_arrays = intrinsics_popcount(flags);

    /* If there is anything, allocate enough memory */
    if (num_arrays) {
      if ((c->stars.sort = (struct sort_entry *)swift_malloc(
               "stars.sort",
               sizeof(struct sort_entry) * num_arrays * (count + 1))) == NULL)
        error("Failed to allocate sort memory.");
    }
  }
}

/**
 * @brief Free stars sort memory for cell.
 *
 * @param c The #cell.
 */
__attribute__((always_inline)) INLINE static void cell_free_stars_sorts(
    struct cell *c) {

#ifdef STARS_NONE
  /* Nothing to do as we have no particles and hence no sorts */
#else
  if (c->stars.sort != NULL) {
    swift_free("stars.sort", c->stars.sort);
    c->stars.sort = NULL;
    c->stars.sort_allocated = 0;
  }
#endif
}

/**
 * @brief Returns the array of sorted indices for the star particles of a given
 * cell along agiven direction.
 *
 * @param c The #cell.
 * @param sid the direction id.
 */
__attribute__((always_inline)) INLINE static struct sort_entry *
cell_get_stars_sorts(const struct cell *c, const int sid) {

#ifdef SWIFT_DEBUG_CHECKS
  if (sid >= 13 || sid < 0) error("Invalid sid!");

  if (!(c->stars.sort_allocated & (1 << sid)))
    error("Sort not allocated along direction %d", sid);
#endif

  /* We need to find at what position in the meta-array of
     sorts where the corresponding sid has been allocated since
     there might be gaps as we only allocated the directions that
     are in use.
     We create a mask with all the bits before the sid's one set to 1
     and apply it on the list of allocated directions. We then count
     the number of bits that are in the results to obtain the position
     of the correspondin sid in the meta-array */
  const int j = intrinsics_popcount(c->stars.sort_allocated & ((1 << sid) - 1));

  /* Return the corresponding array */
  return &c->stars.sort[j * (c->stars.count + 1)];
}

/**
 * @brief Free grid memory for cell.
 *
 * @param c The #cell.
 */
__attribute__((always_inline)) INLINE static void cell_free_grid(
    struct cell *c) {

#ifndef MOVING_MESH
  /* Nothing to do as we have no tessellations */
#else
#ifdef SWIFT_DEBUG_CHECKS
  if (c->grid.construction_level != c && c->grid.voronoi != NULL)
    error("Grid allocated, but not on grid construction level!");
#endif
  if (c->grid.construction_level == c) {
    if (c->grid.voronoi != NULL) {
      voronoi_destroy(c->grid.voronoi);
      c->grid.voronoi = NULL;
    }
  }
#endif
}

void cell_free_grid_rec(struct cell *c);

/**
 * @brief Set the given flag for the given cell.
 */
__attribute__((always_inline)) INLINE static void cell_set_flag(
    struct cell *c, const uint32_t flag) {
  atomic_or(&c->flags, flag);
}

/**
 * @brief Clear the given flag for the given cell.
 */
__attribute__((always_inline)) INLINE static void cell_clear_flag(
    struct cell *c, const uint32_t flag) {
  atomic_and(&c->flags, ~flag);
}

/**
 * @brief  Get the given flag for the given cell.
 */
__attribute__((always_inline)) INLINE static int cell_get_flag(
    const struct cell *c, const uint32_t flag) {
  return (c->flags & flag) > 0;
}

/**
 * @brief Check if a cell has a recv task of the given subtype.
 */
__attribute__((always_inline)) INLINE static struct task *cell_get_recv(
    const struct cell *c, enum task_subtypes subtype) {
#ifdef WITH_MPI
  struct link *l = c->mpi.recv;
  while (l != NULL && l->t->subtype != subtype) l = l->next;
  return (l != NULL) ? l->t : NULL;
#else
  return NULL;
#endif
}

/**
 * @brief Generate the cell ID for top level cells. Only used for debugging.
 *
 * Cell IDs are stored in the long long `cell->cellID`. Top level cells get
 * their index according to their location on the top level grid.
 * We have 15 bits set aside in `cell->cellID` for the top level cells. Hence
 * if we have more that 32^3 top level cells, the cell IDs won't be guaranteed
 * to be unique and reproducible between two runs, but only unique.
 *
 * @param c #cell to work with
 * @param s The #space
 */
__attribute__((always_inline)) INLINE void cell_assign_top_level_cell_index(
    struct cell *c, struct space *s) {

#if defined(SWIFT_DEBUG_CHECKS) || defined(SWIFT_CELL_GRAPH)
  if (c->depth != 0 && c->subtype != cell_subtype_void) {
    error("assigning top level cell index to cell with depth > 0");
  } else {

    if (!s->with_zoom_region) {

      /* Unpack properties we'll need */
      const int *cdim = s->cdim;
      const double *iwidth = s->iwidth;

      if (cdim[0] * cdim[1] * cdim[2] > 32 * 32 * 32) {
        /* print warning only once */
        if (last_cell_id == 1ULL) {
          message(
              "WARNING: Got %d x %d x %d top level cells. "
              "Cell IDs are only guaranteed to be "
              "reproduceably unique if count is < 32^3",
              cdim[0], cdim[1], cdim[2]);
        }
        /* Do this in same line. Otherwise, bad things happen. */
        c->cellID = atomic_inc(&last_cell_id);
      } else {
        int i = (int)(c->loc[0] * iwidth[0] + 0.5);
        int j = (int)(c->loc[1] * iwidth[1] + 0.5);
        int k = (int)(c->loc[2] * iwidth[2] + 0.5);
        c->cellID = (unsigned long long)(cell_getid(cdim, i, j, k) + 1);
      }
      /* in both cases, keep track of first prodigy index */
      atomic_inc(&last_leaf_cell_id);
    } else {

      /* In the zoom case we assign 2 or 3 separate cell grids (3 when buffer
       * cells have been turned on, 2 otherwise). These are all stored in
       * s->cells_top with zoom cells first, followed by background cells, and
       * finally buffer cells (if used).
       *
       * Therefore: zoom_cell_ids < background_cell_ids < buffer_cell_ids
       *
       * The offsets of each cell grid are stored for accessing the cells, but
       * this means cell ids are only reproducable if the total number of all
       * cells is less than 32^3. */

      /* Get the cdims */
      const int cdim[3] = {s->cdim[0], s->cdim[1], s->cdim[2]};
      const int zoom_cdim[3] = {s->zoom_props->cdim[0], s->zoom_props->cdim[1],
                                s->zoom_props->cdim[2]};
      const int buffer_cdim[3] = {s->zoom_props->buffer_cdim[0],
                                  s->zoom_props->buffer_cdim[1],
                                  s->zoom_props->buffer_cdim[2]};

      if (((cdim[0] * cdim[1] * cdim[2]) +
           (zoom_cdim[0] * zoom_cdim[1] * zoom_cdim[2]) +
           (buffer_cdim[0] * buffer_cdim[1] * buffer_cdim[2])) > 32 * 32 * 32) {
        /* print warning only once */
        if (last_cell_id == 1ULL) {
          message(
              "WARNING: Got (%d x %d x %d + %d x %d x %d + %d x %d x %d) top "
              "level cells. "
              "Cell IDs are only guaranteed to be "
              "reproduceably unique if count is < 32^3",
              cdim[0], cdim[1], cdim[2], zoom_cdim[0], zoom_cdim[1],
              zoom_cdim[2], buffer_cdim[0], buffer_cdim[1], buffer_cdim[2]);
        }
        /* Do this in same line. Otherwise, bad things happen. */
        c->cellID = atomic_inc(&last_cell_id);
      } else {
        c->cellID = (unsigned long long)(cell_getid_from_pos(
            s, c->loc[0], c->loc[1], c->loc[2]));
      }
      /* in both cases, keep track of first prodigy index */
      atomic_inc(&last_leaf_cell_id);
    }
  }
#endif
}

/**
 * @brief Generate the cell ID for progeny cells. Only used for debugging.
 *
 * Cell IDs are stored in the unsigned long long `cell->cellID`.
 * We have 15 bits set aside in `cell->cellID` for the top level cells, with
 * 49 remaining. Each progeny cell gets a unique ID by inheriting
 * its parent ID and adding 3 bits on the left side, which are set according
 * to the progeny's location within its parent cell. Finally, a 1 is set as the
 * leading bit such that all recursive children with index (000) are still
 * recognized as such. This allows us to give IDs to 16 levels of depth
 * uniquely.
 * If the depth exceeds 16, we use the old scheme where we just add up a
 * counter, which is not a reproducible way of giving IDs to cells, but
 * guarantees uniqueness.
 */
__attribute__((always_inline)) INLINE void cell_assign_cell_index(
    struct cell *c, const struct cell *parent) {

#if defined(SWIFT_DEBUG_CHECKS) || defined(SWIFT_CELL_GRAPH)
  if (c->depth == 0) error("assigning progeny cell index to top level cell.");
  if (c->depth > 16 || last_cell_id > 1ULL) {
    /* last_cell_id > 1 => too many top level cells for clever IDs */
    if (last_cell_id == 1ULL) { /* warning not yet printed; do it only once */
      message(
          "WARNING: Got depth %d > 16."
          "IDs are only guaranteed unique if depth <= 16",
          c->depth);
      last_cell_id += 1ULL;
    }
    /* Do this in same line. Otherwise, bad things happen. */
    c->cellID = atomic_inc(&last_leaf_cell_id);
  } else {
    /* we're good to go for unique IDs */
    /* first inherit the parent's ID */
    unsigned long long child_id = parent->cellID;

    /* if parent isn't top level cell, we have to
     * remove the marker (leading 1) of the previous depth first,
     * as we're going to add 3 bits for this new depth at that
     * position in the variable now. So turn that leading 1 into a 0 */
    if (c->depth > 1) child_id &= ~(1ULL << ((c->depth - 1) * 3 + 15));

    /* Now add marker (leading 1) for this depth 3 bits further to the left*/
    child_id |= 1ULL << (15 + c->depth * 3);

    /* get progeny index in parent cell */
    unsigned long long local_id = 0LL;
    if (c->loc[0] > parent->loc[0]) local_id |= 1LL;
    if (c->loc[1] > parent->loc[1]) local_id |= 2LL;
    if (c->loc[2] > parent->loc[2]) local_id |= 4LL;
    local_id <<= (15 + (c->depth - 1) * 3);

    /* add progeny index to cell index */
    child_id |= local_id;

    c->cellID = child_id;
  }

#endif
}

/**
 * @brief Set the depth_h field of a #part.
 *
 * @param p The #part.
 * @param leaf_cell The leaf cell where the particle is located.
 */
__attribute__((always_inline)) static INLINE void cell_set_part_h_depth(
    struct part *p, const struct cell *leaf_cell) {

  const float h = p->h;
  const struct cell *c = leaf_cell;

#ifdef SWIFT_DEBUG_CHECKS
  if (leaf_cell->split) error("Running on an unsplit cell!");
#endif

  /* Case where h is much smaller than the leaf cell itself */
  if (h < c->h_min_allowed) {
    p->depth_h = c->depth;
    return;
  }

  /* Climb the tree to find the correct level */
  while (c != NULL) {
    if (h >= c->h_min_allowed && h < c->h_max_allowed) {
      p->depth_h = c->depth;
      return;
    }
    c = c->parent;
  }

#ifdef SWIFT_DEBUG_CHECKS
  error("Could not find an appropriate depth!");
#endif
}

/**
 * @brief Set the depth_h field of a #sink.
 *
 * @param sp The #sink.
 * @param leaf_cell The leaf cell where the particle is located.
 */
__attribute__((always_inline)) static INLINE void cell_set_sink_h_depth(
    struct sink *sp, const struct cell *leaf_cell) {

  const float h = sp->h;
  const struct cell *c = leaf_cell;

#ifdef SWIFT_DEBUG_CHECKS
  if (leaf_cell->split) error("Running on an unsplit cell!");
#endif

  /* Case where h is much smaller than the leaf cell itself */
  if (h < c->h_min_allowed) {
    sp->depth_h = c->depth;
    return;
  }

  /* Climb the tree to find the correct level */
  while (c != NULL) {
    if (h >= c->h_min_allowed && h < c->h_max_allowed) {
      sp->depth_h = c->depth;
      return;
    }
    c = c->parent;
  }
#ifdef SWIFT_DEBUG_CHECKS
  error("Could not find an appropriate depth!");
#endif
}

/**
 * @brief Set the depth_h field of a #spart.
 *
 * @param sp The #spart.
 * @param leaf_cell The leaf cell where the particle is located.
 */
__attribute__((always_inline)) static INLINE void cell_set_spart_h_depth(
    struct spart *sp, const struct cell *leaf_cell) {

  const float h = sp->h;
  const struct cell *c = leaf_cell;

#ifdef SWIFT_DEBUG_CHECKS
  if (leaf_cell->split) error("Running on an unsplit cell!");
#endif

  /* Case where h is much smaller than the leaf cell itself */
  if (h < c->h_min_allowed) {
    sp->depth_h = c->depth;
    return;
  }

  /* Climb the tree to find the correct level */
  while (c != NULL) {
    if (h >= c->h_min_allowed && h < c->h_max_allowed) {
      sp->depth_h = c->depth;
      return;
    }
    c = c->parent;
  }
#ifdef SWIFT_DEBUG_CHECKS
  error("Could not find an appropriate depth!");
#endif
}

/**
 * @brief Set the depth_h field of a #bpart.
 *
 * @param bp The #bpart.
 * @param leaf_cell The leaf cell where the particle is located.
 */
__attribute__((always_inline)) static INLINE void cell_set_bpart_h_depth(
    struct bpart *bp, const struct cell *leaf_cell) {

  const float h = bp->h;
  const struct cell *c = leaf_cell;

#ifdef SWIFT_DEBUG_CHECKS
  if (leaf_cell->split) error("Running on an unsplit cell!");
#endif

  /* Case where h is much smaller than the leaf cell itself */
  if (h < c->h_min_allowed) {
    bp->depth_h = c->depth;
    return;
  }

  /* Climb the tree to find the correct level */
  while (c != NULL) {
    if (h >= c->h_min_allowed && h < c->h_max_allowed) {
      bp->depth_h = c->depth;
      return;
    }
    c = c->parent;
  }
#ifdef SWIFT_DEBUG_CHECKS
  error("Could not find an appropriate depth!");
#endif
}

/**
 * @brief Does this cell overlap the zoom region?
 *
 * This will test if there is any overlap whatsoever between the zoom boundaries
 * and the cell boundaries.
 *
 * @param c The #cell.
 * @param s The #space.
 */
__attribute__((always_inline)) INLINE static int zoom_cell_overlaps_zoom_region(
    const struct cell *c, const struct space *s) {

  /* Cell boundaries */
  const double cell_min[3] = {c->loc[0], c->loc[1], c->loc[2]};
  const double cell_max[3] = {c->loc[0] + c->width[0], c->loc[1] + c->width[1],
                              c->loc[2] + c->width[2]};

  /* Zoom region boundaries */
  const double zoom_min[3] = {s->zoom_props->region_lower_bounds[0],
                              s->zoom_props->region_lower_bounds[1],
                              s->zoom_props->region_lower_bounds[2]};
  const double zoom_max[3] = {s->zoom_props->region_upper_bounds[0],
                              s->zoom_props->region_upper_bounds[1],
                              s->zoom_props->region_upper_bounds[2]};

  /* Calculate overlap in each dimension */
  const double overlap_x =
      fmin(cell_max[0], zoom_max[0]) - fmax(cell_min[0], zoom_min[0]);
  const double overlap_y =
      fmin(cell_max[1], zoom_max[1]) - fmax(cell_min[1], zoom_min[1]);
  const double overlap_z =
      fmin(cell_max[2], zoom_max[2]) - fmax(cell_min[2], zoom_min[2]);

  /* Check if overlap lengths are positive */
  return (overlap_x > 0.0 && overlap_y > 0.0 && overlap_z > 0.0);
}

/**
 * @brief Is this cell entirely inside the zoom region?
 *
 * @param c The #cell.
 * @param s The #space.
 */
__attribute__((always_inline)) INLINE static int zoom_cell_inside_zoom_region(
    const struct cell *c, const struct space *s) {

  /* Cell boundaries */
  const double cell_min[3] = {c->loc[0], c->loc[1], c->loc[2]};
  const double cell_max[3] = {c->loc[0] + c->width[0], c->loc[1] + c->width[1],
                              c->loc[2] + c->width[2]};

  /* Zoom region boundaries */
  const double zoom_min[3] = {s->zoom_props->region_lower_bounds[0],
                              s->zoom_props->region_lower_bounds[1],
                              s->zoom_props->region_lower_bounds[2]};
  const double zoom_max[3] = {s->zoom_props->region_upper_bounds[0],
                              s->zoom_props->region_upper_bounds[1],
                              s->zoom_props->region_upper_bounds[2]};

  /* Check if the cell is entirely inside the zoom region */
  return (cell_min[0] >= zoom_min[0] && cell_min[1] >= zoom_min[1] &&
          cell_min[2] >= zoom_min[2] && cell_max[0] <= zoom_max[0] &&
          cell_max[1] <= zoom_max[1] && cell_max[2] <= zoom_max[2]);
}
#endif /* SWIFT_CELL_H */<|MERGE_RESOLUTION|>--- conflicted
+++ resolved
@@ -1381,15 +1381,9 @@
  * When running a zoom we split all tasks involving a void cell, this can lead
  * some cells interacting below space_subdepth_diff_grav to ensure we reach
  * the zoom cells on the void side of the interaction. Cells requiring these
-<<<<<<< HEAD
- * tasks carry a flag (tasks_below_diff_grav) to signify this special
- * condition. This flag ensures any task related recursion will continue right
- * down to the lowest point tasks are defined on the cell in question.
-=======
  * tasks carry a flag (tasks_below_diff_grav_depth) to signify this
  * special condition. This flag ensures any task related recursion will continue
  * right down to the lowest point tasks are defined on the cell in question.
->>>>>>> 2f4a8e43
  *
  * @param c The #cell.
  */
@@ -1400,11 +1394,7 @@
    * space_subdepth_diff_grav due to interactions with the void cells (i.e.
    * zoom region). These cells carry a special flag and must return true here
    * to ensure task recursions work properly. */
-<<<<<<< HEAD
-  if (c->grav.tasks_below_diff_grav) {
-=======
   if (c->grav.tasks_below_diff_grav_depth) {
->>>>>>> 2f4a8e43
     return 1;
   }
 
