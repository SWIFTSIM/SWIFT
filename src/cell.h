--- conflicted
+++ resolved
@@ -34,19 +34,15 @@
 /* Local includes. */
 #include "align.h"
 #include "cell_black_holes.h"
+#include "cell_dark_matter.h"
 #include "cell_grav.h"
 #include "cell_hydro.h"
 #include "cell_rt.h"
 #include "cell_sinks.h"
 #include "cell_stars.h"
-<<<<<<< HEAD
 #include "ghost_stats.h"
-=======
-#include "cell_dark_matter.h"
->>>>>>> cb1e82d8
+#include "kernel_dark_matter.h"
 #include "kernel_hydro.h"
-#include "kernel_dark_matter.h"
-#include "lock.h"
 #include "multipole_struct.h"
 #include "part.h"
 #include "periodic.h"
@@ -203,19 +199,16 @@
     /*! Dark matter variables */
     struct {
         
-        /*! Number of #spart in this cell. */
+        /*! Number of #dmpart in this cell. */
         int count;
         
         /*! Maximal smoothing length. */
         float h_max;
         
-        /*! Minimal integer end-of-timestep in this cell for stars tasks */
+        /*! Minimal integer end-of-timestep in this cell for dmparts tasks */
         integertime_t ti_end_min;
         
-        /*! Maximal integer end-of-timestep in this cell for stars tasks */
-        integertime_t ti_end_max;
-        
-        /*! Integer time of the last drift of the #spart in this cell */
+        /*! Integer time of the last drift of the #dmpart in this cell */
         integertime_t ti_old_part;
         
     } dark_matter;
@@ -301,6 +294,15 @@
 
   struct {
 
+    /*! Minimal integer end-of-timestep in this cell (dark_matter) */
+    integertime_t ti_end_min;
+
+    /*! Maximal distance any #dmpart has travelled since last rebuild */
+    float dx_max_part;
+  } dark_matter;
+
+  struct {
+
     /*! Minimal integer end-of-timestep in this cell (rt) */
     integertime_t ti_rt_end_min;
 
@@ -308,18 +310,6 @@
     integertime_t ti_rt_min_step_size;
 
   } rt;
-};
-
-struct pcell_step_dark_matter {
-    
-    /*! Minimal integer end-of-timestep in this cell (dark_matter) */
-    integertime_t ti_end_min;
-    
-    /*! Maximal integer end-of-timestep in this cell (dark_matter) */
-    integertime_t ti_end_max;
-    
-    /*! Maximal distance any #part has travelled since last rebuild */
-    float dx_max_part;
 };
 
 /**
@@ -379,18 +369,15 @@
   cell_flag_do_hydro_sub_sync = (1UL << 18),
   cell_flag_unskip_self_grav_processed = (1UL << 19),
   cell_flag_unskip_pair_grav_processed = (1UL << 20),
-<<<<<<< HEAD
   cell_flag_skip_rt_sort = (1UL << 21),    /* skip rt_sort after a RT recv? */
   cell_flag_do_rt_sub_sort = (1UL << 22),  /* same as hydro_sub_sort for RT */
   cell_flag_rt_requests_sort = (1UL << 23) /* was this sort requested by RT? */
-=======
-  cell_flag_do_dark_matter_drift = (1UL << 21),
-  cell_flag_do_dark_matter_sub_drift = (1UL << 22),
-  cell_flag_do_dark_matter_sync = (1UL << 23),
-  cell_flag_do_dark_matter_sub_sync = (1UL << 24),
-  cell_flag_do_dark_matter_limiter = (1UL << 25),
-  cell_flag_do_dark_matter_sub_limiter = (1UL << 26)
->>>>>>> cb1e82d8
+  cell_flag_do_dark_matter_drift = (1UL << 24),
+  cell_flag_do_dark_matter_sub_drift = (1UL << 25),
+  cell_flag_do_dark_matter_sync = (1UL << 26),
+  cell_flag_do_dark_matter_sub_sync = (1UL << 27),
+  cell_flag_do_dark_matter_limiter = (1UL << 28),
+  cell_flag_do_dark_matter_sub_limiter = (1UL << 29)
 };
 
 /**
@@ -587,23 +574,8 @@
                                const struct black_holes_bpart_data *data);
 int cell_pack_tags(const struct cell *c, int *tags);
 int cell_unpack_tags(const int *tags, struct cell *c);
-<<<<<<< HEAD
 int cell_pack_end_step(const struct cell *c, struct pcell_step *pcell);
 int cell_unpack_end_step(struct cell *c, const struct pcell_step *pcell);
-=======
-int cell_pack_end_step_hydro(struct cell *c, struct pcell_step_hydro *pcell);
-int cell_unpack_end_step_hydro(struct cell *c, struct pcell_step_hydro *pcell);
-int cell_unpack_end_step_dark_matter(struct cell *c, struct pcell_step_dark_matter *pcell);
-int cell_pack_end_step_grav(struct cell *c, struct pcell_step_grav *pcell);
-int cell_pack_end_step_dark_matter(struct cell *c, struct pcell_step_dark_matter *pcell);
-int cell_unpack_end_step_grav(struct cell *c, struct pcell_step_grav *pcell);
-int cell_pack_end_step_stars(struct cell *c, struct pcell_step_stars *pcell);
-int cell_unpack_end_step_stars(struct cell *c, struct pcell_step_stars *pcell);
-int cell_pack_end_step_black_holes(struct cell *c,
-                                   struct pcell_step_black_holes *pcell);
-int cell_unpack_end_step_black_holes(struct cell *c,
-                                     struct pcell_step_black_holes *pcell);
->>>>>>> cb1e82d8
 void cell_pack_timebin(const struct cell *const c, timebin_t *const t);
 void cell_unpack_timebin(struct cell *const c, timebin_t *const t);
 int cell_pack_multipoles(struct cell *c, struct gravity_tensors *m);
@@ -654,13 +626,10 @@
 void cell_drift_spart(struct cell *c, const struct engine *e, int force,
                       struct replication_list *replication_list);
 void cell_drift_sink(struct cell *c, const struct engine *e, int force);
-<<<<<<< HEAD
 void cell_drift_bpart(struct cell *c, const struct engine *e, int force,
                       struct replication_list *replication_list);
-=======
-void cell_drift_bpart(struct cell *c, const struct engine *e, int force);
-void cell_drift_dmpart(struct cell *c, const struct engine *e, int force);
->>>>>>> cb1e82d8
+void cell_drift_dmpart(struct cell *c, const struct engine *e, int force,
+                       struct replication_list *replication_list);
 void cell_drift_multipole(struct cell *c, const struct engine *e);
 void cell_drift_all_multipoles(struct cell *c, const struct engine *e);
 void cell_check_timesteps(const struct cell *c, const integertime_t ti_current,
@@ -690,7 +659,8 @@
                                              struct scheduler *s,
                                              const int with_timestep_sync);
 void cell_activate_subcell_dark_matter_tasks(struct cell *ci, struct cell *cj,
-                                             struct scheduler *s);
+                                             struct scheduler *s,
+                                             const int with_timestep_sync);
 void cell_activate_subcell_external_grav_tasks(struct cell *ci,
                                                struct scheduler *s);
 void cell_activate_subcell_rt_tasks(struct cell *ci, struct cell *cj,
@@ -705,11 +675,8 @@
 void cell_activate_drift_bpart(struct cell *c, struct scheduler *s);
 void cell_activate_drift_dmpart(struct cell *c, struct scheduler *s);
 void cell_activate_sync_part(struct cell *c, struct scheduler *s);
-<<<<<<< HEAD
+void cell_activate_sync_dmpart(struct cell *c, struct scheduler *s);
 void cell_activate_rt_sorts(struct cell *c, int sid, struct scheduler *s);
-=======
-void cell_activate_sync_dmpart(struct cell *c, struct scheduler *s);
->>>>>>> cb1e82d8
 void cell_activate_hydro_sorts(struct cell *c, int sid, struct scheduler *s);
 void cell_activate_dark_matter_sorts(struct cell *c, int sid, struct scheduler *s);
 void cell_activate_stars_sorts(struct cell *c, int sid, struct scheduler *s);
@@ -1377,7 +1344,7 @@
 
 /**
  * @brief Returns the array of sorted indices for the DM particles of a given
- * cell along agiven direction.
+ * cell along a given direction.
  *
  * @param c The #cell.
  * @param sid the direction id.
@@ -1392,7 +1359,7 @@
      We create a mask with all the bits before the sid's one set to 1
      and apply it on the list of allocated directions. We then count
      the number of bits that are in the results to obtain the position
-     of the correspondin sid in the meta-array */
+     of the corresponding sid in the meta-array */
     const int j = intrinsics_popcount(c->dark_matter.sort_allocated & ((1 << sid) - 1));
     
     /* Return the corresponding array */
