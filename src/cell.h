--- conflicted
+++ resolved
@@ -1934,7 +1934,6 @@
 }
 
 /**
-<<<<<<< HEAD
  * @brief Does this cell overlap the zoom region?
  *
  * This will test if there is any overlap whatsoever between the zoom boundaries
@@ -1997,146 +1996,141 @@
   return (cell_min[0] >= zoom_min[0] && cell_min[1] >= zoom_min[1] &&
           cell_min[2] >= zoom_min[2] && cell_max[0] <= zoom_max[0] &&
           cell_max[1] <= zoom_max[1] && cell_max[2] <= zoom_max[2]);
-=======
- * @brief Set the depth_h field of a #part.
- *
- * @param p The #part.
- * @param leaf_cell The leaf cell where the particle is located.
- */
-__attribute__((always_inline)) static INLINE void cell_set_part_h_depth(
-    struct part *p, const struct cell *leaf_cell) {
-
-  const float h = p->h;
-  const struct cell *c = leaf_cell;
+  *@brief Set the depth_h field of a #part.**@param p The #part.*
+          @param leaf_cell The leaf cell where the particle is located.*
+      / __attribute__((always_inline)) static INLINE void cell_set_part_h_depth(
+            struct part * p, const struct cell *leaf_cell) {
+
+    const float h = p->h;
+    const struct cell *c = leaf_cell;
 
 #ifdef SWIFT_DEBUG_CHECKS
-  if (leaf_cell->split) error("Running on an unsplit cell!");
-#endif
-
-  /* Case where h is much smaller than the leaf cell itself */
-  if (h < c->h_min_allowed) {
-    p->depth_h = c->depth;
-    return;
-  }
-
-  /* Climb the tree to find the correct level */
-  while (c != NULL) {
-    if (h >= c->h_min_allowed && h < c->h_max_allowed) {
+    if (leaf_cell->split) error("Running on an unsplit cell!");
+#endif
+
+    /* Case where h is much smaller than the leaf cell itself */
+    if (h < c->h_min_allowed) {
       p->depth_h = c->depth;
       return;
     }
-    c = c->parent;
-  }
+
+    /* Climb the tree to find the correct level */
+    while (c != NULL) {
+      if (h >= c->h_min_allowed && h < c->h_max_allowed) {
+        p->depth_h = c->depth;
+        return;
+      }
+      c = c->parent;
+    }
 
 #ifdef SWIFT_DEBUG_CHECKS
-  error("Could not find an appropriate depth!");
-#endif
-}
-
-/**
- * @brief Set the depth_h field of a #sink.
- *
- * @param sp The #sink.
- * @param leaf_cell The leaf cell where the particle is located.
- */
-__attribute__((always_inline)) static INLINE void cell_set_sink_h_depth(
-    struct sink *sp, const struct cell *leaf_cell) {
-
-  const float h = sp->h;
-  const struct cell *c = leaf_cell;
+    error("Could not find an appropriate depth!");
+#endif
+  }
+
+  /**
+   * @brief Set the depth_h field of a #sink.
+   *
+   * @param sp The #sink.
+   * @param leaf_cell The leaf cell where the particle is located.
+   */
+  __attribute__((always_inline)) static INLINE void cell_set_sink_h_depth(
+      struct sink * sp, const struct cell *leaf_cell) {
+
+    const float h = sp->h;
+    const struct cell *c = leaf_cell;
 
 #ifdef SWIFT_DEBUG_CHECKS
-  if (leaf_cell->split) error("Running on an unsplit cell!");
-#endif
-
-  /* Case where h is much smaller than the leaf cell itself */
-  if (h < c->h_min_allowed) {
-    sp->depth_h = c->depth;
-    return;
-  }
-
-  /* Climb the tree to find the correct level */
-  while (c != NULL) {
-    if (h >= c->h_min_allowed && h < c->h_max_allowed) {
+    if (leaf_cell->split) error("Running on an unsplit cell!");
+#endif
+
+    /* Case where h is much smaller than the leaf cell itself */
+    if (h < c->h_min_allowed) {
       sp->depth_h = c->depth;
       return;
     }
-    c = c->parent;
-  }
+
+    /* Climb the tree to find the correct level */
+    while (c != NULL) {
+      if (h >= c->h_min_allowed && h < c->h_max_allowed) {
+        sp->depth_h = c->depth;
+        return;
+      }
+      c = c->parent;
+    }
 #ifdef SWIFT_DEBUG_CHECKS
-  error("Could not find an appropriate depth!");
-#endif
-}
-
-/**
- * @brief Set the depth_h field of a #spart.
- *
- * @param sp The #spart.
- * @param leaf_cell The leaf cell where the particle is located.
- */
-__attribute__((always_inline)) static INLINE void cell_set_spart_h_depth(
-    struct spart *sp, const struct cell *leaf_cell) {
-
-  const float h = sp->h;
-  const struct cell *c = leaf_cell;
+    error("Could not find an appropriate depth!");
+#endif
+  }
+
+  /**
+   * @brief Set the depth_h field of a #spart.
+   *
+   * @param sp The #spart.
+   * @param leaf_cell The leaf cell where the particle is located.
+   */
+  __attribute__((always_inline)) static INLINE void cell_set_spart_h_depth(
+      struct spart * sp, const struct cell *leaf_cell) {
+
+    const float h = sp->h;
+    const struct cell *c = leaf_cell;
 
 #ifdef SWIFT_DEBUG_CHECKS
-  if (leaf_cell->split) error("Running on an unsplit cell!");
-#endif
-
-  /* Case where h is much smaller than the leaf cell itself */
-  if (h < c->h_min_allowed) {
-    sp->depth_h = c->depth;
-    return;
-  }
-
-  /* Climb the tree to find the correct level */
-  while (c != NULL) {
-    if (h >= c->h_min_allowed && h < c->h_max_allowed) {
+    if (leaf_cell->split) error("Running on an unsplit cell!");
+#endif
+
+    /* Case where h is much smaller than the leaf cell itself */
+    if (h < c->h_min_allowed) {
       sp->depth_h = c->depth;
       return;
     }
-    c = c->parent;
-  }
+
+    /* Climb the tree to find the correct level */
+    while (c != NULL) {
+      if (h >= c->h_min_allowed && h < c->h_max_allowed) {
+        sp->depth_h = c->depth;
+        return;
+      }
+      c = c->parent;
+    }
 #ifdef SWIFT_DEBUG_CHECKS
-  error("Could not find an appropriate depth!");
-#endif
-}
-
-/**
- * @brief Set the depth_h field of a #bpart.
- *
- * @param bp The #bpart.
- * @param leaf_cell The leaf cell where the particle is located.
- */
-__attribute__((always_inline)) static INLINE void cell_set_bpart_h_depth(
-    struct bpart *bp, const struct cell *leaf_cell) {
-
-  const float h = bp->h;
-  const struct cell *c = leaf_cell;
+    error("Could not find an appropriate depth!");
+#endif
+  }
+
+  /**
+   * @brief Set the depth_h field of a #bpart.
+   *
+   * @param bp The #bpart.
+   * @param leaf_cell The leaf cell where the particle is located.
+   */
+  __attribute__((always_inline)) static INLINE void cell_set_bpart_h_depth(
+      struct bpart * bp, const struct cell *leaf_cell) {
+
+    const float h = bp->h;
+    const struct cell *c = leaf_cell;
 
 #ifdef SWIFT_DEBUG_CHECKS
-  if (leaf_cell->split) error("Running on an unsplit cell!");
-#endif
-
-  /* Case where h is much smaller than the leaf cell itself */
-  if (h < c->h_min_allowed) {
-    bp->depth_h = c->depth;
-    return;
-  }
-
-  /* Climb the tree to find the correct level */
-  while (c != NULL) {
-    if (h >= c->h_min_allowed && h < c->h_max_allowed) {
+    if (leaf_cell->split) error("Running on an unsplit cell!");
+#endif
+
+    /* Case where h is much smaller than the leaf cell itself */
+    if (h < c->h_min_allowed) {
       bp->depth_h = c->depth;
       return;
     }
-    c = c->parent;
-  }
+
+    /* Climb the tree to find the correct level */
+    while (c != NULL) {
+      if (h >= c->h_min_allowed && h < c->h_max_allowed) {
+        bp->depth_h = c->depth;
+        return;
+      }
+      c = c->parent;
+    }
 #ifdef SWIFT_DEBUG_CHECKS
-  error("Could not find an appropriate depth!");
-#endif
->>>>>>> 81ab35eb
-}
+    error("Could not find an appropriate depth!");
+#endif
+  }
 
 #endif /* SWIFT_CELL_H */