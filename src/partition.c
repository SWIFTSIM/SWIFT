/*******************************************************************************
 * This file is part of SWIFT.
 * Copyright (c) 2016 Peter W. Draper (p.w.draper@durham.ac.uk)
 *                    Pedro Gonnet (pedro.gonnet@durham.ac.uk)
 *
 * This program is free software: you can redistribute it and/or modify
 * it under the terms of the GNU Lesser General Public License as published
 * by the Free Software Foundation, either version 3 of the License, or
 * (at your option) any later version.
 *
 * This program is distributed in the hope that it will be useful,
 * but WITHOUT ANY WARRANTY; without even the implied warranty of
 * MERCHANTABILITY or FITNESS FOR A PARTICULAR PURPOSE.  See the
 * GNU General Public License for more details.
 *
 * You should have received a copy of the GNU Lesser General Public License
 * along with this program.  If not, see <http://www.gnu.org/licenses/>.
 *
 ******************************************************************************/

/**
 *  @file partition.c
 *  @brief file of various techniques for partitioning and repartitioning
 *  a grid of cells into geometrically connected regions and distributing
 *  these around a number of MPI nodes.
 *
 *  Currently supported partitioning types: grid, vectorise and METIS/ParMETIS.
 */

/* Config parameters. */
#include <config.h>

/* Standard headers. */
#include <float.h>
#include <math.h>
#include <stdio.h>
#include <stdlib.h>
#include <strings.h>

/* Include int min and max values. Define these limits in C++ as well. */
#define __STDC_LIMIT_MACROS
#include <stdint.h>

/* MPI headers. */
#ifdef WITH_MPI
#include <mpi.h>
/* METIS/ParMETIS headers only used when MPI is also available. */
#ifdef HAVE_PARMETIS
#include <parmetis.h>
#endif
#ifdef HAVE_METIS
#include <metis.h>
#endif
#endif

/* Local headers. */
#include "cell.h"
#include "debug.h"
#include "engine.h"
#include "error.h"
#include "partition.h"
#include "restart.h"
#include "space.h"
#include "threadpool.h"
#include "tools.h"

/* Simple descriptions of initial partition types for reports. */
const char *initial_partition_name[] = {
    "axis aligned grids of cells", "vectorized point associated cells",
    "memory balanced, using particle weighted cells",
    "similar sized regions, using unweighted cells",
    "memory and edge balanced cells using particle weights"};

/* Simple descriptions of repartition types for reports. */
const char *repartition_name[] = {
    "none", "edge and vertex task cost weights", "task cost edge weights",
    "memory balanced, using particle vertex weights",
    "vertex task costs and edge delta timebin weights"};

/* Local functions, if needed. */
static int check_complete(struct space *s, int verbose, int nregions);

/*
 * Repartition fixed costs per type/subtype. These are determined from the
 * statistics output produced when running with task debugging enabled.
 */
#if defined(WITH_MPI) && (defined(HAVE_METIS) || defined(HAVE_PARMETIS))
static double repartition_costs[task_type_count][task_subtype_count];
#endif
#if defined(WITH_MPI)
static int repart_init_fixed_costs(void);
#endif

/*  Vectorisation support */
/*  ===================== */

#if defined(WITH_MPI)
/**
 *  @brief Pick a number of cell positions from a vectorised list.
 *
 *  Vectorise the cell space and pick positions in it for the number of
 *  expected regions using a single step. Vectorisation is guaranteed
 *  to work, providing there are more cells than regions.
 *
 *  @param s the space.
 *  @param nregions the number of regions
 *  @param samplecells the list of sample cell positions, size of 3*nregions
 */
static void pick_vector(struct space *s, int nregions, int *samplecells) {

  /* Get length of space and divide up. */
  int length = s->cdim[0] * s->cdim[1] * s->cdim[2];
  if (nregions > length) {
    error("Too few cells (%d) for this number of regions (%d)", length,
          nregions);
  }

  int step = length / nregions;
  int n = 0;
  int m = 0;
  int l = 0;

  for (int i = 0; i < s->cdim[0]; i++) {
    for (int j = 0; j < s->cdim[1]; j++) {
      for (int k = 0; k < s->cdim[2]; k++) {
        if (n == 0 && l < nregions) {
          samplecells[m++] = i;
          samplecells[m++] = j;
          samplecells[m++] = k;
          l++;
        }
        n++;
        if (n == step) n = 0;
      }
    }
  }
}
#endif

#if defined(WITH_MPI)
/**
 * @brief Partition the space.
 *
 * Using the sample positions as seeds pick cells that are geometrically
 * closest and apply the partition to the space.
 */
static void split_vector(struct space *s, int nregions, int *samplecells) {
  int n = 0;
  for (int i = 0; i < s->cdim[0]; i++) {
    for (int j = 0; j < s->cdim[1]; j++) {
      for (int k = 0; k < s->cdim[2]; k++) {
        int select = -1;
        float rsqmax = FLT_MAX;
        int m = 0;
        for (int l = 0; l < nregions; l++) {
          float dx = samplecells[m++] - i;
          float dy = samplecells[m++] - j;
          float dz = samplecells[m++] - k;
          float rsq = (dx * dx + dy * dy + dz * dz);
          if (rsq < rsqmax) {
            rsqmax = rsq;
            select = l;
          }
        }
        s->cells_top[n++].nodeID = select;
      }
    }
  }
}
#endif

/* METIS/ParMETIS support (optional)
 * =================================
 *
 * METIS/ParMETIS partitions using a multi-level k-way scheme. We support
 * using this in a unweighted scheme, which works well and seems to be
 * guaranteed, and a weighted by the number of particles scheme.
 *
 * Repartitioning is based on ParMETIS and uses weights determined from the
 * estimated costs that a cells tasks will take or the relative time bins of
 * the cells next updates.
 */

#if defined(WITH_MPI) && (defined(HAVE_METIS) || defined(HAVE_PARMETIS))
/**
 * @brief Fill the adjncy array defining the graph of cells in a space.
 *
 * See the ParMETIS and METIS manuals if you want to understand this
 * format. The cell graph consists of all nodes as vertices with edges as the
 * connections to all neighbours, so we have 26 per vertex for periodic
 * boundary, fewer than 26 on the space edges when non-periodic. Note you will
 * also need an xadj array, for METIS that would be:
 *
 *   xadj[0] = 0;
 *   for (int k = 0; k < s->nr_cells; k++) xadj[k + 1] = xadj[k] + 26;
 *
 * but each rank needs a different xadj when using ParMETIS (each segment
 * should be rezeroed).
 *
 * @param s the space of cells.
 * @param periodic whether to assume a periodic space (fixed 26 edges).
 * @param weights_e the edge weights for the cells, if used. On input
 *                  assumed to be ordered with a fixed 26 edges per cell, so
 *                  will need reordering for non-periodic spaces.
 * @param adjncy the adjncy array to fill, must be of size 26 * the number of
 *               cells in the space.
 * @param nadjcny number of adjncy elements used, can be less if not periodic.
 * @param xadj the METIS xadj array to fill, must be of size
 *             number of cells in space + 1. NULL for not used.
 * @param nxadj the number of xadj element used.
 */
static void graph_init(struct space *s, int periodic, idx_t *weights_e,
                       idx_t *adjncy, int *nadjcny, idx_t *xadj, int *nxadj) {

  /* Loop over all cells in the space. */
  *nadjcny = 0;
  if (periodic) {
    int cid = 0;
    for (int l = 0; l < s->cdim[0]; l++) {
      for (int m = 0; m < s->cdim[1]; m++) {
        for (int n = 0; n < s->cdim[2]; n++) {

          /* Visit all neighbours of this cell, wrapping space at edges. */
          int p = 0;
          for (int i = -1; i <= 1; i++) {
            int ii = l + i;
            if (ii < 0)
              ii += s->cdim[0];
            else if (ii >= s->cdim[0])
              ii -= s->cdim[0];
            for (int j = -1; j <= 1; j++) {
              int jj = m + j;
              if (jj < 0)
                jj += s->cdim[1];
              else if (jj >= s->cdim[1])
                jj -= s->cdim[1];
              for (int k = -1; k <= 1; k++) {
                int kk = n + k;
                if (kk < 0)
                  kk += s->cdim[2];
                else if (kk >= s->cdim[2])
                  kk -= s->cdim[2];

                /* If not self, record id of neighbour. */
                if (i || j || k) {
                  adjncy[cid * 26 + p] = cell_getid(s->cdim, ii, jj, kk);
                  p++;
                }
              }
            }
          }

          /* Next cell. */
          cid++;
        }
      }
    }
    *nadjcny = cid * 26;

    /* If given set METIS xadj. */
    if (xadj != NULL) {
      xadj[0] = 0;
      for (int k = 0; k < s->nr_cells; k++) xadj[k + 1] = xadj[k] + 26;
      *nxadj = s->nr_cells;
    }

  } else {

    /* Non periodic. */
    int ind = 0;
    int cid = 0;
    if (xadj != NULL) xadj[0] = 0;

    /* May need to reorder weights, shuffle in place as moving to left. */
    int shuffle = 0;
    if (weights_e != NULL) shuffle = 1;

    for (int l = 0; l < s->cdim[0]; l++) {
      for (int m = 0; m < s->cdim[1]; m++) {
        for (int n = 0; n < s->cdim[2]; n++) {

          /* Visit all neighbours of this cell. */
          int p = 0;
          for (int i = -1; i <= 1; i++) {
            int ii = l + i;
            if (ii >= 0 && ii < s->cdim[0]) {
              for (int j = -1; j <= 1; j++) {
                int jj = m + j;
                if (jj >= 0 && jj < s->cdim[1]) {
                  for (int k = -1; k <= 1; k++) {
                    int kk = n + k;
                    if (kk >= 0 && kk < s->cdim[2]) {

                      /* If not self, record id of neighbour. */
                      if (i || j || k) {
                        adjncy[ind] = cell_getid(s->cdim, ii, jj, kk);

                        if (shuffle) {
                          /* Keep this weight, need index for periodic
                           * version for input weights... */
                          int oldp = ((i + 1) * 9 + (j + 1) * 3 + (k + 1));
                          oldp = oldp - (oldp / 14);
                          weights_e[ind] = weights_e[cid * 26 + oldp];
                        }

                        ind++;
                        p++;
                      }
                    }
                  }
                }
              }
            }
          }

          /* Keep xadj in sync. */
          if (xadj != NULL) {
            xadj[cid + 1] = xadj[cid] + p;
          }
          cid++;
        }
      }
    }
    *nadjcny = ind;
    *nxadj = cid;
  }
}
#endif

#if defined(WITH_MPI) && (defined(HAVE_METIS) || defined(HAVE_PARMETIS))
struct counts_mapper_data {
  double *counts;
  size_t size;
  struct space *s;
};

/* Generic function for accumulating sized counts for TYPE parts. Note uses
 * local memory to reduce contention, the amount of memory required is
 * precalculated by an additional loop determining the range of cell IDs. */
#define ACCUMULATE_SIZES_MAPPER(TYPE)                                          \
  partition_accumulate_sizes_mapper_##TYPE(void *map_data, int num_elements,   \
                                           void *extra_data) {                 \
    struct TYPE *parts = (struct TYPE *)map_data;                              \
    struct counts_mapper_data *mydata =                                        \
        (struct counts_mapper_data *)extra_data;                               \
    struct space *s = mydata->s;                                               \
    double size = mydata->size;                                                \
    double dim[3] = {mydata->s->dim[0], mydata->s->dim[1], mydata->s->dim[2]}; \
    double *lcounts = NULL;                                                    \
    int lcid = mydata->s->nr_cells;                                            \
    int ucid = 0;                                                              \
    for (int k = 0; k < num_elements; k++) {                                   \
      for (int j = 0; j < 3; j++) {                                            \
        if (parts[k].x[j] < 0.0)                                               \
          parts[k].x[j] += dim[j];                                             \
        else if (parts[k].x[j] >= dim[j])                                      \
          parts[k].x[j] -= dim[j];                                             \
      }                                                                        \
      const int cid =                                                          \
          cell_getid_from_pos(s, parts[k].x[0], parts[k].x[1], parts[k].x[2]); \
      if (cid > ucid) ucid = cid;                                              \
      if (cid < lcid) lcid = cid;                                              \
    }                                                                          \
    int nused = ucid - lcid + 1;                                               \
    if ((lcounts = (double *)calloc(nused, sizeof(double))) == NULL)           \
      error("Failed to allocate counts thread-specific buffer");               \
    for (int k = 0; k < num_elements; k++) {                                   \
      const int cid =                                                          \
          cell_getid_from_pos(s, parts[k].x[0], parts[k].x[1], parts[k].x[2]); \
      lcounts[cid - lcid] += size;                                             \
    }                                                                          \
    for (int k = 0; k < nused; k++)                                            \
      atomic_add_d(&mydata->counts[k + lcid], lcounts[k]);                     \
    free(lcounts);                                                             \
  }

/**
 * @brief Accumulate the sized counts of particles per cell.
 * Threadpool helper for accumulating the counts of particles per cell.
 *
 * part version.
 */
void ACCUMULATE_SIZES_MAPPER(part);

/**
 * @brief Accumulate the sized counts of particles per cell.
 * Threadpool helper for accumulating the counts of particles per cell.
 *
 * gpart version.
 */
void ACCUMULATE_SIZES_MAPPER(gpart);

/**
 * @brief Accumulate the sized counts of particles per cell.
 * Threadpool helper for accumulating the counts of particles per cell.
 *
 * spart version.
 */
void ACCUMULATE_SIZES_MAPPER(spart);

/* qsort support. */
static int ptrcmp(const void *p1, const void *p2) {
  const double *v1 = *(const double **)p1;
  const double *v2 = *(const double **)p2;
  return (*v1) - (*v2);
}

/**
 * @brief Accumulate total memory size in particles per cell.
 *
 * @param s the space containing the cells.
 * @param verbose whether to report any clipped cell counts.
 * @param counts the number of bytes in particles per cell. Should be
 *               allocated as size s->nr_cells.
 */
static void accumulate_sizes(struct space *s, int verbose, double *counts) {

  bzero(counts, sizeof(double) * s->nr_cells);

  struct counts_mapper_data mapper_data;
  mapper_data.s = s;
  double gsize = 0.0;
  double *gcounts = NULL;
  double hsize = 0.0;
  double ssize = 0.0;

  if (s->nr_gparts > 0) {
    /* Self-gravity gets more efficient with density (see gitlab issue #640)
     * so we end up with too much weight in cells with larger numbers of
     * gparts, to suppress this we fix a upper weight limit based on a
     * percentile clip to on the numbers of cells. Should be relatively
     * harmless when not really needed. */
    if ((gcounts = (double *)malloc(sizeof(double) * s->nr_cells)) == NULL)
      error("Failed to allocate gcounts buffer.");
    bzero(gcounts, sizeof(double) * s->nr_cells);
    gsize = (double)sizeof(struct gpart);

    mapper_data.counts = gcounts;
    mapper_data.size = gsize;
    threadpool_map(&s->e->threadpool, partition_accumulate_sizes_mapper_gpart,
                   s->gparts, s->nr_gparts, sizeof(struct gpart),
                   space_splitsize, &mapper_data);

    /* Get all the counts from all the nodes. */
    if (MPI_Allreduce(MPI_IN_PLACE, gcounts, s->nr_cells, MPI_DOUBLE, MPI_SUM,
                      MPI_COMM_WORLD) != MPI_SUCCESS)
      error("Failed to allreduce particle cell gpart weights.");

    /* Now we need to sort... */
    double **ptrs = NULL;
    if ((ptrs = (double **)malloc(sizeof(double *) * s->nr_cells)) == NULL)
      error("Failed to allocate pointers buffer.");
    for (int k = 0; k < s->nr_cells; k++) {
      ptrs[k] = &gcounts[k];
    }

    /* Sort pointers, not counts... */
    qsort(ptrs, s->nr_cells, sizeof(double *), ptrcmp);

    /* Percentile cut keeps 99.8% of cells and clips above. */
    int cut = ceil(s->nr_cells * 0.998);
    if (cut == s->nr_cells) cut = s->nr_cells - 1;

    /* And clip. */
    int nadj = 0;
    double clip = *ptrs[cut];
    for (int k = cut + 1; k < s->nr_cells; k++) {
      *ptrs[k] = clip;
      nadj++;
    }
    if (verbose) message("clipped gravity part counts of %d cells", nadj);
    free(ptrs);
  }

  /* Other particle types are assumed to correlate with processing time. */
  if (s->nr_parts > 0) {
    mapper_data.counts = counts;
    hsize = (double)sizeof(struct part);
    mapper_data.size = hsize;
    threadpool_map(&s->e->threadpool, partition_accumulate_sizes_mapper_part,
                   s->parts, s->nr_parts, sizeof(struct part), space_splitsize,
                   &mapper_data);
  }

  if (s->nr_sparts > 0) {
    ssize = (double)sizeof(struct spart);
    mapper_data.size = ssize;
    threadpool_map(&s->e->threadpool, partition_accumulate_sizes_mapper_spart,
                   s->sparts, s->nr_sparts, sizeof(struct spart),
                   space_splitsize, &mapper_data);
  }

  /* Merge the counts arrays across all nodes, if needed. Doesn't include any
   * gparts. */
  if (s->nr_parts > 0 || s->nr_sparts > 0) {
    if (MPI_Allreduce(MPI_IN_PLACE, counts, s->nr_cells, MPI_DOUBLE, MPI_SUM,
                      MPI_COMM_WORLD) != MPI_SUCCESS)
      error("Failed to allreduce particle cell weights.");
  }

  /* And merge with gravity counts. */
  double sum = 0.0;
  if (s->nr_gparts > 0) {
    for (int k = 0; k < s->nr_cells; k++) {
      counts[k] += gcounts[k];
      sum += counts[k];
    }
    free(gcounts);
  } else {
    for (int k = 0; k < s->nr_cells; k++) {
      sum += counts[k];
    }
  }

  /* Keep the sum of particles across all ranks in the range of IDX_MAX. */
  if (sum > (double)(IDX_MAX - 10000)) {
    double vscale = (double)(IDX_MAX - 10000) / sum;
    for (int k = 0; k < s->nr_cells; k++) counts[k] *= vscale;
  }
}

/**
 * @brief Make edge weights from the accumulated particle sizes per cell.
 *
 * @param s the space containing the cells.
 * @param counts the number of bytes in particles per cell.
 * @param edges weights for the edges of these regions. Should be 26 * counts.
 */
static void sizes_to_edges(struct space *s, double *counts, double *edges) {

  bzero(edges, sizeof(double) * s->nr_cells * 26);

  for (int l = 0; l < s->nr_cells; l++) {
    int p = 0;
    for (int i = -1; i <= 1; i++) {
      int isid = ((i < 0) ? 0 : ((i > 0) ? 2 : 1));
      for (int j = -1; j <= 1; j++) {
        int jsid = isid * 3 + ((j < 0) ? 0 : ((j > 0) ? 2 : 1));
        for (int k = -1; k <= 1; k++) {
          int ksid = jsid * 3 + ((k < 0) ? 0 : ((k > 0) ? 2 : 1));

          /* If not self, we work out the sort indices to get the expected
           * fractional weight and add that. Scale to keep sum less than
           * counts and a bit of tuning... */
          if (i || j || k) {
            edges[l * 26 + p] = counts[l] * sid_scale[sortlistID[ksid]] / 26.0;
            p++;
          }
        }
      }
    }
  }
}
#endif

#if defined(WITH_MPI) && (defined(HAVE_METIS) || defined(HAVE_PARMETIS))
/**
 * @brief Apply METIS cell-list partitioning to a cell structure.
 *
 * @param s the space containing the cells to split into regions.
 * @param nregions number of regions.
 * @param celllist list of regions for each cell.
 */
static void split_metis(struct space *s, int nregions, int *celllist) {

  for (int i = 0; i < s->nr_cells; i++) s->cells_top[i].nodeID = celllist[i];

  /* To check or visualise the partition dump all the cells. */
  /*if (engine_rank == 0) dumpCellRanks("metis_partition", s->cells_top,
                                      s->nr_cells);*/
}
#endif

#if defined(WITH_MPI) && (defined(HAVE_METIS) || defined(HAVE_PARMETIS))

/* qsort support. */
struct indexval {
  int index;
  int count;
  int old_val;
  int new_val;
};
static int indexvalcmp(const void *p1, const void *p2) {
  const struct indexval *iv1 = (const struct indexval *)p1;
  const struct indexval *iv2 = (const struct indexval *)p2;
  return iv2->count - iv1->count;
}

/**
 * @brief Check if there is a permutation of the region indices of our cells
 *        that will reduce the amount of particle movement and return it.
 *
 * @param newlist the new list of regions for our cells.
 * @param oldlist the old list of regions for our cells.
 * @param nregions the number of regions.
 * @param ncells the number of cells.
 * @param permlist the permutation of the newlist.
 */
void permute_regions(int *newlist, int *oldlist, int nregions, int ncells,
                     int *permlist) {

  /* We want a solution in which the current region assignments of the cells
   * are preserved when possible, to avoid unneccesary particle movement.  So
   * create a 2d-array of counts of cells that are common to all pairs of old
   * and new lists. Each element of the array has a count of cells and an
   * unique index so we can sort into decreasing counts.
   */
  int indmax = nregions * nregions;
  struct indexval *ivs = NULL;
  if ((ivs = (struct indexval *)malloc(sizeof(struct indexval) * indmax)) ==
      NULL)
    error("Failed to allocate ivs structs");
  bzero(ivs, sizeof(struct indexval) * indmax);

  for (int k = 0; k < ncells; k++) {
    int index = newlist[k] + nregions * oldlist[k];
    ivs[index].count++;
    ivs[index].index = index;
    ivs[index].old_val = oldlist[k];
    ivs[index].new_val = newlist[k];
  }
  qsort(ivs, indmax, sizeof(struct indexval), indexvalcmp);

  /* Go through the ivs using the largest counts first, these are the
   * regions with the most cells in common, old partition to new. If not
   * returning the permutation, avoid the associated work. */
  int *oldmap = NULL;
  int *newmap = NULL;
  oldmap = permlist; /* Reuse this */
  if ((newmap = (int *)malloc(sizeof(int) * nregions)) == NULL)
    error("Failed to allocate newmap array");

  for (int k = 0; k < nregions; k++) {
    oldmap[k] = -1;
    newmap[k] = -1;
  }

  for (int k = 0; k < indmax; k++) {

    /* Stop when all regions with common cells have been considered. */
    if (ivs[k].count == 0) break;

    /* Store old and new IDs, if not already used. */
    if (newmap[ivs[k].new_val] == -1 && oldmap[ivs[k].old_val] == -1) {
      newmap[ivs[k].new_val] = ivs[k].old_val;
      oldmap[ivs[k].old_val] = ivs[k].new_val;
    }
  }

  /* Handle any regions that did not get selected by picking an unused rank
   * from oldmap and assigning to newmap. */
  int spare = 0;
  for (int k = 0; k < nregions; k++) {
    if (newmap[k] == -1) {
      for (int j = spare; j < nregions; j++) {
        if (oldmap[j] == -1) {
          newmap[k] = j;
          oldmap[j] = j;
          spare = j;
          break;
        }
      }
    }
  }

  /* Permute the newlist into this order. */
  for (int k = 0; k < ncells; k++) {
    permlist[k] = newmap[newlist[k]];
  }
  free(newmap);
  free(ivs);
}
#endif

#if defined(WITH_MPI) && defined(HAVE_PARMETIS)
/**
 * @brief Partition the given space into a number of connected regions using
 *        ParMETIS.
 *
 * Split the space using PARMETIS to derive a partitions using the
 * given edge and vertex weights. If no weights are given then an
 * unweighted partition is performed. If refine is set then an existing
 * partition is assumed to be present from the last call to this routine
 * in the celllist argument, that will get a refined partition, not a new
 * one.
 *
 * Assumes MPI is up and running and the number of ranks is the same as the
 * number of regions.
 *
 * @param nodeID our nodeID.
 * @param s the space of cells to partition.
 * @param nregions the number of regions required in the partition.
 * @param vertexw weights for the cells, sizeof number of cells if used,
 *        NULL for unit weights. Need to be in the range of idx_t.
 * @param edgew weights for the graph edges between all cells, sizeof number
 *        of cells * 26 if used, NULL for unit weights. Need to be packed
 *        in CSR format, so same as adjncy array. Need to be in the range of
 *        idx_t.
 * @param refine whether to refine an existing partition, or create a new one.
 * @param adaptive whether to use an adaptive reparitition of an existing
 *        partition or simple refinement. Adaptive repartition is controlled
 *        by the itr parameter.
 * @param itr the ratio of inter-process communication time to data
 *            redistribution time. Used to weight repartitioning edge cuts
 *            when refine and adaptive are true.
 * @param celllist on exit this contains the ids of the selected regions,
 *        size of number of cells. If refine is 1, then this should contain
 *        the old partition on entry.
 */
static void pick_parmetis(int nodeID, struct space *s, int nregions,
                          double *vertexw, double *edgew, int refine,
                          int adaptive, float itr, int *celllist) {

  int res;
  MPI_Comm comm;
  MPI_Comm_dup(MPI_COMM_WORLD, &comm);

  /* Total number of cells. */
  int ncells = s->cdim[0] * s->cdim[1] * s->cdim[2];

  /* Nothing much to do if only using a single MPI rank. */
  if (nregions == 1) {
    for (int i = 0; i < ncells; i++) celllist[i] = 0;
    return;
  }

  /* We all get one of these with the same content. It defines the ranges of
   * vertices that are found on each rank. This contiguity constraint seems to
   * stop efficient local processing, since our cell distributions do not
   * meet this requirement. That means the graph and related information needs
   * to be all brought to one node and redistributed for processing in
   * approproiate batches. */
  idx_t *vtxdist;
  if ((vtxdist = (idx_t *)malloc(sizeof(idx_t) * (nregions + 1))) == NULL)
    error("Failed to allocate vtxdist buffer.");

  if (nodeID == 0) {

    /* Construct vtxdist and send it to all ranks. Each rank gets an equal
     * number of vertices. */
    vtxdist[0] = 0;
    int k = ncells;
    for (int i = 0; i < nregions; i++) {
      int l = k / (nregions - i);
      vtxdist[i + 1] = vtxdist[i] + l;
      k -= l;
    }
    res = MPI_Bcast((void *)vtxdist, nregions + 1, IDX_T, 0, comm);
    if (res != MPI_SUCCESS) mpi_error(res, "Failed to broadcast vtxdist.");

  } else {
    res = MPI_Bcast((void *)vtxdist, nregions + 1, IDX_T, 0, comm);
    if (res != MPI_SUCCESS) mpi_error(res, "Failed to broadcast vtxdist.");
  }

  /* Number of cells on this node and space for the expected arrays. */
  int nverts = vtxdist[nodeID + 1] - vtxdist[nodeID];

  idx_t *xadj = NULL;
  if ((xadj = (idx_t *)malloc(sizeof(idx_t) * (nverts + 1))) == NULL)
    error("Failed to allocate xadj buffer.");

  idx_t *adjncy = NULL;
  if ((adjncy = (idx_t *)malloc(sizeof(idx_t) * 26 * nverts)) == NULL)
    error("Failed to allocate adjncy array.");

  idx_t *weights_v = NULL;
  if (vertexw != NULL)
    if ((weights_v = (idx_t *)malloc(sizeof(idx_t) * nverts)) == NULL)
      error("Failed to allocate vertex weights array");

  idx_t *weights_e = NULL;
  if (edgew != NULL)
    if ((weights_e = (idx_t *)malloc(26 * sizeof(idx_t) * nverts)) == NULL)
      error("Failed to allocate edge weights array");

  idx_t *regionid = NULL;
  if ((regionid = (idx_t *)malloc(sizeof(idx_t) * (nverts + 1))) == NULL)
    error("Failed to allocate regionid array");

  /* Prepare MPI requests for the asynchronous communications */
  MPI_Request *reqs;
  if ((reqs = (MPI_Request *)malloc(sizeof(MPI_Request) * 5 * nregions)) ==
      NULL)
    error("Failed to allocate MPI request list.");
  for (int k = 0; k < 5 * nregions; k++) reqs[k] = MPI_REQUEST_NULL;

  MPI_Status *stats;
  if ((stats = (MPI_Status *)malloc(sizeof(MPI_Status) * 5 * nregions)) == NULL)
    error("Failed to allocate MPI status list.");

  /* Only use one rank to organize everything. */
  if (nodeID == 0) {

    /* Space for largest lists. */
    idx_t *full_xadj = NULL;
    if ((full_xadj =
             (idx_t *)malloc(sizeof(idx_t) * (ncells + nregions + 1))) == NULL)
      error("Failed to allocate full xadj buffer.");
    idx_t *std_xadj = NULL;
    if ((std_xadj = (idx_t *)malloc(sizeof(idx_t) * (ncells + 1))) == NULL)
      error("Failed to allocate std xadj buffer.");
    idx_t *full_adjncy = NULL;
    if ((full_adjncy = (idx_t *)malloc(sizeof(idx_t) * 26 * ncells)) == NULL)
      error("Failed to allocate full adjncy array.");
    idx_t *full_weights_v = NULL;
    if (weights_v != NULL)
      if ((full_weights_v = (idx_t *)malloc(sizeof(idx_t) * ncells)) == NULL)
        error("Failed to allocate full vertex weights array");
    idx_t *full_weights_e = NULL;
    if (weights_e != NULL)
      if ((full_weights_e = (idx_t *)malloc(26 * sizeof(idx_t) * ncells)) ==
          NULL)
        error("Failed to allocate full edge weights array");

    idx_t *full_regionid = NULL;
    if (refine) {
      if ((full_regionid = (idx_t *)malloc(sizeof(idx_t) * ncells)) == NULL)
        error("Failed to allocate full regionid array");
    }

    /* Init the vertex weights array. */
    if (vertexw != NULL) {
      for (int k = 0; k < ncells; k++) {
        if (vertexw[k] > 1) {
          full_weights_v[k] = vertexw[k];
        } else {
          full_weights_v[k] = 0;
        }
      }

#ifdef SWIFT_DEBUG_CHECKS
      /* Check weights are all in range. */
      int failed = 0;
      for (int k = 0; k < ncells; k++) {
        if ((idx_t)vertexw[k] < 0) {
          message("Input vertex weight out of range: %ld", (long)vertexw[k]);
          failed++;
        }
        if (full_weights_v[k] < 0) {
          message("Used vertex weight  out of range: %" PRIDX,
                  full_weights_v[k]);
          failed++;
        }
      }
      if (failed > 0) error("%d vertex weights are out of range", failed);
#endif
    }

    /* Init the edges weights array. */
    if (edgew != NULL) {
      for (int k = 0; k < ncells * 26; k++) {
        if (edgew[k] > 1) {
          full_weights_e[k] = edgew[k];
        } else {
          full_weights_e[k] = 1;
        }
      }

#ifdef SWIFT_DEBUG_CHECKS
      /* Check weights are all in range. */
      int failed = 0;
      for (int k = 0; k < ncells * 26; k++) {

        if ((idx_t)edgew[k] < 0) {
          message("Input edge weight out of range: %ld", (long)edgew[k]);
          failed++;
        }
        if (full_weights_e[k] < 1) {
          message("Used edge weight out of range: %" PRIDX, full_weights_e[k]);
          failed++;
        }
      }
      if (failed > 0) error("%d edge weights are out of range", failed);
#endif
    }

    /* Define the cell graph. Keeping the edge weights association. */
    int nadjcny = 0;
    int nxadj = 0;
    graph_init(s, s->periodic, full_weights_e, full_adjncy, &nadjcny, std_xadj,
               &nxadj);

    /* Dump graphs to disk files for testing. */
    /*dumpMETISGraph("parmetis_graph", ncells, 1, std_xadj, full_adjncy,
                   full_weights_v, NULL, full_weights_e); */

    /* xadj is set for each rank, different to serial version in that each
     * rank starts with 0, so we need to re-offset. */
    for (int rank = 0, i = 0, j = 0; rank < nregions; rank++) {

      /* Number of vertices for this rank. */
      int nvt = vtxdist[rank + 1] - vtxdist[rank];

      /* Each xadj section starts at 0 and terminates like a complete one. */
      int offset = std_xadj[j];
      for (int k = 0; k < nvt; k++) {
        full_xadj[i] = std_xadj[j] - offset;
        j++;
        i++;
      }
      full_xadj[i] = std_xadj[j] - offset;
      i++;
    }

    /* Send ranges to the other ranks and keep our own. */
    for (int rank = 0, j1 = 0, j2 = 0, j3 = 0; rank < nregions; rank++) {
      int nvt = vtxdist[rank + 1] - vtxdist[rank];
      int nedge = std_xadj[vtxdist[rank + 1]] - std_xadj[vtxdist[rank]];

      if (refine)
        for (int i = 0; i < nvt; i++) full_regionid[j3 + i] = celllist[j3 + i];

      if (rank == 0) {
        memcpy(xadj, &full_xadj[j1], sizeof(idx_t) * (nvt + 1));
        memcpy(adjncy, &full_adjncy[j2], sizeof(idx_t) * nedge);
        if (weights_e != NULL)
          memcpy(weights_e, &full_weights_e[j2], sizeof(idx_t) * nedge);
        if (weights_v != NULL)
          memcpy(weights_v, &full_weights_v[j3], sizeof(idx_t) * nvt);
        if (refine) memcpy(regionid, full_regionid, sizeof(idx_t) * nvt);

      } else {
        res = MPI_Isend(&full_xadj[j1], nvt + 1, IDX_T, rank, 0, comm,
                        &reqs[5 * rank + 0]);
        if (res == MPI_SUCCESS)
          res = MPI_Isend(&full_adjncy[j2], nvt * 26, IDX_T, rank, 1, comm,
                          &reqs[5 * rank + 1]);
        if (res == MPI_SUCCESS && weights_e != NULL)
          res = MPI_Isend(&full_weights_e[j2], nvt * 26, IDX_T, rank, 2, comm,
                          &reqs[5 * rank + 2]);
        if (res == MPI_SUCCESS && weights_v != NULL)
          res = MPI_Isend(&full_weights_v[j3], nvt, IDX_T, rank, 3, comm,
                          &reqs[5 * rank + 3]);
        if (refine && res == MPI_SUCCESS)
          res = MPI_Isend(&full_regionid[j3], nvt, IDX_T, rank, 4, comm,
                          &reqs[5 * rank + 4]);
        if (res != MPI_SUCCESS) mpi_error(res, "Failed to send graph data");
      }
      j1 += nvt + 1;

      /* Note we send 26 edges, but only increment by the correct number. */
      j2 += nedge;
      j3 += nvt;
    }

    /* Wait for all sends to complete. */
    int result;
    if ((result = MPI_Waitall(5 * nregions, reqs, stats)) != MPI_SUCCESS) {
      for (int k = 0; k < 5 * nregions; k++) {
        char buff[MPI_MAX_ERROR_STRING];
        MPI_Error_string(stats[k].MPI_ERROR, buff, &result);
        message("send request from source %i, tag %i has error '%s'.",
                stats[k].MPI_SOURCE, stats[k].MPI_TAG, buff);
      }
      error("Failed during waitall sending repartition data.");
    }

    /* Clean up. */
    if (weights_v != NULL) free(full_weights_v);
    if (weights_e != NULL) free(full_weights_e);
    free(full_xadj);
    free(std_xadj);
    free(full_adjncy);
    if (refine) free(full_regionid);

  } else {

    /* Receive stuff from rank 0. */
    res = MPI_Irecv(xadj, nverts + 1, IDX_T, 0, 0, comm, &reqs[0]);
    if (res == MPI_SUCCESS)
      res = MPI_Irecv(adjncy, nverts * 26, IDX_T, 0, 1, comm, &reqs[1]);
    if (res == MPI_SUCCESS && weights_e != NULL)
      res = MPI_Irecv(weights_e, nverts * 26, IDX_T, 0, 2, comm, &reqs[2]);
    if (res == MPI_SUCCESS && weights_v != NULL)
      res = MPI_Irecv(weights_v, nverts, IDX_T, 0, 3, comm, &reqs[3]);
    if (refine && res == MPI_SUCCESS)
      res += MPI_Irecv((void *)regionid, nverts, IDX_T, 0, 4, comm, &reqs[4]);
    if (res != MPI_SUCCESS) mpi_error(res, "Failed to receive graph data");

    /* Wait for all recvs to complete. */
    int result;
    if ((result = MPI_Waitall(5, reqs, stats)) != MPI_SUCCESS) {
      for (int k = 0; k < 5; k++) {
        char buff[MPI_MAX_ERROR_STRING];
        MPI_Error_string(stats[k].MPI_ERROR, buff, &result);
        message("recv request from source %i, tag %i has error '%s'.",
                stats[k].MPI_SOURCE, stats[k].MPI_TAG, buff);
      }
      error("Failed during waitall receiving repartition data.");
    }
  }

  /* Set up the tpwgts array. This is just 1/nregions. */
  real_t *tpwgts;
  if ((tpwgts = (real_t *)malloc(sizeof(real_t) * nregions)) == NULL)
    error("Failed to allocate tpwgts array");
  for (int i = 0; i < nregions; i++) tpwgts[i] = 1.0 / (real_t)nregions;

  /* Common parameters. */
  idx_t options[4];
  options[0] = 1;
  options[1] = 0;

  idx_t edgecut;
  idx_t ncon = 1;
  idx_t nparts = nregions;
  idx_t numflag = 0;
  idx_t wgtflag = 0;
  if (edgew != NULL) wgtflag += 1;
  if (vertexw != NULL) wgtflag += 2;

  real_t ubvec[1];
  ubvec[0] = 1.001;

  if (refine) {
    /* Refine an existing partition, uncouple as we do not have the cells
     * present on their expected ranks. */
    options[3] = PARMETIS_PSR_UNCOUPLED;

    /* Seed for randoms. */
    options[2] = clocks_random_seed();

    /* Choice is whether to use an adaptive repartition or a simple
     * refinement. */
    if (adaptive) {

      /* Balance between cuts and movement. */
      real_t itr_real_t = itr;
      if (ParMETIS_V3_AdaptiveRepart(
              vtxdist, xadj, adjncy, weights_v, NULL, weights_e, &wgtflag,
              &numflag, &ncon, &nparts, tpwgts, ubvec, &itr_real_t, options,
              &edgecut, regionid, &comm) != METIS_OK)
        error("Call to ParMETIS_V3_AdaptiveRepart failed.");
    } else {
      if (ParMETIS_V3_RefineKway(vtxdist, xadj, adjncy, weights_v, weights_e,
                                 &wgtflag, &numflag, &ncon, &nparts, tpwgts,
                                 ubvec, options, &edgecut, regionid,
                                 &comm) != METIS_OK)
        error("Call to ParMETIS_V3_RefineKway failed.");
    }
  } else {

    /* Create a new partition. Use a number of guesses as that is similar to
     * the way that serial METIS works (serial METIS usually gives the best
     * quality partitions). */
    idx_t best_edgecut = 0;
    idx_t *best_regionid = NULL;
    if ((best_regionid = (idx_t *)malloc(sizeof(idx_t) * (nverts + 1))) == NULL)
      error("Failed to allocate best_regionid array");

    for (int i = 0; i < 10; i++) {
      options[2] = clocks_random_seed();

      if (ParMETIS_V3_PartKway(vtxdist, xadj, adjncy, weights_v, weights_e,
                               &wgtflag, &numflag, &ncon, &nparts, tpwgts,
                               ubvec, options, &edgecut, regionid,
                               &comm) != METIS_OK)
        error("Call to ParMETIS_V3_PartKway failed.");

      if (i == 0 || (best_edgecut > edgecut)) {
        best_edgecut = edgecut;
        memcpy(best_regionid, regionid, sizeof(idx_t) * (nverts + 1));
      }
    }

    /* Keep the best edgecut. */
    memcpy(regionid, best_regionid, sizeof(idx_t) * (nverts + 1));
    free(best_regionid);
  }

  /* Need to gather all the regionid arrays from the ranks. */
  for (int k = 0; k < nregions; k++) reqs[k] = MPI_REQUEST_NULL;

  if (nodeID != 0) {

    /* Send our regions to node 0. */
    res = MPI_Isend(regionid, vtxdist[nodeID + 1] - vtxdist[nodeID], IDX_T, 0,
                    1, comm, &reqs[0]);
    if (res != MPI_SUCCESS) mpi_error(res, "Failed to send new regionids");

    /* Wait for send to complete. */
    int err;
    if ((err = MPI_Wait(reqs, stats)) != MPI_SUCCESS) {
      mpi_error(err, "Failed during wait sending regionids.");
    }

  } else {

    /* Node 0 */
    idx_t *remoteids = NULL;
    if ((remoteids = (idx_t *)malloc(sizeof(idx_t) * ncells)) == NULL)
      error("Failed to allocate remoteids buffer");

    int nvt = vtxdist[1] - vtxdist[0];
    memcpy(remoteids, regionid, sizeof(idx_t) * nvt);

    /* Receive from other ranks. */
    for (int rank = 1, j = nvt; rank < nregions; rank++) {
      nvt = vtxdist[rank + 1] - vtxdist[rank];
      res = MPI_Irecv((void *)&remoteids[j], nvt, IDX_T, rank, 1, comm,
                      &reqs[rank]);
      if (res != MPI_SUCCESS) mpi_error(res, "Failed to receive new regionids");
      j += nvt;
    }

    int err;
    if ((err = MPI_Waitall(nregions, reqs, stats)) != MPI_SUCCESS) {
      for (int k = 0; k < 5; k++) {
        char buff[MPI_MAX_ERROR_STRING];
        MPI_Error_string(stats[k].MPI_ERROR, buff, &err);
        message("recv request from source %i, tag %i has error '%s'.",
                stats[k].MPI_SOURCE, stats[k].MPI_TAG, buff);
      }
      error("Failed during waitall receiving regionid data.");
    }

    /* Copy: idx_t -> int. */
    int *newcelllist = NULL;
    if ((newcelllist = (int *)malloc(sizeof(int) * ncells)) == NULL)
      error("Failed to allocate new celllist");
    for (int k = 0; k < ncells; k++) newcelllist[k] = remoteids[k];
    free(remoteids);

    /* Check that the region ids are all good. */
    int bad = 0;
    for (int k = 0; k < ncells; k++) {
      if (newcelllist[k] < 0 || newcelllist[k] >= nregions) {
        message("Got bad nodeID %d for cell %i.", newcelllist[k], k);
        bad++;
      }
    }
    if (bad) error("Bad node IDs located");

    /* Now check the similarity to the old partition and permute if necessary.
     * Checks show that refinement can return a permutation of the partition,
     * we need to check that and correct as necessary. */
    int permute = 1;
    if (!refine) {

      /* No old partition was given, so we need to construct the existing
       * partition from the cells, if one existed. */
      int nsum = 0;
      for (int i = 0; i < s->nr_cells; i++) {
        celllist[i] = s->cells_top[i].nodeID;
        nsum += celllist[i];
      }

      /* If no previous partition then all nodeIDs will be set to 0. */
      if (nsum == 0) permute = 0;
    }

    if (permute) {
      int *permcelllist = NULL;
      if ((permcelllist = (int *)malloc(sizeof(int) * ncells)) == NULL)
        error("Failed to allocate perm celllist array");
      permute_regions(newcelllist, celllist, nregions, ncells, permcelllist);

      /* And keep. */
      memcpy(celllist, permcelllist, sizeof(int) * ncells);
      free(permcelllist);

    } else {
      memcpy(celllist, newcelllist, sizeof(int) * ncells);
    }
    free(newcelllist);
  }

  /* And everyone gets a copy. */
  res = MPI_Bcast(celllist, s->nr_cells, MPI_INT, 0, MPI_COMM_WORLD);
  if (res != MPI_SUCCESS) mpi_error(res, "Failed to broadcast new celllist");

  /* Clean up. */
  free(reqs);
  free(stats);
  if (weights_v != NULL) free(weights_v);
  if (weights_e != NULL) free(weights_e);
  free(vtxdist);
  free(tpwgts);
  free(xadj);
  free(adjncy);
  free(regionid);
}
#endif

#if defined(WITH_MPI) && (defined(HAVE_METIS) || defined(HAVE_PARMETIS))
/**
 * @brief Partition the given space into a number of connected regions.
 *
 * Split the space using METIS to derive a partitions using the given edge and
 * vertex weights. If no weights are given then an unweighted partition is
 * performed.
 *
 * @param nodeID the rank of our node.
 * @param s the space of cells to partition.
 * @param nregions the number of regions required in the partition.
 * @param vertexw weights for the cells, sizeof number of cells if used,
 *        NULL for unit weights. Need to be in the range of idx_t.
 * @param edgew weights for the graph edges between all cells, sizeof number
 *        of cells * 26 if used, NULL for unit weights. Need to be packed
 *        in CSR format, so same as adjncy array. Need to be in the range of
 *        idx_t.
 * @param celllist on exit this contains the ids of the selected regions,
 *        sizeof number of cells.
 */
static void pick_metis(int nodeID, struct space *s, int nregions,
                       double *vertexw, double *edgew, int *celllist) {

  /* Total number of cells. */
  int ncells = s->cdim[0] * s->cdim[1] * s->cdim[2];

  /* Nothing much to do if only using a single partition. Also avoids METIS
   * bug that doesn't handle this case well. */
  if (nregions == 1) {
    for (int i = 0; i < ncells; i++) celllist[i] = 0;
    return;
  }

  /* Only one node needs to calculate this. */
  if (nodeID == 0) {

    /* Allocate adjacency and weights arrays . */
    idx_t *xadj;
    if ((xadj = (idx_t *)malloc(sizeof(idx_t) * (ncells + 1))) == NULL)
      error("Failed to allocate xadj buffer.");
    idx_t *adjncy;
    if ((adjncy = (idx_t *)malloc(sizeof(idx_t) * 26 * ncells)) == NULL)
      error("Failed to allocate adjncy array.");
    idx_t *weights_v = NULL;
    if (vertexw != NULL)
      if ((weights_v = (idx_t *)malloc(sizeof(idx_t) * ncells)) == NULL)
        error("Failed to allocate vertex weights array");
    idx_t *weights_e = NULL;
    if (edgew != NULL)
      if ((weights_e = (idx_t *)malloc(26 * sizeof(idx_t) * ncells)) == NULL)
        error("Failed to allocate edge weights array");
    idx_t *regionid;
    if ((regionid = (idx_t *)malloc(sizeof(idx_t) * ncells)) == NULL)
      error("Failed to allocate regionid array");

    /* Init the vertex weights array. */
    if (vertexw != NULL) {
      for (int k = 0; k < ncells; k++) {
        if (vertexw[k] > 1) {
          weights_v[k] = vertexw[k];
        } else {
          weights_v[k] = 0;
        }
      }

#ifdef SWIFT_DEBUG_CHECKS
      /* Check weights are all in range. */
      int failed = 0;
      for (int k = 0; k < ncells; k++) {
        if ((idx_t)vertexw[k] < 0) {
          message("Input vertex weight out of range: %ld", (long)vertexw[k]);
          failed++;
        }
        if (weights_v[k] < 0) {
          message("Used vertex weight  out of range: %" PRIDX, weights_v[k]);
          failed++;
        }
      }
      if (failed > 0) error("%d vertex weights are out of range", failed);
#endif
    }

    /* Init the edges weights array. */

    if (edgew != NULL) {
      for (int k = 0; k < 26 * ncells; k++) {
        if (edgew[k] > 1) {
          weights_e[k] = edgew[k];
        } else {
          weights_e[k] = 1;
        }
      }

#ifdef SWIFT_DEBUG_CHECKS
      /* Check weights are all in range. */
      int failed = 0;
      for (int k = 0; k < 26 * ncells; k++) {

        if ((idx_t)edgew[k] < 0) {
          message("Input edge weight out of range: %ld", (long)edgew[k]);
          failed++;
        }
        if (weights_e[k] < 1) {
          message("Used edge weight out of range: %" PRIDX, weights_e[k]);
          failed++;
        }
      }
      if (failed > 0) error("%d edge weights are out of range", failed);
#endif
    }

    /* Define the cell graph. Keeping the edge weights association. */
    int nadjcny = 0;
    int nxadj = 0;
    graph_init(s, s->periodic, weights_e, adjncy, &nadjcny, xadj, &nxadj);

    /* Set the METIS options. */
    idx_t options[METIS_NOPTIONS];
    METIS_SetDefaultOptions(options);
    options[METIS_OPTION_OBJTYPE] = METIS_OBJTYPE_CUT;
    options[METIS_OPTION_NUMBERING] = 0;
    options[METIS_OPTION_CONTIG] = 1;
    options[METIS_OPTION_NCUTS] = 10;
    options[METIS_OPTION_NITER] = 20;

    /* Call METIS. */
    idx_t one = 1;
    idx_t idx_ncells = ncells;
    idx_t idx_nregions = nregions;
    idx_t objval;

    /* Dump graph in METIS format */
    /*dumpMETISGraph("metis_graph", idx_ncells, one, xadj, adjncy, weights_v,
                   NULL, weights_e);*/

    if (METIS_PartGraphKway(&idx_ncells, &one, xadj, adjncy, weights_v, NULL,
                            weights_e, &idx_nregions, NULL, NULL, options,
                            &objval, regionid) != METIS_OK)
      error("Call to METIS_PartGraphKway failed.");

    /* Check that the regionids are ok. */
    for (int k = 0; k < ncells; k++) {
      if (regionid[k] < 0 || regionid[k] >= nregions)
        error("Got bad nodeID %" PRIDX " for cell %i.", regionid[k], k);

      /* And keep. */
      celllist[k] = regionid[k];
    }

    /* Clean up. */
    if (weights_v != NULL) free(weights_v);
    if (weights_e != NULL) free(weights_e);
    free(xadj);
    free(adjncy);
    free(regionid);
  }

  /* Calculations all done, now everyone gets a copy. */
  int res = MPI_Bcast(celllist, ncells, MPI_INT, 0, MPI_COMM_WORLD);
  if (res != MPI_SUCCESS) mpi_error(res, "Failed to broadcast new celllist");
}
#endif

#if defined(WITH_MPI) && (defined(HAVE_METIS) || defined(HAVE_PARMETIS))

/* Helper struct for partition_gather weights. */
struct weights_mapper_data {
  double *weights_e;
  double *weights_v;
  idx_t *inds;
  int eweights;
  int nodeID;
  int timebins;
  int vweights;
  int nr_cells;
  int use_ticks;
  struct cell *cells;
};

#ifdef SWIFT_DEBUG_CHECKS
static void check_weights(struct task *tasks, int nr_tasks,
                          struct weights_mapper_data *weights_data,
                          double *weights_v, double *weights_e);
#endif

/**
 * @brief Threadpool mapper function to gather cell edge and vertex weights
 *        from the associated tasks.
 *
 * @param map_data part of the data to process in this mapper.
 * @param num_elements the number of data elements to process.
 * @param extra_data additional data for the mapper context.
 */
void partition_gather_weights(void *map_data, int num_elements,
                              void *extra_data) {

  struct task *tasks = (struct task *)map_data;
  struct weights_mapper_data *mydata = (struct weights_mapper_data *)extra_data;

  double *weights_e = mydata->weights_e;
  double *weights_v = mydata->weights_v;
  idx_t *inds = mydata->inds;
  int eweights = mydata->eweights;
  int nodeID = mydata->nodeID;
  int nr_cells = mydata->nr_cells;
  int timebins = mydata->timebins;
  int vweights = mydata->vweights;
  int use_ticks = mydata->use_ticks;

  struct cell *cells = mydata->cells;

  /* Loop over the tasks... */
  for (int i = 0; i < num_elements; i++) {
    struct task *t = &tasks[i];

    /* Skip un-interesting tasks. */
    if (t->type == task_type_send || t->type == task_type_recv ||
        t->type == task_type_csds || t->implicit || t->ci == NULL)
      continue;

    /* Get weight for this task. Either based on fixed costs or task timings. */
    double w = 0.0;
    if (use_ticks) {
      w = (double)t->toc - (double)t->tic;
    } else {
      w = repartition_costs[t->type][t->subtype];
    }
    if (w <= 0.0) continue;

    /* Get the top-level cells involved. */
    struct cell *ci, *cj;
<<<<<<< HEAD
    for (ci = t->ci; ci->parent != NULL; ci = ci->parent);
    if (t->cj != NULL)
      for (cj = t->cj; cj->parent != NULL; cj = cj->parent);
    else
=======
    for (ci = t->ci; ci->parent != NULL; ci = ci->parent) {
      /* Nothing to do here. */
    }

    if (t->cj != NULL) {
      for (cj = t->cj; cj->parent != NULL; cj = cj->parent) {
        /* Nothing to do here. */
      }
    } else {
>>>>>>> 5c4ef7a1
      cj = NULL;
    }

    /* Get the cell IDs. */
    int cid = ci - cells;

    /* Different weights for different tasks. */
    if (t->type == task_type_init_grav || t->type == task_type_ghost ||
        t->type == task_type_extra_ghost || t->type == task_type_drift_part ||
        t->type == task_type_drift_spart || t->type == task_type_drift_sink ||
        t->type == task_type_drift_bpart || t->type == task_type_drift_gpart ||
        t->type == task_type_end_hydro_force || t->type == task_type_kick1 ||
        t->type == task_type_kick2 || t->type == task_type_timestep ||
        t->type == task_type_timestep_limiter ||
        t->type == task_type_timestep_sync ||
        t->type == task_type_grav_long_range || t->type == task_type_grav_mm ||
        t->type == task_type_grav_down || t->type == task_type_end_grav_force ||
        t->type == task_type_cooling || t->type == task_type_star_formation ||
        t->type == task_type_stars_ghost ||
        t->type == task_type_bh_density_ghost ||
        t->type == task_type_bh_swallow_ghost2 ||
        t->type == task_type_neutrino_weight ||
        t->type == task_type_sink_formation || t->type == task_type_rt_ghost1 ||
        t->type == task_type_rt_ghost2 || t->type == task_type_rt_tchem) {

      /* Particle updates add only to vertex weight. */
      if (vweights) atomic_add_d(&weights_v[cid], w);
    }

    /* Self interaction? */
    else if ((t->type == task_type_self && ci->nodeID == nodeID) ||
             (t->type == task_type_sub_self && cj == NULL &&
              ci->nodeID == nodeID)) {
      /* Self interactions add only to vertex weight. */
      if (vweights) atomic_add_d(&weights_v[cid], w);

    }

    /* Pair? */
    else if (t->type == task_type_pair || (t->type == task_type_sub_pair)) {

      /* In-cell pair? */
      if (ci == cj) {
        /* Add weight to vertex for ci. */
        if (vweights) atomic_add_d(&weights_v[cid], w);

      }

      /* Distinct cells. */
      else {

        /* Index of the jth cell. */
        int cjd = cj - cells;

        /* Local cells add weight to vertices. */
        if (vweights && ci->nodeID == nodeID) {
          atomic_add_d(&weights_v[cid], 0.5 * w);
          if (cj->nodeID == nodeID) atomic_add_d(&weights_v[cjd], 0.5 * w);
        }

        if (eweights) {

          /* Find indices of ci/cj neighbours. Note with gravity these cells may
           * not be neighbours, in that case we ignore any edge weight for that
           * pair. */
          int ik = -1;
          for (int k = 26 * cid; k < 26 * nr_cells; k++) {
            if (inds[k] == cjd) {
              ik = k;
              break;
            }
          }

          /* cj */
          int jk = -1;
          for (int k = 26 * cjd; k < 26 * nr_cells; k++) {
            if (inds[k] == cid) {
              jk = k;
              break;
            }
          }

          if (ik != -1 && jk != -1) {

            if (timebins) {
              /* Add weights to edge for all cells based on the expected
               * interaction time (calculated as the time to the last expected
               * time) as we want to avoid having active cells on the edges, so
               * we cut for that. Note that weight is added to the local and
               * remote cells, as we want to keep both away from any cuts, this
               * can overflow int, so take care. */
              int dti = num_time_bins - get_time_bin(ci->hydro.ti_end_min);
              int dtj = num_time_bins - get_time_bin(cj->hydro.ti_end_min);
              double dt = (double)(1 << dti) + (double)(1 << dtj);
              atomic_add_d(&weights_e[ik], dt);
              atomic_add_d(&weights_e[jk], dt);

            } else {

              /* Add weights from task costs to the edge. */
              atomic_add_d(&weights_e[ik], w);
              atomic_add_d(&weights_e[jk], w);
            }
          }
        }
      }
    }
  }
}

/**
 * @brief Repartition the cells amongst the nodes using weights of
 *        various kinds.
 *
 * @param vweights whether vertex weights will be used.
 * @param eweights whether weights will be used.
 * @param timebins use timebins as the edge weights.
 * @param repartition the partition struct of the local engine.
 * @param nodeID our nodeID.
 * @param nr_nodes the number of nodes.
 * @param s the space of cells holding our local particles.
 * @param tasks the completed tasks from the last engine step for our node.
 * @param nr_tasks the number of tasks.
 */
static void repart_edge_metis(int vweights, int eweights, int timebins,
                              struct repartition *repartition, int nodeID,
                              int nr_nodes, struct space *s, struct task *tasks,
                              int nr_tasks) {

  /* Create weight arrays using task ticks for vertices and edges (edges
   * assume the same graph structure as used in the part_ calls). */
  int nr_cells = s->nr_cells;
  struct cell *cells = s->cells_top;

  /* Allocate and fill the adjncy indexing array defining the graph of
   * cells. */
  idx_t *inds;
  if ((inds = (idx_t *)malloc(sizeof(idx_t) * 26 * nr_cells)) == NULL)
    error("Failed to allocate the inds array");
  int nadjcny = 0;
  int nxadj = 0;
  graph_init(s, 1 /* periodic */, NULL /* no edge weights */, inds, &nadjcny,
             NULL /* no xadj needed */, &nxadj);

  /* Allocate and init weights. */
  double *weights_v = NULL;
  double *weights_e = NULL;
  if (vweights) {
    if ((weights_v = (double *)malloc(sizeof(double) * nr_cells)) == NULL)
      error("Failed to allocate vertex weights arrays.");
    bzero(weights_v, sizeof(double) * nr_cells);
  }
  if (eweights) {
    if ((weights_e = (double *)malloc(sizeof(double) * 26 * nr_cells)) == NULL)
      error("Failed to allocate edge weights arrays.");
    bzero(weights_e, sizeof(double) * 26 * nr_cells);
  }

  /* Gather weights. */
  struct weights_mapper_data weights_data;

  weights_data.cells = cells;
  weights_data.eweights = eweights;
  weights_data.inds = inds;
  weights_data.nodeID = nodeID;
  weights_data.nr_cells = nr_cells;
  weights_data.timebins = timebins;
  weights_data.vweights = vweights;
  weights_data.weights_e = weights_e;
  weights_data.weights_v = weights_v;
  weights_data.use_ticks = repartition->use_ticks;

  ticks tic = getticks();

  threadpool_map(&s->e->threadpool, partition_gather_weights, tasks, nr_tasks,
                 sizeof(struct task), threadpool_auto_chunk_size,
                 &weights_data);
  if (s->e->verbose)
    message("weight mapper took %.3f %s.", clocks_from_ticks(getticks() - tic),
            clocks_getunit());

#ifdef SWIFT_DEBUG_CHECKS
  check_weights(tasks, nr_tasks, &weights_data, weights_v, weights_e);
#endif

  /* Merge the weights arrays across all nodes. */
  int res;
  if (vweights) {
    res = MPI_Allreduce(MPI_IN_PLACE, weights_v, nr_cells, MPI_DOUBLE, MPI_SUM,
                        MPI_COMM_WORLD);
    if (res != MPI_SUCCESS)
      mpi_error(res, "Failed to allreduce vertex weights.");
  }

  if (eweights) {
    res = MPI_Allreduce(MPI_IN_PLACE, weights_e, 26 * nr_cells, MPI_DOUBLE,
                        MPI_SUM, MPI_COMM_WORLD);
    if (res != MPI_SUCCESS) mpi_error(res, "Failed to allreduce edge weights.");
  }

  /* Allocate cell list for the partition. If not already done. */
#ifdef HAVE_PARMETIS
  int refine = 1;
#endif
  if (repartition->ncelllist != nr_cells) {
#ifdef HAVE_PARMETIS
    refine = 0;
#endif
    free(repartition->celllist);
    repartition->ncelllist = 0;
    if ((repartition->celllist = (int *)malloc(sizeof(int) * nr_cells)) == NULL)
      error("Failed to allocate celllist");
    repartition->ncelllist = nr_cells;
  }

  /* We need to rescale the sum of the weights so that the sums of the two
   * types of weights are less than IDX_MAX, that is the range of idx_t.  */
  double vsum = 0.0;
  if (vweights)
    for (int k = 0; k < nr_cells; k++) vsum += weights_v[k];
  double esum = 0.0;
  if (eweights)
    for (int k = 0; k < 26 * nr_cells; k++) esum += weights_e[k];

  /* Do the scaling, if needed, keeping both weights in proportion. */
  double vscale = 1.0;
  double escale = 1.0;
  if (vweights && eweights) {
    if (vsum > esum) {
      if (vsum > (double)IDX_MAX) {
        vscale = (double)(IDX_MAX - 10000) / vsum;
        escale = vscale;
      }
    } else {
      if (esum > (double)IDX_MAX) {
        escale = (double)(IDX_MAX - 10000) / esum;
        vscale = escale;
      }
    }
  } else if (vweights) {
    if (vsum > (double)IDX_MAX) {
      vscale = (double)(IDX_MAX - 10000) / vsum;
    }
  } else if (eweights) {
    if (esum > (double)IDX_MAX) {
      escale = (double)(IDX_MAX - 10000) / esum;
    }
  }

  if (vweights && vscale != 1.0) {
    vsum = 0.0;
    for (int k = 0; k < nr_cells; k++) {
      weights_v[k] *= vscale;
      vsum += weights_v[k];
    }
    vscale = 1.0;
  }
  if (eweights && escale != 1.0) {
    esum = 0.0;
    for (int k = 0; k < 26 * nr_cells; k++) {
      weights_e[k] *= escale;
      esum += weights_e[k];
    }
    escale = 1.0;
  }

  /* Balance edges and vertices when the edge weights are timebins, as these
   * have no reason to have equivalent scales, we use an equipartition. */
  if (timebins && eweights) {

    /* Make sums the same. */
    if (vsum > esum) {
      escale = vsum / esum;
      for (int k = 0; k < 26 * nr_cells; k++) weights_e[k] *= escale;
    } else {
      vscale = esum / vsum;
      for (int k = 0; k < nr_cells; k++) weights_v[k] *= vscale;
    }
  }

  /* And repartition/ partition, using both weights or not as requested. */
#ifdef HAVE_PARMETIS
  if (repartition->usemetis) {
    pick_metis(nodeID, s, nr_nodes, weights_v, weights_e,
               repartition->celllist);
  } else {
    pick_parmetis(nodeID, s, nr_nodes, weights_v, weights_e, refine,
                  repartition->adaptive, repartition->itr,
                  repartition->celllist);
  }
#else
  pick_metis(nodeID, s, nr_nodes, weights_v, weights_e, repartition->celllist);
#endif

  /* Check that all cells have good values. All nodes have same copy, so just
   * check on one. */
  if (nodeID == 0) {
    for (int k = 0; k < nr_cells; k++)
      if (repartition->celllist[k] < 0 || repartition->celllist[k] >= nr_nodes)
        error("Got bad nodeID %d for cell %i.", repartition->celllist[k], k);
  }

  /* Check that the partition is complete and all nodes have some work. */
  int present[nr_nodes];
  int failed = 0;
  for (int i = 0; i < nr_nodes; i++) present[i] = 0;
  for (int i = 0; i < nr_cells; i++) present[repartition->celllist[i]]++;
  for (int i = 0; i < nr_nodes; i++) {
    if (!present[i]) {
      failed = 1;
      if (nodeID == 0) message("Node %d is not present after repartition", i);
    }
  }

  /* If partition failed continue with the current one, but make this clear. */
  if (failed) {
    if (nodeID == 0)
      message(
          "WARNING: repartition has failed, continuing with the current"
          " partition, load balance will not be optimal");
    for (int k = 0; k < nr_cells; k++)
      repartition->celllist[k] = cells[k].nodeID;
  }

  /* And apply to our cells */
  split_metis(s, nr_nodes, repartition->celllist);

  /* Clean up. */
  free(inds);
  if (vweights) free(weights_v);
  if (eweights) free(weights_e);
}

/**
 * @brief Repartition the cells amongst the nodes using weights based on
 *        the memory use of particles in the cells.
 *
 * @param repartition the partition struct of the local engine.
 * @param nodeID our nodeID.
 * @param nr_nodes the number of nodes.
 * @param s the space of cells holding our local particles.
 */
static void repart_memory_metis(struct repartition *repartition, int nodeID,
                                int nr_nodes, struct space *s) {

  /* Space for counts of particle memory use per cell. */
  double *weights = NULL;
  if ((weights = (double *)malloc(sizeof(double) * s->nr_cells)) == NULL)
    error("Failed to allocate cell weights buffer.");

  /* Check each particle and accumulate the sizes per cell. */
  accumulate_sizes(s, s->e->verbose, weights);

  /* Allocate cell list for the partition. If not already done. */
#ifdef HAVE_PARMETIS
  int refine = 1;
#endif
  if (repartition->ncelllist != s->nr_cells) {
#ifdef HAVE_PARMETIS
    refine = 0;
#endif
    free(repartition->celllist);
    repartition->ncelllist = 0;
    if ((repartition->celllist = (int *)malloc(sizeof(int) * s->nr_cells)) ==
        NULL)
      error("Failed to allocate celllist");
    repartition->ncelllist = s->nr_cells;
  }

  /* We need to rescale the sum of the weights so that the sum is
   * less than IDX_MAX, that is the range of idx_t. */
  double sum = 0.0;
  for (int k = 0; k < s->nr_cells; k++) sum += weights[k];
  if (sum > (double)IDX_MAX) {
    double scale = (double)(IDX_MAX - 1000) / sum;
    for (int k = 0; k < s->nr_cells; k++) weights[k] *= scale;
  }

  /* And repartition. */
#ifdef HAVE_PARMETIS
  if (repartition->usemetis) {
    pick_metis(nodeID, s, nr_nodes, weights, NULL, repartition->celllist);
  } else {
    pick_parmetis(nodeID, s, nr_nodes, weights, NULL, refine,
                  repartition->adaptive, repartition->itr,
                  repartition->celllist);
  }
#else
  pick_metis(nodeID, s, nr_nodes, weights, NULL, repartition->celllist);
#endif

  /* Check that all cells have good values. All nodes have same copy, so just
   * check on one. */
  if (nodeID == 0) {
    for (int k = 0; k < s->nr_cells; k++)
      if (repartition->celllist[k] < 0 || repartition->celllist[k] >= nr_nodes)
        error("Got bad nodeID %d for cell %i.", repartition->celllist[k], k);
  }

  /* Check that the partition is complete and all nodes have some cells. */
  int present[nr_nodes];
  int failed = 0;
  for (int i = 0; i < nr_nodes; i++) present[i] = 0;
  for (int i = 0; i < s->nr_cells; i++) present[repartition->celllist[i]]++;
  for (int i = 0; i < nr_nodes; i++) {
    if (!present[i]) {
      failed = 1;
      if (nodeID == 0) message("Node %d is not present after repartition", i);
    }
  }

  /* If partition failed continue with the current one, but make this clear. */
  if (failed) {
    if (nodeID == 0)
      message(
          "WARNING: repartition has failed, continuing with the current"
          " partition, load balance will not be optimal");
    for (int k = 0; k < s->nr_cells; k++)
      repartition->celllist[k] = s->cells_top[k].nodeID;
  }

  /* And apply to our cells */
  split_metis(s, nr_nodes, repartition->celllist);
}
#endif /* WITH_MPI && (HAVE_METIS || HAVE_PARMETIS) */

/**
 * @brief Repartition the space using the given repartition type.
 *
 * Note that at the end of this process all the cells will be re-distributed
 * across the nodes, but the particles themselves will not be.
 *
 * @param reparttype #repartition struct
 * @param nodeID our nodeID.
 * @param nr_nodes the number of nodes.
 * @param s the space of cells holding our local particles.
 * @param tasks the completed tasks from the last engine step for our node.
 * @param nr_tasks the number of tasks.
 */
void partition_repartition(struct repartition *reparttype, int nodeID,
                           int nr_nodes, struct space *s, struct task *tasks,
                           int nr_tasks) {

#if defined(WITH_MPI) && (defined(HAVE_METIS) || defined(HAVE_PARMETIS))

  ticks tic = getticks();

  if (reparttype->type == REPART_METIS_VERTEX_EDGE_COSTS) {
    repart_edge_metis(1, 1, 0, reparttype, nodeID, nr_nodes, s, tasks,
                      nr_tasks);

  } else if (reparttype->type == REPART_METIS_EDGE_COSTS) {
    repart_edge_metis(0, 1, 0, reparttype, nodeID, nr_nodes, s, tasks,
                      nr_tasks);

  } else if (reparttype->type == REPART_METIS_VERTEX_COSTS_TIMEBINS) {
    repart_edge_metis(1, 1, 1, reparttype, nodeID, nr_nodes, s, tasks,
                      nr_tasks);

  } else if (reparttype->type == REPART_METIS_VERTEX_COUNTS) {
    repart_memory_metis(reparttype, nodeID, nr_nodes, s);

  } else if (reparttype->type == REPART_NONE) {
    /* Doing nothing. */

  } else {
    error("Impossible repartition type");
  }

  if (s->e->verbose)
    message("took %.3f %s.", clocks_from_ticks(getticks() - tic),
            clocks_getunit());
#else
  error("SWIFT was not compiled with METIS or ParMETIS support.");
#endif
}

/**
 * @brief Initial partition of space cells.
 *
 * Cells are assigned to a node on the basis of various schemes, all of which
 * should attempt to distribute them in geometrically close regions to
 * minimise the movement of particles.
 *
 * Note that the partition type is a suggestion and will be ignored if that
 * scheme fails. In that case we fallback to a vectorised scheme, that is
 * guaranteed to work provided we have more cells than nodes.
 *
 * @param initial_partition the type of partitioning to try.
 * @param nodeID our nodeID.
 * @param nr_nodes the number of nodes.
 * @param s the space of cells.
 */
void partition_initial_partition(struct partition *initial_partition,
                                 int nodeID, int nr_nodes, struct space *s) {
  ticks tic = getticks();

  /* Geometric grid partitioning. */
  if (initial_partition->type == INITPART_GRID) {
    int j, k;
    int ind[3];
    struct cell *c;

    /* If we've got the wrong number of nodes, fail. */
    if (nr_nodes != initial_partition->grid[0] * initial_partition->grid[1] *
                        initial_partition->grid[2])
      error("Grid size does not match number of nodes.");

    /* Run through the cells and set their nodeID. */
    for (k = 0; k < s->nr_cells; k++) {
      c = &s->cells_top[k];
      for (j = 0; j < 3; j++)
        ind[j] = c->loc[j] / s->dim[j] * initial_partition->grid[j];
      c->nodeID = ind[0] + initial_partition->grid[0] *
                               (ind[1] + initial_partition->grid[1] * ind[2]);
    }

    /* The grid technique can fail, so check for this before proceeding. */
    if (!check_complete(s, (nodeID == 0), nr_nodes)) {
      if (nodeID == 0)
        message("Grid initial partition failed, using a vectorised partition");
      initial_partition->type = INITPART_VECTORIZE;
      partition_initial_partition(initial_partition, nodeID, nr_nodes, s);
      return;
    }

  } else if (initial_partition->type == INITPART_METIS_WEIGHT ||
             initial_partition->type == INITPART_METIS_WEIGHT_EDGE ||
             initial_partition->type == INITPART_METIS_NOWEIGHT) {
#if defined(WITH_MPI) && (defined(HAVE_METIS) || defined(HAVE_PARMETIS))
    /* Simple k-way partition selected by METIS using cell particle
     * counts as weights or not. Should be best when starting with a
     * inhomogeneous dist.
     */
    double *weights_v = NULL;
    double *weights_e = NULL;
    if (initial_partition->type == INITPART_METIS_WEIGHT) {
      /* Particles sizes per cell, which will be used as weights. */
      if ((weights_v = (double *)malloc(sizeof(double) * s->nr_cells)) == NULL)
        error("Failed to allocate weights_v buffer.");

      /* Check each particle and accumulate the sizes per cell. */
      accumulate_sizes(s, s->e->verbose, weights_v);

    } else if (initial_partition->type == INITPART_METIS_WEIGHT_EDGE) {

      /* Particle sizes also counted towards the edges. */

      if ((weights_v = (double *)malloc(sizeof(double) * s->nr_cells)) == NULL)
        error("Failed to allocate weights_v buffer.");
      if ((weights_e = (double *)malloc(sizeof(double) * s->nr_cells * 26)) ==
          NULL)
        error("Failed to allocate weights_e buffer.");

      /* Check each particle and accumulate the sizes per cell. */
      accumulate_sizes(s, s->e->verbose, weights_v);

      /* Spread these into edge weights. */
      sizes_to_edges(s, weights_v, weights_e);
    }

    /* Do the calculation. */
    int *celllist = NULL;
    if ((celllist = (int *)malloc(sizeof(int) * s->nr_cells)) == NULL)
      error("Failed to allocate celllist");
#ifdef HAVE_PARMETIS
    if (initial_partition->usemetis) {
      pick_metis(nodeID, s, nr_nodes, weights_v, weights_e, celllist);
    } else {
      pick_parmetis(nodeID, s, nr_nodes, weights_v, weights_e, 0, 0, 0.0f,
                    celllist);
    }
#else
    pick_metis(nodeID, s, nr_nodes, weights_v, weights_e, celllist);
#endif

    /* And apply to our cells */
    split_metis(s, nr_nodes, celllist);

    /* It's not known if this can fail, but check for this before
     * proceeding. */
    if (!check_complete(s, (nodeID == 0), nr_nodes)) {
      if (nodeID == 0)
        message("METIS initial partition failed, using a vectorised partition");
      initial_partition->type = INITPART_VECTORIZE;
      partition_initial_partition(initial_partition, nodeID, nr_nodes, s);
    }

    if (weights_v != NULL) free(weights_v);
    if (weights_e != NULL) free(weights_e);
    free(celllist);
#else
    error("SWIFT was not compiled with METIS or ParMETIS support");
#endif

  } else if (initial_partition->type == INITPART_VECTORIZE) {

#if defined(WITH_MPI)
    /* Vectorised selection, guaranteed to work for samples less than the
     * number of cells, but not very clumpy in the selection of regions. */
    int *samplecells = NULL;
    if ((samplecells = (int *)malloc(sizeof(int) * nr_nodes * 3)) == NULL)
      error("Failed to allocate samplecells");

    if (nodeID == 0) {
      pick_vector(s, nr_nodes, samplecells);
    }

    /* Share the samplecells around all the nodes. */
    int res = MPI_Bcast(samplecells, nr_nodes * 3, MPI_INT, 0, MPI_COMM_WORLD);
    if (res != MPI_SUCCESS)
      mpi_error(res, "Failed to bcast the partition sample cells.");

    /* And apply to our cells */
    split_vector(s, nr_nodes, samplecells);
    free(samplecells);
#else
    error("SWIFT was not compiled with MPI support");
#endif
  }

  if (s->e->verbose)
    message("took %.3f %s.", clocks_from_ticks(getticks() - tic),
            clocks_getunit());
}

/**
 * @brief Initialises the partition and re-partition scheme from the parameter
 *        file.
 *
 * @param partition The #partition scheme to initialise.
 * @param repartition The #repartition scheme to initialise.
 * @param params The parsed parameter file.
 * @param nr_nodes The number of MPI nodes we are running on.
 */
void partition_init(struct partition *partition,
                    struct repartition *repartition,
                    struct swift_params *params, int nr_nodes) {

#ifdef WITH_MPI

  /* Defaults make use of METIS if available */
#if defined(HAVE_METIS) || defined(HAVE_PARMETIS)
  const char *default_repart = "fullcosts";
  const char *default_part = "edgememory";
#else
  const char *default_repart = "none";
  const char *default_part = "grid";
#endif

  /* Set a default grid so that grid[0]*grid[1]*grid[2] == nr_nodes. */
  factor(nr_nodes, &partition->grid[0], &partition->grid[1]);
  factor(nr_nodes / partition->grid[1], &partition->grid[0],
         &partition->grid[2]);
  factor(partition->grid[0] * partition->grid[1], &partition->grid[1],
         &partition->grid[0]);

  /* Initialise the repartition celllist. */
  repartition->ncelllist = 0;
  repartition->celllist = NULL;

  /* Now let's check what the user wants as an initial domain. */
  char part_type[20];
  parser_get_opt_param_string(params, "DomainDecomposition:initial_type",
                              part_type, default_part);
  switch (part_type[0]) {
    case 'g':
      partition->type = INITPART_GRID;
      break;
    case 'v':
      partition->type = INITPART_VECTORIZE;
      break;
#if defined(HAVE_METIS) || defined(HAVE_PARMETIS)
    case 'r':
      partition->type = INITPART_METIS_NOWEIGHT;
      break;
    case 'm':
      partition->type = INITPART_METIS_WEIGHT;
      break;
    case 'e':
      partition->type = INITPART_METIS_WEIGHT_EDGE;
      break;
    default:
      message("Invalid choice of initial partition type '%s'.", part_type);
      error(
          "Permitted values are: 'grid', 'region', 'memory', 'edgememory' or "
          "'vectorized'");
#else
    default:
      message("Invalid choice of initial partition type '%s'.", part_type);
      error(
          "Permitted values are: 'grid' or 'vectorized' when compiled "
          "without METIS or ParMETIS.");
#endif
  }

  /* In case of grid, read more parameters */
  if (part_type[0] == 'g') {
    parser_get_opt_param_int_array(params, "DomainDecomposition:initial_grid",
                                   3, partition->grid);
  }

  /* Now let's check what the user wants as a repartition strategy */
  parser_get_opt_param_string(params, "DomainDecomposition:repartition_type",
                              part_type, default_repart);

  if (strcmp("none", part_type) == 0) {
    repartition->type = REPART_NONE;

#if defined(HAVE_METIS) || defined(HAVE_PARMETIS)
  } else if (strcmp("fullcosts", part_type) == 0) {
    repartition->type = REPART_METIS_VERTEX_EDGE_COSTS;

  } else if (strcmp("edgecosts", part_type) == 0) {
    repartition->type = REPART_METIS_EDGE_COSTS;

  } else if (strcmp("memory", part_type) == 0) {
    repartition->type = REPART_METIS_VERTEX_COUNTS;

  } else if (strcmp("timecosts", part_type) == 0) {
    repartition->type = REPART_METIS_VERTEX_COSTS_TIMEBINS;

  } else {
    message("Invalid choice of re-partition type '%s'.", part_type);
    error(
        "Permitted values are: 'none', 'fullcosts', 'edgecosts' "
        "'memory' or 'timecosts'");
#else
  } else {
    message("Invalid choice of re-partition type '%s'.", part_type);
    error(
        "Permitted values are: 'none' when compiled without "
        "METIS or ParMETIS.");
#endif
  }

  /* Get the fraction CPU time difference between nodes (<1) or the number
   * of steps between repartitions (>1). */
  repartition->trigger =
      parser_get_opt_param_float(params, "DomainDecomposition:trigger", 0.05f);
  if (repartition->trigger <= 0)
    error("Invalid DomainDecomposition:trigger, must be greater than zero");
  if (repartition->trigger < 2 && repartition->trigger >= 1)
    error(
        "Invalid DomainDecomposition:trigger, must be 2 or greater or less"
        " than 1");

  /* Fraction of particles that should be updated before a repartition
   * based on CPU time is considered, needs to be high. */
  repartition->minfrac =
      parser_get_opt_param_float(params, "DomainDecomposition:minfrac", 0.95f);
  if (repartition->minfrac <= 0.5 || repartition->minfrac > 1)
    error(
        "Invalid DomainDecomposition:minfrac, must be greater than 0.5 "
        "and less than equal to 1");

  /* Use METIS or ParMETIS when ParMETIS is also available. */
  repartition->usemetis =
      parser_get_opt_param_int(params, "DomainDecomposition:usemetis", 0);
  partition->usemetis = repartition->usemetis;

  /* Use adaptive or simple refinement when repartitioning. */
  repartition->adaptive =
      parser_get_opt_param_int(params, "DomainDecomposition:adaptive", 1);

  /* Ratio of interprocess communication time to data redistribution time. */
  repartition->itr =
      parser_get_opt_param_float(params, "DomainDecomposition:itr", 100.0f);

  /* Do we have fixed costs available? These can be used to force
   * repartitioning at any time. Not required if not repartitioning.*/
  repartition->use_fixed_costs = parser_get_opt_param_int(
      params, "DomainDecomposition:use_fixed_costs", 0);
  if (repartition->type == REPART_NONE) repartition->use_fixed_costs = 0;

  /* Check if this is true or required and initialise them. */
  if (repartition->use_fixed_costs || repartition->trigger > 1) {
    if (!repart_init_fixed_costs()) {
      if (repartition->trigger <= 1) {
        if (engine_rank == 0)
          message(
              "WARNING: fixed cost repartitioning was requested but is"
              " not available.");
        repartition->use_fixed_costs = 0;
      } else {
        error(
            "Forced fixed cost repartitioning was requested but is"
            " not available.");
      }
    }
  }

#else
  error("SWIFT was not compiled with MPI support");
#endif
}

/**
 * @brief Clean up any allocated resources.
 *
 * @param partition The #partition
 * @param repartition The #repartition
 */
void partition_clean(struct partition *partition,
                     struct repartition *repartition) {
#ifdef WITH_MPI
  /* Only the celllist is dynamic. */
  if (repartition->celllist != NULL) free(repartition->celllist);

  /* Zero structs for reuse. */
  bzero(partition, sizeof(struct partition));
  bzero(repartition, sizeof(struct repartition));
#endif
}

#ifdef WITH_MPI
/**
 * @brief Set the fixed costs for repartition using METIS.
 *
 *  These are determined using a run with the -y flag on which produces
 *  a statistical analysis that is condensed into a .h file for inclusion.
 *
 *  If the default include file is used then no fixed costs are set and this
 *  function will return 0.
 */
static int repart_init_fixed_costs(void) {

#if defined(WITH_MPI) && (defined(HAVE_METIS) || defined(HAVE_PARMETIS))
  /* Set the default fixed cost. */
  for (int j = 0; j < task_type_count; j++) {
    for (int k = 0; k < task_subtype_count; k++) {
      repartition_costs[j][k] = 1.0;
    }
  }

#include <partition_fixed_costs.h>
  return HAVE_FIXED_COSTS;
#endif

  return 0;
}
#endif /* WITH_MPI */

/*  General support */
/*  =============== */

/**
 * @brief Check if all regions have been assigned a node in the
 *        cells of a space.
 *
 * @param s the space containing the cells to check.
 * @param nregions number of regions expected.
 * @param verbose if true report the missing regions.
 * @return true if all regions have been found, false otherwise.
 */
static int check_complete(struct space *s, int verbose, int nregions) {

  int *present = NULL;
  if ((present = (int *)malloc(sizeof(int) * nregions)) == NULL)
    error("Failed to allocate present array");

  int failed = 0;
  for (int i = 0; i < nregions; i++) present[i] = 0;
  for (int i = 0; i < s->nr_cells; i++) {
    if (s->cells_top[i].nodeID <= nregions)
      present[s->cells_top[i].nodeID]++;
    else
      message("Bad nodeID: s->cells_top[%d].nodeID = %d", i,
              s->cells_top[i].nodeID);
  }
  for (int i = 0; i < nregions; i++) {
    if (!present[i]) {
      failed = 1;
      if (verbose) message("Region %d is not present in partition", i);
    }
  }
  free(present);
  return (!failed);
}

#if defined(WITH_MPI) && (defined(HAVE_METIS) || defined(HAVE_PARMETIS))
#ifdef SWIFT_DEBUG_CHECKS
/**
 * @brief Check that the threadpool version of the weights construction is
 *        correct by comparing to the old serial code.
 *
 * @param tasks the list of tasks
 * @param nr_tasks number of tasks
 * @param mydata additional values as passed to threadpool
 * @param ref_weights_v vertex weights to check
 * @param ref_weights_e edge weights to check
 */
static void check_weights(struct task *tasks, int nr_tasks,
                          struct weights_mapper_data *mydata,
                          double *ref_weights_v, double *ref_weights_e) {

  idx_t *inds = mydata->inds;
  int eweights = mydata->eweights;
  int nodeID = mydata->nodeID;
  int nr_cells = mydata->nr_cells;
  int timebins = mydata->timebins;
  int vweights = mydata->vweights;
  int use_ticks = mydata->use_ticks;

  struct cell *cells = mydata->cells;

  /* Allocate and init weights. */
  double *weights_v = NULL;
  double *weights_e = NULL;
  if (vweights) {
    if ((weights_v = (double *)malloc(sizeof(double) * nr_cells)) == NULL)
      error("Failed to allocate vertex weights arrays.");
    bzero(weights_v, sizeof(double) * nr_cells);
  }
  if (eweights) {
    if ((weights_e = (double *)malloc(sizeof(double) * 26 * nr_cells)) == NULL)
      error("Failed to allocate edge weights arrays.");
    bzero(weights_e, sizeof(double) * 26 * nr_cells);
  }

  /* Loop over the tasks... */
  for (int j = 0; j < nr_tasks; j++) {

    /* Get a pointer to the kth task. */
    struct task *t = &tasks[j];

    /* Skip un-interesting tasks. */
    if (t->type == task_type_send || t->type == task_type_recv ||
        t->type == task_type_csds || t->implicit || t->ci == NULL)
      continue;

    /* Get weight for this task. Either based on fixed costs or task timings. */
    double w = 0.0;
    if (use_ticks) {
      w = (double)t->toc - (double)t->tic;
    } else {
      w = repartition_costs[t->type][t->subtype];
    }
    if (w <= 0.0) continue;

    /* Get the top-level cells involved. */
    struct cell *ci, *cj;
<<<<<<< HEAD
    for (ci = t->ci; ci->parent != NULL; ci = ci->parent);
    if (t->cj != NULL)
      for (cj = t->cj; cj->parent != NULL; cj = cj->parent);
    else
=======
    for (ci = t->ci; ci->parent != NULL; ci = ci->parent) {
      /* Nothing to do here */
    }
    if (t->cj != NULL) {
      for (cj = t->cj; cj->parent != NULL; cj = cj->parent) {
        /* Nothing to do here */
      }
    } else {
>>>>>>> 5c4ef7a1
      cj = NULL;
    }

    /* Get the cell IDs. */
    int cid = ci - cells;

    /* Different weights for different tasks. */
    if (t->type == task_type_init_grav || t->type == task_type_ghost ||
        t->type == task_type_extra_ghost || t->type == task_type_drift_part ||
        t->type == task_type_drift_spart || t->type == task_type_drift_sink ||
        t->type == task_type_drift_bpart || t->type == task_type_drift_gpart ||
        t->type == task_type_end_hydro_force || t->type == task_type_kick1 ||
        t->type == task_type_kick2 || t->type == task_type_timestep ||
        t->type == task_type_timestep_limiter ||
        t->type == task_type_timestep_sync ||
        t->type == task_type_grav_long_range || t->type == task_type_grav_mm ||
        t->type == task_type_grav_down || t->type == task_type_end_grav_force ||
        t->type == task_type_cooling || t->type == task_type_star_formation ||
        t->type == task_type_stars_ghost ||
        t->type == task_type_bh_density_ghost ||
        t->type == task_type_bh_swallow_ghost2 ||
        t->type == task_type_neutrino_weight ||
        t->type == task_type_sink_formation || t->type == task_type_rt_ghost1 ||
        t->type == task_type_rt_ghost2 || t->type == task_type_rt_tchem) {

      /* Particle updates add only to vertex weight. */
      if (vweights) weights_v[cid] += w;
    }

    /* Self interaction? */
    else if ((t->type == task_type_self && ci->nodeID == nodeID) ||
             (t->type == task_type_sub_self && cj == NULL &&
              ci->nodeID == nodeID)) {
      /* Self interactions add only to vertex weight. */
      if (vweights) weights_v[cid] += w;

    }

    /* Pair? */
    else if (t->type == task_type_pair || (t->type == task_type_sub_pair)) {
      /* In-cell pair? */
      if (ci == cj) {
        /* Add weight to vertex for ci. */
        if (vweights) weights_v[cid] += w;

      }

      /* Distinct cells. */
      else {
        /* Index of the jth cell. */
        int cjd = cj - cells;

        /* Local cells add weight to vertices. */
        if (vweights && ci->nodeID == nodeID) {
          weights_v[cid] += 0.5 * w;
          if (cj->nodeID == nodeID) weights_v[cjd] += 0.5 * w;
        }

        if (eweights) {

          /* Find indices of ci/cj neighbours. Note with gravity these cells may
           * not be neighbours, in that case we ignore any edge weight for that
           * pair. */
          int ik = -1;
          for (int k = 26 * cid; k < 26 * nr_cells; k++) {
            if (inds[k] == cjd) {
              ik = k;
              break;
            }
          }

          /* cj */
          int jk = -1;
          for (int k = 26 * cjd; k < 26 * nr_cells; k++) {
            if (inds[k] == cid) {
              jk = k;
              break;
            }
          }
          if (ik != -1 && jk != -1) {

            if (timebins) {
              /* Add weights to edge for all cells based on the expected
               * interaction time (calculated as the time to the last expected
               * time) as we want to avoid having active cells on the edges, so
               * we cut for that. Note that weight is added to the local and
               * remote cells, as we want to keep both away from any cuts, this
               * can overflow int, so take care. */
              int dti = num_time_bins - get_time_bin(ci->hydro.ti_end_min);
              int dtj = num_time_bins - get_time_bin(cj->hydro.ti_end_min);
              double dt = (double)(1 << dti) + (double)(1 << dtj);
              weights_e[ik] += dt;
              weights_e[jk] += dt;

            } else {

              /* Add weights from task costs to the edge. */
              weights_e[ik] += w;
              weights_e[jk] += w;
            }
          }
        }
      }
    }
  }

  /* Now do the comparisons. */
  double refsum = 0.0;
  double sum = 0.0;
  if (vweights) {
    if (engine_rank == 0) message("checking vertex weight consistency");
    if (ref_weights_v == NULL)
      error("vertex partition weights are inconsistent");
    for (int k = 0; k < nr_cells; k++) {
      refsum += ref_weights_v[k];
      sum += weights_v[k];
    }
    if (fabs(sum - refsum) > 1.0) {
      error("vertex partition weights are not consistent (%f!=%f)", sum,
            refsum);
    }
  }
  if (eweights) {
    if (engine_rank == 0) message("checking edge weight consistency");
    refsum = 0.0;
    sum = 0.0;
    if (ref_weights_e == NULL) error("edge partition weights are inconsistent");
    for (int k = 0; k < 26 * nr_cells; k++) {
      refsum += ref_weights_e[k];
      sum += weights_e[k];
    }
    if (fabs(sum - refsum) > 1.0) {
      error("edge partition weights are not consistent (%f!=%f)", sum, refsum);
    }
  }
  if (engine_rank == 0) message("partition weights checked successfully");
}
#endif
#endif

/**
 * @brief Partition a space of cells based on another space of cells.
 *
 * The two spaces are expected to be at different cell sizes, so what we'd
 * like to do is assign the second space to geometrically closest nodes
 * of the first, with the effect of minimizing particle movement when
 * rebuilding the second space from the first.
 *
 * Since two spaces cannot exist simultaneously the old space is actually
 * required in a decomposed state. These are the old cells sizes and counts
 * per dimension, along with a list of the old nodeIDs. The old nodeIDs are
 * indexed by the cellid (see cell_getid()), so should be stored that way.
 *
 * On exit the new space cells will have their nodeIDs assigned.
 *
 * @param oldh the cell dimensions of old space.
 * @param oldcdim number of cells per dimension in old space.
 * @param oldnodeIDs the nodeIDs of cells in the old space, indexed by old
 *cellid.
 * @param s the space to be partitioned.
 *
 * @return 1 if the new space contains nodeIDs from all nodes, 0 otherwise.
 */
int partition_space_to_space(double *oldh, double *oldcdim, int *oldnodeIDs,
                             struct space *s) {

  /* Loop over all the new cells. */
  for (int i = 0; i < s->cdim[0]; i++) {
    for (int j = 0; j < s->cdim[1]; j++) {
      for (int k = 0; k < s->cdim[2]; k++) {

        /* Scale indices to old cell space. */
        const int ii = rint(i * s->iwidth[0] * oldh[0]);
        const int jj = rint(j * s->iwidth[1] * oldh[1]);
        const int kk = rint(k * s->iwidth[2] * oldh[2]);

        const int cid = cell_getid(s->cdim, i, j, k);
        const int oldcid = cell_getid(oldcdim, ii, jj, kk);
        s->cells_top[cid].nodeID = oldnodeIDs[oldcid];
      }
    }
  }

  /* Check we have all nodeIDs present in the resample. */
  return check_complete(s, 1, s->e->nr_nodes);
}

/**
 * @brief save the nodeIDs of the current top-level cells by adding them to a
 *             repartition struct. Used when restarting application.
 *
 * @param s the space with the top-level cells.
 * @param reparttype struct to update with the a list of nodeIDs.
 *
 */
void partition_store_celllist(struct space *s, struct repartition *reparttype) {
  if (reparttype->ncelllist != s->nr_cells) {
    free(reparttype->celllist);
    if ((reparttype->celllist = (int *)malloc(sizeof(int) * s->nr_cells)) ==
        NULL)
      error("Failed to allocate celllist");
    reparttype->ncelllist = s->nr_cells;
  }

  for (int i = 0; i < s->nr_cells; i++) {
    reparttype->celllist[i] = s->cells_top[i].nodeID;
  }
}

/**
 * @brief restore the saved list of nodeIDs by applying them to the
 *        top-level cells of a space. Used when restarting application.
 *
 * @param s the space with the top-level cells.
 * @param reparttype struct with the list of nodeIDs saved,
 *
 */
void partition_restore_celllist(struct space *s,
                                struct repartition *reparttype) {
  if (reparttype->ncelllist > 0) {
    if (reparttype->ncelllist == s->nr_cells) {
      for (int i = 0; i < s->nr_cells; i++) {
        s->cells_top[i].nodeID = reparttype->celllist[i];
      }
      if (!check_complete(s, 1, s->e->nr_nodes)) {
        error("Not all ranks are present in the restored partition");
      }
    } else {
      error(
          "Cannot apply the saved partition celllist as the "
          "number of top-level cells (%d) is different to the "
          "saved number (%d)",
          s->nr_cells, reparttype->ncelllist);
    }
  }
}

/**
 * @brief Write a repartition struct to the given FILE as a stream of bytes.
 *
 * @param reparttype the struct
 * @param stream the file stream
 */
void partition_struct_dump(struct repartition *reparttype, FILE *stream) {
  restart_write_blocks(reparttype, sizeof(struct repartition), 1, stream,
                       "repartition", "repartition params");

  /* Also save the celllist, if we have one. */
  if (reparttype->ncelllist > 0)
    restart_write_blocks(reparttype->celllist,
                         sizeof(int) * reparttype->ncelllist, 1, stream,
                         "celllist", "repartition celllist");
}

/**
 * @brief Restore a repartition struct from the given FILE as a stream of
 * bytes.
 *
 * @param reparttype the struct
 * @param stream the file stream
 */
void partition_struct_restore(struct repartition *reparttype, FILE *stream) {
  restart_read_blocks(reparttype, sizeof(struct repartition), 1, stream, NULL,
                      "repartition params");

  /* Also restore the celllist, if we have one. */
  if (reparttype->ncelllist > 0) {
    if ((reparttype->celllist =
             (int *)malloc(sizeof(int) * reparttype->ncelllist)) == NULL)
      error("Failed to allocate celllist");
    restart_read_blocks(reparttype->celllist,
                        sizeof(int) * reparttype->ncelllist, 1, stream, NULL,
                        "repartition celllist");
  }
}<|MERGE_RESOLUTION|>--- conflicted
+++ resolved
@@ -1414,12 +1414,6 @@
 
     /* Get the top-level cells involved. */
     struct cell *ci, *cj;
-<<<<<<< HEAD
-    for (ci = t->ci; ci->parent != NULL; ci = ci->parent);
-    if (t->cj != NULL)
-      for (cj = t->cj; cj->parent != NULL; cj = cj->parent);
-    else
-=======
     for (ci = t->ci; ci->parent != NULL; ci = ci->parent) {
       /* Nothing to do here. */
     }
@@ -1429,7 +1423,6 @@
         /* Nothing to do here. */
       }
     } else {
->>>>>>> 5c4ef7a1
       cj = NULL;
     }
 
@@ -2372,12 +2365,6 @@
 
     /* Get the top-level cells involved. */
     struct cell *ci, *cj;
-<<<<<<< HEAD
-    for (ci = t->ci; ci->parent != NULL; ci = ci->parent);
-    if (t->cj != NULL)
-      for (cj = t->cj; cj->parent != NULL; cj = cj->parent);
-    else
-=======
     for (ci = t->ci; ci->parent != NULL; ci = ci->parent) {
       /* Nothing to do here */
     }
@@ -2386,7 +2373,6 @@
         /* Nothing to do here */
       }
     } else {
->>>>>>> 5c4ef7a1
       cj = NULL;
     }
 
