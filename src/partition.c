/*******************************************************************************
 * This file is part of SWIFT.
 * Copyright (c) 2016 Peter W. Draper (p.w.draper@durham.ac.uk)
 *                    Pedro Gonnet (pedro.gonnet@durham.ac.uk)
 *
 * This program is free software: you can redistribute it and/or modify
 * it under the terms of the GNU Lesser General Public License as published
 * by the Free Software Foundation, either version 3 of the License, or
 * (at your option) any later version.
 *
 * This program is distributed in the hope that it will be useful,
 * but WITHOUT ANY WARRANTY; without even the implied warranty of
 * MERCHANTABILITY or FITNESS FOR A PARTICULAR PURPOSE.  See the
 * GNU General Public License for more details.
 *
 * You should have received a copy of the GNU Lesser General Public License
 * along with this program.  If not, see <http://www.gnu.org/licenses/>.
 *
 ******************************************************************************/

/**
 *  @file partition.c
 *  @brief file of various techniques for partitioning and repartitioning
 *  a grid of cells into geometrically connected regions and distributing
 *  these around a number of MPI nodes.
 *
 *  Currently supported partitioning types: grid, vectorise and METIS/ParMETIS.
 */

/* Config parameters. */
#include <config.h>

/* Standard headers. */
#include <float.h>
#include <math.h>
#include <stdio.h>
#include <stdlib.h>
#include <strings.h>

/* Include int min and max values. Define these limits in C++ as well. */
#define __STDC_LIMIT_MACROS
#include <stdint.h>

/* MPI headers. */
#ifdef WITH_MPI
#include <mpi.h>
/* METIS/ParMETIS headers only used when MPI is also available. */
#ifdef HAVE_PARMETIS
#include <parmetis.h>
#endif
#ifdef HAVE_METIS
#include <metis.h>
#endif
#endif

/* Local headers. */
#include "debug.h"
#include "engine.h"
#include "error.h"
#include "partition.h"
#include "restart.h"
#include "space.h"
#include "threadpool.h"
#include "tools.h"

/* Simple descriptions of initial partition types for reports. */
const char *initial_partition_name[] = {
    "axis aligned grids of cells", "vectorized point associated cells",
    "memory balanced, using particle weighted cells",
    "similar sized regions, using unweighted cells",
    "memory and edge balanced cells using particle weights"};

/* Simple descriptions of repartition types for reports. */
const char *repartition_name[] = {
    "none", "edge and vertex task cost weights", "task cost edge weights",
    "memory balanced, using particle vertex weights",
    "vertex task costs and edge delta timebin weights"};

/* Local functions, if needed. */
static int check_complete(struct space *s, int verbose, int nregions);

/*
 * Repartition fixed costs per type/subtype. These are determined from the
 * statistics output produced when running with task debugging enabled.
 */
#if defined(WITH_MPI) && (defined(HAVE_METIS) || defined(HAVE_PARMETIS))
static double repartition_costs[task_type_count][task_subtype_count];
#endif
#if defined(WITH_MPI)
static int repart_init_fixed_costs(void);
#endif

/*  Vectorisation support */
/*  ===================== */

#if defined(WITH_MPI)
/**
 *  @brief Pick a number of cell positions from a vectorised list.
 *
 *  Vectorise the cell space and pick positions in it for the number of
 *  expected regions using a single step. Vectorisation is guaranteed
 *  to work, providing there are more cells than regions.
 *
 *  @param s the space.
 *  @param nregions the number of regions
 *  @param samplecells the list of sample cell positions, size of 3*nregions
 */
static void pick_vector(struct space *s, int nregions, int *samplecells) {

  /* Get length of space and divide up. */
  int length = s->cdim[0] * s->cdim[1] * s->cdim[2];
  if (nregions > length) {
    error("Too few cells (%d) for this number of regions (%d)", length,
          nregions);
  }

  int step = length / nregions;
  int n = 0;
  int m = 0;
  int l = 0;

  for (int i = 0; i < s->cdim[0]; i++) {
    for (int j = 0; j < s->cdim[1]; j++) {
      for (int k = 0; k < s->cdim[2]; k++) {
        if (n == 0 && l < nregions) {
          samplecells[m++] = i;
          samplecells[m++] = j;
          samplecells[m++] = k;
          l++;
        }
        n++;
        if (n == step) n = 0;
      }
    }
  }
}
#endif

#if defined(WITH_MPI)
/**
 * @brief Partition the space.
 *
 * Using the sample positions as seeds pick cells that are geometrically
 * closest and apply the partition to the space.
 */
static void split_vector(struct space *s, int nregions, int *samplecells) {
  int n = 0;
  for (int i = 0; i < s->cdim[0]; i++) {
    for (int j = 0; j < s->cdim[1]; j++) {
      for (int k = 0; k < s->cdim[2]; k++) {
        int select = -1;
        float rsqmax = FLT_MAX;
        int m = 0;
        for (int l = 0; l < nregions; l++) {
          float dx = samplecells[m++] - i;
          float dy = samplecells[m++] - j;
          float dz = samplecells[m++] - k;
          float rsq = (dx * dx + dy * dy + dz * dz);
          if (rsq < rsqmax) {
            rsqmax = rsq;
            select = l;
          }
        }
        s->cells_top[n++].nodeID = select;
      }
    }
  }
}
#endif

/* METIS/ParMETIS support (optional)
 * =================================
 *
 * METIS/ParMETIS partitions using a multi-level k-way scheme. We support
 * using this in a unweighted scheme, which works well and seems to be
 * guaranteed, and a weighted by the number of particles scheme.
 *
 * Repartitioning is based on ParMETIS and uses weights determined from the
 * estimated costs that a cells tasks will take or the relative time bins of
 * the cells next updates.
 */

#if defined(WITH_MPI) && (defined(HAVE_METIS) || defined(HAVE_PARMETIS))
/**
 * @brief Fill the adjncy array defining the graph of cells in a space.
 *
 * See the ParMETIS and METIS manuals if you want to understand this
 * format. The cell graph consists of all nodes as vertices with edges as the
 * connections to all neighbours, so we have 26 per vertex for periodic
 * boundary, fewer than 26 on the space edges when non-periodic. Note you will
 * also need an xadj array, for METIS that would be:
 *
 *   xadj[0] = 0;
 *   for (int k = 0; k < s->nr_cells; k++) xadj[k + 1] = xadj[k] + 26;
 *
 * but each rank needs a different xadj when using ParMETIS (each segment
 * should be rezeroed).
 *
 * @param s the space of cells.
 * @param periodic whether to assume a periodic space (fixed 26 edges).
 * @param weights_e the edge weights for the cells, if used. On input
 *                  assumed to be ordered with a fixed 26 edges per cell, so
 *                  will need reordering for non-periodic spaces.
 * @param adjncy the adjncy array to fill, must be of size 26 * the number of
 *               cells in the space.
 * @param nadjcny number of adjncy elements used, can be less if not periodic.
 * @param xadj the METIS xadj array to fill, must be of size
 *             number of cells in space + 1. NULL for not used.
 * @param nxadj the number of xadj element used.
 */
static void graph_init(struct space *s, int periodic, idx_t *weights_e,
                       idx_t *adjncy, int *nadjcny, idx_t *xadj, int *nxadj) {

  /* Loop over all cells in the space. */
  *nadjcny = 0;
  if (periodic) {
    int cid = 0;
    for (int l = 0; l < s->cdim[0]; l++) {
      for (int m = 0; m < s->cdim[1]; m++) {
        for (int n = 0; n < s->cdim[2]; n++) {

          /* Visit all neighbours of this cell, wrapping space at edges. */
          int p = 0;
          for (int i = -1; i <= 1; i++) {
            int ii = l + i;
            if (ii < 0)
              ii += s->cdim[0];
            else if (ii >= s->cdim[0])
              ii -= s->cdim[0];
            for (int j = -1; j <= 1; j++) {
              int jj = m + j;
              if (jj < 0)
                jj += s->cdim[1];
              else if (jj >= s->cdim[1])
                jj -= s->cdim[1];
              for (int k = -1; k <= 1; k++) {
                int kk = n + k;
                if (kk < 0)
                  kk += s->cdim[2];
                else if (kk >= s->cdim[2])
                  kk -= s->cdim[2];

                /* If not self, record id of neighbour. */
                if (i || j || k) {
                  adjncy[cid * 26 + p] = cell_getid(s->cdim, ii, jj, kk);
                  p++;
                }
              }
            }
          }

          /* Next cell. */
          cid++;
        }
      }
    }
    *nadjcny = cid * 26;

    /* If given set METIS xadj. */
    if (xadj != NULL) {
      xadj[0] = 0;
      for (int k = 0; k < s->nr_cells; k++) xadj[k + 1] = xadj[k] + 26;
      *nxadj = s->nr_cells;
    }

  } else {

    /* Non periodic. */
    int ind = 0;
    int cid = 0;
    if (xadj != NULL) xadj[0] = 0;

    /* May need to reorder weights, shuffle in place as moving to left. */
    int shuffle = 0;
    if (weights_e != NULL) shuffle = 1;

    for (int l = 0; l < s->cdim[0]; l++) {
      for (int m = 0; m < s->cdim[1]; m++) {
        for (int n = 0; n < s->cdim[2]; n++) {

          /* Visit all neighbours of this cell. */
          int p = 0;
          for (int i = -1; i <= 1; i++) {
            int ii = l + i;
            if (ii >= 0 && ii < s->cdim[0]) {
              for (int j = -1; j <= 1; j++) {
                int jj = m + j;
                if (jj >= 0 && jj < s->cdim[1]) {
                  for (int k = -1; k <= 1; k++) {
                    int kk = n + k;
                    if (kk >= 0 && kk < s->cdim[2]) {

                      /* If not self, record id of neighbour. */
                      if (i || j || k) {
                        adjncy[ind] = cell_getid(s->cdim, ii, jj, kk);

                        if (shuffle) {
                          /* Keep this weight, need index for periodic
                           * version for input weights... */
                          int oldp = ((i + 1) * 9 + (j + 1) * 3 + (k + 1));
                          oldp = oldp - (oldp / 14);
                          weights_e[ind] = weights_e[cid * 26 + oldp];
                        }

                        ind++;
                        p++;
                      }
                    }
                  }
                }
              }
            }
          }

          /* Keep xadj in sync. */
          if (xadj != NULL) {
            xadj[cid + 1] = xadj[cid] + p;
          }
          cid++;
        }
      }
    }
    *nadjcny = ind;
    *nxadj = cid;
  }
}
#endif

#if defined(WITH_MPI) && (defined(HAVE_METIS) || defined(HAVE_PARMETIS))
struct counts_mapper_data {
  double *counts;
  size_t size;
  struct space *s;
};

/* Generic function for accumulating sized counts for TYPE parts. Note uses
 * local memory to reduce contention, the amount of memory required is
 * precalculated by an additional loop determining the range of cell IDs. */
#define ACCUMULATE_SIZES_MAPPER(TYPE)                                          \
  partition_accumulate_sizes_mapper_##TYPE(void *map_data, int num_elements,   \
                                           void *extra_data) {                 \
    struct TYPE *parts = (struct TYPE *)map_data;                              \
    struct counts_mapper_data *mydata =                                        \
        (struct counts_mapper_data *)extra_data;                               \
    double size = mydata->size;                                                \
    int *cdim = mydata->s->cdim;                                               \
    double iwidth[3] = {mydata->s->iwidth[0], mydata->s->iwidth[1],            \
                        mydata->s->iwidth[2]};                                 \
    double dim[3] = {mydata->s->dim[0], mydata->s->dim[1], mydata->s->dim[2]}; \
    double *lcounts = NULL;                                                    \
    int lcid = mydata->s->nr_cells;                                            \
    int ucid = 0;                                                              \
    for (int k = 0; k < num_elements; k++) {                                   \
      for (int j = 0; j < 3; j++) {                                            \
        if (parts[k].x[j] < 0.0)                                               \
          parts[k].x[j] += dim[j];                                             \
        else if (parts[k].x[j] >= dim[j])                                      \
          parts[k].x[j] -= dim[j];                                             \
      }                                                                        \
      const int cid =                                                          \
          cell_getid(cdim, parts[k].x[0] * iwidth[0],                          \
                     parts[k].x[1] * iwidth[1], parts[k].x[2] * iwidth[2]);    \
      if (cid > ucid) ucid = cid;                                              \
      if (cid < lcid) lcid = cid;                                              \
    }                                                                          \
    int nused = ucid - lcid + 1;                                               \
    if ((lcounts = (double *)calloc(nused, sizeof(double))) == NULL)           \
      error("Failed to allocate counts thread-specific buffer");               \
    for (int k = 0; k < num_elements; k++) {                                   \
      const int cid =                                                          \
          cell_getid(cdim, parts[k].x[0] * iwidth[0],                          \
                     parts[k].x[1] * iwidth[1], parts[k].x[2] * iwidth[2]);    \
      lcounts[cid - lcid] += size;                                             \
    }                                                                          \
    for (int k = 0; k < nused; k++)                                            \
      atomic_add_d(&mydata->counts[k + lcid], lcounts[k]);                     \
    free(lcounts);                                                             \
  }

/**
 * @brief Accumulate the sized counts of particles per cell.
 * Threadpool helper for accumulating the counts of particles per cell.
 *
 * part version.
 */
void ACCUMULATE_SIZES_MAPPER(part);

/**
 * @brief Accumulate the sized counts of particles per cell.
 * Threadpool helper for accumulating the counts of particles per cell.
 *
 * gpart version.
 */
void ACCUMULATE_SIZES_MAPPER(gpart);

/**
 * @brief Accumulate the sized counts of particles per cell.
 * Threadpool helper for accumulating the counts of particles per cell.
 *
 * spart version.
 */
void ACCUMULATE_SIZES_MAPPER(spart);

/* qsort support. */
static int ptrcmp(const void *p1, const void *p2) {
  const double *v1 = *(const double **)p1;
  const double *v2 = *(const double **)p2;
  return (*v1) - (*v2);
}

/**
 * @brief Accumulate total memory size in particles per cell.
 *
 * @param s the space containing the cells.
 * @param verbose whether to report any clipped cell counts.
 * @param counts the number of bytes in particles per cell. Should be
 *               allocated as size s->nr_cells.
 */
static void accumulate_sizes(struct space *s, int verbose, double *counts) {

  bzero(counts, sizeof(double) * s->nr_cells);

  struct counts_mapper_data mapper_data;
  mapper_data.s = s;
  double gsize = 0.0;
  double *gcounts = NULL;
  double hsize = 0.0;
  double ssize = 0.0;

  if (s->nr_gparts > 0) {
    /* Self-gravity gets more efficient with density (see gitlab issue #640)
     * so we end up with too much weight in cells with larger numbers of
     * gparts, to suppress this we fix a upper weight limit based on a
     * percentile clip to on the numbers of cells. Should be relatively
     * harmless when not really needed. */
    if ((gcounts = (double *)malloc(sizeof(double) * s->nr_cells)) == NULL)
      error("Failed to allocate gcounts buffer.");
    bzero(gcounts, sizeof(double) * s->nr_cells);
    gsize = (double)sizeof(struct gpart);

    mapper_data.counts = gcounts;
    mapper_data.size = gsize;
    threadpool_map(&s->e->threadpool, partition_accumulate_sizes_mapper_gpart,
                   s->gparts, s->nr_gparts, sizeof(struct gpart),
                   space_splitsize, &mapper_data);

    /* Get all the counts from all the nodes. */
    if (MPI_Allreduce(MPI_IN_PLACE, gcounts, s->nr_cells, MPI_DOUBLE, MPI_SUM,
                      MPI_COMM_WORLD) != MPI_SUCCESS)
      error("Failed to allreduce particle cell gpart weights.");

    /* Now we need to sort... */
    double **ptrs = NULL;
    if ((ptrs = (double **)malloc(sizeof(double *) * s->nr_cells)) == NULL)
      error("Failed to allocate pointers buffer.");
    for (int k = 0; k < s->nr_cells; k++) {
      ptrs[k] = &gcounts[k];
    }

    /* Sort pointers, not counts... */
    qsort(ptrs, s->nr_cells, sizeof(double *), ptrcmp);

    /* Percentile cut keeps 99.8% of cells and clips above. */
    int cut = ceil(s->nr_cells * 0.998);
    if (cut == s->nr_cells) cut = s->nr_cells - 1;

    /* And clip. */
    int nadj = 0;
    double clip = *ptrs[cut];
    for (int k = cut + 1; k < s->nr_cells; k++) {
      *ptrs[k] = clip;
      nadj++;
    }
    if (verbose) message("clipped gravity part counts of %d cells", nadj);
    free(ptrs);
  }

  /* Other particle types are assumed to correlate with processing time. */
  if (s->nr_parts > 0) {
    mapper_data.counts = counts;
    hsize = (double)sizeof(struct part);
    mapper_data.size = hsize;
    threadpool_map(&s->e->threadpool, partition_accumulate_sizes_mapper_part,
                   s->parts, s->nr_parts, sizeof(struct part), space_splitsize,
                   &mapper_data);
  }

  if (s->nr_sparts > 0) {
    ssize = (double)sizeof(struct spart);
    mapper_data.size = ssize;
    threadpool_map(&s->e->threadpool, partition_accumulate_sizes_mapper_spart,
                   s->sparts, s->nr_sparts, sizeof(struct spart),
                   space_splitsize, &mapper_data);
  }

  /* Merge the counts arrays across all nodes, if needed. Doesn't include any
   * gparts. */
  if (s->nr_parts > 0 || s->nr_sparts > 0) {
    if (MPI_Allreduce(MPI_IN_PLACE, counts, s->nr_cells, MPI_DOUBLE, MPI_SUM,
                      MPI_COMM_WORLD) != MPI_SUCCESS)
      error("Failed to allreduce particle cell weights.");
  }

  /* And merge with gravity counts. */
  double sum = 0.0;
  if (s->nr_gparts > 0) {
    for (int k = 0; k < s->nr_cells; k++) {
      counts[k] += gcounts[k];
      sum += counts[k];
    }
    free(gcounts);
  } else {
    for (int k = 0; k < s->nr_cells; k++) {
      sum += counts[k];
    }
  }

  /* Keep the sum of particles across all ranks in the range of IDX_MAX. */
  if (sum > (double)(IDX_MAX - 10000)) {
    double vscale = (double)(IDX_MAX - 10000) / sum;
    for (int k = 0; k < s->nr_cells; k++) counts[k] *= vscale;
  }
}

/**
 * @brief Make edge weights from the accumulated particle sizes per cell.
 *
 * @param s the space containing the cells.
 * @param counts the number of bytes in particles per cell.
 * @param edges weights for the edges of these regions. Should be 26 * counts.
 */
static void sizes_to_edges(struct space *s, double *counts, double *edges) {

  bzero(edges, sizeof(double) * s->nr_cells * 26);

  for (int l = 0; l < s->nr_cells; l++) {
    int p = 0;
    for (int i = -1; i <= 1; i++) {
      int isid = ((i < 0) ? 0 : ((i > 0) ? 2 : 1));
      for (int j = -1; j <= 1; j++) {
        int jsid = isid * 3 + ((j < 0) ? 0 : ((j > 0) ? 2 : 1));
        for (int k = -1; k <= 1; k++) {
          int ksid = jsid * 3 + ((k < 0) ? 0 : ((k > 0) ? 2 : 1));

          /* If not self, we work out the sort indices to get the expected
           * fractional weight and add that. Scale to keep sum less than
           * counts and a bit of tuning... */
          if (i || j || k) {
            edges[l * 26 + p] = counts[l] * sid_scale[sortlistID[ksid]] / 26.0;
            p++;
          }
        }
      }
    }
  }
}
#endif

#if defined(WITH_MPI) && (defined(HAVE_METIS) || defined(HAVE_PARMETIS))
/**
 * @brief Apply METIS cell-list partitioning to a cell structure.
 *
 * @param s the space containing the cells to split into regions.
 * @param nregions number of regions.
 * @param celllist list of regions for each cell.
 */
static void split_metis(struct space *s, int nregions, int *celllist) {

  for (int i = 0; i < s->nr_cells; i++) s->cells_top[i].nodeID = celllist[i];

  /* To check or visualise the partition dump all the cells. */
  /*if (engine_rank == 0) dumpCellRanks("metis_partition", s->cells_top,
                                      s->nr_cells);*/
}
#endif

#if defined(WITH_MPI) && (defined(HAVE_METIS) || defined(HAVE_PARMETIS))

/* qsort support. */
struct indexval {
  int index;
  int count;
  int old_val;
  int new_val;
};
static int indexvalcmp(const void *p1, const void *p2) {
  const struct indexval *iv1 = (const struct indexval *)p1;
  const struct indexval *iv2 = (const struct indexval *)p2;
  return iv2->count - iv1->count;
}

/**
 * @brief Check if there is a permutation of the region indices of our cells
 *        that will reduce the amount of particle movement and return it.
 *
 * @param newlist the new list of regions for our cells.
 * @param oldlist the old list of regions for our cells.
 * @param nregions the number of regions.
 * @param ncells the number of cells.
 * @param permlist the permutation of the newlist.
 */
void permute_regions(int *newlist, int *oldlist, int nregions, int ncells,
                     int *permlist) {

  /* We want a solution in which the current region assignments of the cells
   * are preserved when possible, to avoid unneccesary particle movement.  So
   * create a 2d-array of counts of cells that are common to all pairs of old
   * and new lists. Each element of the array has a count of cells and an
   * unique index so we can sort into decreasing counts.
   */
  int indmax = nregions * nregions;
  struct indexval *ivs = NULL;
  if ((ivs = (struct indexval *)malloc(sizeof(struct indexval) * indmax)) ==
      NULL)
    error("Failed to allocate ivs structs");
  bzero(ivs, sizeof(struct indexval) * indmax);

  for (int k = 0; k < ncells; k++) {
    int index = newlist[k] + nregions * oldlist[k];
    ivs[index].count++;
    ivs[index].index = index;
    ivs[index].old_val = oldlist[k];
    ivs[index].new_val = newlist[k];
  }
  qsort(ivs, indmax, sizeof(struct indexval), indexvalcmp);

  /* Go through the ivs using the largest counts first, these are the
   * regions with the most cells in common, old partition to new. If not
   * returning the permutation, avoid the associated work. */
  int *oldmap = NULL;
  int *newmap = NULL;
  oldmap = permlist; /* Reuse this */
  if ((newmap = (int *)malloc(sizeof(int) * nregions)) == NULL)
    error("Failed to allocate newmap array");

  for (int k = 0; k < nregions; k++) {
    oldmap[k] = -1;
    newmap[k] = -1;
  }

  for (int k = 0; k < indmax; k++) {

    /* Stop when all regions with common cells have been considered. */
    if (ivs[k].count == 0) break;

    /* Store old and new IDs, if not already used. */
    if (newmap[ivs[k].new_val] == -1 && oldmap[ivs[k].old_val] == -1) {
      newmap[ivs[k].new_val] = ivs[k].old_val;
      oldmap[ivs[k].old_val] = ivs[k].new_val;
    }
  }

  /* Handle any regions that did not get selected by picking an unused rank
   * from oldmap and assigning to newmap. */
  int spare = 0;
  for (int k = 0; k < nregions; k++) {
    if (newmap[k] == -1) {
      for (int j = spare; j < nregions; j++) {
        if (oldmap[j] == -1) {
          newmap[k] = j;
          oldmap[j] = j;
          spare = j;
          break;
        }
      }
    }
  }

  /* Permute the newlist into this order. */
  for (int k = 0; k < ncells; k++) {
    permlist[k] = newmap[newlist[k]];
  }
  free(newmap);
  free(ivs);
}
#endif

#if defined(WITH_MPI) && defined(HAVE_PARMETIS)
/**
 * @brief Partition the given space into a number of connected regions using
 *        ParMETIS.
 *
 * Split the space using PARMETIS to derive a partition using the
 * given edge and vertex weights. If no weights are given then an
 * unweighted partition is performed. If refine is set then an existing
 * partition is assumed to be present from the last call to this routine
 * in the celllist argument, that will get a refined partition, not a new
 * one.
 *
 * Assumes MPI is up and running and the number of ranks is the same as the
 * number of regions.
 *
 * @param nodeID our nodeID.
 * @param s the space of cells to partition.
 * @param nregions the number of regions required in the partition.
 * @param vertexw weights for the cells, sizeof number of cells if used,
 *        NULL for unit weights. Need to be in the range of idx_t.
 * @param edgew weights for the graph edges between all cells, sizeof number
 *        of cells * 26 if used, NULL for unit weights. Need to be packed
 *        in CSR format, so same as adjncy array. Need to be in the range of
 *        idx_t.
 * @param tpwgts desired weight for each region, one per region.
 * @param permute whether to attempt a permutation to reduce the movement of
 *        particles. Set this false when pwgts is not uniform,
 *        i.e. 1/nregions, the region order is important when the regions are
 *        consider identical.
 * @param refine whether to refine an existing partition, or create a new one.
 * @param adaptive whether to use an adaptive reparitition of an existing
 *        partition or simple refinement. Adaptive repartition is controlled
 *        by the itr parameter.
 * @param itr the ratio of inter-process communication time to data
 *            redistribution time. Used to weight repartitioning edge cuts
 *            when refine and adaptive are true.
 * @param celllist on exit this contains the ids of the selected regions,
 *        size of number of cells. If refine is 1, then this should contain
 *        the old partition on entry.
 */
static void pick_parmetis(int nodeID, struct space *s, int nregions,
                          double *vertexw, double *edgew, float *tpwgts,
                          int permute, int refine, int adaptive,
                          float itr, int *celllist) {

  int res;
  MPI_Comm comm;
  MPI_Comm_dup(MPI_COMM_WORLD, &comm);

  /* Total number of cells. */
  int ncells = s->cdim[0] * s->cdim[1] * s->cdim[2];

  /* Nothing much to do if only using a single MPI rank. */
  if (nregions == 1) {
    for (int i = 0; i < ncells; i++) celllist[i] = 0;
    return;
  }

  /* We all get one of these with the same content. It defines the ranges of
   * vertices that are found on each rank. This contiguity constraint seems to
   * stop efficient local processing, since our cell distributions do not
   * meet this requirement. That means the graph and related information needs
   * to be all brought to one node and redistributed for processing in
   * approproiate batches. */
  idx_t *vtxdist;
  if ((vtxdist = (idx_t *)malloc(sizeof(idx_t) * (nregions + 1))) == NULL)
    error("Failed to allocate vtxdist buffer.");

  if (nodeID == 0) {

    /* Construct vtxdist and send it to all ranks. Each rank gets an equal
     * number of vertices. */
    vtxdist[0] = 0;
    int k = ncells;
    for (int i = 0; i < nregions; i++) {
      int l = k / (nregions - i);
      vtxdist[i + 1] = vtxdist[i] + l;
      k -= l;
    }
    res = MPI_Bcast((void *)vtxdist, nregions + 1, IDX_T, 0, comm);
    if (res != MPI_SUCCESS) mpi_error(res, "Failed to broadcast vtxdist.");

  } else {
    res = MPI_Bcast((void *)vtxdist, nregions + 1, IDX_T, 0, comm);
    if (res != MPI_SUCCESS) mpi_error(res, "Failed to broadcast vtxdist.");
  }

  /* Number of cells on this node and space for the expected arrays. */
  int nverts = vtxdist[nodeID + 1] - vtxdist[nodeID];

  idx_t *xadj = NULL;
  if ((xadj = (idx_t *)malloc(sizeof(idx_t) * (nverts + 1))) == NULL)
    error("Failed to allocate xadj buffer.");

  idx_t *adjncy = NULL;
  if ((adjncy = (idx_t *)malloc(sizeof(idx_t) * 26 * nverts)) == NULL)
    error("Failed to allocate adjncy array.");

  idx_t *weights_v = NULL;
  if (vertexw != NULL)
    if ((weights_v = (idx_t *)malloc(sizeof(idx_t) * nverts)) == NULL)
      error("Failed to allocate vertex weights array");

  idx_t *weights_e = NULL;
  if (edgew != NULL)
    if ((weights_e = (idx_t *)malloc(26 * sizeof(idx_t) * nverts)) == NULL)
      error("Failed to allocate edge weights array");

  idx_t *regionid = NULL;
  if ((regionid = (idx_t *)malloc(sizeof(idx_t) * (nverts + 1))) == NULL)
    error("Failed to allocate regionid array");

  /* Prepare MPI requests for the asynchronous communications */
  MPI_Request *reqs;
  if ((reqs = (MPI_Request *)malloc(sizeof(MPI_Request) * 5 * nregions)) ==
      NULL)
    error("Failed to allocate MPI request list.");
  for (int k = 0; k < 5 * nregions; k++) reqs[k] = MPI_REQUEST_NULL;

  MPI_Status *stats;
  if ((stats = (MPI_Status *)malloc(sizeof(MPI_Status) * 5 * nregions)) == NULL)
    error("Failed to allocate MPI status list.");

  /* Only use one rank to organize everything. */
  if (nodeID == 0) {

    /* Space for largest lists. */
    idx_t *full_xadj = NULL;
    if ((full_xadj =
             (idx_t *)malloc(sizeof(idx_t) * (ncells + nregions + 1))) == NULL)
      error("Failed to allocate full xadj buffer.");
    idx_t *std_xadj = NULL;
    if ((std_xadj = (idx_t *)malloc(sizeof(idx_t) * (ncells + 1))) == NULL)
      error("Failed to allocate std xadj buffer.");
    idx_t *full_adjncy = NULL;
    if ((full_adjncy = (idx_t *)malloc(sizeof(idx_t) * 26 * ncells)) == NULL)
      error("Failed to allocate full adjncy array.");
    idx_t *full_weights_v = NULL;
    if (weights_v != NULL)
      if ((full_weights_v = (idx_t *)malloc(sizeof(idx_t) * ncells)) == NULL)
        error("Failed to allocate full vertex weights array");
    idx_t *full_weights_e = NULL;
    if (weights_e != NULL)
      if ((full_weights_e = (idx_t *)malloc(26 * sizeof(idx_t) * ncells)) ==
          NULL)
        error("Failed to allocate full edge weights array");

    idx_t *full_regionid = NULL;
    if (refine) {
      if ((full_regionid = (idx_t *)malloc(sizeof(idx_t) * ncells)) == NULL)
        error("Failed to allocate full regionid array");
    }

    /* Init the vertex weights array. */
    if (vertexw != NULL) {
      for (int k = 0; k < ncells; k++) {
        if (vertexw[k] > 1) {
          full_weights_v[k] = vertexw[k];
        } else {
          full_weights_v[k] = 0;
        }
      }

#ifdef SWIFT_DEBUG_CHECKS
      /* Check weights are all in range. */
      int failed = 0;
      for (int k = 0; k < ncells; k++) {
        if ((idx_t)vertexw[k] < 0) {
          message("Input vertex weight out of range: %ld", (long)vertexw[k]);
          failed++;
        }
        if (full_weights_v[k] < 0) {
          message("Used vertex weight  out of range: %" PRIDX,
                  full_weights_v[k]);
          failed++;
        }
      }
      if (failed > 0) error("%d vertex weights are out of range", failed);
#endif
    }

    /* Init the edges weights array. */
    if (edgew != NULL) {
      for (int k = 0; k < ncells * 26; k++) {
        if (edgew[k] > 1) {
          full_weights_e[k] = edgew[k];
        } else {
          full_weights_e[k] = 1;
        }
      }

#ifdef SWIFT_DEBUG_CHECKS
      /* Check weights are all in range. */
      int failed = 0;
      for (int k = 0; k < ncells * 26; k++) {

        if ((idx_t)edgew[k] < 0) {
          message("Input edge weight out of range: %ld", (long)edgew[k]);
          failed++;
        }
        if (full_weights_e[k] < 1) {
          message("Used edge weight out of range: %" PRIDX, full_weights_e[k]);
          failed++;
        }
      }
      if (failed > 0) error("%d edge weights are out of range", failed);
#endif
    }

    /* Define the cell graph. Keeping the edge weights association. */
    int nadjcny = 0;
    int nxadj = 0;
    graph_init(s, s->periodic, full_weights_e, full_adjncy, &nadjcny, std_xadj,
               &nxadj);

    /* Dump graphs to disk files for testing. */
    /*dumpMETISGraph("parmetis_graph", ncells, 1, std_xadj, full_adjncy,
                   full_weights_v, NULL, full_weights_e); */

    /* xadj is set for each rank, different to serial version in that each
     * rank starts with 0, so we need to re-offset. */
    for (int rank = 0, i = 0, j = 0; rank < nregions; rank++) {

      /* Number of vertices for this rank. */
      int nvt = vtxdist[rank + 1] - vtxdist[rank];

      /* Each xadj section starts at 0 and terminates like a complete one. */
      int offset = std_xadj[j];
      for (int k = 0; k < nvt; k++) {
        full_xadj[i] = std_xadj[j] - offset;
        j++;
        i++;
      }
      full_xadj[i] = std_xadj[j] - offset;
      i++;
    }

    /* Send ranges to the other ranks and keep our own. */
    for (int rank = 0, j1 = 0, j2 = 0, j3 = 0; rank < nregions; rank++) {
      int nvt = vtxdist[rank + 1] - vtxdist[rank];
      int nedge = std_xadj[vtxdist[rank + 1]] - std_xadj[vtxdist[rank]];

      if (refine)
        for (int i = 0; i < nvt; i++) full_regionid[j3 + i] = celllist[j3 + i];

      if (rank == 0) {
        memcpy(xadj, &full_xadj[j1], sizeof(idx_t) * (nvt + 1));
        memcpy(adjncy, &full_adjncy[j2], sizeof(idx_t) * nedge);
        if (weights_e != NULL)
          memcpy(weights_e, &full_weights_e[j2], sizeof(idx_t) * nedge);
        if (weights_v != NULL)
          memcpy(weights_v, &full_weights_v[j3], sizeof(idx_t) * nvt);
        if (refine) memcpy(regionid, full_regionid, sizeof(idx_t) * nvt);

      } else {
        res = MPI_Isend(&full_xadj[j1], nvt + 1, IDX_T, rank, 0, comm,
                        &reqs[5 * rank + 0]);
        if (res == MPI_SUCCESS)
          res = MPI_Isend(&full_adjncy[j2], nvt * 26, IDX_T, rank, 1, comm,
                          &reqs[5 * rank + 1]);
        if (res == MPI_SUCCESS && weights_e != NULL)
          res = MPI_Isend(&full_weights_e[j2], nvt * 26, IDX_T, rank, 2, comm,
                          &reqs[5 * rank + 2]);
        if (res == MPI_SUCCESS && weights_v != NULL)
          res = MPI_Isend(&full_weights_v[j3], nvt, IDX_T, rank, 3, comm,
                          &reqs[5 * rank + 3]);
        if (refine && res == MPI_SUCCESS)
          res = MPI_Isend(&full_regionid[j3], nvt, IDX_T, rank, 4, comm,
                          &reqs[5 * rank + 4]);
        if (res != MPI_SUCCESS) mpi_error(res, "Failed to send graph data");
      }
      j1 += nvt + 1;

      /* Note we send 26 edges, but only increment by the correct number. */
      j2 += nedge;
      j3 += nvt;
    }

    /* Wait for all sends to complete. */
    int result;
    if ((result = MPI_Waitall(5 * nregions, reqs, stats)) != MPI_SUCCESS) {
      for (int k = 0; k < 5 * nregions; k++) {
        char buff[MPI_MAX_ERROR_STRING];
        MPI_Error_string(stats[k].MPI_ERROR, buff, &result);
        message("send request from source %i, tag %i has error '%s'.",
                stats[k].MPI_SOURCE, stats[k].MPI_TAG, buff);
      }
      error("Failed during waitall sending repartition data.");
    }

    /* Clean up. */
    if (weights_v != NULL) free(full_weights_v);
    if (weights_e != NULL) free(full_weights_e);
    free(full_xadj);
    free(std_xadj);
    free(full_adjncy);
    if (refine) free(full_regionid);

  } else {

    /* Receive stuff from rank 0. */
    res = MPI_Irecv(xadj, nverts + 1, IDX_T, 0, 0, comm, &reqs[0]);
    if (res == MPI_SUCCESS)
      res = MPI_Irecv(adjncy, nverts * 26, IDX_T, 0, 1, comm, &reqs[1]);
    if (res == MPI_SUCCESS && weights_e != NULL)
      res = MPI_Irecv(weights_e, nverts * 26, IDX_T, 0, 2, comm, &reqs[2]);
    if (res == MPI_SUCCESS && weights_v != NULL)
      res = MPI_Irecv(weights_v, nverts, IDX_T, 0, 3, comm, &reqs[3]);
    if (refine && res == MPI_SUCCESS)
      res += MPI_Irecv((void *)regionid, nverts, IDX_T, 0, 4, comm, &reqs[4]);
    if (res != MPI_SUCCESS) mpi_error(res, "Failed to receive graph data");

    /* Wait for all recvs to complete. */
    int result;
    if ((result = MPI_Waitall(5, reqs, stats)) != MPI_SUCCESS) {
      for (int k = 0; k < 5; k++) {
        char buff[MPI_MAX_ERROR_STRING];
        MPI_Error_string(stats[k].MPI_ERROR, buff, &result);
        message("recv request from source %i, tag %i has error '%s'.",
                stats[k].MPI_SOURCE, stats[k].MPI_TAG, buff);
      }
      error("Failed during waitall receiving repartition data.");
    }
  }

  /* Common parameters. */
  idx_t options[4];
  options[0] = 1;
  options[1] = 0;

  idx_t edgecut;
  idx_t ncon = 1;
  idx_t nparts = nregions;
  idx_t numflag = 0;
  idx_t wgtflag = 0;
  if (edgew != NULL) wgtflag += 1;
  if (vertexw != NULL) wgtflag += 2;

  real_t ubvec[1];
  ubvec[0] = 1.001;

  /* Copy tpwgts if needed for the element size. */
  real_t *tpwgts_real = NULL;
  if (sizeof(real_t) != sizeof(float)) {
    tpwgts_real = (real_t *)malloc(nregions * sizeof(real_t));
    for (int k = 0; k < nregions; k++) {
      tpwgts_real[k] = tpwgts[k];
    }
  } else {
    tpwgts_real = (real_t *)tpwgts;
  }

  if (refine) {
    /* Refine an existing partition, uncouple as we do not have the cells
     * present on their expected ranks. */
    options[3] = PARMETIS_PSR_UNCOUPLED;

    /* Seed for randoms. */
    options[2] = clocks_random_seed();

    /* Choice is whether to use an adaptive repartition or a simple
     * refinement. */
    if (adaptive) {

      /* Balance between cuts and movement. */
      real_t itr_real = itr;
      if (ParMETIS_V3_AdaptiveRepart(
              vtxdist, xadj, adjncy, weights_v, NULL, weights_e, &wgtflag,
              &numflag, &ncon, &nparts, tpwgts_real, ubvec,
              &itr_real, options, &edgecut, regionid, &comm) != METIS_OK)
        error("Call to ParMETIS_V3_AdaptiveRepart failed.");
    } else {
      if (ParMETIS_V3_RefineKway(vtxdist, xadj, adjncy, weights_v, weights_e,
                                 &wgtflag, &numflag, &ncon, &nparts,
                                 tpwgts_real, ubvec, options,
                                 &edgecut, regionid, &comm) != METIS_OK)
        error("Call to ParMETIS_V3_RefineKway failed.");
    }
  } else {

    /* Create a new partition. Use a number of guesses as that is similar to
     * the way that serial METIS works (serial METIS usually gives the best
     * quality partitions). */
    idx_t best_edgecut = 0;
    idx_t *best_regionid = NULL;
    if ((best_regionid = (idx_t *)malloc(sizeof(idx_t) * (nverts + 1))) == NULL)
      error("Failed to allocate best_regionid array");

    for (int i = 0; i < 10; i++) {
      options[2] = clocks_random_seed();

      if (ParMETIS_V3_PartKway(vtxdist, xadj, adjncy, weights_v, weights_e,
                               &wgtflag, &numflag, &ncon, &nparts,
                               tpwgts_real, ubvec, options,
                               &edgecut, regionid, &comm) != METIS_OK)
        error("Call to ParMETIS_V3_PartKway failed.");

      if (i == 0 || (best_edgecut > edgecut)) {
        best_edgecut = edgecut;
        memcpy(best_regionid, regionid, sizeof(idx_t) * (nverts + 1));
      }
    }

    /* Keep the best edgecut. */
    memcpy(regionid, best_regionid, sizeof(idx_t) * (nverts + 1));
    free(best_regionid);
  }

  /* Need to gather all the regionid arrays from the ranks. */
  for (int k = 0; k < nregions; k++) reqs[k] = MPI_REQUEST_NULL;

  if (nodeID != 0) {

    /* Send our regions to node 0. */
    res = MPI_Isend(regionid, vtxdist[nodeID + 1] - vtxdist[nodeID], IDX_T, 0,
                    1, comm, &reqs[0]);
    if (res != MPI_SUCCESS) mpi_error(res, "Failed to send new regionids");

    /* Wait for send to complete. */
    int err;
    if ((err = MPI_Wait(reqs, stats)) != MPI_SUCCESS) {
      mpi_error(err, "Failed during wait sending regionids.");
    }

  } else {

    /* Node 0 */
    idx_t *remoteids = NULL;
    if ((remoteids = (idx_t *)malloc(sizeof(idx_t) * ncells)) == NULL)
      error("Failed to allocate remoteids buffer");

    int nvt = vtxdist[1] - vtxdist[0];
    memcpy(remoteids, regionid, sizeof(idx_t) * nvt);

    /* Receive from other ranks. */
    for (int rank = 1, j = nvt; rank < nregions; rank++) {
      nvt = vtxdist[rank + 1] - vtxdist[rank];
      res = MPI_Irecv((void *)&remoteids[j], nvt, IDX_T, rank, 1, comm,
                      &reqs[rank]);
      if (res != MPI_SUCCESS) mpi_error(res, "Failed to receive new regionids");
      j += nvt;
    }

    int err;
    if ((err = MPI_Waitall(nregions, reqs, stats)) != MPI_SUCCESS) {
      for (int k = 0; k < 5; k++) {
        char buff[MPI_MAX_ERROR_STRING];
        MPI_Error_string(stats[k].MPI_ERROR, buff, &err);
        message("recv request from source %i, tag %i has error '%s'.",
                stats[k].MPI_SOURCE, stats[k].MPI_TAG, buff);
      }
      error("Failed during waitall receiving regionid data.");
    }

    /* Copy: idx_t -> int. */
    int *newcelllist = NULL;
    if ((newcelllist = (int *)malloc(sizeof(int) * ncells)) == NULL)
      error("Failed to allocate new celllist");
    for (int k = 0; k < ncells; k++) newcelllist[k] = remoteids[k];
    free(remoteids);

    /* Check that the region ids are all good. */
    int bad = 0;
    for (int k = 0; k < ncells; k++) {
      if (newcelllist[k] < 0 || newcelllist[k] >= nregions) {
        message("Got bad nodeID %d for cell %i.", newcelllist[k], k);
        bad++;
      }
    }
    if (bad) error("Bad node IDs located");

    /* Now check the similarity to the old partition and permute if allowed.
     * Checks show that refinement can return a permutation of the partition,
     * that can be corrected. When we have none-uniform host weights, the
     * positioning of the ranks needs to be respected, so in that case we
     * should not be allowed to permute.
     */
    if (!refine && permute) {

      /* No old partition was given, so we need to construct the existing
       * partition from the cells, if one existed. */
      int nsum = 0;
      for (int i = 0; i < s->nr_cells; i++) {
        celllist[i] = s->cells_top[i].nodeID;
        nsum += celllist[i];
      }

      /* If no previous partition then all nodeIDs will be set to 0. */
      if (nsum == 0) permute = 0;
    }

    if (permute) {
      int *permcelllist = NULL;
      if ((permcelllist = (int *)malloc(sizeof(int) * ncells)) == NULL)
        error("Failed to allocate perm celllist array");
      permute_regions(newcelllist, celllist, nregions, ncells, permcelllist);

      /* And keep. */
      memcpy(celllist, permcelllist, sizeof(int) * ncells);
      free(permcelllist);

    } else {
      memcpy(celllist, newcelllist, sizeof(int) * ncells);
    }
    free(newcelllist);
  }

  /* And everyone gets a copy. */
  res = MPI_Bcast(celllist, s->nr_cells, MPI_INT, 0, MPI_COMM_WORLD);
  if (res != MPI_SUCCESS) mpi_error(res, "Failed to broadcast new celllist");

  /* Clean up. */
  free(reqs);
  free(stats);
  if (weights_v != NULL) free(weights_v);
  if (weights_e != NULL) free(weights_e);
  free(vtxdist);
  free(xadj);
  free(adjncy);
  free(regionid);
  if (tpwgts_real != (real_t *)tpwgts) free(tpwgts_real);
}
#endif

#if defined(WITH_MPI) && (defined(HAVE_METIS) || defined(HAVE_PARMETIS))
/**
 * @brief Partition the given space into a number of connected regions.
 *
 * Split the space using METIS to derive a partitions using the given edge and
 * vertex weights. If no weights are given then an unweighted partition is
 * performed.
 *
 * @param nodeID the rank of our node.
 * @param s the space of cells to partition.
 * @param nregions the number of regions required in the partition.
 * @param vertexw weights for the cells, sizeof number of cells if used,
 *        NULL for unit weights. Need to be in the range of idx_t.
 * @param edgew weights for the graph edges between all cells, sizeof number
 *        of cells * 26 if used, NULL for unit weights. Need to be packed
 *        in CSR format, so same as adjncy array. Need to be in the range of
 *        idx_t.
 * @param tpwgts desired weight for each region, one per region.
 * @param celllist on exit this contains the ids of the selected regions,
 *        sizeof number of cells.
 */
static void pick_metis(int nodeID, struct space *s, int nregions,
                       double *vertexw, double *edgew, float *tpwgts,
                       int *celllist) {

  /* Total number of cells. */
  int ncells = s->cdim[0] * s->cdim[1] * s->cdim[2];

  /* Nothing much to do if only using a single partition. Also avoids METIS
   * bug that doesn't handle this case well. */
  if (nregions == 1) {
    for (int i = 0; i < ncells; i++) celllist[i] = 0;
    return;
  }

  /* Only one node needs to calculate this. */
  if (nodeID == 0) {

    /* Allocate adjacency and weights arrays . */
    idx_t *xadj;
    if ((xadj = (idx_t *)malloc(sizeof(idx_t) * (ncells + 1))) == NULL)
      error("Failed to allocate xadj buffer.");
    idx_t *adjncy;
    if ((adjncy = (idx_t *)malloc(sizeof(idx_t) * 26 * ncells)) == NULL)
      error("Failed to allocate adjncy array.");
    idx_t *weights_v = NULL;
    if (vertexw != NULL)
      if ((weights_v = (idx_t *)malloc(sizeof(idx_t) * ncells)) == NULL)
        error("Failed to allocate vertex weights array");
    idx_t *weights_e = NULL;
    if (edgew != NULL)
      if ((weights_e = (idx_t *)malloc(26 * sizeof(idx_t) * ncells)) == NULL)
        error("Failed to allocate edge weights array");
    idx_t *regionid;
    if ((regionid = (idx_t *)malloc(sizeof(idx_t) * ncells)) == NULL)
      error("Failed to allocate regionid array");

    /* Init the vertex weights array. */
    if (vertexw != NULL) {
      for (int k = 0; k < ncells; k++) {
        if (vertexw[k] > 1) {
          weights_v[k] = vertexw[k];
        } else {
          weights_v[k] = 0;
        }
      }

#ifdef SWIFT_DEBUG_CHECKS
      /* Check weights are all in range. */
      int failed = 0;
      for (int k = 0; k < ncells; k++) {
        if ((idx_t)vertexw[k] < 0) {
          message("Input vertex weight out of range: %ld", (long)vertexw[k]);
          failed++;
        }
        if (weights_v[k] < 0) {
          message("Used vertex weight  out of range: %" PRIDX, weights_v[k]);
          failed++;
        }
      }
      if (failed > 0) error("%d vertex weights are out of range", failed);
#endif
    }

    /* Init the edges weights array. */

    if (edgew != NULL) {
      for (int k = 0; k < 26 * ncells; k++) {
        if (edgew[k] > 1) {
          weights_e[k] = edgew[k];
        } else {
          weights_e[k] = 1;
        }
      }

#ifdef SWIFT_DEBUG_CHECKS
      /* Check weights are all in range. */
      int failed = 0;
      for (int k = 0; k < 26 * ncells; k++) {

        if ((idx_t)edgew[k] < 0) {
          message("Input edge weight out of range: %ld", (long)edgew[k]);
          failed++;
        }
        if (weights_e[k] < 1) {
          message("Used edge weight out of range: %" PRIDX, weights_e[k]);
          failed++;
        }
      }
      if (failed > 0) error("%d edge weights are out of range", failed);
#endif
    }

    /* Define the cell graph. Keeping the edge weights association. */
    int nadjcny = 0;
    int nxadj = 0;
    graph_init(s, s->periodic, weights_e, adjncy, &nadjcny, xadj, &nxadj);

    /* Copy tpwgts if needed for the element size. */
    real_t *tpwgts_real = NULL;
    if (sizeof(real_t) != sizeof(float)) {
      tpwgts_real = (real_t *)malloc(nregions * sizeof(real_t));
      for (int k = 0; k < nregions; k++) {
        tpwgts_real[k] = tpwgts[k];
      }
    } else {
      tpwgts_real = (real_t *)tpwgts;
    }

    /* Set the METIS options. */
    idx_t options[METIS_NOPTIONS];
    METIS_SetDefaultOptions(options);
    options[METIS_OPTION_OBJTYPE] = METIS_OBJTYPE_CUT;
    options[METIS_OPTION_NUMBERING] = 0;
    options[METIS_OPTION_CONTIG] = 1;
    options[METIS_OPTION_NCUTS] = 10;
    options[METIS_OPTION_NITER] = 20;

    /* Call METIS. */
    idx_t one = 1;
    idx_t idx_ncells = ncells;
    idx_t idx_nregions = nregions;
    idx_t objval;

    /* Dump graph in METIS format */
    /*dumpMETISGraph("metis_graph", idx_ncells, one, xadj, adjncy, weights_v,
                   NULL, weights_e);*/

    if (METIS_PartGraphKway(&idx_ncells, &one, xadj, adjncy, weights_v, NULL,
                            weights_e, &idx_nregions, tpwgts_real,
                            NULL, options, &objval, regionid) != METIS_OK)
      error("Call to METIS_PartGraphKway failed.");

    /* Check that the regionids are ok. */
    for (int k = 0; k < ncells; k++) {
      if (regionid[k] < 0 || regionid[k] >= nregions)
        error("Got bad nodeID %" PRIDX " for cell %i.", regionid[k], k);

      /* And keep. */
      celllist[k] = regionid[k];
    }

    /* Clean up. */
    if (weights_v != NULL) free(weights_v);
    if (weights_e != NULL) free(weights_e);
    free(xadj);
    free(adjncy);
    free(regionid);
    if (tpwgts_real != (real_t *)tpwgts) free(tpwgts_real);
  }

  /* Calculations all done, now everyone gets a copy. */
  int res = MPI_Bcast(celllist, ncells, MPI_INT, 0, MPI_COMM_WORLD);
  if (res != MPI_SUCCESS) mpi_error(res, "Failed to broadcast new celllist");
}
#endif

#if defined(WITH_MPI) && (defined(HAVE_METIS) || defined(HAVE_PARMETIS))

/* Helper struct for partition_gather weights. */
struct weights_mapper_data {
  double *weights_e;
  double *weights_v;
  idx_t *inds;
  int eweights;
  int nodeID;
  int timebins;
  int vweights;
  int nr_cells;
  int use_ticks;
  struct cell *cells;
  float *host_weights;
  int nr_host_weights;
  int use_host_weights;
  double host_weights_sum;
};

#ifdef SWIFT_DEBUG_CHECKS
static void check_weights(struct task *tasks, int nr_tasks,
                          struct weights_mapper_data *weights_data,
                          double *weights_v, double *weights_e);
#endif

/**
 * @brief Threadpool mapper function to gather cell edge and vertex weights
 *        from the associated tasks.
 *
 * @param map_data part of the data to process in this mapper.
 * @param num_elements the number of data elements to process.
 * @param extra_data additional data for the mapper context.
 */
void partition_gather_weights(void *map_data, int num_elements,
                              void *extra_data) {

  struct task *tasks = (struct task *)map_data;
  struct weights_mapper_data *mydata = (struct weights_mapper_data *)extra_data;

  double *weights_e = mydata->weights_e;
  double *weights_v = mydata->weights_v;
  idx_t *inds = mydata->inds;
  int eweights = mydata->eweights;
  int nodeID = mydata->nodeID;
  int nr_cells = mydata->nr_cells;
  int timebins = mydata->timebins;
  int vweights = mydata->vweights;
  int use_ticks = mydata->use_ticks;
  int use_host_weights = mydata->use_host_weights;
  float *host_weights = mydata->host_weights;
  int nr_host_weights = mydata->nr_host_weights;
  double host_weights_sum = mydata->host_weights_sum;

  struct cell *cells = mydata->cells;

  /* Loop over the tasks... */
  for (int i = 0; i < num_elements; i++) {
    struct task *t = &tasks[i];

    /* Skip un-interesting tasks. */
    if (t->type == task_type_send || t->type == task_type_recv ||
        t->type == task_type_csds || t->implicit || t->ci == NULL)
      continue;

    /* Get the top-level cells involved. */
    struct cell *ci, *cj;
    for (ci = t->ci; ci->parent != NULL; ci = ci->parent) {
      /* Nothing to do here. */
    }

    if (t->cj != NULL) {
      for (cj = t->cj; cj->parent != NULL; cj = cj->parent) {
        /* Nothing to do here. */
      }
    } else {
      cj = NULL;
    }

    /* Get weight for this task. Either based on fixed costs or task timings. */
    double w = 0.0;
    if (use_ticks) {
      w = (double)t->toc - (double)t->tic;
      if (use_host_weights) {
        // Want the non-normalized weight, could be better ways if have a copy
        // anyway.
        w *= host_weights[ci->nodeID] * nr_host_weights * host_weights_sum;
      }

    } else {
      w = repartition_costs[t->type][t->subtype];
    }
    if (w <= 0.0) continue;

    /* Get the cell IDs. */
    int cid = ci - cells;

    /* Different weights for different tasks. */
    if (t->type == task_type_init_grav || t->type == task_type_ghost ||
        t->type == task_type_extra_ghost || t->type == task_type_drift_part ||
        t->type == task_type_drift_spart || t->type == task_type_drift_sink ||
        t->type == task_type_drift_bpart || t->type == task_type_drift_gpart ||
        t->type == task_type_end_hydro_force || t->type == task_type_kick1 ||
        t->type == task_type_kick2 || t->type == task_type_timestep ||
        t->type == task_type_timestep_limiter ||
        t->type == task_type_timestep_sync ||
        t->type == task_type_grav_long_range || t->type == task_type_grav_mm ||
        t->type == task_type_grav_down || t->type == task_type_end_grav_force ||
        t->type == task_type_cooling || t->type == task_type_star_formation ||
        t->type == task_type_stars_ghost ||
        t->type == task_type_bh_density_ghost ||
        t->type == task_type_bh_swallow_ghost2 ||
        t->type == task_type_neutrino_weight ||
        t->type == task_type_sink_formation || t->type == task_type_rt_ghost1 ||
        t->type == task_type_rt_ghost2 || t->type == task_type_rt_tchem) {

      /* Particle updates add only to vertex weight. */
      if (vweights) atomic_add_d(&weights_v[cid], w);
    }

    /* Self interaction? */
    else if (t->type == task_type_self && ci->nodeID == nodeID) {
      /* Self interactions add only to vertex weight. */
      if (vweights) atomic_add_d(&weights_v[cid], w);
    }

    /* Pair? */
    else if (t->type == task_type_pair) {

      /* In-cell pair? */
      if (ci == cj) {
        /* Add weight to vertex for ci. */
        if (vweights) atomic_add_d(&weights_v[cid], w);

      }

      /* Distinct cells. */
      else {

        /* Index of the jth cell. */
        int cjd = cj - cells;

        /* Local cells add weight to vertices. */
        if (vweights && ci->nodeID == nodeID) {
          atomic_add_d(&weights_v[cid], 0.5 * w);
          if (cj->nodeID == nodeID) atomic_add_d(&weights_v[cjd], 0.5 * w);
        }

        if (eweights) {

          /* Find indices of ci/cj neighbours. Note with gravity these cells may
           * not be neighbours, in that case we ignore any edge weight for that
           * pair. */
          int ik = -1;
          for (int k = 26 * cid; k < 26 * nr_cells; k++) {
            if (inds[k] == cjd) {
              ik = k;
              break;
            }
          }

          /* cj */
          int jk = -1;
          for (int k = 26 * cjd; k < 26 * nr_cells; k++) {
            if (inds[k] == cid) {
              jk = k;
              break;
            }
          }

          if (ik != -1 && jk != -1) {

            if (timebins) {
              /* Add weights to edge for all cells based on the expected
               * interaction time (calculated as the time to the last expected
               * time) as we want to avoid having active cells on the edges, so
               * we cut for that. Note that weight is added to the local and
               * remote cells, as we want to keep both away from any cuts, this
               * can overflow int, so take care. */
              int dti = num_time_bins - get_time_bin(ci->hydro.ti_end_min);
              int dtj = num_time_bins - get_time_bin(cj->hydro.ti_end_min);
              double dt = (double)(1 << dti) + (double)(1 << dtj);
              atomic_add_d(&weights_e[ik], dt);
              atomic_add_d(&weights_e[jk], dt);

            } else {

              /* Add weights from task costs to the edge. */
              atomic_add_d(&weights_e[ik], w);
              atomic_add_d(&weights_e[jk], w);
            }
          }
        }
      }
    }
  }
}

/**
 * @brief Repartition the cells amongst the nodes using weights of
 *        various kinds.
 *
 * @param vweights whether vertex weights will be used.
 * @param eweights whether weights will be used.
 * @param timebins use timebins as the edge weights.
 * @param repartition the partition struct of the local engine.
 * @param nodeID our nodeID.
 * @param nr_nodes the number of MPI ranks.
 * @param s the space of cells holding our local particles.
 * @param tasks the completed tasks from the last engine step for our node.
 * @param nr_tasks the number of tasks.
 */
static void repart_edge_metis(int vweights, int eweights, int timebins,
                              struct repartition *repartition, int nodeID,
                              int nr_nodes, struct space *s, struct task *tasks,
                              int nr_tasks) {

  /* Create weight arrays using task ticks for vertices and edges (edges
   * assume the same graph structure as used in the part_ calls). */
  int nr_cells = s->nr_cells;
  struct cell *cells = s->cells_top;

  /* Allocate and fill the adjncy indexing array defining the graph of
   * cells. */
  idx_t *inds;
  if ((inds = (idx_t *)malloc(sizeof(idx_t) * 26 * nr_cells)) == NULL)
    error("Failed to allocate the inds array");
  int nadjcny = 0;
  int nxadj = 0;
  graph_init(s, 1 /* periodic */, NULL /* no edge weights */, inds, &nadjcny,
             NULL /* no xadj needed */, &nxadj);

  /* Allocate and init weights. */
  double *weights_v = NULL;
  double *weights_e = NULL;
  if (vweights) {
    if ((weights_v = (double *)malloc(sizeof(double) * nr_cells)) == NULL)
      error("Failed to allocate vertex weights arrays.");
    bzero(weights_v, sizeof(double) * nr_cells);
  }
  if (eweights) {
    if ((weights_e = (double *)malloc(sizeof(double) * 26 * nr_cells)) == NULL)
      error("Failed to allocate edge weights arrays.");
    bzero(weights_e, sizeof(double) * 26 * nr_cells);
  }

  /* Gather weights. */
  struct weights_mapper_data weights_data;

  weights_data.cells = cells;
  weights_data.eweights = eweights;
  weights_data.inds = inds;
  weights_data.nodeID = nodeID;
  weights_data.nr_cells = nr_cells;
  weights_data.timebins = timebins;
  weights_data.vweights = vweights;
  weights_data.weights_e = weights_e;
  weights_data.weights_v = weights_v;
  weights_data.use_ticks = repartition->use_ticks;
  weights_data.host_weights = repartition->host_weights;
  weights_data.nr_host_weights = repartition->nr_host_weights;
  weights_data.use_host_weights = repartition->use_host_weights;
  weights_data.host_weights_sum = repartition->host_weights_sum;

  ticks tic = getticks();

  threadpool_map(&s->e->threadpool, partition_gather_weights, tasks, nr_tasks,
                 sizeof(struct task), threadpool_auto_chunk_size,
                 &weights_data);
  if (s->e->verbose)
    message("weight mapper took %.3f %s.", clocks_from_ticks(getticks() - tic),
            clocks_getunit());

#ifdef SWIFT_DEBUG_CHECKS
  check_weights(tasks, nr_tasks, &weights_data, weights_v, weights_e);
#endif

  /* Merge the weights arrays across all nodes. */
  int res;
  if (vweights) {
    res = MPI_Allreduce(MPI_IN_PLACE, weights_v, nr_cells, MPI_DOUBLE, MPI_SUM,
                        MPI_COMM_WORLD);
    if (res != MPI_SUCCESS)
      mpi_error(res, "Failed to allreduce vertex weights.");
  }

  if (eweights) {
    res = MPI_Allreduce(MPI_IN_PLACE, weights_e, 26 * nr_cells, MPI_DOUBLE,
                        MPI_SUM, MPI_COMM_WORLD);
    if (res != MPI_SUCCESS) mpi_error(res, "Failed to allreduce edge weights.");
  }

  /* Allocate cell list for the partition. If not already done. */
#ifdef HAVE_PARMETIS
  int refine = 1;
#endif
  if (repartition->ncelllist != nr_cells) {
#ifdef HAVE_PARMETIS
    refine = 0;
#endif
    free(repartition->celllist);
    repartition->ncelllist = 0;
    if ((repartition->celllist = (int *)malloc(sizeof(int) * nr_cells)) == NULL)
      error("Failed to allocate celllist");
    repartition->ncelllist = nr_cells;
  }

  /* We need to rescale the sum of the weights so that the sums of the two
   * types of weights are less than IDX_MAX, that is the range of idx_t.  */
  double vsum = 0.0;
  if (vweights)
    for (int k = 0; k < nr_cells; k++) vsum += weights_v[k];
  double esum = 0.0;
  if (eweights)
    for (int k = 0; k < 26 * nr_cells; k++) esum += weights_e[k];

  /* Do the scaling, if needed, keeping both weights in proportion. */
  double vscale = 1.0;
  double escale = 1.0;
  if (vweights && eweights) {
    if (vsum > esum) {
      if (vsum > (double)IDX_MAX) {
        vscale = (double)(IDX_MAX - 10000) / vsum;
        escale = vscale;
      }
    } else {
      if (esum > (double)IDX_MAX) {
        escale = (double)(IDX_MAX - 10000) / esum;
        vscale = escale;
      }
    }
  } else if (vweights) {
    if (vsum > (double)IDX_MAX) {
      vscale = (double)(IDX_MAX - 10000) / vsum;
    }
  } else if (eweights) {
    if (esum > (double)IDX_MAX) {
      escale = (double)(IDX_MAX - 10000) / esum;
    }
  }

  if (vweights && vscale != 1.0) {
    vsum = 0.0;
    for (int k = 0; k < nr_cells; k++) {
      weights_v[k] *= vscale;
      vsum += weights_v[k];
    }
    vscale = 1.0;
  }
  if (eweights && escale != 1.0) {
    esum = 0.0;
    for (int k = 0; k < 26 * nr_cells; k++) {
      weights_e[k] *= escale;
      esum += weights_e[k];
    }
    escale = 1.0;
  }

  /* Balance edges and vertices when the edge weights are timebins, as these
   * have no reason to have equivalent scales, we use an equipartition. */
  if (timebins && eweights) {

    /* Make sums the same. */
    if (vsum > esum) {
      escale = vsum / esum;
      for (int k = 0; k < 26 * nr_cells; k++) weights_e[k] *= escale;
    } else {
      vscale = esum / vsum;
      for (int k = 0; k < nr_cells; k++) weights_v[k] *= vscale;
    }
  }

  /* And repartition/ partition, using both weights or not as requested. */
#ifdef HAVE_PARMETIS
  if (repartition->usemetis) {
    pick_metis(nodeID, s, nr_nodes, weights_v, weights_e,
               repartition->host_weights, repartition->celllist);
  } else {
    pick_parmetis(nodeID, s, nr_nodes, weights_v, weights_e,
                  repartition->host_weights,
                  repartition->permute, refine,
                  repartition->adaptive, repartition->itr,
                  repartition->celllist);
  }
#else
  pick_metis(nodeID, s, nr_nodes, weights_v, weights_e,
             repartition->host_weights, repartition->celllist);
#endif

  /* Check that all cells have good values. All nodes have same copy, so just
   * check on one. */
  if (nodeID == 0) {
    for (int k = 0; k < nr_cells; k++)
      if (repartition->celllist[k] < 0 || repartition->celllist[k] >= nr_nodes)
        error("Got bad nodeID %d for cell %i.", repartition->celllist[k], k);
  }

  /* Check that the partition is complete and all nodes have some work. */
  int present[nr_nodes];
  int failed = 0;
  for (int i = 0; i < nr_nodes; i++) present[i] = 0;
  for (int i = 0; i < nr_cells; i++) present[repartition->celllist[i]]++;
  for (int i = 0; i < nr_nodes; i++) {
    if (!present[i]) {
      failed = 1;
      if (nodeID == 0) message("Node %d is not present after repartition", i);
    }
  }

  /* If partition failed continue with the current one, but make this clear. */
  if (failed) {
    if (nodeID == 0)
      message(
          "WARNING: repartition has failed, continuing with the current"
          " partition, load balance will not be optimal");
    for (int k = 0; k < nr_cells; k++)
      repartition->celllist[k] = cells[k].nodeID;
  }

  /* And apply to our cells */
  split_metis(s, nr_nodes, repartition->celllist);

  /* Clean up. */
  free(inds);
  if (vweights) free(weights_v);
  if (eweights) free(weights_e);
}

/**
 * @brief Repartition the cells amongst the nodes using weights based on
 *        the memory use of particles in the cells.
 *
 * @param repartition the partition struct of the local engine.
 * @param nodeID our nodeID.
 * @param nr_nodes the number of MPI ranks.
 * @param s the space of cells holding our local particles.
 */
static void repart_memory_metis(struct repartition *repartition, int nodeID,
                                int nr_nodes, struct space *s) {

  /* Space for counts of particle memory use per cell. */
  double *weights = NULL;
  if ((weights = (double *)malloc(sizeof(double) * s->nr_cells)) == NULL)
    error("Failed to allocate cell weights buffer.");

  /* Check each particle and accumulate the sizes per cell. */
  accumulate_sizes(s, s->e->verbose, weights);

  /* Allocate cell list for the partition. If not already done. */
#ifdef HAVE_PARMETIS
  int refine = 1;
#endif
  if (repartition->ncelllist != s->nr_cells) {
#ifdef HAVE_PARMETIS
    refine = 0;
#endif
    free(repartition->celllist);
    repartition->ncelllist = 0;
    if ((repartition->celllist = (int *)malloc(sizeof(int) * s->nr_cells)) ==
        NULL)
      error("Failed to allocate celllist");
    repartition->ncelllist = s->nr_cells;
  }

  /* We need to rescale the sum of the weights so that the sum is
   * less than IDX_MAX, that is the range of idx_t. */
  double sum = 0.0;
  for (int k = 0; k < s->nr_cells; k++) sum += weights[k];
  if (sum > (double)IDX_MAX) {
    double scale = (double)(IDX_MAX - 1000) / sum;
    for (int k = 0; k < s->nr_cells; k++) weights[k] *= scale;
  }

  /* And repartition. */
#ifdef HAVE_PARMETIS
  if (repartition->usemetis) {
    pick_metis(nodeID, s, nr_nodes, weights, NULL, repartition->host_weights,
               repartition->celllist);
  } else {
    pick_parmetis(nodeID, s, nr_nodes, weights, NULL,
                  repartition->host_weights,
                  repartition->permute,
                  refine, repartition->adaptive,
                  repartition->itr, repartition->celllist);
  }
#else
  pick_metis(nodeID, s, nr_nodes, weights, NULL, repartition->host_weights,
             repartition->celllist);
#endif

  /* Check that all cells have good values. All nodes have same copy, so just
   * check on one. */
  if (nodeID == 0) {
    for (int k = 0; k < s->nr_cells; k++)
      if (repartition->celllist[k] < 0 || repartition->celllist[k] >= nr_nodes)
        error("Got bad nodeID %d for cell %i.", repartition->celllist[k], k);
  }

  /* Check that the partition is complete and all nodes have some cells. */
  int present[nr_nodes];
  int failed = 0;
  for (int i = 0; i < nr_nodes; i++) present[i] = 0;
  for (int i = 0; i < s->nr_cells; i++) present[repartition->celllist[i]]++;
  for (int i = 0; i < nr_nodes; i++) {
    if (!present[i]) {
      failed = 1;
      if (nodeID == 0) message("Node %d is not present after repartition", i);
    }
  }

  /* If partition failed continue with the current one, but make this clear. */
  if (failed) {
    if (nodeID == 0)
      message(
          "WARNING: repartition has failed, continuing with the current"
          " partition, load balance will not be optimal");
    for (int k = 0; k < s->nr_cells; k++)
      repartition->celllist[k] = s->cells_top[k].nodeID;
  }

  /* And apply to our cells */
  split_metis(s, nr_nodes, repartition->celllist);
}
#endif /* WITH_MPI && (HAVE_METIS || HAVE_PARMETIS) */

/**
 * @brief Repartition the space using the given repartition type.
 *
 * Note that at the end of this process all the cells will be re-distributed
 * across the nodes, but the particles themselves will not be.
 *
 * @param reparttype #repartition struct
 * @param nodeID our nodeID.
 * @param nr_nodes the number of MPI ranks.
 * @param s the space of cells holding our local particles.
 * @param tasks the completed tasks from the last engine step for our node.
 * @param nr_tasks the number of tasks.
 */
void partition_repartition(struct repartition *reparttype, int nodeID,
                           int nr_nodes, struct space *s, struct task *tasks,
                           int nr_tasks) {

#if defined(WITH_MPI) && (defined(HAVE_METIS) || defined(HAVE_PARMETIS))

  ticks tic = getticks();

  if (reparttype->type == REPART_METIS_VERTEX_EDGE_COSTS) {
    repart_edge_metis(1, 1, 0, reparttype, nodeID, nr_nodes, s, tasks,
                      nr_tasks);

  } else if (reparttype->type == REPART_METIS_EDGE_COSTS) {
    repart_edge_metis(0, 1, 0, reparttype, nodeID, nr_nodes, s, tasks,
                      nr_tasks);

  } else if (reparttype->type == REPART_METIS_VERTEX_COSTS_TIMEBINS) {
    repart_edge_metis(1, 1, 1, reparttype, nodeID, nr_nodes, s, tasks,
                      nr_tasks);

  } else if (reparttype->type == REPART_METIS_VERTEX_COUNTS) {
    repart_memory_metis(reparttype, nodeID, nr_nodes, s);

  } else if (reparttype->type == REPART_NONE) {
    /* Doing nothing. */

  } else {
    error("Impossible repartition type");
  }

  if (s->e->verbose)
    message("took %.3f %s.", clocks_from_ticks(getticks() - tic),
            clocks_getunit());
#else
  error("SWIFT was not compiled with METIS or ParMETIS support.");
#endif
}

/**
 * @brief Initial partition of space cells.
 *
 * Cells are assigned to a node on the basis of various schemes, all of which
 * should attempt to distribute them in geometrically close regions to
 * minimise the movement of particles.
 *
 * Note that the partition type is a suggestion and will be ignored if that
 * scheme fails. In that case we fallback to a vectorised scheme, that is
 * guaranteed to work provided we have more cells than nodes.
 *
 * @param initial_partition the type of partitioning to try.
 * @param nodeID our nodeID.
 * @param nr_nodes the number of MPI ranks.
 * @param s the space of cells.
 */
void partition_initial_partition(struct partition *initial_partition,
                                 int nodeID, int nr_nodes, struct space *s) {
  ticks tic = getticks();

  /* Geometric grid partitioning. */
  if (initial_partition->type == INITPART_GRID) {
    int j, k;
    int ind[3];
    struct cell *c;

    /* If we've got the wrong number of ranks, fail. */
    if (nr_nodes != initial_partition->grid[0] * initial_partition->grid[1] *
                    initial_partition->grid[2])
      error("Grid size does not match number of nodes.");

    /* Run through the cells and set their nodeID. */
    for (k = 0; k < s->nr_cells; k++) {
      c = &s->cells_top[k];
      for (j = 0; j < 3; j++)
        ind[j] = c->loc[j] / s->dim[j] * initial_partition->grid[j];
      c->nodeID = ind[0] + initial_partition->grid[0] *
                               (ind[1] + initial_partition->grid[1] * ind[2]);
    }

    /* The grid technique can fail, so check for this before proceeding. */
    if (!check_complete(s, (nodeID == 0), nr_nodes)) {
      if (nodeID == 0)
        message("Grid initial partition failed, using a vectorised partition");
      initial_partition->type = INITPART_VECTORIZE;
      partition_initial_partition(initial_partition, nodeID, nr_nodes, s);
      return;
    }

  } else if (initial_partition->type == INITPART_METIS_WEIGHT ||
             initial_partition->type == INITPART_METIS_WEIGHT_EDGE ||
             initial_partition->type == INITPART_METIS_NOWEIGHT) {
#if defined(WITH_MPI) && (defined(HAVE_METIS) || defined(HAVE_PARMETIS))
    /* Simple k-way partition selected by METIS using cell particle
     * counts as weights or not. Should be best when starting with a
     * inhomogeneous dist.
     */
    double *weights_v = NULL;
    double *weights_e = NULL;
    if (initial_partition->type == INITPART_METIS_WEIGHT) {
      /* Particles sizes per cell, which will be used as weights. */
      if ((weights_v = (double *)malloc(sizeof(double) * s->nr_cells)) == NULL)
        error("Failed to allocate weights_v buffer.");

      /* Check each particle and accumulate the sizes per cell. */
      accumulate_sizes(s, s->e->verbose, weights_v);

    } else if (initial_partition->type == INITPART_METIS_WEIGHT_EDGE) {

      /* Particle sizes also counted towards the edges. */

      if ((weights_v = (double *)malloc(sizeof(double) * s->nr_cells)) == NULL)
        error("Failed to allocate weights_v buffer.");
      if ((weights_e = (double *)malloc(sizeof(double) * s->nr_cells * 26)) ==
          NULL)
        error("Failed to allocate weights_e buffer.");

      /* Check each particle and accumulate the sizes per cell. */
      accumulate_sizes(s, s->e->verbose, weights_v);

      /* Spread these into edge weights. */
      sizes_to_edges(s, weights_v, weights_e);
    }

    /* Do the calculation. */
    int *celllist = NULL;
    if ((celllist = (int *)malloc(sizeof(int) * s->nr_cells)) == NULL)
      error("Failed to allocate celllist");
#ifdef HAVE_PARMETIS
    if (initial_partition->usemetis) {
      pick_metis(nodeID, s, nr_nodes, weights_v, weights_e,
                 initial_partition->host_weights, celllist);
    } else {
      pick_parmetis(nodeID, s, nr_nodes, weights_v, weights_e,
                    initial_partition->host_weights, 0 /* permute */,
                    0, 0, 0.0f, celllist);
    }
#else
    pick_metis(nodeID, s, nr_nodes, weights_v, weights_e,
               initial_partition->host_weights, celllist);
#endif

    /* And apply to our cells */
    split_metis(s, nr_nodes, celllist);

    /* It's not known if this can fail, but check for this before
     * proceeding. */
    if (!check_complete(s, (nodeID == 0), nr_nodes)) {
      if (nodeID == 0)
        message("METIS initial partition failed, using a vectorised partition");
      initial_partition->type = INITPART_VECTORIZE;
      partition_initial_partition(initial_partition, nodeID, nr_nodes, s);
    }

    if (weights_v != NULL) free(weights_v);
    if (weights_e != NULL) free(weights_e);
    free(celllist);
#else
    error("SWIFT was not compiled with METIS or ParMETIS support");
#endif

  } else if (initial_partition->type == INITPART_VECTORIZE) {

#if defined(WITH_MPI)
    /* Vectorised selection, guaranteed to work for samples less than the
     * number of cells, but not very clumpy in the selection of regions. */
    int *samplecells = NULL;
    if ((samplecells = (int *)malloc(sizeof(int) * nr_nodes * 3)) == NULL)
      error("Failed to allocate samplecells");

    if (nodeID == 0) {
      pick_vector(s, nr_nodes, samplecells);
    }

    /* Share the samplecells around all the nodes. */
    int res = MPI_Bcast(samplecells, nr_nodes * 3, MPI_INT, 0, MPI_COMM_WORLD);
    if (res != MPI_SUCCESS)
      mpi_error(res, "Failed to bcast the partition sample cells.");

    /* And apply to our cells */
    split_vector(s, nr_nodes, samplecells);
    free(samplecells);
#else
    error("SWIFT was not compiled with MPI support");
#endif
  }

  if (s->e->verbose)
    message("took %.3f %s.", clocks_from_ticks(getticks() - tic),
            clocks_getunit());
}

/**
 * @brief Initialises the partition and re-partition scheme from the parameter
 *        file.
 *
 * @param partition The #partition scheme to initialise.
 * @param repartition The #repartition scheme to initialise.
 * @param params The parsed parameter file.
 * @param nr_nodes The number of MPI nodes we are running on.
 */
void partition_init(struct partition *partition,
                    struct repartition *repartition,
                    struct swift_params *params, int nr_nodes) {

#ifdef WITH_MPI

  /* Defaults make use of METIS if available */
#if defined(HAVE_METIS) || defined(HAVE_PARMETIS)
  const char *default_repart = "fullcosts";
  const char *default_part = "edgememory";
#else
  const char *default_repart = "none";
  const char *default_part = "grid";
#endif

  /* Set a default grid so that grid[0]*grid[1]*grid[2] == nr_nodes. */
  factor(nr_nodes, &partition->grid[0], &partition->grid[1]);
  factor(nr_nodes / partition->grid[1], &partition->grid[0],
         &partition->grid[2]);
  factor(partition->grid[0] * partition->grid[1], &partition->grid[1],
         &partition->grid[0]);

  /* Initialise the repartition celllist. */
  repartition->ncelllist = 0;
  repartition->celllist = NULL;

  /* Now let's check what the user wants as an initial domain. */
  char part_type[20];
  parser_get_opt_param_string(params, "DomainDecomposition:initial_type",
                              part_type, default_part);
  switch (part_type[0]) {
    case 'g':
      partition->type = INITPART_GRID;
      break;
    case 'v':
      partition->type = INITPART_VECTORIZE;
      break;
#if defined(HAVE_METIS) || defined(HAVE_PARMETIS)
    case 'r':
      partition->type = INITPART_METIS_NOWEIGHT;
      break;
    case 'm':
      partition->type = INITPART_METIS_WEIGHT;
      break;
    case 'e':
      partition->type = INITPART_METIS_WEIGHT_EDGE;
      break;
    default:
      message("Invalid choice of initial partition type '%s'.", part_type);
      error(
          "Permitted values are: 'grid', 'region', 'memory', 'edgememory' or "
          "'vectorized'");
#else
    default:
      message("Invalid choice of initial partition type '%s'.", part_type);
      error(
          "Permitted values are: 'grid' or 'vectorized' when compiled "
          "without METIS or ParMETIS.");
#endif
  }

  /* In case of grid, read more parameters */
  if (part_type[0] == 'g') {
    parser_get_opt_param_int_array(params, "DomainDecomposition:initial_grid",
                                   3, partition->grid);
  }

  /* Now let's check what the user wants as a repartition strategy */
  parser_get_opt_param_string(params, "DomainDecomposition:repartition_type",
                              part_type, default_repart);

  if (strcmp("none", part_type) == 0) {
    repartition->type = REPART_NONE;

#if defined(HAVE_METIS) || defined(HAVE_PARMETIS)
  } else if (strcmp("fullcosts", part_type) == 0) {
    repartition->type = REPART_METIS_VERTEX_EDGE_COSTS;

  } else if (strcmp("edgecosts", part_type) == 0) {
    repartition->type = REPART_METIS_EDGE_COSTS;

  } else if (strcmp("memory", part_type) == 0) {
    repartition->type = REPART_METIS_VERTEX_COUNTS;

  } else if (strcmp("timecosts", part_type) == 0) {
    repartition->type = REPART_METIS_VERTEX_COSTS_TIMEBINS;

  } else {
    message("Invalid choice of re-partition type '%s'.", part_type);
    error(
        "Permitted values are: 'none', 'fullcosts', 'edgecosts' "
        "'memory' or 'timecosts'");
#else
  } else {
    message("Invalid choice of re-partition type '%s'.", part_type);
    error(
        "Permitted values are: 'none' when compiled without "
        "METIS or ParMETIS.");
#endif
  }

  /* Get the fraction CPU time difference between nodes (<1) or the number
   * of steps between repartitions (>1). */
  repartition->trigger =
      parser_get_opt_param_float(params, "DomainDecomposition:trigger", 0.05f);
  if (repartition->trigger <= 0)
    error("Invalid DomainDecomposition:trigger, must be greater than zero");
  if (repartition->trigger < 2 && repartition->trigger >= 1)
    error(
        "Invalid DomainDecomposition:trigger, must be 2 or greater or less"
        " than 1");

  /* Fraction of particles that should be updated before a repartition
   * based on CPU time is considered, needs to be high. */
  repartition->minfrac =
      parser_get_opt_param_float(params, "DomainDecomposition:minfrac", 0.95f);
  if (repartition->minfrac <= 0.5 || repartition->minfrac > 1)
    error(
        "Invalid DomainDecomposition:minfrac, must be greater than 0.5 "
        "and less than equal to 1");

  /* Use METIS or ParMETIS when ParMETIS is also available. */
  repartition->usemetis =
      parser_get_opt_param_int(params, "DomainDecomposition:usemetis", 0);
  partition->usemetis = repartition->usemetis;

  /* Use adaptive or simple refinement when repartitioning. */
  repartition->adaptive =
      parser_get_opt_param_int(params, "DomainDecomposition:adaptive", 1);

  /* Ratio of interprocess communication time to data redistribution time. */
  repartition->itr =
      parser_get_opt_param_float(params, "DomainDecomposition:itr", 100.0f);

<<<<<<< HEAD
  /* Use a permutation of the solution if that results in more common cells
   * between the previous solution and the new one. Only used with ParMETIS. */
  repartition->permute =
      parser_get_opt_param_int(params, "DomainDecomposition:permute", 1);

  /* Clear the celllist for use. */
  repartition->ncelllist = 0;
  repartition->celllist = NULL;

=======
>>>>>>> 320300b5
  /* Do we have fixed costs available? These can be used to force
   * repartitioning at any time. Not required if not repartitioning.*/
  repartition->use_fixed_costs = parser_get_opt_param_int(
      params, "DomainDecomposition:use_fixed_costs", 0);
  if (repartition->type == REPART_NONE) repartition->use_fixed_costs = 0;

  /* Check if this is true or required and initialise them. */
  if (repartition->use_fixed_costs || repartition->trigger > 1) {
    if (!repart_init_fixed_costs()) {
      if (repartition->trigger <= 1) {
        if (engine_rank == 0)
          message(
              "WARNING: fixed cost repartitioning was requested but is"
              " not available.");
        repartition->use_fixed_costs = 0;
      } else {
        error(
            "Forced fixed cost repartitioning was requested but is"
            " not available.");
      }
    }
  }

#if defined(HAVE_METIS) || defined(HAVE_PARMETIS)

  /* Read in the node weights, if available and assign to the MPI ranks.*/
  // XXX will need freeing.
  partition->host_weights = (float *) calloc(nr_nodes, sizeof(float));
  partition->nr_host_weights = nr_nodes;
  repartition->host_weights = partition->host_weights;
  repartition->nr_host_weights = nr_nodes;

  char filename[PARSER_MAX_LINE_SIZE];
  parser_get_opt_param_string(params, "DomainDecomposition:host_weights_file",
                              filename, "none");
  if (strcmp("none", filename) != 0) {

    if (engine_rank == 0)
      message("Using non-uniform host weights");
    partition->use_host_weights = 1;
    repartition->use_host_weights = 1;
    repartition->permute = 0;

    /* Get the expected host name for weights of this rank. */
    char mpiname[MPI_MAX_PROCESSOR_NAME];
    int mpiname_len = 0;
    MPI_Get_processor_name(mpiname, &mpiname_len);
    //message("Processor_name: %s", mpiname);

    /* Now scan for this in the file. */
    FILE *file = fopen(filename, "r");
    if (file == NULL) {
      error("Error opening host weights file: %s", filename);
    }

    char line[PARSER_MAX_LINE_SIZE];
    char tmp[PARSER_MAX_LINE_SIZE];
    float value = 0.0;
    while (!feof(file)) {
      if (fgets(line, PARSER_MAX_LINE_SIZE, file) != NULL) {
        /* Just compare the shorter name. */
        char *ptr = strchr(line, ' ');
        int len = (ptr - line) < mpiname_len ? (ptr - line) : mpiname_len;
        if (strncmp(mpiname, line, len) == 0) {
          int nread = sscanf(line, "%s %f", tmp, &value);
          //message("matched: %s %s => %f", mpiname, line, value);
          if (nread != 2) {
            error("Failed to read host weight from line: %s", line);
          }
          partition->host_weights[engine_rank] = value * 1.0f / (float) nr_nodes;
          break;
        }
      }
    }
    if (value == 0.0) {
      error("Failed to locate a non zero host weight for rank %d on node %s", engine_rank, mpiname);
    }

    /* Share this across all the nodes. */
    if (MPI_Allreduce(MPI_IN_PLACE, partition->host_weights, nr_nodes, MPI_FLOAT, MPI_SUM,
                      MPI_COMM_WORLD) != MPI_SUCCESS) {
      error("Failed to allreduce host rank weights");
    }

    /* And normalize/check. */
    double sum = 0.0;
    for (int k = 0; k < nr_nodes; k++) {
      if (engine_rank == 0) {
        if (partition->host_weights[k] <= 0.0) {
          error("Failed to locate a positive non zero host weight for rank %d on node %d", engine_rank, k);
        }
      }
      sum += partition->host_weights[k];
    }
    partition->host_weights_sum = sum;
    repartition->host_weights_sum = sum;
    for (int k = 0; k < nr_nodes; k++) {
      partition->host_weights[k] = partition->host_weights[k] / sum;
    }

    fclose(file);
  } else {

    if (engine_rank == 0)
      message("Using uniform node weights");
    partition->use_host_weights = 0;
    repartition->use_host_weights = 0;

    /* Uniform weights across the nodes. */
    for (int k = 0; k < nr_nodes; k++) {
      partition->host_weights[k] = 1.0f / (float) nr_nodes;
    }
  }

#else

  /* None of these without METIS/ParMETIS. */
  partition->host_weights = NULL;
  partition->nr_host_weights = 0;
  partition->use_host_weights = 0;
  partition->host_weights_sum = 1.0;
  repartition->host_weights = NULL;
  repartition->nr_host_weights = 0;
  repartition->use_host_weights = 0;
  repartition->host_weights_sum = 1.0;

#endif // defined(HAVE_METIS) || defined(HAVE_PARMETIS)


#else
  error("SWIFT was not compiled with MPI support");
#endif
}

/**
 * @brief Clean up any allocated resources.
 *
 * @param partition The #partition
 * @param repartition The #repartition
 */
void partition_clean(struct partition *partition,
                     struct repartition *repartition) {
#ifdef WITH_MPI
  /* Only the celllist is dynamic. */
  if (repartition->celllist != NULL) free(repartition->celllist);

  /* Zero structs for reuse. */
  bzero(partition, sizeof(struct partition));
  bzero(repartition, sizeof(struct repartition));
#endif
}

#ifdef WITH_MPI
/**
 * @brief Set the fixed costs for repartition using METIS.
 *
 *  These are determined using a run with the -y flag on which produces
 *  a statistical analysis that is condensed into a .h file for inclusion.
 *
 *  If the default include file is used then no fixed costs are set and this
 *  function will return 0.
 */
static int repart_init_fixed_costs(void) {

#if defined(WITH_MPI) && (defined(HAVE_METIS) || defined(HAVE_PARMETIS))
  /* Set the default fixed cost. */
  for (int j = 0; j < task_type_count; j++) {
    for (int k = 0; k < task_subtype_count; k++) {
      repartition_costs[j][k] = 1.0;
    }
  }

#include <partition_fixed_costs.h>
  return HAVE_FIXED_COSTS;
#endif

  return 0;
}
#endif /* WITH_MPI */

/*  General support */
/*  =============== */

/**
 * @brief Check if all regions have been assigned a node in the
 *        cells of a space.
 *
 * @param s the space containing the cells to check.
 * @param nregions number of regions expected.
 * @param verbose if true report the missing regions.
 * @return true if all regions have been found, false otherwise.
 */
static int check_complete(struct space *s, int verbose, int nregions) {

  int *present = NULL;
  if ((present = (int *)malloc(sizeof(int) * nregions)) == NULL)
    error("Failed to allocate present array");

  int failed = 0;
  for (int i = 0; i < nregions; i++) present[i] = 0;
  for (int i = 0; i < s->nr_cells; i++) {
    if (s->cells_top[i].nodeID <= nregions)
      present[s->cells_top[i].nodeID]++;
    else
      message("Bad nodeID: s->cells_top[%d].nodeID = %d", i,
              s->cells_top[i].nodeID);
  }
  for (int i = 0; i < nregions; i++) {
    if (!present[i]) {
      failed = 1;
      if (verbose) message("Region %d is not present in partition", i);
    }
  }
  free(present);
  return (!failed);
}

#if defined(WITH_MPI) && (defined(HAVE_METIS) || defined(HAVE_PARMETIS))
#ifdef SWIFT_DEBUG_CHECKS
/**
 * @brief Check that the threadpool version of the weights construction is
 *        correct by comparing to the old serial code.
 *
 * @param tasks the list of tasks
 * @param nr_tasks number of tasks
 * @param mydata additional values as passed to threadpool
 * @param ref_weights_v vertex weights to check
 * @param ref_weights_e edge weights to check
 */
static void check_weights(struct task *tasks, int nr_tasks,
                          struct weights_mapper_data *mydata,
                          double *ref_weights_v, double *ref_weights_e) {

  idx_t *inds = mydata->inds;
  int eweights = mydata->eweights;
  int nodeID = mydata->nodeID;
  int nr_cells = mydata->nr_cells;
  int timebins = mydata->timebins;
  int vweights = mydata->vweights;
  int use_ticks = mydata->use_ticks;

  struct cell *cells = mydata->cells;

  /* Allocate and init weights. */
  double *weights_v = NULL;
  double *weights_e = NULL;
  if (vweights) {
    if ((weights_v = (double *)malloc(sizeof(double) * nr_cells)) == NULL)
      error("Failed to allocate vertex weights arrays.");
    bzero(weights_v, sizeof(double) * nr_cells);
  }
  if (eweights) {
    if ((weights_e = (double *)malloc(sizeof(double) * 26 * nr_cells)) == NULL)
      error("Failed to allocate edge weights arrays.");
    bzero(weights_e, sizeof(double) * 26 * nr_cells);
  }

  /* Loop over the tasks... */
  for (int j = 0; j < nr_tasks; j++) {

    /* Get a pointer to the kth task. */
    struct task *t = &tasks[j];

    /* Skip un-interesting tasks. */
    if (t->type == task_type_send || t->type == task_type_recv ||
        t->type == task_type_csds || t->implicit || t->ci == NULL)
      continue;

    /* Get weight for this task. Either based on fixed costs or task timings. */
    double w = 0.0;
    if (use_ticks) {
      w = (double)t->toc - (double)t->tic;
    } else {
      w = repartition_costs[t->type][t->subtype];
    }
    if (w <= 0.0) continue;

    /* Get the top-level cells involved. */
    struct cell *ci, *cj;
    for (ci = t->ci; ci->parent != NULL; ci = ci->parent) {
      /* Nothing to do here */
    }
    if (t->cj != NULL) {
      for (cj = t->cj; cj->parent != NULL; cj = cj->parent) {
        /* Nothing to do here */
      }
    } else {
      cj = NULL;
    }

    /* Get the cell IDs. */
    int cid = ci - cells;

    /* Different weights for different tasks. */
    if (t->type == task_type_init_grav || t->type == task_type_ghost ||
        t->type == task_type_extra_ghost || t->type == task_type_drift_part ||
        t->type == task_type_drift_spart || t->type == task_type_drift_sink ||
        t->type == task_type_drift_bpart || t->type == task_type_drift_gpart ||
        t->type == task_type_end_hydro_force || t->type == task_type_kick1 ||
        t->type == task_type_kick2 || t->type == task_type_timestep ||
        t->type == task_type_timestep_limiter ||
        t->type == task_type_timestep_sync ||
        t->type == task_type_grav_long_range || t->type == task_type_grav_mm ||
        t->type == task_type_grav_down || t->type == task_type_end_grav_force ||
        t->type == task_type_cooling || t->type == task_type_star_formation ||
        t->type == task_type_stars_ghost ||
        t->type == task_type_bh_density_ghost ||
        t->type == task_type_bh_swallow_ghost2 ||
        t->type == task_type_neutrino_weight ||
        t->type == task_type_sink_formation || t->type == task_type_rt_ghost1 ||
        t->type == task_type_rt_ghost2 || t->type == task_type_rt_tchem) {

      /* Particle updates add only to vertex weight. */
      if (vweights) weights_v[cid] += w;
    }

    /* Self interaction? */
    else if (t->type == task_type_self && ci->nodeID == nodeID) {
      /* Self interactions add only to vertex weight. */
      if (vweights) weights_v[cid] += w;

    }

    /* Pair? */
    else if (t->type == task_type_pair) {
      /* In-cell pair? */
      if (ci == cj) {
        /* Add weight to vertex for ci. */
        if (vweights) weights_v[cid] += w;

      }

      /* Distinct cells. */
      else {
        /* Index of the jth cell. */
        int cjd = cj - cells;

        /* Local cells add weight to vertices. */
        if (vweights && ci->nodeID == nodeID) {
          weights_v[cid] += 0.5 * w;
          if (cj->nodeID == nodeID) weights_v[cjd] += 0.5 * w;
        }

        if (eweights) {

          /* Find indices of ci/cj neighbours. Note with gravity these cells may
           * not be neighbours, in that case we ignore any edge weight for that
           * pair. */
          int ik = -1;
          for (int k = 26 * cid; k < 26 * nr_cells; k++) {
            if (inds[k] == cjd) {
              ik = k;
              break;
            }
          }

          /* cj */
          int jk = -1;
          for (int k = 26 * cjd; k < 26 * nr_cells; k++) {
            if (inds[k] == cid) {
              jk = k;
              break;
            }
          }
          if (ik != -1 && jk != -1) {

            if (timebins) {
              /* Add weights to edge for all cells based on the expected
               * interaction time (calculated as the time to the last expected
               * time) as we want to avoid having active cells on the edges, so
               * we cut for that. Note that weight is added to the local and
               * remote cells, as we want to keep both away from any cuts, this
               * can overflow int, so take care. */
              int dti = num_time_bins - get_time_bin(ci->hydro.ti_end_min);
              int dtj = num_time_bins - get_time_bin(cj->hydro.ti_end_min);
              double dt = (double)(1 << dti) + (double)(1 << dtj);
              weights_e[ik] += dt;
              weights_e[jk] += dt;

            } else {

              /* Add weights from task costs to the edge. */
              weights_e[ik] += w;
              weights_e[jk] += w;
            }
          }
        }
      }
    }
  }

  /* Now do the comparisons. */
  double refsum = 0.0;
  double sum = 0.0;
  if (vweights) {
    if (engine_rank == 0) message("checking vertex weight consistency");
    if (ref_weights_v == NULL)
      error("vertex partition weights are inconsistent");
    for (int k = 0; k < nr_cells; k++) {
      refsum += ref_weights_v[k];
      sum += weights_v[k];
    }
    if (fabs(sum - refsum) > 1.0) {
      error("vertex partition weights are not consistent (%f!=%f)", sum,
            refsum);
    }
  }
  if (eweights) {
    if (engine_rank == 0) message("checking edge weight consistency");
    refsum = 0.0;
    sum = 0.0;
    if (ref_weights_e == NULL) error("edge partition weights are inconsistent");
    for (int k = 0; k < 26 * nr_cells; k++) {
      refsum += ref_weights_e[k];
      sum += weights_e[k];
    }
    if (fabs(sum - refsum) > 1.0) {
      error("edge partition weights are not consistent (%f!=%f)", sum, refsum);
    }
  }
  if (engine_rank == 0) message("partition weights checked successfully");
}
#endif
#endif

/**
 * @brief Partition a space of cells based on another space of cells.
 *
 * The two spaces are expected to be at different cell sizes, so what we'd
 * like to do is assign the second space to geometrically closest nodes
 * of the first, with the effect of minimizing particle movement when
 * rebuilding the second space from the first.
 *
 * Since two spaces cannot exist simultaneously the old space is actually
 * required in a decomposed state. These are the old cells sizes and counts
 * per dimension, along with a list of the old nodeIDs. The old nodeIDs are
 * indexed by the cellid (see cell_getid()), so should be stored that way.
 *
 * On exit the new space cells will have their nodeIDs assigned.
 *
 * @param oldh the cell dimensions of old space.
 * @param oldcdim number of cells per dimension in old space.
 * @param oldnodeIDs the nodeIDs of cells in the old space, indexed by old
 *cellid.
 * @param s the space to be partitioned.
 *
 * @return 1 if the new space contains nodeIDs from all nodes, 0 otherwise.
 */
int partition_space_to_space(double *oldh, double *oldcdim, int *oldnodeIDs,
                             struct space *s) {

  /* Loop over all the new cells. */
  for (int i = 0; i < s->cdim[0]; i++) {
    for (int j = 0; j < s->cdim[1]; j++) {
      for (int k = 0; k < s->cdim[2]; k++) {

        /* Scale indices to old cell space. */
        const int ii = rint(i * s->iwidth[0] * oldh[0]);
        const int jj = rint(j * s->iwidth[1] * oldh[1]);
        const int kk = rint(k * s->iwidth[2] * oldh[2]);

        const int cid = cell_getid(s->cdim, i, j, k);
        const int oldcid = cell_getid(oldcdim, ii, jj, kk);
        s->cells_top[cid].nodeID = oldnodeIDs[oldcid];
      }
    }
  }

  /* Check we have all nodeIDs present in the resample. */
  return check_complete(s, 1, s->e->nr_nodes);
}

/**
 * @brief save the nodeIDs of the current top-level cells by adding them to a
 *             repartition struct. Used when restarting application.
 *
 * @param s the space with the top-level cells.
 * @param reparttype struct to update with the a list of nodeIDs.
 *
 */
void partition_store_celllist(struct space *s, struct repartition *reparttype) {
  if (reparttype->ncelllist != s->nr_cells) {
    free(reparttype->celllist);
    if ((reparttype->celllist = (int *)malloc(sizeof(int) * s->nr_cells)) ==
        NULL)
      error("Failed to allocate celllist");
    reparttype->ncelllist = s->nr_cells;
  }

  for (int i = 0; i < s->nr_cells; i++) {
    reparttype->celllist[i] = s->cells_top[i].nodeID;
  }
}

/**
 * @brief restore the saved list of nodeIDs by applying them to the
 *        top-level cells of a space. Used when restarting application.
 *
 * @param s the space with the top-level cells.
 * @param reparttype struct with the list of nodeIDs saved,
 *
 */
void partition_restore_celllist(struct space *s,
                                struct repartition *reparttype) {
  if (reparttype->ncelllist > 0) {
    if (reparttype->ncelllist == s->nr_cells) {
      for (int i = 0; i < s->nr_cells; i++) {
        s->cells_top[i].nodeID = reparttype->celllist[i];
      }
      if (!check_complete(s, 1, s->e->nr_nodes)) {
        error("Not all ranks are present in the restored partition");
      }
    } else {
      error(
          "Cannot apply the saved partition celllist as the "
          "number of top-level cells (%d) is different to the "
          "saved number (%d)",
          s->nr_cells, reparttype->ncelllist);
    }
  }
}

/**
 * @brief Write a repartition struct to the given FILE as a stream of bytes.
 *
 * @param reparttype the struct
 * @param stream the file stream
 */
void partition_struct_dump(struct repartition *reparttype, FILE *stream) {
  restart_write_blocks(reparttype, sizeof(struct repartition), 1, stream,
                       "repartition", "repartition params");

  /* Also save the celllist, if we have one. */
  if (reparttype->ncelllist > 0)
    restart_write_blocks(reparttype->celllist,
                         sizeof(int) * reparttype->ncelllist, 1, stream,
                         "celllist", "repartition celllist");

#if defined(WITH_MPI) && (defined(HAVE_METIS) || defined(HAVE_PARMETIS))
  /* Also save the host weights. */
  if (reparttype->nr_host_weights > 0)
    restart_write_blocks(reparttype->host_weights,
                         sizeof(float) * reparttype->nr_host_weights, 1, stream,
                         "host_weights", "repartition host_weights");
#endif
}

/**
 * @brief Restore a repartition struct from the given FILE as a stream of
 * bytes.
 *
 * @param reparttype the struct
 * @param stream the file stream
 */
void partition_struct_restore(struct repartition *reparttype, FILE *stream) {
  restart_read_blocks(reparttype, sizeof(struct repartition), 1, stream, NULL,
                      "repartition params");

  /* Also restore the celllist, if we have one. */
  if (reparttype->ncelllist > 0) {
    if ((reparttype->celllist =
             (int *)malloc(sizeof(int) * reparttype->ncelllist)) == NULL)
      error("Failed to allocate celllist");
    restart_read_blocks(reparttype->celllist,
                        sizeof(int) * reparttype->ncelllist, 1, stream, NULL,
                        "repartition celllist");
  }

#if defined(WITH_MPI) && (defined(HAVE_METIS) || defined(HAVE_PARMETIS))
  /* And the host weights. */
  if (reparttype->nr_host_weights > 0) {
    if ((reparttype->host_weights =
         (float *)malloc(sizeof(float) * reparttype->nr_host_weights)) == NULL)
      error("Failed to allocate host weights");
    restart_read_blocks(reparttype->host_weights,
                        sizeof(float) * reparttype->nr_host_weights, 1, stream, NULL,
                        "repartition host_weights");
  }
#endif
}<|MERGE_RESOLUTION|>--- conflicted
+++ resolved
@@ -2247,7 +2247,6 @@
   repartition->itr =
       parser_get_opt_param_float(params, "DomainDecomposition:itr", 100.0f);
 
-<<<<<<< HEAD
   /* Use a permutation of the solution if that results in more common cells
    * between the previous solution and the new one. Only used with ParMETIS. */
   repartition->permute =
@@ -2257,8 +2256,6 @@
   repartition->ncelllist = 0;
   repartition->celllist = NULL;
 
-=======
->>>>>>> 320300b5
   /* Do we have fixed costs available? These can be used to force
    * repartitioning at any time. Not required if not repartitioning.*/
   repartition->use_fixed_costs = parser_get_opt_param_int(
