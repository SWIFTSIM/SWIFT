--- conflicted
+++ resolved
@@ -195,14 +195,11 @@
  * time bin.
  */
 struct part *cell_add_part(struct engine *e, struct cell *c) {
-<<<<<<< HEAD
-=======
 
   /* Usefull constants */
   const int with_gravity = (e->policy & engine_policy_self_gravity) ||
                            (e->policy & engine_policy_external_gravity);
 
->>>>>>> 2235cb25
   /* Progeny number at each level */
   int progeny[space_cell_maxdepth];
 
@@ -245,11 +242,7 @@
     atomic_inc(&e->forcerebuild);
     return NULL;
   }
-<<<<<<< HEAD
-  if (e->policy & engine_policy_self_gravity) {
-=======
   if (with_gravity) {
->>>>>>> 2235cb25
     if (top->grav.count == top->grav.count_total) {
       message("We ran out of free gravity particles!");
 
@@ -276,11 +269,7 @@
     memmove(&c->hydro.parts[1], &c->hydro.parts[0],
             n_copy * sizeof(struct spart));
 
-<<<<<<< HEAD
-    if (e->policy & engine_policy_self_gravity) {
-=======
     if (with_gravity) {
->>>>>>> 2235cb25
       /* Update the part->gpart links (shift by 1) */
       for (size_t i = 0; i < n_copy; ++i) {
 #ifdef SWIFT_DEBUG_CHECKS
@@ -327,11 +316,7 @@
   p->ti_drift = e->ti_current;
 #endif
 
-<<<<<<< HEAD
-  if (e->policy & engine_policy_self_gravity) {
-=======
   if (with_gravity) {
->>>>>>> 2235cb25
     /* Create a new gpart and link it to this particle */
     struct gpart *gp = cell_add_gpart(e, c);
     p->gpart = gp;
