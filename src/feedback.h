--- conflicted
+++ resolved
@@ -34,11 +34,8 @@
 #include "./feedback/GEAR/feedback.h"
 #elif defined(FEEDBACK_GEAR_MECHANICAL)
 #include "./feedback/GEAR_mechanical/feedback.h"
-<<<<<<< HEAD
-=======
 #define FEEDBACK_GAS_SEE_STARS 1 /* Inject feedback if stars are within gas
 				    smoothing length */
->>>>>>> 7c9c2554
 #define EXTRA_STAR_LOOPS               /* Define the 2 first extra loops */
 #if FEEDBACK_GEAR_MECHANICAL_MODE == 2 /* Define two more extra loops */
 #define EXTRA_STAR_LOOPS_2
