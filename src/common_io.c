--- conflicted
+++ resolved
@@ -38,12 +38,8 @@
 #include "black_holes_io.h"
 #include "chemistry_io.h"
 #include "cooling_io.h"
-<<<<<<< HEAD
+#include "dark_matter_io.h"
 #include "extra_io.h"
-=======
-#include "dark_matter_io.h"
-#include "error.h"
->>>>>>> cb1e82d8
 #include "feedback.h"
 #include "fof_io.h"
 #include "gravity_io.h"
@@ -592,7 +588,6 @@
   cosmology_write_model(h_grp, e->cosmology);
   H5Gclose(h_grp);
 
-    
   /* Print the SIDM parameters */
   if (e->policy & engine_policy_sidm) {
       h_grp = H5Gcreate(h_file, "/SIDMScheme", H5P_DEFAULT, H5P_DEFAULT,
@@ -602,7 +597,6 @@
       H5Gclose(h_grp);
   }
 
-    
   /* Print the runtime parameters */
   h_grp =
       H5Gcreate(h_file, "/Parameters", H5P_DEFAULT, H5P_DEFAULT, H5P_DEFAULT);
@@ -1501,7 +1495,6 @@
           count, Nbparts_written);
 }
 
-
 /**
  * @brief Copy every non-inhibited #bpart into the bparts_written array.
  *
@@ -1822,7 +1815,6 @@
   for (size_t i = 0; i < Ngparts; i++) gparts[i].id_or_neg_offset = 1;
 }
 
-
 /**
  * @brief Select the fields to write to snapshots for the gas particles.
  *
@@ -1900,7 +1892,6 @@
     }
 }
 
-
 /**
  * @brief Select the fields to write to snapshots for the DM particles.
  *
