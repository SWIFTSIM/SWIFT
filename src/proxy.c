--- conflicted
+++ resolved
@@ -234,17 +234,11 @@
   enum grid_construction_level *extra_info_in = NULL;
   enum grid_construction_level *extra_info_out = NULL;
   if (swift_memalign("extra_info_in", (void **)&extra_info_in,
-<<<<<<< HEAD
-                     SWIFT_CACHE_ALIGNMENT, sizeof(int) * count_in) != 0 ||
-      swift_memalign("extra_info_out", (void **)&extra_info_out,
-                     SWIFT_CACHE_ALIGNMENT, sizeof(int) * count_out) != 0)
-=======
                      SWIFT_CACHE_ALIGNMENT,
                      sizeof(enum grid_construction_level) * count_in) != 0 ||
       swift_memalign("extra_info_out", (void **)&extra_info_out,
                      SWIFT_CACHE_ALIGNMENT,
                      sizeof(enum grid_construction_level) * count_out) != 0)
->>>>>>> c6ffcfaf
     error("Failed to allocate extra info buffers.");
 
   /* Pack the local grid info. */
