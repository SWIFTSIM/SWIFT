--- conflicted
+++ resolved
@@ -113,10 +113,6 @@
 
   /*! Tolerance parameter for SF timestep constraint */
   float tolerance_SF_timestep;
-
-  /*! Minimal sink mass in Msun. This prevents sink m_sink << m_gas in low
-      resolution simulations. */
-  float sink_minimal_mass_Msun;
 };
 
 /**
@@ -267,13 +263,6 @@
   sp->n_IMF =
       parser_get_opt_param_float(params, "GEARSink:n_IMF", DEFAULT_N_IMF);
 
-<<<<<<< HEAD
-  sp->star_spawning_sigma_factor =
-      parser_get_opt_param_float(params, "GEARSink:star_spawning_sigma_factor",
-                                 DEFAULT_STAR_SPAWNING_SIGMA_FACTOR);
-
-=======
->>>>>>> efe4f77e
   sp->sink_minimal_mass_Msun =
       parser_get_opt_param_float(params, "GEARSink:sink_minimal_mass_Msun", 0.);
 
