--- conflicted
+++ resolved
@@ -105,8 +105,8 @@
 
     /* Give the IMF the minimal discrete mass and the stellar_particle_mass
        (in M_sun). */
-    imf->minimal_discrete_mass = minimal_discrete_mass;
-    imf->stellar_particle_mass = stellar_particle_mass;
+    imf->minimal_discrete_mass_Msun = minimal_discrete_mass;
+    imf->stellar_particle_mass_Msun = stellar_particle_mass;
   } else {
     /* This is already in M_sun */
     minimal_discrete_mass = sp->minimal_discrete_mass_first_stars;
@@ -118,8 +118,8 @@
 
     /* Give the IMF the minimal discrete mass and the stellar_particle_mass
        (in M_sun). */
-    imf->minimal_discrete_mass = minimal_discrete_mass;
-    imf->stellar_particle_mass = stellar_particle_mass;
+    imf->minimal_discrete_mass_Msun = minimal_discrete_mass;
+    imf->stellar_particle_mass_Msun = stellar_particle_mass;
   }
 
   /* sanity check */
@@ -132,8 +132,7 @@
   /* Compute the IMF mass (in solar mass) below the minimal IMF discrete mass
      (continuous part). */
   double Mtot, Md, Mc;
-  initial_mass_function_compute_Mc_Md_Mtot(
-      imf, minimal_discrete_mass, stellar_particle_mass, &Mc, &Md, &Mtot);
+  initial_mass_function_compute_Mc_Md_Mtot(imf, &Mc, &Md, &Mtot);
 
   /* Compute the number of stars in the continuous part of the IMF */
   double Nc = initial_mass_function_get_imf_number_fraction(
@@ -164,10 +163,6 @@
   double Pc = 1 / (1 + Nd);
   double Pd = 1 - Pc;
   imf->sink_Pc = Pc;
-<<<<<<< HEAD
-=======
-  imf->stellar_particle_mass_Msun = Mc;
->>>>>>> a601a079
 
   message("probability of the continuous part     : %g", Pc);
   message("probability of the discrete   part     : %g", Pd);
