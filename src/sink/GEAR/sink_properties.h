/*******************************************************************************
 * This file is part of SWIFT.
 * Copyright (c) 2020 Loic Hausammann (loic.hausammann@epfl.ch)
 *               2024 Darwin Roduit (darwin.roduit@alumni.epfl.ch)
 *
 * This program is free software: you can redistribute it and/or modify
 * it under the terms of the GNU Lesser General Public License as published
 * by the Free Software Foundation, either version 3 of the License, or
 * (at your option) any later version.
 *
 * This program is distributed in the hope that it will be useful,
 * but WITHOUT ANY WARRANTY; without even the implied warranty of
 * MERCHANTABILITY or FITNESS FOR A PARTICULAR PURPOSE.  See the
 * GNU General Public License for more details.
 *
 * You should have received a copy of the GNU Lesser General Public License
 * along with this program.  If not, see <http://www.gnu.org/licenses/>.
 *
 ******************************************************************************/
#ifndef SWIFT_GEAR_SINK_PROPERTIES_H
#define SWIFT_GEAR_SINK_PROPERTIES_H

/* Local header */
#include "feedback_properties.h"
#include "parser.h"

/* Some default values for the parameters to be read in the YAML file */
#define DEFAULT_F_ACC 0.8
#define DEFAULT_STAR_SPAWNING_SIGMA_FACTOR 0.2
#define DEFAULT_N_IMF FLT_MAX /* No accretion restriction */
#define DEFAULT_TOLERANCE_SF_TIMESTEP 0.1

/* Sink formation is activated */
#define DEFAULT_DISABLE_SINK_FORMATION 0

/* By default all current implemented criteria are active */
#define DEFAULT_SINK_FORMATION_CRITERION_ALL 1

/**
 * @brief Properties of sink in the Default model.
 */
struct sink_props {

  /*! Cut off radius */
  float cut_off_radius;

  /* Fraction of the cut-off radius for gas accretion. It should respect 0 <=
     f_acc <= 1 */
  float f_acc;

  /*! Maximal gas temperature for forming a sink. */
  float temperature_threshold;

  /*! Minimal gas density for forming a sink with the temperature threshold. */
  float density_threshold;

  /*! Gas density for forming a sink without the temperature threshold. */
  float maximal_density_threshold;

  /*! Mass of the stellar particle representing the low mass stars
   * (continuous IMF sampling). In M_sun. */
  float stellar_particle_mass_Msun;

  /*! Minimal mass of stars represented by discrete particles. In M_sun. */
  float minimal_discrete_mass_Msun;

  /*! Mass of the stellar particle representing the low mass stars
   * (continuous IMF sampling). In M_sun. First stars */
  float stellar_particle_mass_first_stars_Msun;

  /*! Minimal mass of stars represented by discrete particles. In M_sun.
   * First stars. */
  float minimal_discrete_mass_first_stars_Msun;

  /*! Sink formation criteria selecter : some criteria can be left out.  */
  char sink_formation_contracting_gas_criterion;
  char sink_formation_smoothing_length_criterion;
  char sink_formation_jeans_instability_criterion;
  char sink_formation_bound_state_criterion;
  char sink_formation_overlapping_sink_criterion;

  /*! Disable sink formation? (e.g. used in sink accretion tests). Default: 0
     (keep sink formation) */
  char disable_sink_formation;

  /*! Factor to rescale the velocity dispersion of the stars when they are
     spawned */
  double star_spawning_sigma_factor;

<<<<<<< HEAD
  /***************************************************************************/
  /*! Maximal time-step length of young sinks (internal units) */
  double max_time_step_young;

  /*! Maximal time-step length of old sinks (internal units) */
  double max_time_step_old;

  /*! Age threshold for the young/old transition (internal units) */
  double age_threshold;

  /*! Age threshold for the transition to unlimited time-step size (internal
   * units) */
  double age_threshold_unlimited;

  /*! Time integration CFL condition factor */
  float CFL_condition;

  /*! Number of times the IMF mass can be swallowed in a single timestep */
  float n_IMF;

  /*! Tolerance parameter for SF timestep constraint */
  float tolerance_SF_timestep;
=======
  /*! Minimal sink mass in Msun. This prevents m_sink << m_gas in low
    resolution simulations. */
  float sink_minimal_mass_Msun;
>>>>>>> 3877cbe6
};

/**
 * @brief Initialise the probabilities to get a stellar mass (continuous
 * sampling of the IMF)
 *
 * @param sp The #sink_props.
 * @param phys_const The physical constants in the internal unit system.
 * @param us The internal unit system.
 * @param params The parsed parameters.
 * @param cosmo The cosmological model.
 */
INLINE static void sink_props_init_probabilities(
    struct sink_props *sp, struct initial_mass_function *imf,
    const struct phys_const *phys_const, int first_stars) {

  /* get the IMF mass limits (all in Msol) */
  float mass_min = imf->mass_min;
  float mass_max = imf->mass_max;

  /* Treat separately the cases of first star or not. */
  if (!first_stars) {
    imf->minimal_discrete_mass_Msun = sp->minimal_discrete_mass_Msun;
    imf->stellar_particle_mass_Msun = sp->stellar_particle_mass_Msun;
  } else {
    imf->minimal_discrete_mass_Msun =
        sp->minimal_discrete_mass_first_stars_Msun;
    imf->stellar_particle_mass_Msun =
        sp->stellar_particle_mass_first_stars_Msun;
  }

  /* Sanity check */
  if (imf->minimal_discrete_mass_Msun < imf->mass_limits[imf->n_parts - 1])
    error(
        "minimal_discrete_mass (=%8.3f) cannot be smaller than the mass limit "
        "(=%8.3f) of the last IMF segment,",
        imf->minimal_discrete_mass_Msun, imf->mass_limits[imf->n_parts - 1]);

  /* Compute the IMF mass (in solar mass) below the minimal IMF discrete mass
     (continuous part). */
  double Mtot, Md, Mc;
  initial_mass_function_compute_Mc_Md_Mtot(imf, &Mc, &Md, &Mtot);

  /* Compute the number of stars in the continuous part of the IMF */
  double Nc = initial_mass_function_get_imf_number_fraction(
                  imf, mass_min, imf->minimal_discrete_mass_Msun) *
              Mtot;

  /* Compute the number of stars in the discrete part of the IMF */
  double Nd = initial_mass_function_get_imf_number_fraction(
                  imf, imf->minimal_discrete_mass_Msun, mass_max) *
              Mtot;

  message("Mass of the continuous part (in M_sun) : %g", Mc);
  message("Mass of the discrete   part (in M_sun) : %g", Md);
  message("Total IMF mass (in M_sun)              : %g", Mtot);
  message("Number of stars in the continuous part : %g", Nc);
  message("Number of stars in the discrete   part : %g", Nd);

  /* if no continous part, return */
  if (Mc == 0) {
    imf->sink_Pc = 0;
    imf->stellar_particle_mass_Msun = 0;
    message("probability of the continuous part    : %g", 0.);
    message("probability of the discrete   part    : %g", 1.);
    return;
  }

  /* Compute the probabilities */
  double Pc = 1 / (1 + Nd);
  double Pd = 1 - Pc;
  imf->sink_Pc = Pc;

  message("probability of the continuous part     : %g", Pc);
  message("probability of the discrete   part     : %g", Pd);
}

/**
 * @brief Initialise the sink properties from the parameter file.
 *
 * @param sp The #sink_props.
 * @param phys_const The physical constants in the internal unit system.
 * @param us The internal unit system.
 * @param params The parsed parameters.
 * @param cosmo The cosmological model.
 * @param with_feedback Are we running with feedback?
 */
INLINE static void sink_props_init(struct sink_props *sp,
                                   struct feedback_props *fp,
                                   const struct phys_const *phys_const,
                                   const struct unit_system *us,
                                   struct swift_params *params,
                                   const struct cosmology *cosmo,
                                   const int with_feedback) {

  /* If we do not run with feedback, abort and print an error */
  if (!with_feedback)
    error(
        "ERROR: Running with sink but without feedback. GEAR sink model needs "
        "to be run with --sink and --feedback");

  /* Read the parameters from the parameter file */
  sp->cut_off_radius =
      parser_get_param_float(params, "GEARSink:cut_off_radius");

  sp->f_acc =
      parser_get_opt_param_float(params, "GEARSink:f_acc", DEFAULT_F_ACC);

  /* Check that sp->f_acc respects 0 <= f_acc <= 1 */
  if ((sp->f_acc < 0) || (sp->f_acc > 1)) {
    error(
        "The sink f_acc has not an allowed value. It should respect 0 <= f_acc "
        "<= 1. Current value f_acc = %f.",
        sp->f_acc);
  }

  sp->temperature_threshold =
      parser_get_param_float(params, "GEARSink:temperature_threshold_K");

  sp->density_threshold =
      parser_get_param_float(params, "GEARSink:density_threshold_Hpcm3");

  sp->maximal_density_threshold = parser_get_opt_param_float(
      params, "GEARSink:maximal_density_threshold_Hpcm3", FLT_MAX);

  if (sp->maximal_density_threshold < sp->density_threshold) {
    error(
        "maximal_density_threshold_Hpcm3 must be larger than "
        "density_threshold_Hpcm3");
  }

  sp->stellar_particle_mass_Msun =
      parser_get_param_float(params, "GEARSink:stellar_particle_mass_Msun");

  sp->minimal_discrete_mass_Msun =
      parser_get_param_float(params, "GEARSink:minimal_discrete_mass_Msun");

  sp->stellar_particle_mass_first_stars_Msun = parser_get_param_float(
      params, "GEARSink:stellar_particle_mass_first_stars_Msun");

  sp->minimal_discrete_mass_first_stars_Msun = parser_get_param_float(
      params, "GEARSink:minimal_discrete_mass_first_stars_Msun");

  sp->star_spawning_sigma_factor =
      parser_get_opt_param_float(params, "GEARSink:star_spawning_sigma_factor",
                                 DEFAULT_STAR_SPAWNING_SIGMA_FACTOR);

  sp->n_IMF =
      parser_get_opt_param_float(params, "GEARSink:n_IMF", DEFAULT_N_IMF);

  sp->sink_minimal_mass_Msun =
      parser_get_opt_param_float(params, "GEARSink:sink_minimal_mass_Msun", 0.);

  /* Sink formation criterion parameters (all active by default) */
  sp->sink_formation_contracting_gas_criterion = parser_get_opt_param_int(
      params, "GEARSink:sink_formation_contracting_gas_criterion",
      DEFAULT_SINK_FORMATION_CRITERION_ALL);

  sp->sink_formation_smoothing_length_criterion = parser_get_opt_param_int(
      params, "GEARSink:sink_formation_smoothing_length_criterion",
      DEFAULT_SINK_FORMATION_CRITERION_ALL);

  sp->sink_formation_jeans_instability_criterion = parser_get_opt_param_int(
      params, "GEARSink:sink_formation_jeans_instability_criterion",
      DEFAULT_SINK_FORMATION_CRITERION_ALL);

  sp->sink_formation_bound_state_criterion = parser_get_opt_param_int(
      params, "GEARSink:sink_formation_bound_state_criterion",
      DEFAULT_SINK_FORMATION_CRITERION_ALL);

  sp->sink_formation_overlapping_sink_criterion = parser_get_opt_param_int(
      params, "GEARSink:sink_formation_overlapping_sink_criterion",
      DEFAULT_SINK_FORMATION_CRITERION_ALL);

  /* Should we disable sink formation ? */
  sp->disable_sink_formation =
      parser_get_opt_param_int(params, "GEARSink:disable_sink_formation",
                               DEFAULT_DISABLE_SINK_FORMATION);

  /* Maximal time-step lengths */
  const double max_time_step_young_Myr = parser_get_opt_param_float(
      params, "GEARSink:max_timestep_young_Myr", FLT_MAX);
  const double max_time_step_old_Myr = parser_get_opt_param_float(
      params, "GEARSink:max_timestep_old_Myr", FLT_MAX);
  const double age_threshold_Myr = parser_get_opt_param_float(
      params, "GEARSink:timestep_age_threshold_Myr", FLT_MAX);
  const double age_threshold_unlimited_Myr = parser_get_opt_param_float(
      params, "GEARSink:timestep_age_threshold_unlimited_Myr", FLT_MAX);

  /* Check for consistency */
  if (age_threshold_unlimited_Myr != 0. && age_threshold_Myr != FLT_MAX) {
    if (age_threshold_unlimited_Myr < age_threshold_Myr)
      error(
          "The age threshold for unlimited sink time-step sizes (%e Myr) is "
          "smaller than the transition threshold from young to old ages (%e "
          "Myr)",
          age_threshold_unlimited_Myr, age_threshold_Myr);
  }

  /* Timestep tolerance paramters */
  sp->CFL_condition = parser_get_param_float(params, "GEARSink:CFL_condition");

  sp->tolerance_SF_timestep = parser_get_opt_param_float(params, "GEARSink:tolerance_SF_timestep", DEFAULT_TOLERANCE_SF_TIMESTEP);

  /* Apply unit change */
  sp->temperature_threshold /=
      units_cgs_conversion_factor(us, UNIT_CONV_TEMPERATURE);

  const double m_p_cgs = phys_const->const_proton_mass *
                         units_cgs_conversion_factor(us, UNIT_CONV_MASS);
  sp->density_threshold *=
      m_p_cgs / units_cgs_conversion_factor(us, UNIT_CONV_DENSITY);
  sp->maximal_density_threshold *=
      m_p_cgs / units_cgs_conversion_factor(us, UNIT_CONV_DENSITY);

  const double Myr_internal_units = 1e6 * phys_const->const_year;
  sp->max_time_step_young = max_time_step_young_Myr * Myr_internal_units;
  sp->max_time_step_old = max_time_step_old_Myr * Myr_internal_units;
  sp->age_threshold = age_threshold_Myr * Myr_internal_units;
  sp->age_threshold_unlimited =
      age_threshold_unlimited_Myr * Myr_internal_units;

  /* here, we need to differenciate between the stellar models */
  struct initial_mass_function *imf;
  struct stellar_model *sm;

  sm = &fp->stellar_model;
  imf = &sm->imf;

  /* Initialize for the stellar models (PopII) */
  sink_props_init_probabilities(sp, imf, phys_const, 0);

  /* Now initialize the first stars. */
  if (fp->metallicity_max_first_stars != -1) {
    sm = &fp->stellar_model_first_stars;
    imf = &sm->imf;
    sink_props_init_probabilities(sp, imf, phys_const, 1);
  }

  message("temperature_threshold                        = %g",
          sp->temperature_threshold);
  message("density_threshold                            = %g",
          sp->density_threshold);
  message("maximal_density_threshold                    = %g",
          sp->maximal_density_threshold);
  message("sink_minimal_mass (in M_sun)                 = %g",
          sp->sink_minimal_mass_Msun);
  message("stellar_particle_mass (in M_sun)             = %g",
          sp->stellar_particle_mass_Msun);
  message("minimal_discrete_mass (in M_sun)             = %g",
          sp->minimal_discrete_mass_Msun);

  message("stellar_particle_mass_first_stars (in M_sun) = %g",
          sp->stellar_particle_mass_first_stars_Msun);
  message("minimal_discrete_mass_first_stars (in M_sun) = %g",
          sp->minimal_discrete_mass_first_stars_Msun);

  /* Print information about the functionalities */
  message("disable_sink_formation                       = %d",
          sp->disable_sink_formation);
  message("sink_formation_contracting_gas_criterion     = %d",
          sp->sink_formation_contracting_gas_criterion);
  message("sink_formation_smoothing_length_criterion    = %d",
          sp->sink_formation_smoothing_length_criterion);
  message("sink_formation_jeans_instability_criterion   = %d",
          sp->sink_formation_jeans_instability_criterion);
  message("sink_formation_bound_state_criterion         = %d",
          sp->sink_formation_bound_state_criterion);
  message("sink_formation_overlapping_sink_criterion    = %d",
          sp->sink_formation_overlapping_sink_criterion);
  message("sink max_timestep_young                      = %e",
          sp->max_time_step_young);
  message("sink max_timestep_old                        = %e",
          sp->max_time_step_old);
  message("sink age_threshold from young to old         = %e",
          sp->age_threshold);
  message("sink age_threshold from old to unlimited     = %e",
          sp->age_threshold_unlimited);
  message("sink C_CFL                                   = %e",
          sp->CFL_condition);
}

/**
 * @brief Write a sink_props struct to the given FILE as a stream of
 * bytes.
 *
 * @param props the sink properties struct
 * @param stream the file stream
 */
INLINE static void sink_struct_dump(const struct sink_props *props,
                                    FILE *stream) {
  restart_write_blocks((void *)props, sizeof(struct sink_props), 1, stream,
                       "sink props", "Sink props");
}

/**
 * @brief Restore a sink_props struct from the given FILE as a stream of
 * bytes.
 *
 * @param props the sink properties struct
 * @param stream the file stream
 */
INLINE static void sink_struct_restore(const struct sink_props *props,
                                       FILE *stream) {
  restart_read_blocks((void *)props, sizeof(struct sink_props), 1, stream, NULL,
                      "Sink props");
}

#endif /* SWIFT_GEAR_SINK_PROPERTIES_H */<|MERGE_RESOLUTION|>--- conflicted
+++ resolved
@@ -87,7 +87,10 @@
      spawned */
   double star_spawning_sigma_factor;
 
-<<<<<<< HEAD
+  /*! Minimal sink mass in Msun. This prevents m_sink << m_gas in low
+    resolution simulations. */
+  float sink_minimal_mass_Msun;
+
   /***************************************************************************/
   /*! Maximal time-step length of young sinks (internal units) */
   double max_time_step_young;
@@ -110,11 +113,6 @@
 
   /*! Tolerance parameter for SF timestep constraint */
   float tolerance_SF_timestep;
-=======
-  /*! Minimal sink mass in Msun. This prevents m_sink << m_gas in low
-    resolution simulations. */
-  float sink_minimal_mass_Msun;
->>>>>>> 3877cbe6
 };
 
 /**
