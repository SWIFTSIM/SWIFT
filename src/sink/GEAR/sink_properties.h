--- conflicted
+++ resolved
@@ -43,16 +43,6 @@
 
   /*! Mass of the stellar particle representing the low mass stars
    * (continuous IMF sampling). In M_sun. */
-<<<<<<< HEAD
-  float stellar_particle_mass;
-
-  /*! Minimal mass of stars represented by discrete particles. In M_sun. */
-  float minimal_discrete_mass;
-
-  /*! Mass of the stellar particle representing the low mass stars
-   * (continuous IMF sampling). In M_sun. First stars */
-  float stellar_particle_mass_first_stars;
-=======
   float stellar_particle_mass_Msun;
 
   /*! Minimal mass of stars represented by discrete particles. In M_sun. */
@@ -61,7 +51,6 @@
   /*! Mass of the stellar particle representing the low mass stars
    * (continuous IMF sampling). In M_sun. First stars */
   float stellar_particle_mass_first_stars_Msun;
->>>>>>> 102de884
 
   /*! Minimal mass of stars represented by discrete particles. In M_sun.
    * First stars. */
@@ -106,14 +95,13 @@
 
   /* Treat separately the cases of first star or not. */
   if (!first_stars) {
-<<<<<<< HEAD
     /* This is already in M_sun */
-    minimal_discrete_mass = sp->minimal_discrete_mass;
+    minimal_discrete_mass = sp->minimal_discrete_mass_Msun;
 
     /* This needs to be converted to M_sun (because was converted to internal
        units in sink_init_props()). */
     stellar_particle_mass =
-        sp->stellar_particle_mass / phys_const->const_solar_mass;
+        sp->stellar_particle_mass_Msun / phys_const->const_solar_mass;
 
     /* Give the IMF the minimal discrete mass and the stellar_particle_mass
        (in M_sun). */
@@ -121,26 +109,17 @@
     imf->stellar_particle_mass_Msun = stellar_particle_mass;
   } else {
     /* This is already in M_sun */
-    minimal_discrete_mass = sp->minimal_discrete_mass_first_stars;
+    minimal_discrete_mass = sp->minimal_discrete_mass_first_stars_Msun;
 
     /* This needs to be converted to M_sun (because was converted to internal
        units in sink_init_props()). */
     stellar_particle_mass =
-        sp->stellar_particle_mass_first_stars / phys_const->const_solar_mass;
+        sp->stellar_particle_mass_first_stars_Msun / phys_const->const_solar_mass;
 
     /* Give the IMF the minimal discrete mass and the stellar_particle_mass
        (in M_sun). */
     imf->minimal_discrete_mass_Msun = minimal_discrete_mass;
     imf->stellar_particle_mass_Msun = stellar_particle_mass;
-=======
-    minimal_discrete_mass = sp->minimal_discrete_mass_Msun;
-    stellar_particle_mass =
-        sp->stellar_particle_mass_Msun / phys_const->const_solar_mass;
-  } else {
-    minimal_discrete_mass = sp->minimal_discrete_mass_first_stars_Msun;
-    stellar_particle_mass = sp->stellar_particle_mass_first_stars_Msun /
-                            phys_const->const_solar_mass;
->>>>>>> 102de884
   }
 
   /* sanity check */
@@ -235,19 +214,11 @@
   sp->density_threshold =
       parser_get_param_float(params, "GEARSink:density_threshold_g_per_cm3");
 
-<<<<<<< HEAD
-  sp->stellar_particle_mass =
-      parser_get_param_float(params, "GEARSink:stellar_particle_mass");
-=======
-  sp->size_of_calibration_sample =
-      parser_get_param_int(params, "GEARSink:size_of_calibration_sample");
-
   sp->stellar_particle_mass_Msun =
       parser_get_param_float(params, "GEARSink:stellar_particle_mass_Msun");
 
   sp->minimal_discrete_mass_Msun =
       parser_get_param_float(params, "GEARSink:minimal_discrete_mass_Msun");
->>>>>>> 102de884
 
   sp->stellar_particle_mass_first_stars_Msun = parser_get_param_float(
       params, "GEARSink:stellar_particle_mass_first_stars_Msun");
@@ -295,20 +266,15 @@
 
   sp->density_threshold /= units_cgs_conversion_factor(us, UNIT_CONV_DENSITY);
 
-<<<<<<< HEAD
   /* Those variables are used to give the message output below in consistent
      units, i.e. in M_sun. */
-  const double stellar_particle_mass_M_sun = sp->stellar_particle_mass;
+  const double stellar_particle_mass_M_sun = sp->stellar_particle_mass_Msun;
   const double stellar_particle_mass_first_stars_M_sun =
-      sp->stellar_particle_mass;
+      sp->stellar_particle_mass_Msun;
 
   /* Convert from M_sun to internal units */
-  sp->stellar_particle_mass *= phys_const->const_solar_mass;
-  sp->stellar_particle_mass_first_stars *= phys_const->const_solar_mass;
-=======
   sp->stellar_particle_mass_Msun *= phys_const->const_solar_mass;
   sp->stellar_particle_mass_first_stars_Msun *= phys_const->const_solar_mass;
->>>>>>> 102de884
 
   /* here, we need to differenciate between the stellar models */
   struct initial_mass_function *imf;
@@ -332,27 +298,15 @@
   message("density_threshold                            = %g",
           sp->density_threshold);
 
-<<<<<<< HEAD
   message("stellar_particle_mass (in M_sun)             = %g",
           stellar_particle_mass_M_sun);
   message("minimal_discrete_mass (in M_sun)             = %g",
-          sp->minimal_discrete_mass);
+          sp->minimal_discrete_mass_Msun);
 
   message("stellar_particle_mass_first_stars (in M_sun) = %g",
           stellar_particle_mass_first_stars_M_sun);
   message("minimal_discrete_mass_first_stars (in M_sun) = %g",
-          sp->minimal_discrete_mass_first_stars);
-=======
-  message("stellar_particle_mass             = %g",
-          sp->stellar_particle_mass_Msun);
-  message("minimal_discrete_mass             = %g",
-          sp->minimal_discrete_mass_Msun);
-
-  message("stellar_particle_mass_first_stars = %g",
-          sp->stellar_particle_mass_first_stars_Msun);
-  message("minimal_discrete_mass_first_stars = %g",
           sp->minimal_discrete_mass_first_stars_Msun);
->>>>>>> 102de884
 
   /* Print information about the functionalities */
   message("disable_sink_formation                       = %d",
