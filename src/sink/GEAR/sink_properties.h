--- conflicted
+++ resolved
@@ -90,38 +90,6 @@
   float mass_min = imf->mass_min;
   float mass_max = imf->mass_max;
 
-<<<<<<< HEAD
-  float minimal_discrete_mass;
-  float stellar_particle_mass;
-
-  /* Treat separately the cases of first star or not. */
-  if (!first_stars) {
-    /* This is already in M_sun */
-    minimal_discrete_mass = sp->minimal_discrete_mass_Msun;
-
-    /* This needs to be converted to M_sun (because was converted to internal
-       units in sink_init_props()). */
-    stellar_particle_mass =
-        sp->stellar_particle_mass_Msun / phys_const->const_solar_mass;
-
-    /* Give the IMF the minimal discrete mass and the stellar_particle_mass
-       (in M_sun). */
-    imf->minimal_discrete_mass_Msun = minimal_discrete_mass;
-    imf->stellar_particle_mass_Msun = stellar_particle_mass;
-  } else {
-    /* This is already in M_sun */
-    minimal_discrete_mass = sp->minimal_discrete_mass_first_stars_Msun;
-
-    /* This needs to be converted to M_sun (because was converted to internal
-       units in sink_init_props()). */
-    stellar_particle_mass =
-        sp->stellar_particle_mass_first_stars_Msun / phys_const->const_solar_mass;
-
-    /* Give the IMF the minimal discrete mass and the stellar_particle_mass
-       (in M_sun). */
-    imf->minimal_discrete_mass_Msun = minimal_discrete_mass;
-    imf->stellar_particle_mass_Msun = stellar_particle_mass;
-=======
   /* Treat separately the cases of first star or not. */
   if (!first_stars) {
     imf->minimal_discrete_mass_Msun = sp->minimal_discrete_mass_Msun;
@@ -131,7 +99,6 @@
         sp->minimal_discrete_mass_first_stars_Msun;
     imf->stellar_particle_mass_Msun =
         sp->stellar_particle_mass_first_stars_Msun;
->>>>>>> 5b139c59
   }
 
   /* Sanity check */
@@ -278,19 +245,6 @@
 
   sp->density_threshold /= units_cgs_conversion_factor(us, UNIT_CONV_DENSITY);
 
-<<<<<<< HEAD
-  /* Those variables are used to give the message output below in consistent
-     units, i.e. in M_sun. */
-  const double stellar_particle_mass_M_sun = sp->stellar_particle_mass_Msun;
-  const double stellar_particle_mass_first_stars_M_sun =
-      sp->stellar_particle_mass_Msun;
-
-  /* Convert from M_sun to internal units */
-  sp->stellar_particle_mass_Msun *= phys_const->const_solar_mass;
-  sp->stellar_particle_mass_first_stars_Msun *= phys_const->const_solar_mass;
-
-=======
->>>>>>> 5b139c59
   /* here, we need to differenciate between the stellar models */
   struct initial_mass_function *imf;
   struct stellar_model *sm;
@@ -314,20 +268,12 @@
           sp->density_threshold);
 
   message("stellar_particle_mass (in M_sun)             = %g",
-<<<<<<< HEAD
-          stellar_particle_mass_M_sun);
-=======
           sp->stellar_particle_mass_Msun);
->>>>>>> 5b139c59
   message("minimal_discrete_mass (in M_sun)             = %g",
           sp->minimal_discrete_mass_Msun);
 
   message("stellar_particle_mass_first_stars (in M_sun) = %g",
-<<<<<<< HEAD
-          stellar_particle_mass_first_stars_M_sun);
-=======
           sp->stellar_particle_mass_first_stars_Msun);
->>>>>>> 5b139c59
   message("minimal_discrete_mass_first_stars (in M_sun) = %g",
           sp->minimal_discrete_mass_first_stars_Msun);
 
