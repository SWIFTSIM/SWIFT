--- conflicted
+++ resolved
@@ -25,18 +25,6 @@
 #include "parser.h"
 
 /* Some default values for the parameters to be read in the YAML file */
-<<<<<<< HEAD
-#define DEFAULT_F_ACC 0.8
-#define DEFAULT_STAR_SPAWNING_SIGMA_FACTOR 0.2
-#define DEFAULT_N_IMF FLT_MAX /* No accretion restriction */
-#define DEFAULT_TOLERANCE_SF_TIMESTEP 0.5
-
-/* Sink formation is activated */
-#define DEFAULT_DISABLE_SINK_FORMATION 0
-
-/* By default all current implemented criteria are active */
-#define DEFAULT_SINK_FORMATION_CRITERION_ALL 1
-=======
 #define sink_gear_f_acc_default 0.8
 #define sink_gear_star_spawning_sigma_factor_default 0.2
 #define sink_gear_n_imf_default FLT_MAX /* No accretion restriction */
@@ -47,7 +35,6 @@
 
 /* By default all current implemented criteria are active */
 #define sink_gear_sink_formation_criterion_all_default 1
->>>>>>> 9814b234
 
 /**
  * @brief Properties of sink in the Default model.
@@ -231,13 +218,8 @@
   sp->cut_off_radius =
       parser_get_param_float(params, "GEARSink:cut_off_radius");
 
-<<<<<<< HEAD
-  sp->f_acc =
-      parser_get_opt_param_float(params, "GEARSink:f_acc", DEFAULT_F_ACC);
-=======
   sp->f_acc = parser_get_opt_param_float(params, "GEARSink:f_acc",
                                          sink_gear_f_acc_default);
->>>>>>> 9814b234
 
   /* Check that sp->f_acc respects 0 <= f_acc <= 1 */
   if ((sp->f_acc < 0) || (sp->f_acc > 1)) {
@@ -276,17 +258,10 @@
 
   sp->star_spawning_sigma_factor =
       parser_get_opt_param_float(params, "GEARSink:star_spawning_sigma_factor",
-<<<<<<< HEAD
-                                 DEFAULT_STAR_SPAWNING_SIGMA_FACTOR);
-
-  sp->n_IMF =
-      parser_get_opt_param_float(params, "GEARSink:n_IMF", DEFAULT_N_IMF);
-=======
                                  sink_gear_star_spawning_sigma_factor_default);
 
   sp->n_IMF = parser_get_opt_param_float(params, "GEARSink:n_IMF",
                                          sink_gear_n_imf_default);
->>>>>>> 9814b234
 
   sp->sink_minimal_mass_Msun =
       parser_get_opt_param_float(params, "GEARSink:sink_minimal_mass_Msun", 0.);
@@ -294,25 +269,6 @@
   /* Sink formation criterion parameters (all active by default) */
   sp->sink_formation_contracting_gas_criterion = parser_get_opt_param_int(
       params, "GEARSink:sink_formation_contracting_gas_criterion",
-<<<<<<< HEAD
-      DEFAULT_SINK_FORMATION_CRITERION_ALL);
-
-  sp->sink_formation_smoothing_length_criterion = parser_get_opt_param_int(
-      params, "GEARSink:sink_formation_smoothing_length_criterion",
-      DEFAULT_SINK_FORMATION_CRITERION_ALL);
-
-  sp->sink_formation_jeans_instability_criterion = parser_get_opt_param_int(
-      params, "GEARSink:sink_formation_jeans_instability_criterion",
-      DEFAULT_SINK_FORMATION_CRITERION_ALL);
-
-  sp->sink_formation_bound_state_criterion = parser_get_opt_param_int(
-      params, "GEARSink:sink_formation_bound_state_criterion",
-      DEFAULT_SINK_FORMATION_CRITERION_ALL);
-
-  sp->sink_formation_overlapping_sink_criterion = parser_get_opt_param_int(
-      params, "GEARSink:sink_formation_overlapping_sink_criterion",
-      DEFAULT_SINK_FORMATION_CRITERION_ALL);
-=======
       sink_gear_sink_formation_criterion_all_default);
 
   sp->sink_formation_smoothing_length_criterion = parser_get_opt_param_int(
@@ -330,16 +286,11 @@
   sp->sink_formation_overlapping_sink_criterion = parser_get_opt_param_int(
       params, "GEARSink:sink_formation_overlapping_sink_criterion",
       sink_gear_sink_formation_criterion_all_default);
->>>>>>> 9814b234
 
   /* Should we disable sink formation ? */
   sp->disable_sink_formation =
       parser_get_opt_param_int(params, "GEARSink:disable_sink_formation",
-<<<<<<< HEAD
-                               DEFAULT_DISABLE_SINK_FORMATION);
-=======
                                sink_gear_disable_sink_formation_default);
->>>>>>> 9814b234
 
   /* Maximal time-step lengths */
   const double max_time_step_young_Myr = parser_get_opt_param_float(
@@ -364,13 +315,9 @@
   /* Timestep tolerance paramters */
   sp->CFL_condition = parser_get_param_float(params, "GEARSink:CFL_condition");
 
-<<<<<<< HEAD
-  sp->tolerance_SF_timestep = parser_get_opt_param_float(params, "GEARSink:tolerance_SF_timestep", DEFAULT_TOLERANCE_SF_TIMESTEP);
-=======
   sp->tolerance_SF_timestep =
       parser_get_opt_param_float(params, "GEARSink:tolerance_SF_timestep",
                                  sink_gear_tolerance_sf_timestep_default);
->>>>>>> 9814b234
 
   /* Apply unit change */
   sp->temperature_threshold /=
@@ -452,12 +399,7 @@
           sp->CFL_condition);
   message("tolerance_SF_timestep                        = %e",
           sp->tolerance_SF_timestep);
-<<<<<<< HEAD
-  message("n_IMF                                        = %e",
-          sp->n_IMF);
-=======
   message("n_IMF                                        = %e", sp->n_IMF);
->>>>>>> 9814b234
 }
 
 /**
