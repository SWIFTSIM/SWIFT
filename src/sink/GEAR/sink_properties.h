--- conflicted
+++ resolved
@@ -396,11 +396,6 @@
   sp->temperature_threshold /=
       units_cgs_conversion_factor(us, UNIT_CONV_TEMPERATURE);
 
-<<<<<<< HEAD
-  sp->density_threshold /= units_cgs_conversion_factor(us, UNIT_CONV_DENSITY);
-  sp->maximal_density_threshold /=
-      units_cgs_conversion_factor(us, UNIT_CONV_DENSITY);
-=======
   const double m_p_cgs = phys_const->const_proton_mass *
                          units_cgs_conversion_factor(us, UNIT_CONV_MASS);
   sp->density_threshold *=
@@ -414,7 +409,6 @@
   sp->age_threshold = age_threshold_Myr * Myr_internal_units;
   sp->age_threshold_unlimited =
       age_threshold_unlimited_Myr * Myr_internal_units;
->>>>>>> 9947b22a
 
   /* here, we need to differenciate between the stellar models */
   struct initial_mass_function *imf;
@@ -439,11 +433,8 @@
           sp->density_threshold);
   message("maximal_density_threshold                    = %g",
           sp->maximal_density_threshold);
-<<<<<<< HEAD
-=======
   message("sink_minimal_mass (in M_sun)                 = %g",
           sp->sink_minimal_mass_Msun);
->>>>>>> 9947b22a
   message("stellar_particle_mass (in M_sun)             = %g",
           sp->stellar_particle_mass_Msun);
   message("minimal_discrete_mass (in M_sun)             = %g",
