--- conflicted
+++ resolved
@@ -66,11 +66,7 @@
   /*! Particle time bin */
   timebin_t time_bin;
 
-<<<<<<< HEAD
-  /*! Number of stars spawned by thi sink */
-=======
   /*! Number of stars spawned by this sink */
->>>>>>> 102de884
   int n_stars;
 
   /*! Total (physical) angular momentum accumulated by swallowing particles */
