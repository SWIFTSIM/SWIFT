--- conflicted
+++ resolved
@@ -54,16 +54,11 @@
   /*! Sink target mass */
   float target_mass;
 
-<<<<<<< HEAD
-  /*! Sink target stellar type */
-  enum star_feedback_type target_type;
-=======
   /*! Mass of the sink before starting the star spawning loop */
   float mass_tot_before_star_spawning;
 
   /*! Sink target stellar type */
-  star_feedback_type target_type;
->>>>>>> 7cac6abf
+  enum star_feedback_type target_type;
 
   /*! Particle time bin */
   timebin_t time_bin;
