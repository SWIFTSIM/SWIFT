/*******************************************************************************
 * This file is part of SWIFT.
 * Copyright (c) 2021 Loic Hausammann (loic.hausammann@epfl.ch)
 *
 * This program is free software: you can redistribute it and/or modify
 * it under the terms of the GNU Lesser General Public License as published
 * by the Free Software Foundation, either version 3 of the License, or
 * (at your option) any later version.
 *
 * This program is distributed in the hope that it will be useful,
 * but WITHOUT ANY WARRANTY; without even the implied warranty of
 * MERCHANTABILITY or FITNESS FOR A PARTICULAR PURPOSE.  See the
 * GNU General Public License for more details.
 *
 * You should have received a copy of the GNU Lesser General Public License
 * along with this program.  If not, see <http://www.gnu.org/licenses/>.
 *
 ******************************************************************************/
#ifndef SWIFT_GEAR_SINK_H
#define SWIFT_GEAR_SINK_H

#include <float.h>

/* Put pragma if gsl around here */
#ifdef HAVE_LIBGSL
#include <gsl/gsl_cdf.h>
#endif

/* Local includes */
#include "active.h"
#include "chemistry.h"
#include "cooling.h"
#include "feedback.h"
#include "minmax.h"
#include "random.h"
#include "sink_part.h"
#include "sink_properties.h"
#include "star_formation.h"

/**
 * @brief Computes the time-step of a given sink particle.
 *
 * @param sp Pointer to the sink-particle data.
 */
__attribute__((always_inline)) INLINE static float sink_compute_timestep(
    const struct sink* const sp) {

  return FLT_MAX;
}

/**
 * @brief Update the target mass of the sink particle.
 *
 * @param sink the sink particle.
 * @param sink_props the sink properties to use.
 * @param phys_const the physical constants in internal units.
 * @param e The #engine
 * @param star_counter The star loop counter.
 */
INLINE static void sink_update_target_mass(struct sink* sink,
                                           const struct sink_props* sink_props,
                                           const struct engine* e,
                                           int star_counter) {

  float random_number = random_unit_interval_part_ID_and_index(
      sink->id, star_counter, e->ti_current, random_number_sink_formation);

  const struct feedback_props* feedback_props = e->feedback_props;

  /* Pick the correct table. (if only one table, threshold is < 0) */

  const float metal =
      chemistry_get_sink_total_iron_mass_fraction_for_feedback(sink);
  const float threshold = feedback_props->metallicity_max_first_stars;

  /* If metal < threshold, then the sink generate first star particles. */
  const int is_first_star = metal < threshold;

  const struct stellar_model* model;
  double minimal_discrete_mass;

  /* Take the correct values if your are a first star or not. */
  if (!is_first_star) /* (metal >= threshold)*/ {
    model = &feedback_props->stellar_model;
    minimal_discrete_mass = sink_props->minimal_discrete_mass;
    /* Old code: minimal_discrete_mass =
     * sink_props->minimal_discrete_mass_first_stars;*/
  } else {
    model = &feedback_props->stellar_model_first_stars;
    minimal_discrete_mass = sink_props->minimal_discrete_mass_first_stars;
    /* Old code: minimal_discrete_mass = sink_props->minimal_discrete_mass; */
  }

  const struct initial_mass_function* imf = &model->imf;

  if (random_number < imf->sink_Pc) {
    /* We are dealing with the continous part of the IMF. */
    sink->target_mass = imf->stellar_particle_mass;
    sink->target_type = star_population_continuous_IMF;
  } else {
    /* We are dealing with the discrete part of the IMF. */
    random_number = random_unit_interval_part_ID_and_index(
        sink->id, star_counter + 1, e->ti_current,
        random_number_sink_formation);
    double m = initial_mass_function_sample_power_law(
        minimal_discrete_mass, imf->mass_max, imf->exp[imf->n_parts - 1],
        random_number);
    sink->target_mass = m;
    sink->target_type = single_star;
  }
}

/**
 * @brief Initialises the sink-particles for the first time
 *
 * This function is called only once just after the ICs have been
 * read in to do some conversions.
 *
 * @param sp The #sink particle to act upon.
 * @param sink_props The properties of the sink particles scheme.
 * @param e The #engine
 */
__attribute__((always_inline)) INLINE static void sink_first_init_sink(
    struct sink* sp, const struct sink_props* sink_props,
    const struct engine* e) {

  sp->r_cut = sink_props->cut_off_radius;
  sp->time_bin = 0;

  sp->number_of_gas_swallows = 0;
  sp->number_of_direct_gas_swallows = 0;
  sp->number_of_sink_swallows = 0;
  sp->number_of_direct_sink_swallows = 0;
  sp->swallowed_angular_momentum[0] = 0.f;
  sp->swallowed_angular_momentum[1] = 0.f;
  sp->swallowed_angular_momentum[2] = 0.f;
  sp->n_stars = 0;
<<<<<<< HEAD

  sp->has_IMF_changed_from_popIII_to_popII = 0;
=======
>>>>>>> 72f40618

  sink_mark_sink_as_not_swallowed(&sp->merger_data);

  /* Bug fix: Setup the target mass for sink formation after reading the
     ICs. Otherwise sink->target_mass = 0.0 and a sink present in the IC spawn
     a star of mass 0.0... */
  sink_update_target_mass(sp, sink_props, e, 0);

  /* Initialize to the mass of the sink */
  sp->mass_tot_before_star_spawning = sp->mass;
}

/**
 * @brief Initialisation of particle data before the hydro density loop.
 * Note: during initalisation (space_init)
 *
 * @param p The #part to act upon.
 * @param sink_props The properties of the sink particles scheme.
 */
__attribute__((always_inline)) INLINE static void sink_init_part(
    struct part* restrict p, const struct sink_props* sink_props) {

  struct sink_part_data* cpd = &p->sink_data;

  if (sink_props->disable_sink_formation) {
    cpd->can_form_sink = 0;
  } else {
    cpd->can_form_sink = 1;
  }
  cpd->E_kin_neighbours = 0.f;
  cpd->E_int_neighbours = 0.f;
  cpd->E_rad_neighbours = 0.f;
  cpd->E_pot_self_neighbours = 0.f;
  cpd->E_pot_ext_neighbours = 0.f;
  cpd->E_mag_neighbours = 0.f;
  cpd->E_rot_neighbours[0] = 0.f;
  cpd->E_rot_neighbours[1] = 0.f;
  cpd->E_rot_neighbours[2] = 0.f;
  cpd->potential = 0.f;
  cpd->E_mec_bound = 0.f; /* Gravitationally bound particles will have
                             E_mec_bound < 0. This is checked before comparing
                             any other value with this one. So no need to put
                             it to the max of float. */
  cpd->is_overlapping_sink = 0;
}

/**
 * @brief Initialisation of sink particle data before sink loops.
 * Note: during initalisation (space_init_sinks)
 *
 * @param sp The #sink particle to act upon.
 */
__attribute__((always_inline)) INLINE static void sink_init_sink(
    struct sink* sp) {

  /* Reset to the mass of the sink */
  sp->mass_tot_before_star_spawning = sp->mass;

#ifdef DEBUG_INTERACTIONS_SINKS
  for (int i = 0; i < MAX_NUM_OF_NEIGHBOURS_SINKS; ++i)
    sp->ids_ngbs_accretion[i] = -1;
  sp->num_ngb_accretion = 0;

  for (int i = 0; i < MAX_NUM_OF_NEIGHBOURS_SINKS; ++i)
    sp->ids_ngbs_merger[i] = -1;
  sp->num_ngb_merger = 0;

  for (int i = 0; i < MAX_NUM_OF_NEIGHBOURS_SINKS; ++i)
    sp->ids_ngbs_formation[i] = -1;
  sp->num_ngb_formation = 0;
#endif
}

/**
 * @brief Predict additional particle fields forward in time when drifting
 *
 * @param sp The #sink.
 * @param dt_drift The drift time-step for positions.
 */
__attribute__((always_inline)) INLINE static void sink_predict_extra(
    struct sink* restrict sp, float dt_drift) {}

/**
 * @brief Sets the values to be predicted in the drifts to their values at a
 * kick time
 *
 * @param sp The #sink particle.
 */
__attribute__((always_inline)) INLINE static void sink_reset_predicted_values(
    struct sink* restrict sp) {}

/**
 * @brief Kick the additional variables
 *
 * @param sp The #sink particle to act upon
 * @param dt The time-step for this kick
 */
__attribute__((always_inline)) INLINE static void sink_kick_extra(
    struct sink* sp, float dt) {}

/**
 * @brief Compute the rotational energy of the neighbouring gas particles.
 *
 * Note: This function must be used after having computed the rotational energy
 * per components, i.e. after sink_prepare_part_sink_formation().
 *
 * @param p The gas particle.
 *
 */
INLINE static double sink_compute_neighbour_rotation_energy_magnitude(
    const struct part* restrict p) {
  double E_rot_x = p->sink_data.E_rot_neighbours[0];
  double E_rot_y = p->sink_data.E_rot_neighbours[1];
  double E_rot_z = p->sink_data.E_rot_neighbours[2];
  double E_rot =
      sqrtf(E_rot_x * E_rot_x + E_rot_y * E_rot_y + E_rot_z * E_rot_z);
  return E_rot;
}

/**
 * @brief Retrieve the physical velocity divergence from the gas particle.
 *
 * @param p The gas particles.
 *
 */
INLINE static float sink_get_physical_div_v_from_part(
    const struct part* restrict p) {

  float div_v = 0.0;

  /* The implementation of div_v depends on the Hydro scheme. Furthermore, some
     add a Hubble flow term, some do not. We need to take care of this */
#ifdef SPHENIX_SPH
  /* SPHENIX is already including the Hubble flow. */
  div_v = hydro_get_div_v(p);
#elif GADGET2_SPH
  div_v = p->density.div_v;

  /* Add the missing term */
  div_v += hydro_dimension * cosmo->H;
#elif MINIMAL_SPH
  div_v = hydro_get_div_v(p);

  /* Add the missing term */
  div_v += hydro_dimension * cosmo->H;
#elif GASOLINE_SPH
  /* Copy the velocity divergence */
  div_v = (1. / 3.) * (p->viscosity.velocity_gradient[0][0] +
                       p->viscosity.velocity_gradient[1][1] +
                       p->viscosity.velocity_gradient[2][2]);
#elif HOPKINS_PU_SPH
  div_v = p->density.div_v;
#else
#error \
    "This scheme is not implemented. Note that Different scheme apply the Hubble flow in different places. Be careful about it."
#endif
  return div_v;
}

/**
 * @brief Calculate if the gas has the potential of becoming
 * a sink.
 *
 * Return 0 if no sink formation should occur.
 * Note: called in runner_do_sink_formation
 *
 * @param p the gas particles.
 * @param xp the additional properties of the gas particles.
 * @param sink_props the sink properties to use.
 * @param phys_const the physical constants in internal units.
 * @param cosmo the cosmological parameters and properties.
 * @param hydro_props The properties of the hydro scheme.
 * @param us The internal system of units.
 * @param cooling The cooling data struct.
 * @param entropy_floor The entropy_floor properties.
 *
 */
INLINE static int sink_is_forming(
    const struct part* restrict p, const struct xpart* restrict xp,
    const struct sink_props* sink_props, const struct phys_const* phys_const,
    const struct cosmology* cosmo,
    const struct hydro_props* restrict hydro_props,
    const struct unit_system* restrict us,
    const struct cooling_function_data* restrict cooling,
    const struct entropy_floor_properties* restrict entropy_floor) {

  /* the particle is not elligible */
  if (!p->sink_data.can_form_sink) return 0;

  const struct sink_part_data* sink_data = &p->sink_data;

  const float temperature_max = sink_props->maximal_temperature;
  const float temperature = cooling_get_temperature(phys_const, hydro_props, us,
                                                    cosmo, cooling, p, xp);

  const float density_threshold = sink_props->density_threshold;
  const float density = hydro_get_physical_density(p, cosmo);

  const float div_v = sink_get_physical_div_v_from_part(p);

  const float h = p->h;
  const float sink_cut_off_radius = sink_props->cut_off_radius;

  double E_grav = sink_data->E_pot_self_neighbours;
  double E_rot_neighbours = sink_compute_neighbour_rotation_energy_magnitude(p);
  double E_tot = sink_data->E_kin_neighbours + sink_data->E_int_neighbours +
                 E_grav + sink_data->E_mag_neighbours;

  /* Density and temperature criterion */
  if (density <= density_threshold || temperature >= temperature_max) {
    return 0;
  }

  /* Contracting gas criterion */
  if ((sink_props->sink_formation_contracting_gas_criterion) && (div_v > 0)) {
    return 0;
  }

  /* Smoothing length criterion */
  if ((sink_props->sink_formation_smoothing_length_criterion) &&
      (kernel_gamma * h >= sink_cut_off_radius)) {
    return 0;
  }

  /* Active neighbours criterion */
  /* This is checked on the fly in runner_do_sink_formation(). The part is
     flagged to not form sink through p->sink_data.can_form_sink */

  /* Jeans instability criterion */
  if ((sink_props->sink_formation_jeans_instability_criterion) &&
      (sink_data->E_int_neighbours >= 0.5f * fabs(E_grav))) {
    return 0;
  }

  if ((sink_props->sink_formation_jeans_instability_criterion) &&
      (sink_data->E_int_neighbours + E_rot_neighbours >= fabs(E_grav))) {
    return 0;
  }

  /* Bound state criterion */
  if ((sink_props->sink_formation_bound_state_criterion) && (E_tot >= 0)) {
    return 0;
  }

  /* Minimum of the potential criterion */
  /* Done in density loop. The gas is then flagged through
     sink_data.can_form_sink to not form sink. The check is done at the
     beginning. */

  /* Overlapping existing sinks criterion */
  if (sink_props->sink_formation_overlapping_sink_criterion &&
      sink_data->is_overlapping_sink) {
    return 0;
  }

  message(
<<<<<<< HEAD
      "Gas particle %lld can form a sink ! Gas velocity: v= (%lf, %lf, %lf).",
      p->id, p->v[0], p->v[1], p->v[2]);
=======
      "Gas particle %lld can form a sink !", p->id);
>>>>>>> 72f40618
  return 1;
}

/**
 * @brief Decides whether a particle should be converted into a
 * sink or not.
 *
 * No SF should occur, so return 0.
 * Note: called in runner_do_sink_formation
 *
 * @param p The #part.
 * @param xp The #xpart.
 * @param sink_props The properties of the sink model.
 * @param e The #engine (for random numbers).
 * @param dt_sink The time-step of this particle
 * @return 1 if a conversion should be done, 0 otherwise.
 */
INLINE static int sink_should_convert_to_sink(
    const struct part* p, const struct xpart* xp,
    const struct sink_props* sink_props, const struct engine* e,
    const double dt_sink) {

  /* We do not use a stockastic approach.
   * Once elligible (sink_is_forming), the gas particle form a sink */

  return 1;
}

/**
 * @brief Copies the properties of the gas particle over to the
 * sink particle.
 *
 * @param p The gas particles.
 * @param xp The additional properties of the gas particles.
 * @param sink the new created #sink particle.
 * @param e The #engine.
 * @param sink_props The sink properties to use.
 * @param cosmo the cosmological parameters and properties.
 * @param with_cosmology if we run with cosmology.
 * @param phys_const The physical constants in internal units.
 * @param hydro_props The hydro properties to use.
 * @param us The internal unit system.
 * @param cooling The cooling function to use.
 */
INLINE static void sink_copy_properties(
    const struct part* p, const struct xpart* xp, struct sink* sink,
    const struct engine* e, const struct sink_props* sink_props,
    const struct cosmology* cosmo, const int with_cosmology,
    const struct phys_const* phys_const,
    const struct hydro_props* restrict hydro_props,
    const struct unit_system* restrict us,
    const struct cooling_function_data* restrict cooling) {

  /* First initialisation */
  sink_init_sink(sink);

  /* Set a smoothing length */
  sink->r_cut = sink_props->cut_off_radius;

  /* Flag it as not swallowed */
  sink_mark_sink_as_not_swallowed(&sink->merger_data);

  /* Additional initialisation */
  sink->number_of_gas_swallows = 0;
  sink->number_of_direct_gas_swallows = 0;
  sink->number_of_sink_swallows = 0;
  sink->number_of_direct_sink_swallows = 0;
  sink->swallowed_angular_momentum[0] = 0.f;
  sink->swallowed_angular_momentum[1] = 0.f;
  sink->swallowed_angular_momentum[2] = 0.f;
  sink->n_stars = 0;
<<<<<<< HEAD

  sink->has_IMF_changed_from_popIII_to_popII = 0;
=======
>>>>>>> 72f40618

  /* setup the target mass for sink star formation */
  sink_update_target_mass(sink, sink_props, e, 0);

  /* Copy the chemistry properties */
  chemistry_copy_sink_properties(p, xp, sink);

  /* Note, we do not need to update sp->mass_tot_before_star_spawning because
     it is performed within the 'sink_init_sink()' function. */
}

/**
 * @brief Update the properties of a sink particles by swallowing
 * a gas particle.
 *
 * @param sp The #sink to update.
 * @param p The #part that is swallowed.
 * @param xp The #xpart that is swallowed.
 * @param cosmo The current cosmological model.
 */
__attribute__((always_inline)) INLINE static void sink_swallow_part(
    struct sink* sp, const struct part* p, const struct xpart* xp,
    const struct cosmology* cosmo) {

  /* Get the current dynamical masses */
  const float gas_mass = hydro_get_mass(p);
  const float sink_mass = sp->mass;

  /* store the mass of the sink part i */
  const float msp_old = sp->mass;

  /* Increase the dynamical mass of the sink. */
  sp->mass += gas_mass;
  sp->gpart->mass += gas_mass;

  /* Comoving and physical distance between the particles */
  const float dx[3] = {sp->x[0] - p->x[0], sp->x[1] - p->x[1],
                       sp->x[2] - p->x[2]};
  const float dx_physical[3] = {dx[0] * cosmo->a, dx[1] * cosmo->a,
                                dx[2] * cosmo->a};

  /* Relative velocity between the sink and the part */
  const float dv[3] = {sp->v[0] - p->v[0], sp->v[1] - p->v[1],
                       sp->v[2] - p->v[2]};

  const float a = cosmo->a;
  const float H = cosmo->H;
  const float a2H = a * a * H;

  /* Calculate the velocity with the Hubble flow */
  const float v_plus_H_flow[3] = {a2H * dx[0] + dv[0], a2H * dx[1] + dv[1],
                                  a2H * dx[2] + dv[2]};

  /* Compute the physical relative velocity between the particles */
  const float dv_physical[3] = {v_plus_H_flow[0] * cosmo->a_inv,
                                v_plus_H_flow[1] * cosmo->a_inv,
                                v_plus_H_flow[2] * cosmo->a_inv};

  /* Collect the swallowed angular momentum */
  sp->swallowed_angular_momentum[0] +=
      gas_mass *
      (dx_physical[1] * dv_physical[2] - dx_physical[2] * dv_physical[1]);
  sp->swallowed_angular_momentum[1] +=
      gas_mass *
      (dx_physical[2] * dv_physical[0] - dx_physical[0] * dv_physical[2]);
  sp->swallowed_angular_momentum[2] +=
      gas_mass *
      (dx_physical[0] * dv_physical[1] - dx_physical[1] * dv_physical[0]);

  /* Update the sink momentum */
  const float sink_mom[3] = {sink_mass * sp->v[0] + gas_mass * p->v[0],
                             sink_mass * sp->v[1] + gas_mass * p->v[1],
                             sink_mass * sp->v[2] + gas_mass * p->v[2]};

  sp->v[0] = sink_mom[0] / sp->mass;
  sp->v[1] = sink_mom[1] / sp->mass;
  sp->v[2] = sink_mom[2] / sp->mass;
  sp->gpart->v_full[0] = sp->v[0];
  sp->gpart->v_full[1] = sp->v[1];
  sp->gpart->v_full[2] = sp->v[2];

  /* Update the sink metal masses fraction */
  chemistry_add_part_to_sink(sp, p, msp_old);

  /* This sink swallowed a gas particle */
  sp->number_of_gas_swallows++;
  sp->number_of_direct_gas_swallows++;

  /* Update the total mass before star spawning */
  sp->mass_tot_before_star_spawning = sp->mass;

#ifdef SWIFT_DEBUG_CHECKS
  const float dr = sqrt(dx[0] * dx[0] + dx[1] * dx[1] + dx[2] * dx[2]);
  message(
      "sink %lld swallow gas particle %lld. "
      "(Mass = %e, "
      "Delta_v = [%f, %f, %f] U_V, "
      "Delta_x = [%f, %f, %f] U_L, "
      "Delta_v_rad = %f)",
      sp->id, p->id, sp->mass, -dv[0], -dv[1], -dv[2], -dx[0], -dx[1], -dx[2],
      (dv[0] * dx[0] + dv[1] * dx[1] + dv[2] * dx[2]) / dr);
#endif
}

/**
 * @brief Update the properties of a sink particles by swallowing
 * a sink particle.
 *
 * @param spi The #sink to update.
 * @param spj The #sink that is swallowed.
 * @param cosmo The current cosmological model.
 */
__attribute__((always_inline)) INLINE static void sink_swallow_sink(
    struct sink* spi, const struct sink* spj, const struct cosmology* cosmo) {

  /* Get the current dynamical masses */
  const float spi_dyn_mass = spi->mass;
  const float spj_dyn_mass = spj->mass;

  /* store the mass of the sink part i */
  const float mi_old = spi->mass;

  /* Increase the masses of the sink. */
  spi->mass += spj->mass;
  spi->gpart->mass += spj->mass;

  /* Collect the swallowed angular momentum */
  spi->swallowed_angular_momentum[0] += spj->swallowed_angular_momentum[0];
  spi->swallowed_angular_momentum[1] += spj->swallowed_angular_momentum[1];
  spi->swallowed_angular_momentum[2] += spj->swallowed_angular_momentum[2];

  /* Update the sink momentum */
  const float sink_mom[3] = {
      spi_dyn_mass * spi->v[0] + spj_dyn_mass * spj->v[0],
      spi_dyn_mass * spi->v[1] + spj_dyn_mass * spj->v[1],
      spi_dyn_mass * spi->v[2] + spj_dyn_mass * spj->v[2]};

  spi->v[0] = sink_mom[0] / spi->mass;
  spi->v[1] = sink_mom[1] / spi->mass;
  spi->v[2] = sink_mom[2] / spi->mass;
  spi->gpart->v_full[0] = spi->v[0];
  spi->gpart->v_full[1] = spi->v[1];
  spi->gpart->v_full[2] = spi->v[2];

  /* Update the sink metal masses fraction */
  chemistry_add_sink_to_sink(spi, spj, mi_old);

  /* This sink swallowed a sink particle */
  spi->number_of_sink_swallows++;
  spi->number_of_direct_sink_swallows++;

  /* Add all other swallowed particles swallowed by the swallowed sink */
  spi->number_of_sink_swallows += spj->number_of_sink_swallows;
  spi->number_of_gas_swallows += spj->number_of_gas_swallows;

  /* Add the stars spawned by the swallowed sink */
  spi->n_stars += spj->n_stars;

<<<<<<< HEAD
  /* Update the total mass before star spawning */
  spi->mass_tot_before_star_spawning = spi->mass;

=======
#ifdef SWIFT_DEBUG_CHECKS
>>>>>>> 72f40618
  message("sink %lld swallow sink particle %lld. New mass: %e.", spi->id,
          spj->id, spi->mass);
}

/**
 * @brief Should the sink spawn a star particle?
 *
 * @param sink the sink particle.
 * @param e The #engine
 * @param sink_props The sink properties to use.
 * @param cosmo The cosmological parameters and properties.
 * @param with_cosmology If we run with cosmology.
 * @param phys_const The physical constants in internal units.
 * @param us The internal unit system.
 */
INLINE static int sink_spawn_star(struct sink* sink, const struct engine* e,
                                  const struct sink_props* sink_props,
                                  const struct cosmology* cosmo,
                                  const int with_cosmology,
                                  const struct phys_const* phys_const,
                                  const struct unit_system* restrict us) {

  if (sink->mass > sink->target_mass * phys_const->const_solar_mass)
    return 1;
  else
    return 0;
}

/**
 * @brief Give the #spart a new position.
 *
 * In GEAR: Positions are set by randomly sampling coordinates in an homogeneous
 * sphere centered on the #sink with radius  the sink's r_cut.
 *
 * @param e The #engine.
 * @param si The #sink generating a star.
 * @param sp The #spart generated.
 */
INLINE static void sink_star_formation_give_new_position(const struct engine* e,
                                                         struct sink* si,
                                                         struct spart* sp) {
#ifdef SWIFT_DEBUG_CHECKS
  if (si->x[0] != sp->x[0] || si->x[1] != sp->x[1] || si->x[2] != sp->x[2]) {
    error(
        "Moving particles that are not at the same location."
        " (%g, %g, %g) - (%g, %g, %g)",
        si->x[0], si->x[1], si->x[2], sp->x[0], sp->x[1], sp->x[2]);
  }
#endif

  /* Put the star randomly within the accretion radius of the sink */
  const double phi =
      2 * M_PI *
      random_unit_interval(sp->id, e->ti_current, (enum random_number_type)3);
  const double r = si->r_cut * random_unit_interval(sp->id, e->ti_current,
                                                    (enum random_number_type)4);
  const double cos_theta =
      1.0 - 2.0 * random_unit_interval(sp->id, e->ti_current,
                                       (enum random_number_type)5);
  const double sin_theta = sqrt(1.0 - cos_theta * cos_theta);

  double new_pos[3] = {r * sin_theta * cos(phi), r * sin_theta * sin(phi),
                       r * cos_theta};

  /* Assign this new position to the star and its gpart */
  sp->x[0] += new_pos[0];
  sp->x[1] += new_pos[1];
  sp->x[2] += new_pos[2];
  sp->gpart->x[0] = sp->x[0];
  sp->gpart->x[1] = sp->x[1];
  sp->gpart->x[2] = sp->x[2];
}

/**
 * @brief Give a velocity to the #spart.
 *
 * In GEAR: Currently, a gaussian centered on 0 is used. The standard deviation
 * is computed based on the local gravitational dynamics of the system.
 *
 * @param e The #engine.
 * @param si The #sink generating a star.
 * @param sp The new #spart.
 * @param sink_props The sink properties to use.
 */
INLINE static void sink_star_formation_give_new_velocity(
    const struct engine* e, struct sink* si, struct spart* sp,
    const struct sink_props* sink_props) {

#ifdef HAVE_LIBGSL
  /* Those intermediate variables are the values that will be given to the star
     and subtracted from the sink. */
  double v_given[3] = {0.0, 0.0, 0.0};
  const double G_newton = e->physical_constants->const_newton_G;
  const double sigma_2 =
      G_newton * si->mass_tot_before_star_spawning / si->r_cut;
  const double sigma = sink_props->star_spawning_sigma_factor * sqrt(sigma_2);

  for (int i = 0; i < 3; ++i) {

    /* Draw a random value in unform interval (0, 1] */
    const double random_number = random_unit_interval_part_ID_and_index(
        sp->id, i, e->ti_current, (enum random_number_type)1);

    /* Sample a gaussian with mu=0 and sigma=sigma */
    double v_i_random = gsl_cdf_gaussian_Pinv(random_number, sigma);
    v_given[i] = v_i_random;
  }

  /* Update the star velocity. Do not forget to update the gpart velocity */
  sp->v[0] = si->v[0] + v_given[0];
  sp->v[1] = si->v[1] + v_given[1];
  sp->v[2] = si->v[2] + v_given[2];
  sp->gpart->v_full[0] = sp->v[0];
  sp->gpart->v_full[1] = sp->v[1];
  sp->gpart->v_full[2] = sp->v[2];
  message(
      "New star velocity: v = (%lf %lf %lf). Sink velocity: v = (%lf %lf %lf). "
      "Sigma = %lf",
      sp->v[0], sp->v[1], sp->v[2], si->v[0], si->v[1], si->v[2], sigma);
#else
  error("Code not compiled with GSL. Can't compute Star new velocity.");
#endif
}

/**
 * @brief Copy the properties of the sink particle towards the new star. Also,
 * give the stars some properties such as position and velocity.
 *
 * This function also needs to update the sink particle.
 *
 * @param sink The #sink particle.
 * @param sp The star particle.
 * @param e The #engine
 * @param sink_props The sink properties to use.
 * @param cosmo The cosmological parameters and properties.
 * @param with_cosmology If we run with cosmology.
 * @param phys_const The physical constants in internal units.
 * @param us The internal unit system.
 */
INLINE static void sink_copy_properties_to_star(
    struct sink* sink, struct spart* sp, const struct engine* e,
    const struct sink_props* sink_props, const struct cosmology* cosmo,
    const int with_cosmology, const struct phys_const* phys_const,
    const struct unit_system* restrict us) {

  /* Give the stars a new position */
  sink_star_formation_give_new_position(e, sink, sp);

  /* Set the mass (do not forget the sink's gpart friend!) */
  sp->mass = sink->target_mass * phys_const->const_solar_mass;
  sp->gpart->mass = sp->mass;

  /* Give a new velocity to the stars */
  sink_star_formation_give_new_velocity(e, sink, sp, sink_props);

  /* Sph smoothing length */
  sp->h = sink->r_cut;

  /* Feedback related initialisation */
  /* ------------------------------- */

  /* Initialize the feedback */
  feedback_init_after_star_formation(sp, e->feedback_props, sink->target_type);

  /* Star formation related initalisation */
  /* ------------------------------------ */

  /* Note: The sink module need to be compiled with GEAR SF as we store data
     in the SF struct. However, we do not need to run with --star-formation */

  /* Mass at birth */
  star_formation_set_spart_birth_mass(sp, sp->mass);

  /* Store either the birth_scale_factor or birth_time */
  star_formation_set_spart_birth_time_or_scale_factor(sp, e->time, cosmo->a, with_cosmology);

  /* Copy the progenitor id */
  star_formation_set_spart_progenitor_id(sp, sink->id);

  /* Copy the chemistry properties */
  /* ----------------------------- */

  chemistry_copy_sink_properties_to_star(sink, sp);
}

/**
 * @brief Update the #sink particle properties before spawning a star.
 *
 * In GEAR, we check if the sink had an IMF change from pop III to pop II
 * during the last gas/sink accretion loops. If so, we draw a new target mass
 * with the correct IMF so that stars have the right metallicities.
 *
 * @param sink The #sink particle.
 * @param e The #engine
 * @param sink_props The sink properties to use.
 * @param phys_const The physical constants in internal units.
 */
INLINE static void sink_update_sink_properties_before_star_formation(
    struct sink* sink, const struct engine* e,
    const struct sink_props* sink_props, const struct phys_const* phys_const) {

  /* Has the sink accumulated enough metallicity so that the target mass
     should be updated before spawning stars?
     Between the last update of the target_mass, the sink may have accreted gas
     with metallicities that that are higher than those of population III
     stars. However, the target mass was set with the pop
     III IMF. */

  const struct feedback_props* feedback_props = e->feedback_props;

  /* Pick the correct table. (if only one table, threshold is < 0) */
  const float metal =
      chemistry_get_sink_total_iron_mass_fraction_for_feedback(sink);
  const float threshold = feedback_props->metallicity_max_first_stars;

  /* If metal < threshold, then the sink generate first star particles. */
  const int is_first_star = metal < threshold;

  /* If the sink has not changed its IMF yet
     (has_IMF_changed_from_popIII_to_popII = 0)
     but is eligible to (sink metal > threshold), get a target_mass of the pop
     II stars. */
  if (!(sink->has_IMF_changed_from_popIII_to_popII) && !is_first_star) {
    sink_update_target_mass(sink, sink_props, e, 0);

    /* Flag the sink to have made the transition of IMF. This ensures that next
    time we do not update the target_mass because metal > threshold (otherwise
    we would update it without needing to) */
    sink->has_IMF_changed_from_popIII_to_popII = 1;
    message("IMF transition : Sink %lld will now spawn Pop II stars.",
            sink->id);
  }
}

/**
 * @brief Update the #sink particle properties right after spawning a star.
 *
 * In GEAR: Important properties that are updated are the sink mass and the
 * sink->target_mass to draw the next star mass.
 *
 * @param sink The #sink particle that spawed stars.
 * @param sp The #spart particle spawned.
 * @param e The #engine
 * @param sink_props the sink properties to use.
 * @param phys_const the physical constants in internal units.
 * @param star_counter The star loop counter.
 */
INLINE static void sink_update_sink_properties_during_star_formation(
    struct sink* sink, const struct spart* sp, const struct engine* e,
    const struct sink_props* sink_props, const struct phys_const* phys_const,
    int star_counter) {

  /* count the number of stars spawned by this particle */
  sink->n_stars++;

  /* Update the mass */
  sink->mass = sink->mass - sink->target_mass * phys_const->const_solar_mass;

  /* Bug fix: Do not forget to update the sink gpart's mass. */
  sink->gpart->mass = sink->mass;

  /* This message must be put carefully after giving the star its mass,
     updated the sink mass and before changing the target_type */
  message(
      "%010lld spawn a star (%010lld) with mass %8.2f Msol type=%d  "
      "star_counter=%03d. Sink remaining mass: %e Msol.",
      sink->id, sp->id, sp->mass / phys_const->const_solar_mass,
      sink->target_type, star_counter,
      sink->mass / phys_const->const_solar_mass);

  /* Sample the IMF to the get next target mass */
  sink_update_target_mass(sink, sink_props, e, star_counter);
}

/**
 * @brief Update the #sink particle properties after star formation.
 *
 * In GEAR, this is unused.
 *
 * @param sink The #sink particle.
 * @param e The #engine
 * @param sink_props The sink properties to use.
 * @param phys_const The physical constants in internal units.
 */
INLINE static void sink_update_sink_properties_after_star_formation(
    struct sink* sink, const struct engine* e,
    const struct sink_props* sink_props, const struct phys_const* phys_const) {}

/**
 * @brief Store the gravitational potential of a particle by copying it from
 * its #gpart friend.
 *
 * @param p_data The sink data of a gas particle.
 * @param gp The part's #gpart.
 */
__attribute__((always_inline)) INLINE static void sink_store_potential_in_part(
    struct sink_part_data* p_data, const struct gpart* gp) {
  p_data->potential = gp->potential;
}

/**
 * @brief Compute all quantities required for the formation of a sink such as
 * kinetic energy, potential energy, etc. This function works on the
 * neighbouring gas particles.
 *
 * @param e The #engine.
 * @param p The #part for which we compute the quantities.
 * @param xp The #xpart data of the particle #p.
 * @param pi A neighbouring #part of #p.
 * @param xpi The #xpart data of the particle #pi.
 * @param cosmo The cosmological parameters and properties.
 * @param sink_props The sink properties to use.
 */
INLINE static void sink_prepare_part_sink_formation_gas_criteria(
    struct engine* e, struct part* restrict p, struct xpart* restrict xp,
    struct part* restrict pi, struct xpart* restrict xpi,
    const struct cosmology* cosmo, const struct sink_props* sink_props) {

  /* If for some reason the particle has been flagged to not form sink,
     do not continue and save some computationnal ressources. */
  if (!p->sink_data.can_form_sink) {
    return;
  }

  const int with_self_grav = (e->policy & engine_policy_self_gravity);

  /* Physical accretion radius of part p */
  const float r_acc_p = sink_props->cut_off_radius * cosmo->a;

  /* Comoving distance of particl p */
  const float px[3] = {(float)(p->x[0]), (float)(p->x[1]), (float)(p->x[2])};

  /* No need to check if the particle has been flagged to form a sink or
     not. This is done in runner_prepare_part_sink_formation(). */

  /* Compute the pairwise physical distance */
  const float pix[3] = {(float)(pi->x[0]), (float)(pi->x[1]),
                        (float)(pi->x[2])};

  const float dx[3] = {px[0] - pix[0], px[1] - pix[1], px[2] - pix[2]};
  const float dx_physical[3] = {dx[0] * cosmo->a, dx[1] * cosmo->a,
                                dx[2] * cosmo->a};
  const float r2_physical = dx_physical[0] * dx_physical[0] +
                            dx_physical[1] * dx_physical[1] +
                            dx_physical[2] * dx_physical[2];

  /* Checks that this part is a neighbour */
  if ((r2_physical > r_acc_p * r_acc_p) || (r2_physical == 0.0)) {
    return;
  }

  /* Do not form sinks if some neighbours are not active */
  if (!part_is_active(pi, e)) {
    p->sink_data.can_form_sink = 0;
    return;
  }

  const float mi = hydro_get_mass(p);
  const float u_inter_i = hydro_get_drifted_physical_internal_energy(p, cosmo);

  /* Compute the relative comoving velocity between p and pi */
  const float dv[3] = {pi->v[0] - p->v[0], pi->v[1] - p->v[1],
                       pi->v[2] - p->v[2]};

  const float a = cosmo->a;
  const float H = cosmo->H;
  const float a2H = a * a * H;

  /* Calculate the velocity with the Hubble flow */
  const float v_plus_H_flow[3] = {a2H * dx[0] + dv[0], a2H * dx[1] + dv[1],
                                  a2H * dx[2] + dv[2]};

  /* Compute the physical relative velocity between the particles */
  const float dv_physical[3] = {v_plus_H_flow[0] * cosmo->a_inv,
                                v_plus_H_flow[1] * cosmo->a_inv,
                                v_plus_H_flow[2] * cosmo->a_inv};

  const float dv_physical_squared = dv_physical[0] * dv_physical[0] +
                                    dv_physical[1] * dv_physical[1] +
                                    dv_physical[2] * dv_physical[2];

  /* Compute specific physical angular momentum between pk and pi */
  const float specific_angular_momentum[3] = {
      dx_physical[1] * dv_physical[2] - dx_physical[2] * dv_physical[1],
      dx_physical[2] * dv_physical[0] - dx_physical[0] * dv_physical[2],
      dx_physical[0] * dv_physical[1] - dx_physical[1] * dv_physical[0]};

  /* Updates the energies */
  p->sink_data.E_kin_neighbours += 0.5f * mi * dv_physical_squared;
  p->sink_data.E_int_neighbours += mi * u_inter_i;
  p->sink_data.E_rad_neighbours += cooling_get_radiated_energy(xpi);

  /* Notice that we skip the potential of the current particle here
     instead of subtracting it later */
  if ((with_self_grav) && (pi != p))
    p->sink_data.E_pot_self_neighbours +=
        0.5 * mi * pi->sink_data.potential * cosmo->a_inv;

  /* No external potential for now */
  /* if (gpi != NULL && with_ext_grav)	 */
  /* p->sink_data.E_pot_ext_neighbours +=  mi *
   * external_gravity_get_potential_energy( */
  /* time, potential, phys_const, gpi); */

  /* Need to include mhd header */
  /* p->sink_data.E_mag_neighbours += mhd_get_magnetic_energy(p, xpi); */

  /* Compute rotation energies per component */
  p->sink_data.E_rot_neighbours[0] +=
      0.5 * mi * specific_angular_momentum[0] * specific_angular_momentum[0] /
      sqrtf(dx_physical[1] * dx_physical[1] + dx_physical[2] * dx_physical[2]);
  p->sink_data.E_rot_neighbours[1] +=
      0.5 * mi * specific_angular_momentum[1] * specific_angular_momentum[1] /
      sqrtf(dx_physical[0] * dx_physical[0] + dx_physical[2] * dx_physical[2]);
  p->sink_data.E_rot_neighbours[2] +=
      0.5 * mi * specific_angular_momentum[2] * specific_angular_momentum[2] /
      sqrtf(dx_physical[0] * dx_physical[0] + dx_physical[1] * dx_physical[1]);

  /* Shall we reset the values of the energies for the next timestep? No, it is
     done in cell_drift.c and space_init.c, for active particles. The
     potential is set in runner_others.c->runner_do_end_grav_force() */
}

/**
 * @brief Compute all quantities required for the formation of a sink. This
 * function works on the neighbouring sink particles.
 *
 * @param e The #engine.
 * @param p The #part for which we compute the quantities.
 * @param xp The #xpart data of the particle #p.
 * @param si A neighbouring #sink of #p.
 * @param cosmo The cosmological parameters and properties.
 * @param sink_props The sink properties to use.
 */
INLINE static void sink_prepare_part_sink_formation_sink_criteria(
    struct engine* e, struct part* restrict p, struct xpart* restrict xp,
    struct sink* restrict si, const struct cosmology* cosmo,
    const struct sink_props* sink_props) {
  /* Do not continue if the gas cannot form sink for any reason */
  if (!p->sink_data.can_form_sink) {
    return;
  }

  /* Physical accretion radius of part p */
  const float r_acc_p = sink_props->cut_off_radius * cosmo->a;

  /* Physical accretion radius of sink si */
  const float r_acc_si = si->r_cut * cosmo->a;

  /* Comoving distance of particl p */
  const float px[3] = {(float)(p->x[0]), (float)(p->x[1]), (float)(p->x[2])};

  /* Compute the pairwise physical distance */
  const float six[3] = {(float)(si->x[0]), (float)(si->x[1]),
                        (float)(si->x[2])};

  const float dx[3] = {(px[0] - six[0]) * cosmo->a, (px[1] - six[1]) * cosmo->a,
                       (px[2] - six[2]) * cosmo->a};
  const float r2 = dx[0] * dx[0] + dx[1] * dx[1] + dx[2] * dx[2];

  /* If forming a sink from this particle will create a sink overlapping an
     existing sink's accretion radius, do not form a sink. This criterion can
     be disabled. */
  if (r2 < (r_acc_si + r_acc_p) * (r_acc_si + r_acc_p)) {
    p->sink_data.is_overlapping_sink = 1;
  }
}

#endif /* SWIFT_GEAR_SINK_H */<|MERGE_RESOLUTION|>--- conflicted
+++ resolved
@@ -135,11 +135,8 @@
   sp->swallowed_angular_momentum[1] = 0.f;
   sp->swallowed_angular_momentum[2] = 0.f;
   sp->n_stars = 0;
-<<<<<<< HEAD
 
   sp->has_IMF_changed_from_popIII_to_popII = 0;
-=======
->>>>>>> 72f40618
 
   sink_mark_sink_as_not_swallowed(&sp->merger_data);
 
@@ -396,12 +393,7 @@
   }
 
   message(
-<<<<<<< HEAD
-      "Gas particle %lld can form a sink ! Gas velocity: v= (%lf, %lf, %lf).",
-      p->id, p->v[0], p->v[1], p->v[2]);
-=======
       "Gas particle %lld can form a sink !", p->id);
->>>>>>> 72f40618
   return 1;
 }
 
@@ -473,11 +465,8 @@
   sink->swallowed_angular_momentum[1] = 0.f;
   sink->swallowed_angular_momentum[2] = 0.f;
   sink->n_stars = 0;
-<<<<<<< HEAD
 
   sink->has_IMF_changed_from_popIII_to_popII = 0;
-=======
->>>>>>> 72f40618
 
   /* setup the target mass for sink star formation */
   sink_update_target_mass(sink, sink_props, e, 0);
@@ -636,13 +625,9 @@
   /* Add the stars spawned by the swallowed sink */
   spi->n_stars += spj->n_stars;
 
-<<<<<<< HEAD
   /* Update the total mass before star spawning */
   spi->mass_tot_before_star_spawning = spi->mass;
 
-=======
-#ifdef SWIFT_DEBUG_CHECKS
->>>>>>> 72f40618
   message("sink %lld swallow sink particle %lld. New mass: %e.", spi->id,
           spj->id, spi->mass);
 }
