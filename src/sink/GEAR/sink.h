/*******************************************************************************
 * This file is part of SWIFT.
 * Copyright (c) 2021 Loic Hausammann (loic.hausammann@epfl.ch)
 *
 * This program is free software: you can redistribute it and/or modify
 * it under the terms of the GNU Lesser General Public License as published
 * by the Free Software Foundation, either version 3 of the License, or
 * (at your option) any later version.
 *
 * This program is distributed in the hope that it will be useful,
 * but WITHOUT ANY WARRANTY; without even the implied warranty of
 * MERCHANTABILITY or FITNESS FOR A PARTICULAR PURPOSE.  See the
 * GNU General Public License for more details.
 *
 * You should have received a copy of the GNU Lesser General Public License
 * along with this program.  If not, see <http://www.gnu.org/licenses/>.
 *
 ******************************************************************************/
#ifndef SWIFT_GEAR_SINK_H
#define SWIFT_GEAR_SINK_H

#include <float.h>

/* Put pragma if gsl around here */
#ifdef HAVE_LIBGSL
#include <gsl/gsl_cdf.h>
#endif

/* Local includes */
#include "active.h"
#include "chemistry.h"
#include "cooling.h"
#include "feedback.h"
#include "minmax.h"
#include "random.h"
#include "sink_part.h"
#include "sink_properties.h"
#include "star_formation.h"

/**
 * @brief Computes the time-step of a given sink particle.
 *
 * @param sp Pointer to the sink-particle data.
 */
__attribute__((always_inline)) INLINE static float sink_compute_timestep(
    const struct sink* const sp) {

  return FLT_MAX;
}

/**
 * @brief Update the target mass of the sink particle.
 *
 * @param sink the sink particle.
 * @param sink_props the sink properties to use.
 * @param phys_const the physical constants in internal units.
 * @param e The #engine
 * @param star_counter The star loop counter.
 */
INLINE static void sink_update_target_mass(struct sink* sink,
                                           const struct sink_props* sink_props,
                                           const struct engine* e,
                                           int star_counter) {

  float random_number = random_unit_interval_part_ID_and_index(
      sink->id, star_counter, e->ti_current, random_number_sink_formation);

  const struct feedback_props* feedback_props = e->feedback_props;

  /* Pick the correct table. (if only one table, threshold is < 0) */
  const float metal =
      chemistry_get_sink_total_iron_mass_fraction_for_feedback(sink);
  const float threshold = feedback_props->metallicity_max_first_stars;

  /* If metal < threshold, then the sink generates first star particles. */
  const int is_first_star = metal < threshold;
  const struct stellar_model* model;
  double minimal_discrete_mass_Msun;

  /* Take the correct values if your are a first star or not. */
  if (!is_first_star) /* (metal >= threshold)*/ {
    model = &feedback_props->stellar_model;
    minimal_discrete_mass_Msun = sink_props->minimal_discrete_mass_Msun;
  } else {
    model = &feedback_props->stellar_model_first_stars;
    minimal_discrete_mass_Msun =
        sink_props->minimal_discrete_mass_first_stars_Msun;
  }

  const struct initial_mass_function* imf = &model->imf;

  if (random_number < imf->sink_Pc) {
    /* We are dealing with the continous part of the IMF. */
    sink->target_mass_Msun = imf->stellar_particle_mass_Msun;
    sink->target_type = star_population_continuous_IMF;
  } else {
    /* We are dealing with the discrete part of the IMF. */
    random_number = random_unit_interval_part_ID_and_index(
        sink->id, star_counter + 1, e->ti_current,
        random_number_sink_formation);
    double m = initial_mass_function_sample_power_law(
        minimal_discrete_mass_Msun, imf->mass_max, imf->exp[imf->n_parts - 1],
        random_number);
    sink->target_mass_Msun = m;
    sink->target_type = single_star;
  }
}

/**
 * @brief Initialises the sink-particles for the first time
 *
 * This function is called only once just after the ICs have been
 * read in to do some conversions.
 *
 * @param sp The #sink particle to act upon.
 * @param sink_props The properties of the sink particles scheme.
 * @param e The #engine
 */
__attribute__((always_inline)) INLINE static void sink_first_init_sink(
    struct sink* sp, const struct sink_props* sink_props,
    const struct engine* e) {

  sp->r_cut = sink_props->cut_off_radius;
  sp->time_bin = 0;

  sp->number_of_gas_swallows = 0;
  sp->number_of_direct_gas_swallows = 0;
  sp->number_of_sink_swallows = 0;
  sp->number_of_direct_sink_swallows = 0;
  sp->swallowed_angular_momentum[0] = 0.f;
  sp->swallowed_angular_momentum[1] = 0.f;
  sp->swallowed_angular_momentum[2] = 0.f;
  sp->n_stars = 0;

  sp->has_IMF_changed_from_popIII_to_popII = 0;

  sink_mark_sink_as_not_swallowed(&sp->merger_data);

  /* Bug fix: Setup the target mass for sink formation after reading the
     ICs. Otherwise sink->target_mass_Msun = 0.0 and a sink present in the IC
     spawn a star of mass 0.0... */
  sink_update_target_mass(sp, sink_props, e, 0);

  /* Initialize to the mass of the sink */
  sp->mass_tot_before_star_spawning = sp->mass;
}

/**
 * @brief Initialisation of particle data before the hydro density loop.
 * Note: during initalisation (space_init)
 *
 * @param p The #part to act upon.
 * @param sink_props The properties of the sink particles scheme.
 */
__attribute__((always_inline)) INLINE static void sink_init_part(
    struct part* restrict p, const struct sink_props* sink_props) {

  struct sink_part_data* cpd = &p->sink_data;

  if (sink_props->disable_sink_formation) {
    cpd->can_form_sink = 0;
  } else {
    cpd->can_form_sink = 1;
  }
  cpd->E_kin_neighbours = 0.f;
  cpd->E_int_neighbours = 0.f;
  cpd->E_rad_neighbours = 0.f;
  cpd->E_pot_self_neighbours = 0.f;
  cpd->E_pot_ext_neighbours = 0.f;
  cpd->E_mag_neighbours = 0.f;
  cpd->E_rot_neighbours[0] = 0.f;
  cpd->E_rot_neighbours[1] = 0.f;
  cpd->E_rot_neighbours[2] = 0.f;
  cpd->potential = 0.f;
  cpd->E_mec_bound = 0.f; /* Gravitationally bound particles will have
                             E_mec_bound < 0. This is checked before comparing
                             any other value with this one. So no need to put
                             it to the max of float. */
  cpd->is_overlapping_sink = 0;
}

/**
 * @brief Initialisation of sink particle data before sink loops.
 * Note: during initalisation (space_init_sinks)
 *
 * @param sp The #sink particle to act upon.
 */
__attribute__((always_inline)) INLINE static void sink_init_sink(
    struct sink* sp) {

  /* Reset to the mass of the sink */
  sp->mass_tot_before_star_spawning = sp->mass;

#ifdef DEBUG_INTERACTIONS_SINKS
  for (int i = 0; i < MAX_NUM_OF_NEIGHBOURS_SINKS; ++i)
    sp->ids_ngbs_accretion[i] = -1;
  sp->num_ngb_accretion = 0;

  for (int i = 0; i < MAX_NUM_OF_NEIGHBOURS_SINKS; ++i)
    sp->ids_ngbs_merger[i] = -1;
  sp->num_ngb_merger = 0;

  for (int i = 0; i < MAX_NUM_OF_NEIGHBOURS_SINKS; ++i)
    sp->ids_ngbs_formation[i] = -1;
  sp->num_ngb_formation = 0;
#endif
}

/**
 * @brief Predict additional particle fields forward in time when drifting
 *
 * @param sp The #sink.
 * @param dt_drift The drift time-step for positions.
 */
__attribute__((always_inline)) INLINE static void sink_predict_extra(
    struct sink* restrict sp, float dt_drift) {}

/**
 * @brief Sets the values to be predicted in the drifts to their values at a
 * kick time
 *
 * @param sp The #sink particle.
 */
__attribute__((always_inline)) INLINE static void sink_reset_predicted_values(
    struct sink* restrict sp) {}

/**
 * @brief Kick the additional variables
 *
 * @param sp The #sink particle to act upon
 * @param dt The time-step for this kick
 */
__attribute__((always_inline)) INLINE static void sink_kick_extra(
    struct sink* sp, float dt) {}

/**
 * @brief Compute the rotational energy of the neighbouring gas particles.
 *
 * Note: This function must be used after having computed the rotational energy
 * per components, i.e. after sink_prepare_part_sink_formation().
 *
 * @param p The gas particle.
 *
 */
INLINE static double sink_compute_neighbour_rotation_energy_magnitude(
    const struct part* restrict p) {
  double E_rot_x = p->sink_data.E_rot_neighbours[0];
  double E_rot_y = p->sink_data.E_rot_neighbours[1];
  double E_rot_z = p->sink_data.E_rot_neighbours[2];
  double E_rot =
      sqrtf(E_rot_x * E_rot_x + E_rot_y * E_rot_y + E_rot_z * E_rot_z);
  return E_rot;
}

/**
 * @brief Retrieve the physical velocity divergence from the gas particle.
 *
 * @param p The gas particles.
 *
 */
INLINE static float sink_get_physical_div_v_from_part(
    const struct part* restrict p) {

  float div_v = 0.0;

  /* The implementation of div_v depends on the Hydro scheme. Furthermore, some
     add a Hubble flow term, some do not. We need to take care of this */
#ifdef SPHENIX_SPH
  /* SPHENIX is already including the Hubble flow. */
  div_v = hydro_get_div_v(p);
#elif GADGET2_SPH
  div_v = p->density.div_v;

  /* Add the missing term */
  div_v += hydro_dimension * cosmo->H;
#elif MINIMAL_SPH
  div_v = hydro_get_div_v(p);

  /* Add the missing term */
  div_v += hydro_dimension * cosmo->H;
#elif GASOLINE_SPH
  /* Copy the velocity divergence */
  div_v = (1. / 3.) * (p->viscosity.velocity_gradient[0][0] +
                       p->viscosity.velocity_gradient[1][1] +
                       p->viscosity.velocity_gradient[2][2]);
#elif HOPKINS_PU_SPH
  div_v = p->density.div_v;
#else
#error \
    "This scheme is not implemented. Note that Different scheme apply the Hubble flow in different places. Be careful about it."
#endif
  return div_v;
}

/**
 * @brief Calculate if the gas has the potential of becoming
 * a sink.
 *
 * Return 0 if no sink formation should occur.
 * Note: called in runner_do_sink_formation
 *
 * @param p the gas particles.
 * @param xp the additional properties of the gas particles.
 * @param sink_props the sink properties to use.
 * @param phys_const the physical constants in internal units.
 * @param cosmo the cosmological parameters and properties.
 * @param hydro_props The properties of the hydro scheme.
 * @param us The internal system of units.
 * @param cooling The cooling data struct.
 * @param entropy_floor The entropy_floor properties.
 *
 */
INLINE static int sink_is_forming(
    const struct part* restrict p, const struct xpart* restrict xp,
    const struct sink_props* sink_props, const struct phys_const* phys_const,
    const struct cosmology* cosmo,
    const struct hydro_props* restrict hydro_props,
    const struct unit_system* restrict us,
    const struct cooling_function_data* restrict cooling,
    const struct entropy_floor_properties* restrict entropy_floor) {

  /* the particle is not elligible */
  if (!p->sink_data.can_form_sink) return 0;

  const struct sink_part_data* sink_data = &p->sink_data;

  const float temperature_max = sink_props->maximal_temperature;
  const float temperature = cooling_get_temperature(phys_const, hydro_props, us,
                                                    cosmo, cooling, p, xp);

  const float density_threshold = sink_props->density_threshold;
  const float density = hydro_get_physical_density(p, cosmo);

  const float div_v = sink_get_physical_div_v_from_part(p);

  const float h = p->h;
  const float sink_cut_off_radius = sink_props->cut_off_radius;

  double E_grav = sink_data->E_pot_self_neighbours;
  double E_rot_neighbours = sink_compute_neighbour_rotation_energy_magnitude(p);
  double E_tot = sink_data->E_kin_neighbours + sink_data->E_int_neighbours +
                 E_grav + sink_data->E_mag_neighbours;

  /* Density and temperature criterion */
  if (density <= density_threshold || temperature >= temperature_max) {
    return 0;
  }

  /* Contracting gas criterion */
  if ((sink_props->sink_formation_contracting_gas_criterion) && (div_v > 0)) {
    return 0;
  }

  /* Smoothing length criterion */
  if ((sink_props->sink_formation_smoothing_length_criterion) &&
      (kernel_gamma * h >= sink_cut_off_radius)) {
    return 0;
  }

  /* Active neighbours criterion */
  /* This is checked on the fly in runner_do_sink_formation(). The part is
     flagged to not form sink through p->sink_data.can_form_sink */

  /* Jeans instability criterion */
  if ((sink_props->sink_formation_jeans_instability_criterion) &&
      (sink_data->E_int_neighbours >= 0.5f * fabs(E_grav))) {
    return 0;
  }

  if ((sink_props->sink_formation_jeans_instability_criterion) &&
      (sink_data->E_int_neighbours + E_rot_neighbours >= fabs(E_grav))) {
    return 0;
  }

  /* Bound state criterion */
  if ((sink_props->sink_formation_bound_state_criterion) && (E_tot >= 0)) {
    return 0;
  }

  /* Minimum of the potential criterion */
  /* Done in density loop. The gas is then flagged through
     sink_data.can_form_sink to not form sink. The check is done at the
     beginning. */

  /* Overlapping existing sinks criterion */
  if (sink_props->sink_formation_overlapping_sink_criterion &&
      sink_data->is_overlapping_sink) {
    return 0;
  }

  message("Gas particle %lld can form a sink !", p->id);
  return 1;
}

/**
 * @brief Decides whether a particle should be converted into a
 * sink or not.
 *
 * No SF should occur, so return 0.
 * Note: called in runner_do_sink_formation
 *
 * @param p The #part.
 * @param xp The #xpart.
 * @param sink_props The properties of the sink model.
 * @param e The #engine (for random numbers).
 * @param dt_sink The time-step of this particle
 * @return 1 if a conversion should be done, 0 otherwise.
 */
INLINE static int sink_should_convert_to_sink(
    const struct part* p, const struct xpart* xp,
    const struct sink_props* sink_props, const struct engine* e,
    const double dt_sink) {

  /* We do not use a stockastic approach.
   * Once elligible (sink_is_forming), the gas particle form a sink */

  return 1;
}

/**
 * @brief Copies the properties of the gas particle over to the
 * sink particle.
 *
 * @param p The gas particles.
 * @param xp The additional properties of the gas particles.
 * @param sink the new created #sink particle.
 * @param e The #engine.
 * @param sink_props The sink properties to use.
 * @param cosmo the cosmological parameters and properties.
 * @param with_cosmology if we run with cosmology.
 * @param phys_const The physical constants in internal units.
 * @param hydro_props The hydro properties to use.
 * @param us The internal unit system.
 * @param cooling The cooling function to use.
 */
INLINE static void sink_copy_properties(
    const struct part* p, const struct xpart* xp, struct sink* sink,
    const struct engine* e, const struct sink_props* sink_props,
    const struct cosmology* cosmo, const int with_cosmology,
    const struct phys_const* phys_const,
    const struct hydro_props* restrict hydro_props,
    const struct unit_system* restrict us,
    const struct cooling_function_data* restrict cooling) {

  /* First initialisation */
  sink_init_sink(sink);

  /* Set a smoothing length */
  sink->r_cut = sink_props->cut_off_radius;

  /* Flag it as not swallowed */
  sink_mark_sink_as_not_swallowed(&sink->merger_data);

  /* Additional initialisation */
  sink->number_of_gas_swallows = 0;
  sink->number_of_direct_gas_swallows = 0;
  sink->number_of_sink_swallows = 0;
  sink->number_of_direct_sink_swallows = 0;
  sink->swallowed_angular_momentum[0] = 0.f;
  sink->swallowed_angular_momentum[1] = 0.f;
  sink->swallowed_angular_momentum[2] = 0.f;
  sink->n_stars = 0;
  sink->has_IMF_changed_from_popIII_to_popII = 0;

  /* setup the target mass for sink star formation */
  sink_update_target_mass(sink, sink_props, e, 0);

  /* Copy the chemistry properties */
  chemistry_copy_sink_properties(p, xp, sink);

  /* Note, we do not need to update sp->mass_tot_before_star_spawning because
     it is performed within the 'sink_init_sink()' function. */
}

/**
 * @brief Update the properties of a sink particles by swallowing
 * a gas particle.
 *
 * @param sp The #sink to update.
 * @param p The #part that is swallowed.
 * @param xp The #xpart that is swallowed.
 * @param cosmo The current cosmological model.
 */
__attribute__((always_inline)) INLINE static void sink_swallow_part(
    struct sink* sp, const struct part* p, const struct xpart* xp,
    const struct cosmology* cosmo) {

  /* Get the current dynamical masses */
  const float gas_mass = hydro_get_mass(p);
  const float sink_mass = sp->mass;

  /* store the mass of the sink part i */
  const float msp_old = sp->mass;

  /* Increase the dynamical mass of the sink. */
  sp->mass += gas_mass;
  sp->gpart->mass += gas_mass;

  /* Comoving and physical distance between the particles */
  const float dx[3] = {sp->x[0] - p->x[0], sp->x[1] - p->x[1],
                       sp->x[2] - p->x[2]};
  const float dx_physical[3] = {dx[0] * cosmo->a, dx[1] * cosmo->a,
                                dx[2] * cosmo->a};

  /* Relative velocity between the sink and the part */
  const float dv[3] = {sp->v[0] - p->v[0], sp->v[1] - p->v[1],
                       sp->v[2] - p->v[2]};

  const float a = cosmo->a;
  const float H = cosmo->H;
  const float a2H = a * a * H;

  /* Calculate the velocity with the Hubble flow */
  const float v_plus_H_flow[3] = {a2H * dx[0] + dv[0], a2H * dx[1] + dv[1],
                                  a2H * dx[2] + dv[2]};

  /* Compute the physical relative velocity between the particles */
  const float dv_physical[3] = {v_plus_H_flow[0] * cosmo->a_inv,
                                v_plus_H_flow[1] * cosmo->a_inv,
                                v_plus_H_flow[2] * cosmo->a_inv};

  /* Collect the swallowed angular momentum */
  sp->swallowed_angular_momentum[0] +=
      gas_mass *
      (dx_physical[1] * dv_physical[2] - dx_physical[2] * dv_physical[1]);
  sp->swallowed_angular_momentum[1] +=
      gas_mass *
      (dx_physical[2] * dv_physical[0] - dx_physical[0] * dv_physical[2]);
  sp->swallowed_angular_momentum[2] +=
      gas_mass *
      (dx_physical[0] * dv_physical[1] - dx_physical[1] * dv_physical[0]);

  /* Update the sink momentum */
  const float sink_mom[3] = {sink_mass * sp->v[0] + gas_mass * p->v[0],
                             sink_mass * sp->v[1] + gas_mass * p->v[1],
                             sink_mass * sp->v[2] + gas_mass * p->v[2]};

  sp->v[0] = sink_mom[0] / sp->mass;
  sp->v[1] = sink_mom[1] / sp->mass;
  sp->v[2] = sink_mom[2] / sp->mass;
  sp->gpart->v_full[0] = sp->v[0];
  sp->gpart->v_full[1] = sp->v[1];
  sp->gpart->v_full[2] = sp->v[2];

  /* Update the sink metal masses fraction */
  chemistry_add_part_to_sink(sp, p, msp_old);

  /* This sink swallowed a gas particle */
  sp->number_of_gas_swallows++;
  sp->number_of_direct_gas_swallows++;

  /* Update the total mass before star spawning */
  sp->mass_tot_before_star_spawning = sp->mass;

#ifdef SWIFT_DEBUG_CHECKS
  const float dr = sqrt(dx[0] * dx[0] + dx[1] * dx[1] + dx[2] * dx[2]);
  message(
      "sink %lld swallow gas particle %lld. "
      "(Mass = %e, "
      "Delta_v = [%f, %f, %f] U_V, "
      "Delta_x = [%f, %f, %f] U_L, "
      "Delta_v_rad = %f)",
      sp->id, p->id, sp->mass, -dv[0], -dv[1], -dv[2], -dx[0], -dx[1], -dx[2],
      (dv[0] * dx[0] + dv[1] * dx[1] + dv[2] * dx[2]) / dr);
#endif
}

/**
 * @brief Update the properties of a sink particles by swallowing
 * a sink particle.
 *
 * @param spi The #sink to update.
 * @param spj The #sink that is swallowed.
 * @param cosmo The current cosmological model.
 */
__attribute__((always_inline)) INLINE static void sink_swallow_sink(
    struct sink* spi, const struct sink* spj, const struct cosmology* cosmo) {

  /* Get the current dynamical masses */
  const float spi_dyn_mass = spi->mass;
  const float spj_dyn_mass = spj->mass;

  /* store the mass of the sink part i */
  const float mi_old = spi->mass;

  /* Increase the masses of the sink. */
  spi->mass += spj->mass;
  spi->gpart->mass += spj->mass;

  /* Collect the swallowed angular momentum */
  spi->swallowed_angular_momentum[0] += spj->swallowed_angular_momentum[0];
  spi->swallowed_angular_momentum[1] += spj->swallowed_angular_momentum[1];
  spi->swallowed_angular_momentum[2] += spj->swallowed_angular_momentum[2];

  /* Update the sink momentum */
  const float sink_mom[3] = {
      spi_dyn_mass * spi->v[0] + spj_dyn_mass * spj->v[0],
      spi_dyn_mass * spi->v[1] + spj_dyn_mass * spj->v[1],
      spi_dyn_mass * spi->v[2] + spj_dyn_mass * spj->v[2]};

  spi->v[0] = sink_mom[0] / spi->mass;
  spi->v[1] = sink_mom[1] / spi->mass;
  spi->v[2] = sink_mom[2] / spi->mass;
  spi->gpart->v_full[0] = spi->v[0];
  spi->gpart->v_full[1] = spi->v[1];
  spi->gpart->v_full[2] = spi->v[2];

  /* Update the sink metal masses fraction */
  chemistry_add_sink_to_sink(spi, spj, mi_old);

  /* This sink swallowed a sink particle */
  spi->number_of_sink_swallows++;
  spi->number_of_direct_sink_swallows++;

  /* Add all other swallowed particles swallowed by the swallowed sink */
  spi->number_of_sink_swallows += spj->number_of_sink_swallows;
  spi->number_of_gas_swallows += spj->number_of_gas_swallows;

  /* Add the stars spawned by the swallowed sink */
  spi->n_stars += spj->n_stars;

  /* Update the total mass before star spawning */
  spi->mass_tot_before_star_spawning = spi->mass;

  message("sink %lld swallow sink particle %lld. New mass: %e.", spi->id,
          spj->id, spi->mass);
}

/**
 * @brief Should the sink spawn a star particle?
 *
 * @param sink the sink particle.
 * @param e The #engine
 * @param sink_props The sink properties to use.
 * @param cosmo The cosmological parameters and properties.
 * @param with_cosmology If we run with cosmology.
 * @param phys_const The physical constants in internal units.
 * @param us The internal unit system.
 */
INLINE static int sink_spawn_star(struct sink* sink, const struct engine* e,
                                  const struct sink_props* sink_props,
                                  const struct cosmology* cosmo,
                                  const int with_cosmology,
                                  const struct phys_const* phys_const,
                                  const struct unit_system* restrict us) {

  if (sink->mass > sink->target_mass_Msun * phys_const->const_solar_mass)
    return 1;
  else
    return 0;
}

/**
 * @brief Give the #spart a new position.
 *
 * In GEAR: Positions are set by randomly sampling coordinates in an homogeneous
 * sphere centered on the #sink with radius  the sink's r_cut.
 *
 * @param e The #engine.
 * @param si The #sink generating a star.
 * @param sp The #spart generated.
 */
INLINE static void sink_star_formation_give_new_position(const struct engine* e,
                                                         struct sink* si,
                                                         struct spart* sp) {
#ifdef SWIFT_DEBUG_CHECKS
  if (si->x[0] != sp->x[0] || si->x[1] != sp->x[1] || si->x[2] != sp->x[2]) {
    error(
        "Moving particles that are not at the same location."
        " (%g, %g, %g) - (%g, %g, %g)",
        si->x[0], si->x[1], si->x[2], sp->x[0], sp->x[1], sp->x[2]);
  }
#endif

  /* Put the star randomly within the accretion radius of the sink */
  const double phi =
      2 * M_PI *
      random_unit_interval(sp->id, e->ti_current, (enum random_number_type)3);
  const double r = si->r_cut * random_unit_interval(sp->id, e->ti_current,
                                                    (enum random_number_type)4);
  const double cos_theta =
      1.0 - 2.0 * random_unit_interval(sp->id, e->ti_current,
                                       (enum random_number_type)5);
  const double sin_theta = sqrt(1.0 - cos_theta * cos_theta);

  double new_pos[3] = {r * sin_theta * cos(phi), r * sin_theta * sin(phi),
                       r * cos_theta};

  /* Assign this new position to the star and its gpart */
  sp->x[0] += new_pos[0];
  sp->x[1] += new_pos[1];
  sp->x[2] += new_pos[2];
  sp->gpart->x[0] = sp->x[0];
  sp->gpart->x[1] = sp->x[1];
  sp->gpart->x[2] = sp->x[2];
}
<<<<<<< HEAD

/**
 * @brief Give a velocity to the #spart.
 *
 * In GEAR: Currently, a gaussian centered on 0 is used. The standard deviation
 * is computed based on the local gravitational dynamics of the system.
 *
 * @param e The #engine.
 * @param si The #sink generating a star.
 * @param sp The new #spart.
 * @param sink_props The sink properties to use.
 */
INLINE static void sink_star_formation_give_new_velocity(
    const struct engine* e, struct sink* si, struct spart* sp,
    const struct sink_props* sink_props) {

=======

/**
 * @brief Give a velocity to the #spart.
 *
 * In GEAR: Currently, a gaussian centered on 0 is used. The standard deviation
 * is computed based on the local gravitational dynamics of the system.
 *
 * @param e The #engine.
 * @param si The #sink generating a star.
 * @param sp The new #spart.
 * @param sink_props The sink properties to use.
 */
INLINE static void sink_star_formation_give_new_velocity(
    const struct engine* e, struct sink* si, struct spart* sp,
    const struct sink_props* sink_props) {

>>>>>>> 102de884
#ifdef HAVE_LIBGSL
  /* Those intermediate variables are the values that will be given to the star
     and subtracted from the sink. */
  double v_given[3] = {0.0, 0.0, 0.0};
  const double G_newton = e->physical_constants->const_newton_G;
  const double sigma_2 =
      G_newton * si->mass_tot_before_star_spawning / si->r_cut;
  const double sigma = sink_props->star_spawning_sigma_factor * sqrt(sigma_2);
<<<<<<< HEAD

  for (int i = 0; i < 3; ++i) {

    /* Draw a random value in unform interval (0, 1] */
    const double random_number = random_unit_interval_part_ID_and_index(
        sp->id, i, e->ti_current, (enum random_number_type)1);

=======

  for (int i = 0; i < 3; ++i) {

    /* Draw a random value in unform interval (0, 1] */
    const double random_number = random_unit_interval_part_ID_and_index(
        sp->id, i, e->ti_current, (enum random_number_type)1);

>>>>>>> 102de884
    /* Sample a gaussian with mu=0 and sigma=sigma */
    double v_i_random = gsl_cdf_gaussian_Pinv(random_number, sigma);
    v_given[i] = v_i_random;
  }

  /* Update the star velocity. Do not forget to update the gpart velocity */
  sp->v[0] = si->v[0] + v_given[0];
  sp->v[1] = si->v[1] + v_given[1];
  sp->v[2] = si->v[2] + v_given[2];
  sp->gpart->v_full[0] = sp->v[0];
  sp->gpart->v_full[1] = sp->v[1];
  sp->gpart->v_full[2] = sp->v[2];
  message(
      "New star velocity: v = (%lf %lf %lf). Sink velocity: v = (%lf %lf %lf). "
      "Sigma = %lf",
      sp->v[0], sp->v[1], sp->v[2], si->v[0], si->v[1], si->v[2], sigma);
#else
  error("Code not compiled with GSL. Can't compute Star new velocity.");
#endif
}

/**
 * @brief Copy the properties of the sink particle towards the new star. Also,
 * give the stars some properties such as position and velocity.
 *
 * This function also needs to update the sink particle.
 *
 * @param sink The #sink particle.
 * @param sp The star particle.
 * @param e The #engine
 * @param sink_props The sink properties to use.
 * @param cosmo The cosmological parameters and properties.
 * @param with_cosmology If we run with cosmology.
 * @param phys_const The physical constants in internal units.
 * @param us The internal unit system.
 */
INLINE static void sink_copy_properties_to_star(
    struct sink* sink, struct spart* sp, const struct engine* e,
    const struct sink_props* sink_props, const struct cosmology* cosmo,
    const int with_cosmology, const struct phys_const* phys_const,
    const struct unit_system* restrict us) {

  /* Give the stars a new position */
  sink_star_formation_give_new_position(e, sink, sp);

  /* Set the mass (do not forget the sink's gpart friend!) */
<<<<<<< HEAD
  sp->mass = sink->target_mass * phys_const->const_solar_mass;
=======
  sp->mass = sink->target_mass_Msun * phys_const->const_solar_mass;
>>>>>>> 102de884
  sp->gpart->mass = sp->mass;

  /* Give a new velocity to the stars */
  sink_star_formation_give_new_velocity(e, sink, sp, sink_props);

  /* Sph smoothing length */
  sp->h = sink->r_cut;

  /* Feedback related initialisation */
  /* ------------------------------- */

  /* Initialize the feedback */
  feedback_init_after_star_formation(sp, e->feedback_props, sink->target_type);

  /* Star formation related initalisation */
  /* ------------------------------------ */

  /* Note: The sink module need to be compiled with GEAR SF as we store data
     in the SF struct. However, we do not need to run with --star-formation */

  /* Mass at birth */
  star_formation_set_spart_birth_mass(sp, sp->mass);

  /* Store either the birth_scale_factor or birth_time */
  star_formation_set_spart_birth_time_or_scale_factor(sp, e->time, cosmo->a,
                                                      with_cosmology);

  /* Copy the progenitor id */
  star_formation_set_spart_progenitor_id(sp, sink->id);

  /* Copy the chemistry properties */
  /* ----------------------------- */

  chemistry_copy_sink_properties_to_star(sink, sp);
}

/**
 * @brief Update the #sink particle properties before spawning a star.
 *
 * In GEAR, we check if the sink had an IMF change from pop III to pop II
 * during the last gas/sink accretion loops. If so, we draw a new target mass
 * with the correct IMF so that stars have the right metallicities.
 *
 * @param sink The #sink particle.
 * @param e The #engine
 * @param sink_props The sink properties to use.
 * @param phys_const The physical constants in internal units.
 */
INLINE static void sink_update_sink_properties_before_star_formation(
    struct sink* sink, const struct engine* e,
    const struct sink_props* sink_props, const struct phys_const* phys_const) {

  /* Has the sink accumulated enough metallicity so that the target mass
     should be updated before spawning stars?
     Between the last update of the target_mass_Msun, the sink may have accreted
     gas with metallicities that that are higher than those of population III
     stars. However, the target mass was set with the pop
     III IMF. */

  const struct feedback_props* feedback_props = e->feedback_props;

  /* Pick the correct table. (if only one table, threshold is < 0) */
  const float metal =
      chemistry_get_sink_total_iron_mass_fraction_for_feedback(sink);
  const float threshold = feedback_props->metallicity_max_first_stars;

  /* If metal < threshold, then the sink generate first star particles. */
  const int is_first_star = metal < threshold;

  /* If the sink has not changed its IMF yet
     (has_IMF_changed_from_popIII_to_popII = 0)
     but is eligible to (sink metal > threshold), get a target_mass_Msun of the
     pop II stars. */
  if (!(sink->has_IMF_changed_from_popIII_to_popII) && !is_first_star) {
    sink_update_target_mass(sink, sink_props, e, 0);

    /* Flag the sink to have made the transition of IMF. This ensures that next
    time we do not update the target_mass_Msun because metal > threshold
    (otherwise we would update it without needing to) */
    sink->has_IMF_changed_from_popIII_to_popII = 1;
    message("IMF transition : Sink %lld will now spawn Pop II stars.",
            sink->id);
  }
}

/**
 * @brief Update the #sink particle properties right after spawning a star.
 *
 * In GEAR: Important properties that are updated are the sink mass and the
 * sink->target_mass_Msun to draw the next star mass.
 *
 * @param sink The #sink particle that spawed stars.
 * @param sp The #spart particle spawned.
 * @param e The #engine
 * @param sink_props the sink properties to use.
 * @param phys_const the physical constants in internal units.
 * @param star_counter The star loop counter.
 */
INLINE static void sink_update_sink_properties_during_star_formation(
    struct sink* sink, const struct spart* sp, const struct engine* e,
    const struct sink_props* sink_props, const struct phys_const* phys_const,
    int star_counter) {

  /* count the number of stars spawned by this particle */
  sink->n_stars++;

  /* Update the mass */
  sink->mass =
      sink->mass - sink->target_mass_Msun * phys_const->const_solar_mass;

  /* Bug fix: Do not forget to update the sink gpart's mass. */
  sink->gpart->mass = sink->mass;

  /* This message must be put carefully after giving the star its mass,
     updated the sink mass and before changing the target_type */
  message(
      "%010lld spawn a star (%010lld) with mass %8.2f Msol type=%d  "
      "star_counter=%03d. Sink remaining mass: %e Msol.",
      sink->id, sp->id, sp->mass / phys_const->const_solar_mass,
      sink->target_type, star_counter,
      sink->mass / phys_const->const_solar_mass);

  /* Sample the IMF to the get next target mass */
  sink_update_target_mass(sink, sink_props, e, star_counter);
}

/**
 * @brief Update the #sink particle properties after star formation.
 *
 * In GEAR, this is unused.
 *
 * @param sink The #sink particle.
 * @param e The #engine
 * @param sink_props The sink properties to use.
 * @param phys_const The physical constants in internal units.
 */
INLINE static void sink_update_sink_properties_after_star_formation(
    struct sink* sink, const struct engine* e,
    const struct sink_props* sink_props, const struct phys_const* phys_const) {}

/**
 * @brief Store the gravitational potential of a particle by copying it from
 * its #gpart friend.
 *
 * @param p_data The sink data of a gas particle.
 * @param gp The part's #gpart.
 */
__attribute__((always_inline)) INLINE static void sink_store_potential_in_part(
    struct sink_part_data* p_data, const struct gpart* gp) {
  p_data->potential = gp->potential;
}

/**
 * @brief Compute all quantities required for the formation of a sink such as
 * kinetic energy, potential energy, etc. This function works on the
 * neighbouring gas particles.
 *
 * @param e The #engine.
 * @param p The #part for which we compute the quantities.
 * @param xp The #xpart data of the particle #p.
 * @param pi A neighbouring #part of #p.
 * @param xpi The #xpart data of the particle #pi.
 * @param cosmo The cosmological parameters and properties.
 * @param sink_props The sink properties to use.
 */
INLINE static void sink_prepare_part_sink_formation_gas_criteria(
    struct engine* e, struct part* restrict p, struct xpart* restrict xp,
    struct part* restrict pi, struct xpart* restrict xpi,
    const struct cosmology* cosmo, const struct sink_props* sink_props) {

  /* If for some reason the particle has been flagged to not form sink,
     do not continue and save some computationnal ressources. */
  if (!p->sink_data.can_form_sink) {
    return;
  }

  const int with_self_grav = (e->policy & engine_policy_self_gravity);

  /* Physical accretion radius of part p */
  const float r_acc_p = sink_props->cut_off_radius * cosmo->a;

  /* Comoving distance of particl p */
  const float px[3] = {(float)(p->x[0]), (float)(p->x[1]), (float)(p->x[2])};

  /* No need to check if the particle has been flagged to form a sink or
     not. This is done in runner_prepare_part_sink_formation(). */

  /* Compute the pairwise physical distance */
  const float pix[3] = {(float)(pi->x[0]), (float)(pi->x[1]),
                        (float)(pi->x[2])};

  const float dx[3] = {px[0] - pix[0], px[1] - pix[1], px[2] - pix[2]};
  const float dx_physical[3] = {dx[0] * cosmo->a, dx[1] * cosmo->a,
                                dx[2] * cosmo->a};
  const float r2_physical = dx_physical[0] * dx_physical[0] +
                            dx_physical[1] * dx_physical[1] +
                            dx_physical[2] * dx_physical[2];

  /* Checks that this part is a neighbour */
  if ((r2_physical > r_acc_p * r_acc_p) || (r2_physical == 0.0)) {
    return;
  }

  /* Do not form sinks if some neighbours are not active */
  if (!part_is_active(pi, e)) {
    p->sink_data.can_form_sink = 0;
    return;
  }

  const float mi = hydro_get_mass(p);
  const float u_inter_i = hydro_get_drifted_physical_internal_energy(p, cosmo);

  /* Compute the relative comoving velocity between p and pi */
  const float dv[3] = {pi->v[0] - p->v[0], pi->v[1] - p->v[1],
                       pi->v[2] - p->v[2]};

  const float a = cosmo->a;
  const float H = cosmo->H;
  const float a2H = a * a * H;

  /* Calculate the velocity with the Hubble flow */
  const float v_plus_H_flow[3] = {a2H * dx[0] + dv[0], a2H * dx[1] + dv[1],
                                  a2H * dx[2] + dv[2]};

  /* Compute the physical relative velocity between the particles */
  const float dv_physical[3] = {v_plus_H_flow[0] * cosmo->a_inv,
                                v_plus_H_flow[1] * cosmo->a_inv,
                                v_plus_H_flow[2] * cosmo->a_inv};

  const float dv_physical_squared = dv_physical[0] * dv_physical[0] +
                                    dv_physical[1] * dv_physical[1] +
                                    dv_physical[2] * dv_physical[2];

  /* Compute specific physical angular momentum between pk and pi */
  const float specific_angular_momentum[3] = {
      dx_physical[1] * dv_physical[2] - dx_physical[2] * dv_physical[1],
      dx_physical[2] * dv_physical[0] - dx_physical[0] * dv_physical[2],
      dx_physical[0] * dv_physical[1] - dx_physical[1] * dv_physical[0]};

  /* Updates the energies */
  p->sink_data.E_kin_neighbours += 0.5f * mi * dv_physical_squared;
  p->sink_data.E_int_neighbours += mi * u_inter_i;
  p->sink_data.E_rad_neighbours += cooling_get_radiated_energy(xpi);

  /* Notice that we skip the potential of the current particle here
     instead of subtracting it later */
  if ((with_self_grav) && (pi != p))
    p->sink_data.E_pot_self_neighbours +=
        0.5 * mi * pi->sink_data.potential * cosmo->a_inv;

  /* No external potential for now */
  /* if (gpi != NULL && with_ext_grav)	 */
  /* p->sink_data.E_pot_ext_neighbours +=  mi *
   * external_gravity_get_potential_energy( */
  /* time, potential, phys_const, gpi); */

  /* Need to include mhd header */
  /* p->sink_data.E_mag_neighbours += mhd_get_magnetic_energy(p, xpi); */

  /* Compute rotation energies per component */
  p->sink_data.E_rot_neighbours[0] +=
      0.5 * mi * specific_angular_momentum[0] * specific_angular_momentum[0] /
      sqrtf(dx_physical[1] * dx_physical[1] + dx_physical[2] * dx_physical[2]);
  p->sink_data.E_rot_neighbours[1] +=
      0.5 * mi * specific_angular_momentum[1] * specific_angular_momentum[1] /
      sqrtf(dx_physical[0] * dx_physical[0] + dx_physical[2] * dx_physical[2]);
  p->sink_data.E_rot_neighbours[2] +=
      0.5 * mi * specific_angular_momentum[2] * specific_angular_momentum[2] /
      sqrtf(dx_physical[0] * dx_physical[0] + dx_physical[1] * dx_physical[1]);

  /* Shall we reset the values of the energies for the next timestep? No, it is
     done in cell_drift.c and space_init.c, for active particles. The
     potential is set in runner_others.c->runner_do_end_grav_force() */
}

/**
 * @brief Compute all quantities required for the formation of a sink. This
 * function works on the neighbouring sink particles.
 *
 * @param e The #engine.
 * @param p The #part for which we compute the quantities.
 * @param xp The #xpart data of the particle #p.
 * @param si A neighbouring #sink of #p.
 * @param cosmo The cosmological parameters and properties.
 * @param sink_props The sink properties to use.
 */
INLINE static void sink_prepare_part_sink_formation_sink_criteria(
    struct engine* e, struct part* restrict p, struct xpart* restrict xp,
    struct sink* restrict si, const struct cosmology* cosmo,
    const struct sink_props* sink_props) {
  /* Do not continue if the gas cannot form sink for any reason */
  if (!p->sink_data.can_form_sink) {
    return;
  }

  /* Physical accretion radius of part p */
  const float r_acc_p = sink_props->cut_off_radius * cosmo->a;

  /* Physical accretion radius of sink si */
  const float r_acc_si = si->r_cut * cosmo->a;

  /* Comoving distance of particl p */
  const float px[3] = {(float)(p->x[0]), (float)(p->x[1]), (float)(p->x[2])};

  /* Compute the pairwise physical distance */
  const float six[3] = {(float)(si->x[0]), (float)(si->x[1]),
                        (float)(si->x[2])};

  const float dx[3] = {(px[0] - six[0]) * cosmo->a, (px[1] - six[1]) * cosmo->a,
                       (px[2] - six[2]) * cosmo->a};
  const float r2 = dx[0] * dx[0] + dx[1] * dx[1] + dx[2] * dx[2];

  /* If forming a sink from this particle will create a sink overlapping an
     existing sink's accretion radius, do not form a sink. This criterion can
     be disabled. */
  if (r2 < (r_acc_si + r_acc_p) * (r_acc_si + r_acc_p)) {
    p->sink_data.is_overlapping_sink = 1;
  }
}

#endif /* SWIFT_GEAR_SINK_H */<|MERGE_RESOLUTION|>--- conflicted
+++ resolved
@@ -694,7 +694,6 @@
   sp->gpart->x[1] = sp->x[1];
   sp->gpart->x[2] = sp->x[2];
 }
-<<<<<<< HEAD
 
 /**
  * @brief Give a velocity to the #spart.
@@ -711,24 +710,6 @@
     const struct engine* e, struct sink* si, struct spart* sp,
     const struct sink_props* sink_props) {
 
-=======
-
-/**
- * @brief Give a velocity to the #spart.
- *
- * In GEAR: Currently, a gaussian centered on 0 is used. The standard deviation
- * is computed based on the local gravitational dynamics of the system.
- *
- * @param e The #engine.
- * @param si The #sink generating a star.
- * @param sp The new #spart.
- * @param sink_props The sink properties to use.
- */
-INLINE static void sink_star_formation_give_new_velocity(
-    const struct engine* e, struct sink* si, struct spart* sp,
-    const struct sink_props* sink_props) {
-
->>>>>>> 102de884
 #ifdef HAVE_LIBGSL
   /* Those intermediate variables are the values that will be given to the star
      and subtracted from the sink. */
@@ -737,7 +718,6 @@
   const double sigma_2 =
       G_newton * si->mass_tot_before_star_spawning / si->r_cut;
   const double sigma = sink_props->star_spawning_sigma_factor * sqrt(sigma_2);
-<<<<<<< HEAD
 
   for (int i = 0; i < 3; ++i) {
 
@@ -745,15 +725,6 @@
     const double random_number = random_unit_interval_part_ID_and_index(
         sp->id, i, e->ti_current, (enum random_number_type)1);
 
-=======
-
-  for (int i = 0; i < 3; ++i) {
-
-    /* Draw a random value in unform interval (0, 1] */
-    const double random_number = random_unit_interval_part_ID_and_index(
-        sp->id, i, e->ti_current, (enum random_number_type)1);
-
->>>>>>> 102de884
     /* Sample a gaussian with mu=0 and sigma=sigma */
     double v_i_random = gsl_cdf_gaussian_Pinv(random_number, sigma);
     v_given[i] = v_i_random;
@@ -800,11 +771,7 @@
   sink_star_formation_give_new_position(e, sink, sp);
 
   /* Set the mass (do not forget the sink's gpart friend!) */
-<<<<<<< HEAD
-  sp->mass = sink->target_mass * phys_const->const_solar_mass;
-=======
   sp->mass = sink->target_mass_Msun * phys_const->const_solar_mass;
->>>>>>> 102de884
   sp->gpart->mass = sp->mass;
 
   /* Give a new velocity to the stars */
