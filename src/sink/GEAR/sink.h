--- conflicted
+++ resolved
@@ -782,15 +782,10 @@
                                   const struct phys_const* phys_const,
                                   const struct unit_system* restrict us) {
   /* Convenient variables in internal units */
-<<<<<<< HEAD
-  const float target_mass = sink->target_mass_Msun * phys_const->const_solar_mass;
-  const float minimal_mass = sink_props->sink_minimal_mass_Msun * phys_const->const_solar_mass;
-=======
   const float target_mass =
       sink->target_mass_Msun * phys_const->const_solar_mass;
   const float minimal_mass =
       sink_props->sink_minimal_mass_Msun * phys_const->const_solar_mass;
->>>>>>> efe4f77e
 
   /* To spawn a star, the sink must:
      1) m_sink > target_mass,
