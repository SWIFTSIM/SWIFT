--- conflicted
+++ resolved
@@ -57,12 +57,7 @@
   const float r = sqrtf(r2);
   const float rmax = max(hi, hj) * kernel_gamma;
 
-<<<<<<< HEAD
-  /* if the distance is less than the cut off radius */
-  if (r < cut_off_radius) {
-=======
   if (r < rmax) {
->>>>>>> 81ab35eb
     float potential_i = pi->sink_data.potential;
     float potential_j = pj->sink_data.potential;
 
@@ -109,11 +104,7 @@
   const float r = sqrtf(r2);
   const float rmax = max(hi, hj) * kernel_gamma;
 
-<<<<<<< HEAD
-  if (r < cut_off_radius) {
-=======
   if (r < rmax) {
->>>>>>> 81ab35eb
     float potential_i = pi->sink_data.potential;
     float potential_j = pj->sink_data.potential;
 
@@ -180,10 +171,6 @@
 }
 
 /**
-<<<<<<< HEAD
- * @brief  Update the properties of a sink particles from its sink neighbours.
- *
-=======
  * @brief Density interaction between two particles (non-symmetric).
  *
  * @param r2 Comoving square distance between the two particles.
@@ -256,7 +243,6 @@
 /**
  * @brief  Update the properties of a sink particles from its sink neighbours.
  *
->>>>>>> 81ab35eb
  * Warning: No symmetric interaction for timesteps since we are in
  * runner_iact_nonsym_sinks_sink_swallow() --> pay attention to not break MPI.
  *
@@ -273,11 +259,7 @@
  */
 __attribute__((always_inline)) INLINE static void
 sink_collect_properties_from_sink(const float r2, const float dx[3],
-<<<<<<< HEAD
-                                  const float ri, const float rj,
-=======
                                   const float hi, const float hj,
->>>>>>> 81ab35eb
                                   struct sink *restrict si,
                                   struct sink *restrict sj,
                                   const struct gravity_props *grav_props) {
@@ -324,13 +306,8 @@
  *
  * @param r2 Comoving square distance between the two particles.
  * @param dx Comoving vector separating both particles (pi - pj).
-<<<<<<< HEAD
- * @param ri Comoving cut off radius of particle i.
- * @param rj Comoving cut off radius of particle j.
-=======
  * @param hi Comoving smoothing length of particle i.
  * @param hj Comoving smoothing length of particle j.
->>>>>>> 81ab35eb
  * @param si First sink particle.
  * @param sj Second sink particle.
  * @param with_cosmology if we run with cosmology.
@@ -342,39 +319,24 @@
  */
 __attribute__((always_inline)) INLINE static void
 runner_iact_nonsym_sinks_sink_swallow(
-<<<<<<< HEAD
-    const float r2, const float dx[3], const float ri, const float rj,
-=======
     const float r2, const float dx[3], const float hi, const float hj,
->>>>>>> 81ab35eb
     struct sink *restrict si, struct sink *restrict sj,
     const int with_cosmology, const struct cosmology *cosmo,
     const struct gravity_props *grav_props,
     const struct sink_props *sink_properties, const integertime_t ti_current,
     const double time) {
 
-<<<<<<< HEAD
+  /* Convert the smoothing length back into a cutoff radius */
+  const float hig = hi * kernel_gamma;
+
   const float r = sqrtf(r2);
-  const float f_acc_r_acc_i = sink_properties->f_acc * ri;
+  const float f_acc_r_acc_i = sink_properties->f_acc * hig;
 
   /* Determine if the sink is dead, i.e. if its age is bigger than the
      age_threshold_unlimited */
   const int si_age = sink_get_sink_age(si, with_cosmology, cosmo, time);
   char si_is_dead = si_age > sink_properties->age_threshold_unlimited;
 
-=======
-  /* Convert the smoothing length back into a cutoff radius */
-  const float hig = hi * kernel_gamma;
-
-  const float r = sqrtf(r2);
-  const float f_acc_r_acc_i = sink_properties->f_acc * hig;
-
-  /* Determine if the sink is dead, i.e. if its age is bigger than the
-     age_threshold_unlimited */
-  const int si_age = sink_get_sink_age(si, with_cosmology, cosmo, time);
-  char si_is_dead = si_age > sink_properties->age_threshold_unlimited;
-
->>>>>>> 81ab35eb
   const int sj_age = sink_get_sink_age(sj, with_cosmology, cosmo, time);
   char sj_is_dead = sj_age > sink_properties->age_threshold_unlimited;
 
@@ -382,11 +344,7 @@
      they are both dead, we do not want to restrict the timesteps for 2-body
      encounters since they won't merge. */
   if (!si_is_dead || !sj_is_dead) {
-<<<<<<< HEAD
-    sink_collect_properties_from_sink(r2, dx, ri, rj, si, sj, grav_props);
-=======
     sink_collect_properties_from_sink(r2, dx, hi, hj, si, sj, grav_props);
->>>>>>> 81ab35eb
   }
 
   /* If si is dead, do not swallow sj. However, sj can swallow si if it alive.
@@ -440,15 +398,9 @@
     /* Momentum check------------------------------------------------------- */
     float L2_j = 0.0;      /* Relative momentum of the sink j */
     float L2_kepler = 0.0; /* Keplerian angular momentum squared */
-<<<<<<< HEAD
-    sink_compute_angular_momenta_criterion(dx, v_plus_H_flow, r, si->r_cut,
-                                           si->mass, cosmo, grav_props,
-                                           &L2_kepler, &L2_j);
-=======
     sink_compute_angular_momenta_criterion(
         dx, v_plus_H_flow, r, si->h * kernel_gamma, si->mass, cosmo, grav_props,
         &L2_kepler, &L2_j);
->>>>>>> 81ab35eb
 
     /* To be accreted, the sink momentum should lower than the keplerian orbit
      * momentum. */
@@ -557,22 +509,15 @@
  */
 __attribute__((always_inline)) INLINE static void
 runner_iact_nonsym_sinks_gas_swallow(
-<<<<<<< HEAD
-    const float r2, const float dx[3], const float ri, const float hj,
-=======
     const float r2, const float dx[3], const float hi, const float hj,
->>>>>>> 81ab35eb
     struct sink *restrict si, struct part *restrict pj,
     const int with_cosmology, const struct cosmology *cosmo,
     const struct gravity_props *grav_props,
     const struct sink_props *sink_properties, const integertime_t ti_current,
     const double time) {
-<<<<<<< HEAD
-=======
 
   /* Convert the smoothing length back into a cutoff radius */
   const float hig = hi * kernel_gamma;
->>>>>>> 81ab35eb
 
   const float r = sqrtf(r2);
   const float f_acc_r_acc = sink_properties->f_acc * hig;
@@ -634,15 +579,9 @@
     /* Momentum check------------------------------------------------------- */
     float L2_gas_j = 0.0;  /* Relative momentum of the gas */
     float L2_kepler = 0.0; /* Keplerian angular momentum squared */
-<<<<<<< HEAD
-    sink_compute_angular_momenta_criterion(dx, v_plus_H_flow, r, si->r_cut,
-                                           si->mass, cosmo, grav_props,
-                                           &L2_kepler, &L2_gas_j);
-=======
     sink_compute_angular_momenta_criterion(
         dx, v_plus_H_flow, r, si->h * kernel_gamma, si->mass, cosmo, grav_props,
         &L2_kepler, &L2_gas_j);
->>>>>>> 81ab35eb
 
     /* To be accreted, the gas momentum should lower than the keplerian orbit
      * momentum. */
@@ -682,17 +621,10 @@
     if (E_mec_sink_part >= 0) return;
 
     /* To be accreted, the gas smoothing length must be smaller than the sink
-<<<<<<< HEAD
-       accretion radius. This is similar to AMR codes requesting the maximum
-       refinement level close to the sink. */
-    if (sink_properties->sink_formation_smoothing_length_criterion &&
-        (pj->h * kernel_gamma >= si->r_cut))
-=======
        smoothing length. This is similar to AMR codes requesting the maximum
        refinement level close to the sink. */
     if (sink_properties->sink_formation_smoothing_length_criterion &&
         (pj->h >= si->h))
->>>>>>> 81ab35eb
       return;
 
     /* Most bound pair check------------------------------------------------ */
