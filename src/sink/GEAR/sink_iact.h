/*******************************************************************************
 * This file is part of SWIFT.
 * Copyright (c) 2021 Loic Hausammann (loic.hausammann@epfl.ch)
 *
 * This program is free software: you can redistribute it and/or modify
 * it under the terms of the GNU Lesser General Public License as published
 * by the Free Software Foundation, either version 3 of the License, or
 * (at your option) any later version.
 *
 * This program is distributed in the hope that it will be useful,
 * but WITHOUT ANY WARRANTY; without even the implied warranty of
 * MERCHANTABILITY or FITNESS FOR A PARTICULAR PURPOSE.  See the
 * GNU General Public License for more details.
 *
 * You should have received a copy of the GNU Lesser General Public License
 * along with this program.  If not, see <http://www.gnu.org/licenses/>.
 *
 ******************************************************************************/
#ifndef SWIFT_GEAR_SINKS_IACT_H
#define SWIFT_GEAR_SINKS_IACT_H

/* Local includes */
#include "cosmology.h"
#include "gravity.h"
#include "gravity_iact.h"
#include "sink.h"
#include "sink_properties.h"

/**
 * @brief do sink computation after the runner_iact_density (symmetric
 * version)
 *
 * In GEAR: This function deactivates the sink formation ability of #part not
 * at a potential minimum.
 *
 * Note: This functions breaks MPI.
 *
 * @param r2 Comoving square distance between the two particles.
 * @param dx Comoving vector separating both particles (pi - pj).
 * @param hi Comoving smoothing-length of particle i.
 * @param hj Comoving smoothing-length of particle j.
 * @param pi First particle.
 * @param pj Second particle.
 * @param a Current scale factor.
 * @param H Current Hubble parameter.
 * @param cut_off_radius Sink cut off radius.
 */
__attribute__((always_inline)) INLINE static void runner_iact_sink(
    const float r2, const float dx[3], const float hi, const float hj,
    struct part *restrict pi, struct part *restrict pj, const float a,
    const float H, const float cut_off_radius) {

  /* In order to prevent the formation of two sink particles at a distance
   * smaller than the sink cutoff radius, we keep only gas particles with
   * the smallest potential. */

  const float r = sqrtf(r2);

  /* if the distance is less than the cut off radius */
  if (r < cut_off_radius) {

    /*
     * NOTE: Those lines break MPI
     */
    float potential_i = pi->gpart->potential;
    float potential_j = pj->gpart->potential;

    /* prevent the particle with the largest potential to form a sink */
    if (potential_i > potential_j) {
      pi->sink_data.can_form_sink = 0;
      return;
    }

    if (potential_j > potential_i) {
      pj->sink_data.can_form_sink = 0;
      return;
    }
  }
}

/**
 * @brief do sink computation after the runner_iact_density (non symmetric
 * version)
 *
 * In GEAR: This function deactivates the sink formation ability of #part not
 * at a potential minimum.
 *
 * @param r2 Comoving square distance between the two particles.
 * @param dx Comoving vector separating both particles (pi - pj).
 * @param hi Comoving smoothing-length of particle i.
 * @param hj Comoving smoothing-length of particle j.
 * @param pi First particle.
 * @param pj Second particle (not updated).
 * @param a Current scale factor.
 * @param H Current Hubble parameter.
 * @param cut_off_radius Sink cut off radius.
 */
__attribute__((always_inline)) INLINE static void runner_iact_nonsym_sink(
    const float r2, const float dx[3], const float hi, const float hj,
    struct part *restrict pi, const struct part *restrict pj, const float a,
    const float H, const float cut_off_radius) {

  /* In order to prevent the formation of two sink particles at a distance
   * smaller than the sink cutoff radius, we keep only gas particles with
   * the smallest potential. */

  const float r = sqrtf(r2);

  if (r < cut_off_radius) {

    float potential_i = pi->gpart->potential;
    float potential_j = pj->gpart->potential;

    /* if the potential is larger
     * prevent the particle to form a sink */
    if (potential_i > potential_j) pi->sink_data.can_form_sink = 0;
  }
}

/**
 * @brief Compute sink-sink swallow interaction (non-symmetric).
 *
 * Note: Energies are computed with physical quantities, not the comoving ones.
 *
 * @param r2 Comoving square distance between the two particles.
 * @param dx Comoving vector separating both particles (pi - pj).
 * @param ri Comoving cut off radius of particle i.
 * @param rj Comoving cut off radius of particle j.
 * @param si First sink particle.
 * @param sj Second sink particle.
 * @param with_cosmology if we run with cosmology.
 * @param cosmo The cosmological parameters and properties.
 * @param grav_props The gravity scheme parameters and properties.
 * @param sink_props the sink properties to use.
 */
__attribute__((always_inline)) INLINE static void
runner_iact_nonsym_sinks_sink_swallow(
    const float r2, const float dx[3], const float ri, const float rj,
    struct sink *restrict si, struct sink *restrict sj,
    const int with_cosmology, const struct cosmology *cosmo,
    const struct gravity_props *grav_props,
    const struct sink_props *sink_properties) {

  const float r = sqrtf(r2);
  const float f_acc_r_acc_i = sink_properties->f_acc * ri;
<<<<<<< HEAD
  const float f_acc_r_acc_j = sink_properties->f_acc * rj;

  /* If the sink i falls within f_acc*r_acc_i, it is accreted without further
     check */
  if (r < f_acc_r_acc_i) {
    /* Check if a sink particle has not been already marked to be swallowed by
       another sink particle. */
    if (sj->merger_data.swallow_id < si->id) {
      sj->merger_data.swallow_id = si->id;
    }

    /* If the sink j falls within f_acc*r_acc_j, it is accreted without further
       check */
  } else if (r < f_acc_r_acc_j) {

    /* Check if a sink particle has not been already marked to be swallowed by
       another sink particle. */
    if (si->merger_data.swallow_id < sj->id) {
      si->merger_data.swallow_id = sj->id;
    }

  } else {

    /* Relative velocity between th sinks */
    const float dv[3] = {sj->v[0] - si->v[0], sj->v[1] - si->v[1],
                         sj->v[2] - si->v[2]};

    const float a = cosmo->a;
    const float H = cosmo->H;
    const float a2H = a * a * H;

    /* Calculate the velocity with the Hubble flow */
    const float v_plus_H_flow[3] = {a2H * dx[0] + dv[0], a2H * dx[1] + dv[1],
                                    a2H * dx[2] + dv[2]};

    /* Binding energy check */
    /* Compute the physical relative velocity between the particles */
    const float dv_physical[3] = {v_plus_H_flow[0] * cosmo->a_inv,
                                  v_plus_H_flow[1] * cosmo->a_inv,
                                  v_plus_H_flow[2] * cosmo->a_inv};

    const float dv_physical_squared = dv_physical[0] * dv_physical[0] +
                                      dv_physical[1] * dv_physical[1] +
                                      dv_physical[2] * dv_physical[2];

    /* Kinetic energy of the gas */
    const float E_kin_rel = 0.5f * dv_physical_squared;

    /* Compute the Newtonian or truncated potential the sink exherts onto the
       gas particle */
    const float eps = gravity_get_softening(si->gpart, grav_props);
    const float eps2 = eps * eps;
    const float eps_inv = 1.f / eps;
    const float eps_inv3 = eps_inv * eps_inv * eps_inv;
    const float si_mass = si->mass;
    const float sj_mass = sj->mass;

=======

  /* If the sink j falls within f_acc*r_acc of sink i, then the
     lightest is accreted on the most massive without further check.
     Note that this is a non-symmetric interaction. So, we do not need to check
     for the f_acc*r_acc_j case here. */
  if (r < f_acc_r_acc_i) {
    /* The sink with the smaller mass will be merged onto the one with the
     * larger mass.
     * To avoid rounding issues, we additionally check for IDs if the sink
     * have the exact same mass. */
    if ((sj->mass < si->mass) || (sj->mass == si->mass && sj->id < si->id)) {
      /* This particle is swallowed by the sink with the largest mass of all the
       * candidates wanting to swallow it (we use IDs to break ties)*/
      if ((sj->merger_data.swallow_mass < si->mass) ||
          (sj->merger_data.swallow_mass == si->mass &&
           sj->merger_data.swallow_id < si->id)) {
        sj->merger_data.swallow_id = si->id;
        sj->merger_data.swallow_mass = si->mass;
      }
    }
  } else {

    /* Relative velocity between the sinks */
    const float dv[3] = {sj->v[0] - si->v[0], sj->v[1] - si->v[1],
                         sj->v[2] - si->v[2]};

    const float a = cosmo->a;
    const float H = cosmo->H;
    const float a2H = a * a * H;

    /* Calculate the velocity with the Hubble flow */
    const float v_plus_H_flow[3] = {a2H * dx[0] + dv[0], a2H * dx[1] + dv[1],
                                    a2H * dx[2] + dv[2]};

    /* Binding energy check */
    /* Compute the physical relative velocity between the particles */
    const float dv_physical[3] = {v_plus_H_flow[0] * cosmo->a_inv,
                                  v_plus_H_flow[1] * cosmo->a_inv,
                                  v_plus_H_flow[2] * cosmo->a_inv};

    const float dv_physical_squared = dv_physical[0] * dv_physical[0] +
                                      dv_physical[1] * dv_physical[1] +
                                      dv_physical[2] * dv_physical[2];

    /* Kinetic energy per unit mass of the gas */
    const float E_kin_rel = 0.5f * dv_physical_squared;

    /* Compute the Newtonian or softened potential the sink exherts onto the
       gas particle */
    const float eps = gravity_get_softening(si->gpart, grav_props);
    const float eps2 = eps * eps;
    const float eps_inv = 1.f / eps;
    const float eps_inv3 = eps_inv * eps_inv * eps_inv;
    const float si_mass = si->mass;
    const float sj_mass = sj->mass;

>>>>>>> 1156bfac
    float dummy, pot_ij, pot_ji;
    runner_iact_grav_pp_full(r2, eps2, eps_inv, eps_inv3, si_mass, &dummy,
                             &pot_ij);
    runner_iact_grav_pp_full(r2, eps2, eps_inv, eps_inv3, sj_mass, &dummy,
                             &pot_ji);

<<<<<<< HEAD
    // w_tilde(a, w0, wa)
    const double a_dot_dot = cosmology_compute_a_dot_dot(cosmo);

    /* Compute the physical potential energies :
       E_pot_phys = G*pot_grav*a^(-1) + c(a). */
    /* The normalization is c(a) = -a_dot*a*r^2/2.0. */
    const double constant = -a_dot_dot * a * r2 / 2.0;
    const float E_pot_ij =
        grav_props->G_Newton * pot_ij * cosmo->a_inv + constant;
    const float E_pot_ji =
        grav_props->G_Newton * pot_ji * cosmo->a_inv + constant;

    /* Mechanical energy of the pair i-j and j-i */
=======
    /* Compute the physical potential energies per unit mass :
                           E_pot_phys = G*pot_grav*a^(-1) + c(a).
       The normalization is c(a) = 0. */
    const float E_pot_ij = grav_props->G_Newton * pot_ij * cosmo->a_inv;
    const float E_pot_ji = grav_props->G_Newton * pot_ji * cosmo->a_inv;

    /* Mechanical energy per unit mass of the pair i-j and j-i */
>>>>>>> 1156bfac
    const float E_mec_si = E_kin_rel + E_pot_ij;
    const float E_mec_sj = E_kin_rel + E_pot_ji;

    /* Now, check if one is bound to the other */
    if ((E_mec_si > 0) || (E_mec_sj > 0)) {
      return;
    }

    /* The sink with the smaller mass will be merged onto the one with the
     * larger mass.
     * To avoid rounding issues, we additionally check for IDs if the sink
     * have the exact same mass. */
    if ((sj->mass < si->mass) || (sj->mass == si->mass && sj->id < si->id)) {
      /* This particle is swallowed by the sink with the largest mass of all the
       * candidates wanting to swallow it (we use IDs to break ties)*/
      if ((sj->merger_data.swallow_mass < si->mass) ||
          (sj->merger_data.swallow_mass == si->mass &&
           sj->merger_data.swallow_id < si->id)) {
        sj->merger_data.swallow_id = si->id;
        sj->merger_data.swallow_mass = si->mass;
      }
    }
  }
#ifdef DEBUG_INTERACTIONS_SINKS
  /* Update ngb counters */
  if (si->num_ngb_formation < MAX_NUM_OF_NEIGHBOURS_SINKS)
    si->ids_ngbs_formation[si->num_ngb_formation] = pj->id;

  /* Update ngb counters */
  ++si->num_ngb_formation;
#endif
}

/**
 * @brief Compute sink-gas swallow interaction (non-symmetric).
 *
 * Note: Energies are computed with physical quantities, not the comoving ones.
 *
 * @param r2 Comoving square distance between the two particles.
 * @param dx Comoving vector separating both particles (pi - pj).
 * @param ri Comoving cut off radius of particle i.
 * @param hj Comoving smoothing-length of particle j.
 * @param si First sink particle.
 * @param pj Second particle.
 * @param with_cosmology if we run with cosmology.
 * @param cosmo The cosmological parameters and properties.
 * @param grav_props The gravity scheme parameters and properties.
 * @param sink_props the sink properties to use.
 */
__attribute__((always_inline)) INLINE static void
runner_iact_nonsym_sinks_gas_swallow(const float r2, const float dx[3],
                                     const float ri, const float hj,
                                     struct sink *restrict si,
                                     struct part *restrict pj,
                                     const int with_cosmology,
                                     const struct cosmology *cosmo,
                                     const struct gravity_props *grav_props,
                                     const struct sink_props *sink_properties) {

  const float r = sqrtf(r2);
  const float f_acc_r_acc = sink_properties->f_acc * ri;

  /* If the gas falls within f_acc*r_acc, it is accreted without further check
   */
  if (r < f_acc_r_acc) {
    /* Check if a gas particle has not been already marked to be swallowed by
       another sink particle. */
    if (pj->sink_data.swallow_id < si->id) {
      pj->sink_data.swallow_id = si->id;
    }

    /* f_acc*r_acc <= r <= r_acc, we perform other checks */
  } else if ((r >= f_acc_r_acc) && (r < ri)) {

    /* Relative velocity between the sinks */
    const float dv[3] = {pj->v[0] - si->v[0], pj->v[1] - si->v[1],
                         pj->v[2] - si->v[2]};

    const float a = cosmo->a;
    const float H = cosmo->H;
    const float a2H = a * a * H;

    /* Calculate the velocity with the Hubble flow */
    const float v_plus_H_flow[3] = {a2H * dx[0] + dv[0], a2H * dx[1] + dv[1],
                                    a2H * dx[2] + dv[2]};

    /* Compute the physical relative velocity between the particles */
    const float dv_physical[3] = {v_plus_H_flow[0] * cosmo->a_inv,
                                  v_plus_H_flow[1] * cosmo->a_inv,
                                  v_plus_H_flow[2] * cosmo->a_inv};

    const float dv_physical_squared = dv_physical[0] * dv_physical[0] +
                                      dv_physical[1] * dv_physical[1] +
                                      dv_physical[2] * dv_physical[2];

    /* Compute the physical distance between the particles */
    const float dx_physical[3] = {dx[0] * cosmo->a, dx[1] * cosmo->a,
                                  dx[2] * cosmo->a};
    const float r_physical = r * cosmo->a;

    /* Momentum check------------------------------------------------------- */
    /* Relative momentum of the gas */
    const float specific_angular_momentum_gas[3] = {
        dx_physical[1] * dv_physical[2] - dx_physical[2] * dv_physical[1],
        dx_physical[2] * dv_physical[0] - dx_physical[0] * dv_physical[2],
        dx_physical[0] * dv_physical[1] - dx_physical[1] * dv_physical[0]};
    const float L2_gas =
        specific_angular_momentum_gas[0] * specific_angular_momentum_gas[0] +
        specific_angular_momentum_gas[1] * specific_angular_momentum_gas[1] +
        specific_angular_momentum_gas[2] * specific_angular_momentum_gas[2];

    /* Keplerian angular speed squared */
    const float omega_acc_2 = grav_props->G_Newton * si->mass /
                              (r_physical * r_physical * r_physical);

    /*Keplerian angular momentum squared */
    const float L2_acc =
        (si->r_cut * si->r_cut * si->r_cut * si->r_cut) * omega_acc_2;

    /* To be accreted, the gas momentum shoulb lower than the keplerian orbit
     * momentum. */
    if (L2_gas > L2_acc) {
      return;
    }

    /* Energy check--------------------------------------------------------- */
    /* Kinetic energy per unit mass of the gas */
    float E_kin_relative_gas = 0.5f * dv_physical_squared;

    /* Compute the Newtonian or softened potential the sink exherts onto the
       gas particle */
    const float eps = gravity_get_softening(si->gpart, grav_props);
    const float eps2 = eps * eps;
    const float eps_inv = 1.f / eps;
    const float eps_inv3 = eps_inv * eps_inv * eps_inv;
    const float sink_mass = si->mass;
    float dummy, pot_ij;
    runner_iact_grav_pp_full(r2, eps2, eps_inv, eps_inv3, sink_mass, &dummy,
                             &pot_ij);

<<<<<<< HEAD
    const double a_dot_dot = cosmology_compute_a_dot_dot(cosmo);

    /* Compute the physical potential energy that the sink exerts in the gas :
                       E_pot_phys = G*pot_grav*a^(-1) + c(a). */
    /* The normalization is c(a) = a_dot*a*r^2/2.0. */
    const float E_pot_gas =
        grav_props->G_Newton * pot_ij * cosmo->a_inv - a_dot_dot * a * r2 / 2.0;

    /* Update: Add thermal energy to avoid the sink to swallow hot gas regions
     */
    const float E_therm = hydro_get_drifted_physical_internal_energy(pj, cosmo);

    /* Energy of the pair sink-gas */
=======
    /* Compute the physical potential energy per unit mass  that the sink
       exerts in the gas :
                       E_pot_phys = G*pot_grav*a^(-1) + c(a).
       The normalization is c(a) = 0. */
    const float E_pot_gas = grav_props->G_Newton * pot_ij * cosmo->a_inv;

    /* Update: Add thermal energy per unit mass  to avoid the sink to swallow
       hot gas regions */
    const float E_therm = hydro_get_drifted_physical_internal_energy(pj, cosmo);

    /* Energy per unit mass of the pair sink-gas */
>>>>>>> 1156bfac
    const float E_mec_sink_part = E_kin_relative_gas + E_pot_gas + E_therm;

    /* To be accreted, the gas must be gravitationally bound to the sink. */
    if (E_mec_sink_part >= 0) return;

    /* Most bound pair check------------------------------------------------ */
    /* The pair gas-sink must be the most bound among all sinks */
    if (E_mec_sink_part >= pj->sink_data.E_mec_bound) {
      return;
    }

    /* Since this pair gas-sink is the most bounf, keep track of the
       E_mec_bound and set the swallow_id accordingly */
    pj->sink_data.E_mec_bound = E_mec_sink_part;
    pj->sink_data.swallow_id = si->id;
  }

#ifdef DEBUG_INTERACTIONS_SINKS
  /* Update ngb counters */
  if (si->num_ngb_formation < MAX_NUM_OF_NEIGHBOURS_SINKS)
    si->ids_ngbs_formation[si->num_ngb_formation] = pj->id;

  /* Update ngb counters */
  ++si->num_ngb_formation;
#endif
}

#endif<|MERGE_RESOLUTION|>--- conflicted
+++ resolved
@@ -143,65 +143,6 @@
 
   const float r = sqrtf(r2);
   const float f_acc_r_acc_i = sink_properties->f_acc * ri;
-<<<<<<< HEAD
-  const float f_acc_r_acc_j = sink_properties->f_acc * rj;
-
-  /* If the sink i falls within f_acc*r_acc_i, it is accreted without further
-     check */
-  if (r < f_acc_r_acc_i) {
-    /* Check if a sink particle has not been already marked to be swallowed by
-       another sink particle. */
-    if (sj->merger_data.swallow_id < si->id) {
-      sj->merger_data.swallow_id = si->id;
-    }
-
-    /* If the sink j falls within f_acc*r_acc_j, it is accreted without further
-       check */
-  } else if (r < f_acc_r_acc_j) {
-
-    /* Check if a sink particle has not been already marked to be swallowed by
-       another sink particle. */
-    if (si->merger_data.swallow_id < sj->id) {
-      si->merger_data.swallow_id = sj->id;
-    }
-
-  } else {
-
-    /* Relative velocity between th sinks */
-    const float dv[3] = {sj->v[0] - si->v[0], sj->v[1] - si->v[1],
-                         sj->v[2] - si->v[2]};
-
-    const float a = cosmo->a;
-    const float H = cosmo->H;
-    const float a2H = a * a * H;
-
-    /* Calculate the velocity with the Hubble flow */
-    const float v_plus_H_flow[3] = {a2H * dx[0] + dv[0], a2H * dx[1] + dv[1],
-                                    a2H * dx[2] + dv[2]};
-
-    /* Binding energy check */
-    /* Compute the physical relative velocity between the particles */
-    const float dv_physical[3] = {v_plus_H_flow[0] * cosmo->a_inv,
-                                  v_plus_H_flow[1] * cosmo->a_inv,
-                                  v_plus_H_flow[2] * cosmo->a_inv};
-
-    const float dv_physical_squared = dv_physical[0] * dv_physical[0] +
-                                      dv_physical[1] * dv_physical[1] +
-                                      dv_physical[2] * dv_physical[2];
-
-    /* Kinetic energy of the gas */
-    const float E_kin_rel = 0.5f * dv_physical_squared;
-
-    /* Compute the Newtonian or truncated potential the sink exherts onto the
-       gas particle */
-    const float eps = gravity_get_softening(si->gpart, grav_props);
-    const float eps2 = eps * eps;
-    const float eps_inv = 1.f / eps;
-    const float eps_inv3 = eps_inv * eps_inv * eps_inv;
-    const float si_mass = si->mass;
-    const float sj_mass = sj->mass;
-
-=======
 
   /* If the sink j falls within f_acc*r_acc of sink i, then the
      lightest is accreted on the most massive without further check.
@@ -258,28 +199,12 @@
     const float si_mass = si->mass;
     const float sj_mass = sj->mass;
 
->>>>>>> 1156bfac
     float dummy, pot_ij, pot_ji;
     runner_iact_grav_pp_full(r2, eps2, eps_inv, eps_inv3, si_mass, &dummy,
                              &pot_ij);
     runner_iact_grav_pp_full(r2, eps2, eps_inv, eps_inv3, sj_mass, &dummy,
                              &pot_ji);
 
-<<<<<<< HEAD
-    // w_tilde(a, w0, wa)
-    const double a_dot_dot = cosmology_compute_a_dot_dot(cosmo);
-
-    /* Compute the physical potential energies :
-       E_pot_phys = G*pot_grav*a^(-1) + c(a). */
-    /* The normalization is c(a) = -a_dot*a*r^2/2.0. */
-    const double constant = -a_dot_dot * a * r2 / 2.0;
-    const float E_pot_ij =
-        grav_props->G_Newton * pot_ij * cosmo->a_inv + constant;
-    const float E_pot_ji =
-        grav_props->G_Newton * pot_ji * cosmo->a_inv + constant;
-
-    /* Mechanical energy of the pair i-j and j-i */
-=======
     /* Compute the physical potential energies per unit mass :
                            E_pot_phys = G*pot_grav*a^(-1) + c(a).
        The normalization is c(a) = 0. */
@@ -287,7 +212,6 @@
     const float E_pot_ji = grav_props->G_Newton * pot_ji * cosmo->a_inv;
 
     /* Mechanical energy per unit mass of the pair i-j and j-i */
->>>>>>> 1156bfac
     const float E_mec_si = E_kin_rel + E_pot_ij;
     const float E_mec_sj = E_kin_rel + E_pot_ji;
 
@@ -428,21 +352,6 @@
     runner_iact_grav_pp_full(r2, eps2, eps_inv, eps_inv3, sink_mass, &dummy,
                              &pot_ij);
 
-<<<<<<< HEAD
-    const double a_dot_dot = cosmology_compute_a_dot_dot(cosmo);
-
-    /* Compute the physical potential energy that the sink exerts in the gas :
-                       E_pot_phys = G*pot_grav*a^(-1) + c(a). */
-    /* The normalization is c(a) = a_dot*a*r^2/2.0. */
-    const float E_pot_gas =
-        grav_props->G_Newton * pot_ij * cosmo->a_inv - a_dot_dot * a * r2 / 2.0;
-
-    /* Update: Add thermal energy to avoid the sink to swallow hot gas regions
-     */
-    const float E_therm = hydro_get_drifted_physical_internal_energy(pj, cosmo);
-
-    /* Energy of the pair sink-gas */
-=======
     /* Compute the physical potential energy per unit mass  that the sink
        exerts in the gas :
                        E_pot_phys = G*pot_grav*a^(-1) + c(a).
@@ -454,7 +363,6 @@
     const float E_therm = hydro_get_drifted_physical_internal_energy(pj, cosmo);
 
     /* Energy per unit mass of the pair sink-gas */
->>>>>>> 1156bfac
     const float E_mec_sink_part = E_kin_relative_gas + E_pot_gas + E_therm;
 
     /* To be accreted, the gas must be gravitationally bound to the sink. */
