--- conflicted
+++ resolved
@@ -138,11 +138,7 @@
 
   /* Compute the kernel function */
   const float r = sqrtf(r2);
-<<<<<<< HEAD
-  const float hi = ri/kernel_gamma;
-=======
   const float hi = ri / kernel_gamma;
->>>>>>> 9814b234
   const float hi_inv = 1.0f / hi;
   const float ui = r * hi_inv;
   kernel_deval(ui, &wi, &wi_dx);
@@ -200,16 +196,6 @@
   const float dv_norm = sqrtf(dv[0] * dv[0] + dv[1] * dv[1] + dv[2] * dv[2]);
 
   /* Get the gravitional softening */
-<<<<<<< HEAD
-  const float eps_i = gravity_get_softening(si->gpart, grav_props);
-
-  const float sum_r2_eps2 = r2 + eps_i * eps_i;
-  const float t_c = sqrt(sum_r2_eps2) / dv_norm;
-  si->to_collect.minimal_sink_t_c = min(t_c, si->to_collect.minimal_sink_t_c);
-
-  const float denominator = grav_props->G_Newton * (si->mass + sj->mass);
-  const float t_dyn = sqrt(pow(sum_r2_eps2, 1.5) / denominator);
-=======
   const float eps = gravity_get_softening(si->gpart, grav_props);
   const float eps2 = eps * eps;
   const float eps_inv = 1.f / eps;
@@ -230,7 +216,6 @@
   const float denominator = grav_props->G_Newton * (si->mass + sj->mass);
   const float numerator = 1.0 / fabsf(dphi_dr);
   const float t_dyn = sqrt(numerator / denominator);
->>>>>>> 9814b234
   si->to_collect.minimal_sink_t_dyn =
       min(t_dyn, si->to_collect.minimal_sink_t_dyn);
 }
@@ -283,12 +268,8 @@
     sink_collect_properties_from_sink(r2, dx, ri, rj, si, sj, grav_props);
   }
 
-<<<<<<< HEAD
-  /* If si is dead, do not swallow sj. However, sj can swallow si if it alive. */
-=======
   /* If si is dead, do not swallow sj. However, sj can swallow si if it alive.
    */
->>>>>>> 9814b234
   if (si_is_dead) {
     return;
   }
@@ -336,18 +317,11 @@
                                       dv_physical[2] * dv_physical[2];
 
     /* Momentum check------------------------------------------------------- */
-<<<<<<< HEAD
-    float L2_j = 0.0; /* Relative momentum of the sink j */
-    float L2_kepler = 0.0; /* Keplerian angular momentum squared */
-    sink_compute_angular_momenta_criterion(dx, v_plus_H_flow, r, si->r_cut, si->mass,
-					   &L2_kepler, &L2_j, cosmo, grav_props);
-=======
     float L2_j = 0.0;      /* Relative momentum of the sink j */
     float L2_kepler = 0.0; /* Keplerian angular momentum squared */
     sink_compute_angular_momenta_criterion(dx, v_plus_H_flow, r, si->r_cut,
                                            si->mass, cosmo, grav_props,
                                            &L2_kepler, &L2_j);
->>>>>>> 9814b234
 
     /* To be accreted, the sink momentum should lower than the keplerian orbit
      * momentum. */
@@ -511,18 +485,11 @@
                                       dv_physical[2] * dv_physical[2];
 
     /* Momentum check------------------------------------------------------- */
-<<<<<<< HEAD
-    float L2_gas_j = 0.0; /* Relative momentum of the gas */
-    float L2_kepler = 0.0; /* Keplerian angular momentum squared */
-    sink_compute_angular_momenta_criterion(dx, v_plus_H_flow, r, si->r_cut, si->mass,
-					   &L2_kepler, &L2_gas_j, cosmo, grav_props);
-=======
     float L2_gas_j = 0.0;  /* Relative momentum of the gas */
     float L2_kepler = 0.0; /* Keplerian angular momentum squared */
     sink_compute_angular_momenta_criterion(dx, v_plus_H_flow, r, si->r_cut,
                                            si->mass, cosmo, grav_props,
                                            &L2_kepler, &L2_gas_j);
->>>>>>> 9814b234
 
     /* To be accreted, the gas momentum should lower than the keplerian orbit
      * momentum. */
