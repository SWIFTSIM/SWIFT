--- conflicted
+++ resolved
@@ -117,50 +117,7 @@
   }
 }
 
-/**
-<<<<<<< HEAD
- * @brief  Update the properties of a sink particles from its sink neighbours.
- *
- * Warning: No symmetric interaction for timesteps since we are in
- * runner_iact_nonsym_sinks_sink_swallow() --> pay attention to not break MPI.
-=======
- * @brief Density interaction between two particles (non-symmetric).
->>>>>>> b8f790fb
- *
- * @param r2 Comoving square distance between the two particles.
- * @param dx Comoving vector separating both particles (pi - pj).
- * @param ri Comoving cut off radius of particle i.
-<<<<<<< HEAD
- * @param rj Comoving cut off radius of particle j.
- * @param si First sink particle.
- * @param sj Second sink particle.
- */
-__attribute__((always_inline)) INLINE static void
-sink_collect_properties_from_sink(const float r2, const float dx[3],
-                                  const float ri, const float rj,
-                                  struct sink *restrict si,
-                                  struct sink *restrict sj,
-                                  const struct gravity_props *grav_props) {
-
-  /* Neighbour's (drifted) velocity in the frame of the sink i
-   * (we don't include a Hubble term since we are interested in the
-   * velocity contribution at the location of the sink) */
-  const float dv[3] = {sj->v[0] - si->v[0], sj->v[1] - si->v[1],
-                       sj->v[2] - si->v[2]};
-  const float dv_norm = sqrtf(dv[0] * dv[0] + dv[1] * dv[1] + dv[2] * dv[2]);
-
-  /* Get the gravitional softening */
-  const float eps_i = gravity_get_softening(si->gpart, grav_props);
-
-  const float sum_r2_eps2 = r2 + eps_i * eps_i;
-  const float t_c = sqrt(sum_r2_eps2) / dv_norm;
-  si->to_collect.minimal_sink_t_c = min(t_c, si->to_collect.minimal_sink_t_c);
-
-  const float denominator = grav_props->G_Newton * (si->mass + sj->mass);
-  const float t_dyn = sqrt(pow(sum_r2_eps2, 1.5) / denominator);
-  si->to_collect.minimal_sink_t_dyn =
-      min(t_dyn, si->to_collect.minimal_sink_t_dyn);
-=======
+/* @brief Density interaction between two particles (non-symmetric).
  * @param hj Comoving smoothing-length of particle j.
  * @param si First particle (sink).
  * @param pj Second particle (gas, not updated).
@@ -186,7 +143,46 @@
     /* Contribution to the number of neighbours in cutoff radius */
     si->num_ngbs++;
   }
->>>>>>> b8f790fb
+}
+
+/**
+ * @brief  Update the properties of a sink particles from its sink neighbours.
+ *
+ * Warning: No symmetric interaction for timesteps since we are in
+ * runner_iact_nonsym_sinks_sink_swallow() --> pay attention to not break MPI.
+ *
+ * @param r2 Comoving square distance between the two particles.
+ * @param dx Comoving vector separating both particles (pi - pj).
+ * @param ri Comoving cut off radius of particle i.
+ * @param rj Comoving cut off radius of particle j.
+ * @param si First sink particle.
+ * @param sj Second sink particle.
+ */
+__attribute__((always_inline)) INLINE static void
+sink_collect_properties_from_sink(const float r2, const float dx[3],
+                                  const float ri, const float rj,
+                                  struct sink *restrict si,
+                                  struct sink *restrict sj,
+                                  const struct gravity_props *grav_props) {
+
+  /* Neighbour's (drifted) velocity in the frame of the sink i
+   * (we don't include a Hubble term since we are interested in the
+   * velocity contribution at the location of the sink) */
+  const float dv[3] = {sj->v[0] - si->v[0], sj->v[1] - si->v[1],
+                       sj->v[2] - si->v[2]};
+  const float dv_norm = sqrtf(dv[0] * dv[0] + dv[1] * dv[1] + dv[2] * dv[2]);
+
+  /* Get the gravitional softening */
+  const float eps_i = gravity_get_softening(si->gpart, grav_props);
+
+  const float sum_r2_eps2 = r2 + eps_i * eps_i;
+  const float t_c = sqrt(sum_r2_eps2) / dv_norm;
+  si->to_collect.minimal_sink_t_c = min(t_c, si->to_collect.minimal_sink_t_c);
+
+  const float denominator = grav_props->G_Newton * (si->mass + sj->mass);
+  const float t_dyn = sqrt(pow(sum_r2_eps2, 1.5) / denominator);
+  si->to_collect.minimal_sink_t_dyn =
+      min(t_dyn, si->to_collect.minimal_sink_t_dyn);
 }
 
 /**
@@ -213,12 +209,8 @@
     struct sink *restrict si, struct sink *restrict sj,
     const int with_cosmology, const struct cosmology *cosmo,
     const struct gravity_props *grav_props,
-<<<<<<< HEAD
-    const struct sink_props *sink_properties, const int time) {
-=======
     const struct sink_props *sink_properties, const integertime_t ti_current,
     const double time) {
->>>>>>> b8f790fb
 
   const float r = sqrtf(r2);
   const float f_acc_r_acc_i = sink_properties->f_acc * ri;
@@ -415,12 +407,8 @@
     struct sink *restrict si, struct part *restrict pj,
     const int with_cosmology, const struct cosmology *cosmo,
     const struct gravity_props *grav_props,
-<<<<<<< HEAD
-    const struct sink_props *sink_properties, const int time) {
-=======
     const struct sink_props *sink_properties, const integertime_t ti_current,
     const double time) {
->>>>>>> b8f790fb
 
   const float r = sqrtf(r2);
   const float f_acc_r_acc = sink_properties->f_acc * ri;
