--- conflicted
+++ resolved
@@ -142,23 +142,11 @@
       /*can convert to comoving=*/0, "Unique ID of the particles");
 
   list[4] = io_make_output_field(
-<<<<<<< HEAD
-=======
-      "MetalMassFractions", DOUBLE, GEAR_CHEMISTRY_ELEMENT_COUNT,
-      UNIT_CONV_NO_UNITS, 0.f, sinks, chemistry_data.metal_mass_fraction,
-      "Mass fraction of each element");
-
-  list[5] = io_make_physical_output_field(
->>>>>>> 67092c74
       "NumberOfSinkSwallows", INT, 1, UNIT_CONV_NO_UNITS, 0.f, sinks,
       number_of_sink_swallows, /*can convert to comoving=*/0,
       "Total number of sink merger events");
 
-<<<<<<< HEAD
-  list[5] = io_make_output_field(
-=======
-  list[6] = io_make_physical_output_field(
->>>>>>> 67092c74
+  list[5] = io_make_physical_output_field(
       "NumberOfGasSwallows", INT, 1, UNIT_CONV_NO_UNITS, 0.f, sinks,
       number_of_gas_swallows, /*can convert to comoving=*/0,
       "Total number of gas merger events");
