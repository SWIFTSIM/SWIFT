--- conflicted
+++ resolved
@@ -102,15 +102,9 @@
 INLINE static void convert_sink_target_mass(const struct engine* e,
                                             const struct sink* sink,
                                             float* ret) {
-<<<<<<< HEAD
-  /* Recall that the target_mass is in M_sun in the code. We nee to convert it
-     to internal units for consistency in the output. */
-  ret[0] = sink->target_mass * e->physical_constants->const_solar_mass;
-=======
   /* Recall that the target_mass_Msun is in M_sun in the code. We nee to convert
      it to internal units for consistency in the output. */
   ret[0] = sink->target_mass_Msun * e->physical_constants->const_solar_mass;
->>>>>>> d284c13f
 }
 
 INLINE static void convert_sink_swallowed_angular_momentum(
