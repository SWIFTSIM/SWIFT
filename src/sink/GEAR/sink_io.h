--- conflicted
+++ resolved
@@ -141,11 +141,7 @@
       "ParticleIDs", ULONGLONG, 1, UNIT_CONV_NO_UNITS, 0.f, sinks, id,
       /*can convert to comoving=*/0, "Unique ID of the particles");
 
-<<<<<<< HEAD
-  list[4] = io_make_output_field(
-=======
   list[4] = io_make_physical_output_field(
->>>>>>> d3cb4bd6
       "NumberOfSinkSwallows", INT, 1, UNIT_CONV_NO_UNITS, 0.f, sinks,
       number_of_sink_swallows, /*can convert to comoving=*/0,
       "Total number of sink merger events");
@@ -159,11 +155,7 @@
 	    "TargetMass", FLOAT, 1, UNIT_CONV_MASS, 0.f, sinks,
 	    convert_sink_target_mass, "Sink target mass to spawn star particles");
 
-<<<<<<< HEAD
-  list[6] = io_make_physical_output_field(
-=======
   list[7] = io_make_physical_output_field(
->>>>>>> d3cb4bd6
 	    "Nstars", INT, 1, UNIT_CONV_NO_UNITS, 0.f, sinks,
 	    n_stars, /*can convert to comoving=*/0,
 	    "Number of stars spawned by the sink particles");
