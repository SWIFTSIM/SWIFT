/*******************************************************************************
 * This file is part of SWIFT.
 * Copyright (c) 2020 Loic Hausammann (loic.hausammann@epfl.ch)
 *
 * This program is free software: you can redistribute it and/or modify
 * it under the terms of the GNU Lesser General Public License as published
 * by the Free Software Foundation, either version 3 of the License, or
 * (at your option) any later version.
 *
 * This program is distributed in the hope that it will be useful,
 * but WITHOUT ANY WARRANTY; without even the implied warranty of
 * MERCHANTABILITY or FITNESS FOR A PARTICULAR PURPOSE.  See the
 * GNU General Public License for more details.
 *
 * You should have received a copy of the GNU Lesser General Public License
 * along with this program.  If not, see <http://www.gnu.org/licenses/>.
 *
 ******************************************************************************/
#ifndef SWIFT_DEFAULT_SINK_H
#define SWIFT_DEFAULT_SINK_H

#include <float.h>

/* Local includes */
#include "minmax.h"
#include "random.h"
#include "sink_part.h"
#include "sink_properties.h"

/**
 * @brief Computes the time-step of a given sink particle.
 *
 * Note: In the Default sink, no time-step limit is applied.
 *
 * @param sink Pointer to the sink-particle data.
 * @param sink_properties Properties of the sink model.
 * @param with_cosmology Are we running with cosmological time integration.
 * @param cosmo The current cosmological model (used if running with
 * cosmology).
 * @param grav_props The current gravity properties.
 * @param time The current time (used if running without cosmology).
 * @param time_base The time base.
 */
__attribute__((always_inline)) INLINE static float sink_compute_timestep(
    const struct sink* const sink, const struct sink_props* sink_properties,
    const int with_cosmology, const struct cosmology* cosmo,
    const struct gravity_props* grav_props, const double time,
    const double time_base) {

  return FLT_MAX;
}

/**
 * @brief Initialises the sink-particles for the first time
 *
 * This function is called only once just after the ICs have been
 * read in to do some conversions.
 *
 * @param sp The particle to act upon
 * @param sink_props The properties of the sink particles scheme.
 * @param e The #engine
 */
__attribute__((always_inline)) INLINE static void sink_first_init_sink(
    struct sink* sp, const struct sink_props* sink_props,
    const struct engine* e) {}

/**
 * @brief Prepares a particle for the sink calculation.
 *
 * @param p The #part to act upon.
 * @param sink_props The properties of the sink particles scheme.
 */
__attribute__((always_inline)) INLINE static void sink_init_part(
    struct part* restrict p, const struct sink_props* sink_props) {}

/**
 * @brief Prepares a sink-particle for its interactions
 *
 * @param sp The #sink particle to act upon.
 */
__attribute__((always_inline)) INLINE static void sink_init_sink(
    struct sink* sp) {

<<<<<<< HEAD
  sp->num_ngbs = 0;
=======
  sp->density.wcount = 0.f;
  sp->density.wcount_dh = 0.f;

#ifdef SWIFT_SINK_DENSITY_CHECKS
  sp->N_check_density = 0;
  sp->N_check_density_exact = 0;
  sp->rho_check = 0.f;
  sp->rho_check_exact = 0.f;
  sp->n_check = 0.f;
  sp->n_check_exact = 0.f;
  sp->inhibited_check_exact = 0;
#endif
>>>>>>> 81ab35eb
}

/**
 * @brief Predict additional particle fields forward in time when drifting
 *
 * @param sp The #sink.
 * @param dt_drift The drift time-step for positions.
 */
__attribute__((always_inline)) INLINE static void sink_predict_extra(
    struct sink* restrict sp, float dt_drift) {}

/**
 * @brief Sets the values to be predicted in the drifts to their values at a
 * kick time
 *
 * @param sp The #sink particle.
 */
__attribute__((always_inline)) INLINE static void sink_reset_predicted_values(
    struct sink* restrict sp) {}

/**
 * @brief Kick the additional variables
 *
 * @param sp The #sink particle to act upon
 * @param dt The time-step for this kick
 */
__attribute__((always_inline)) INLINE static void sink_kick_extra(
    struct sink* sp, float dt) {}

/**
 * @brief Finishes the calculation of density on sinks
 *
 * @param si The particle to act upon
 * @param cosmo The current cosmological model.
 */
__attribute__((always_inline)) INLINE static void sink_end_density(
<<<<<<< HEAD
    struct sink* si, const struct cosmology* cosmo) {}
=======
    struct sink* si, const struct cosmology* cosmo) {

  /* Some smoothing length multiples. */
  const float h = si->h;
  const float h_inv = 1.0f / h;                       /* 1/h */
  const float h_inv_dim = pow_dimension(h_inv);       /* 1/h^d */
  const float h_inv_dim_plus_one = h_inv_dim * h_inv; /* 1/h^(d+1) */

  /* Finish the calculation by inserting the missing h-factors */
  si->density.wcount *= h_inv_dim;
  si->density.wcount_dh *= h_inv_dim_plus_one;

#ifdef SWIFT_SINK_DENSITY_CHECKS
  si->rho_check *= h_inv_dim;
  si->n_check *= h_inv_dim;
#endif
}
>>>>>>> 81ab35eb

/**
 * @brief Sets all particle fields to sensible values when the #sink has 0
 * ngbs.
 *
 * @param sp The particle to act upon
 * @param cosmo The current cosmological model.
 */
__attribute__((always_inline)) INLINE static void sinks_sink_has_no_neighbours(
<<<<<<< HEAD
    struct sink* restrict sp, const struct cosmology* cosmo) {}
=======
    struct sink* restrict sp, const struct cosmology* cosmo) {

  warning(
      "Sink particle with ID %lld treated as having no neighbours (h: %g, "
      "wcount: %g).",
      sp->id, sp->h, sp->density.wcount);

  /* Some smoothing length multiples. */
  const float h = sp->h;
  const float h_inv = 1.0f / h;                 /* 1/h */
  const float h_inv_dim = pow_dimension(h_inv); /* 1/h^d */

  /* Re-set problematic values */
  sp->density.wcount = kernel_root * h_inv_dim;
  sp->density.wcount_dh = 0.f;
}
>>>>>>> 81ab35eb

/**
 * @brief Compute the accretion rate of the sink and any quantities
 * required swallowing based on an accretion rate
 *
 * Adapted from black_holes_prepare_feedback
 *
 * @param si The sink particle.
 * @param props The properties of the sink scheme.
 * @param constants The physical constants (in internal units).
 * @param cosmo The cosmological model.
 * @param cooling Properties of the cooling model.
 * @param floor_props Properties of the entropy floor.
 * @param time Time since the start of the simulation (non-cosmo mode).
 * @param with_cosmology Are we running with cosmology?
 * @param dt The time-step size (in physical internal units).
 * @param ti_begin Integer time value at the beginning of timestep
 */
__attribute__((always_inline)) INLINE static void sink_prepare_swallow(
    struct sink* restrict si, const struct sink_props* props,
    const struct phys_const* constants, const struct cosmology* cosmo,
    const struct cooling_function_data* cooling,
    const struct entropy_floor_properties* floor_props, const double time,
    const int with_cosmology, const double dt, const integertime_t ti_begin) {}

/**
 * @brief Calculate if the gas has the potential of becoming
 * a sink.
 *
 * Return 0 if no sink formation should occur.
 * Note: called in runner_do_sink_formation
 *
 * @param p the gas particles.
 * @param xp the additional properties of the gas particles.
 * @param sink_props the sink properties to use.
 * @param phys_const the physical constants in internal units.
 * @param cosmo the cosmological parameters and properties.
 * @param hydro_props The properties of the hydro scheme.
 * @param us The internal system of units.
 * @param cooling The cooling data struct.
 * @param entropy_floor The entropy_floor properties.
 *
 */
INLINE static int sink_is_forming(
    const struct part* restrict p, const struct xpart* restrict xp,
    const struct sink_props* sink_props, const struct phys_const* phys_const,
    const struct cosmology* cosmo,
    const struct hydro_props* restrict hydro_props,
    const struct unit_system* restrict us,
    const struct cooling_function_data* restrict cooling,
    const struct entropy_floor_properties* restrict entropy_floor) {

  return 0;
}

/**
 * @brief Decides whether a particle should be converted into a
 * sink or not.
 *
 * No SF should occur, so return 0.
 * Note: called in runner_do_sink_formation
 *
 * @param p The #part.
 * @param xp The #xpart.
 * @param sink_props The properties of the sink model.
 * @param e The #engine (for random numbers).
 * @param dt_sink The time-step of this particle
 * @return 1 if a conversion should be done, 0 otherwise.
 */
INLINE static int sink_should_convert_to_sink(
    const struct part* p, const struct xpart* xp,
    const struct sink_props* sink_props, const struct engine* e,
    const double dt_sink) {

  return 0;
}

/**
 * @brief Copies the properties of the gas particle over to the
 * sink particle.
 *
 * Nothing to do here.
 *
 * @param p The gas particles.
 * @param xp The additional properties of the gas particles.
 * @param sink the new created #sink particle.
 * @param e The #engine.
 * @param sink_props The sink properties to use.
 * @param cosmo the cosmological parameters and properties.
 * @param with_cosmology if we run with cosmology.
 * @param phys_const The physical constants in internal units.
 * @param hydro_props The hydro properties to use.
 * @param us The internal unit system.
 * @param cooling The cooling function to use.
 */
INLINE static void sink_copy_properties(
    const struct part* p, const struct xpart* xp, struct sink* sink,
    const struct engine* e, const struct sink_props* sink_props,
    const struct cosmology* cosmo, const int with_cosmology,
    const struct phys_const* phys_const,
    const struct hydro_props* restrict hydro_props,
    const struct unit_system* restrict us,
    const struct cooling_function_data* restrict cooling) {

  /* Set a smoothing length */
  sink->h = p->h;
}

/**
 * @brief Update the properties of a sink particles by swallowing
 * a gas particle.
 *
 * @param sp The #sink to update.
 * @param p The #part that is swallowed.
 * @param xp The #xpart that is swallowed.
 * @param cosmo The current cosmological model.
 */
__attribute__((always_inline)) INLINE static void sink_swallow_part(
    struct sink* sp, const struct part* p, const struct xpart* xp,
    const struct cosmology* cosmo) {}

/**
 * @brief Update the properties of a sink particles by swallowing
 * a sink particle.
 *
 * @param spi The #sink to update.
 * @param spj The #sink that is swallowed.
 * @param cosmo The current cosmological model.
 */
__attribute__((always_inline)) INLINE static void sink_swallow_sink(
    struct sink* spi, const struct sink* spj, const struct cosmology* cosmo) {}

/**
 * @brief Should the sink spawn a star particle?
 *
 * Nothing to do here.
 *
 * @param sink the sink particle.
 * @param e The #engine
 * @param sink_props The sink properties to use.
 * @param cosmo The cosmological parameters and properties.
 * @param with_cosmology If we run with cosmology.
 * @param phys_const The physical constants in internal units.
 * @param us The internal unit system.
 */
INLINE static int sink_spawn_star(struct sink* sink, const struct engine* e,
                                  const struct sink_props* sink_props,
                                  const struct cosmology* cosmo,
                                  const int with_cosmology,
                                  const struct phys_const* phys_const,
                                  const struct unit_system* restrict us) {
  return 0;
}

/**
 * @brief Copy the properties of the sink particle towards the new star.
 * This function also needs to update the sink particle.
 *
 * Nothing to do here.
 *
 * @param sink The #sink particle.
 * @param sp The star particle.
 * @param e The #engine
 * @param sink_props The sink properties to use.
 * @param cosmo The cosmological parameters and properties.
 * @param with_cosmology If we run with cosmology.
 * @param phys_const The physical constants in internal units.
 * @param us The internal unit system.
 */
INLINE static void sink_copy_properties_to_star(
    struct sink* sink, struct spart* sp, const struct engine* e,
    const struct sink_props* sink_props, const struct cosmology* cosmo,
    const int with_cosmology, const struct phys_const* phys_const,
    const struct unit_system* restrict us) {}

/**
 * @brief Update the #sink particle properties before spawning a star.
 *
 * @param sink The #sink particle.
 * @param e The #engine
 * @param sink_props The sink properties to use.
 * @param phys_const The physical constants in internal units.
 */
INLINE static void sink_update_sink_properties_before_star_formation(
    struct sink* sink, const struct engine* e,
    const struct sink_props* sink_props, const struct phys_const* phys_const) {}

/**
 * @brief Update the #sink particle properties right after spawning a star.
 *
 * @param sink The #sink particle that spawed stars.
 * @param sp The #spart particle spawned.
 * @param e The #engine
 * @param sink_props the sink properties to use.
 * @param phys_const the physical constants in internal units.
 * @param star_counter The star loop counter.
 */
INLINE static void sink_update_sink_properties_during_star_formation(
    struct sink* sink, const struct spart* sp, const struct engine* e,
    const struct sink_props* sink_props, const struct phys_const* phys_const,
    int star_counter) {}

/**
 * @brief Update the #sink particle properties after star formation.
 *
 * @param sink The #sink particle.
 * @param e The #engine
 * @param sink_props The sink properties to use.
 * @param phys_const The physical constants in internal units.
 */
INLINE static void sink_update_sink_properties_after_star_formation(
    struct sink* sink, const struct engine* e,
    const struct sink_props* sink_props, const struct phys_const* phys_const) {}

/**
 * @brief Store the gravitational potential of a particle by copying it from
 * its #gpart friend.
 *
 * @param p_data The sink data of a gas particle.
 * @param gp The part's #gpart.
 */
__attribute__((always_inline)) INLINE static void sink_store_potential_in_part(
    struct sink_part_data* p_data, const struct gpart* gp) {}

/**
 * @brief Compute all quantities required for the formation of a sink such as
 * kinetic energy, potential energy, etc. This function works on the
 * neighbouring gas particles.
 *
 * Nothing to do here.
 *
 * @param e The #engine.
 * @param p The #part for which we compute the quantities.
 * @param xp The #xpart data of the particle #p.
 * @param pi A neighbouring #part of #p.
 * @param xpi The #xpart data of the particle #pi.
 * @param cosmo The cosmological parameters and properties.
 * @param sink_props The sink properties to use.
 */
INLINE static void sink_prepare_part_sink_formation_gas_criteria(
    struct engine* e, struct part* restrict p, struct xpart* restrict xp,
    struct part* restrict pi, struct xpart* restrict xpi,
    const struct cosmology* cosmo, const struct sink_props* sink_props) {}

/**
 * @brief Compute all quantities required for the formation of a sink. This
 * function works on the neighbouring sink particles.
 *
 * Nothing to do here.
 *
 * @param e The #engine.
 * @param p The #part for which we compute the quantities.
 * @param xp The #xpart data of the particle #p.
 * @param si A neighbouring #sink of #p.
 * @param cosmo The cosmological parameters and properties.
 * @param sink_props The sink properties to use.
 */
INLINE static void sink_prepare_part_sink_formation_sink_criteria(
    struct engine* e, struct part* restrict p, struct xpart* restrict xp,
    struct sink* restrict si, const int with_cosmology,
    const struct cosmology* cosmo, const struct sink_props* sink_props,
    const double time) {}

#endif /* SWIFT_DEFAULT_SINK_H */<|MERGE_RESOLUTION|>--- conflicted
+++ resolved
@@ -81,9 +81,6 @@
 __attribute__((always_inline)) INLINE static void sink_init_sink(
     struct sink* sp) {
 
-<<<<<<< HEAD
-  sp->num_ngbs = 0;
-=======
   sp->density.wcount = 0.f;
   sp->density.wcount_dh = 0.f;
 
@@ -96,7 +93,6 @@
   sp->n_check_exact = 0.f;
   sp->inhibited_check_exact = 0;
 #endif
->>>>>>> 81ab35eb
 }
 
 /**
@@ -133,9 +129,6 @@
  * @param cosmo The current cosmological model.
  */
 __attribute__((always_inline)) INLINE static void sink_end_density(
-<<<<<<< HEAD
-    struct sink* si, const struct cosmology* cosmo) {}
-=======
     struct sink* si, const struct cosmology* cosmo) {
 
   /* Some smoothing length multiples. */
@@ -153,7 +146,6 @@
   si->n_check *= h_inv_dim;
 #endif
 }
->>>>>>> 81ab35eb
 
 /**
  * @brief Sets all particle fields to sensible values when the #sink has 0
@@ -163,9 +155,6 @@
  * @param cosmo The current cosmological model.
  */
 __attribute__((always_inline)) INLINE static void sinks_sink_has_no_neighbours(
-<<<<<<< HEAD
-    struct sink* restrict sp, const struct cosmology* cosmo) {}
-=======
     struct sink* restrict sp, const struct cosmology* cosmo) {
 
   warning(
@@ -182,7 +171,6 @@
   sp->density.wcount = kernel_root * h_inv_dim;
   sp->density.wcount_dh = 0.f;
 }
->>>>>>> 81ab35eb
 
 /**
  * @brief Compute the accretion rate of the sink and any quantities
