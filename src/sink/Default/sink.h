--- conflicted
+++ resolved
@@ -252,8 +252,6 @@
     const int with_cosmology, const struct phys_const* phys_const,
     const struct unit_system* restrict us) {}
 
-<<<<<<< HEAD
-=======
 
 /**
  * @brief Update the #sink particle properties after spawning a star. Important
@@ -282,7 +280,6 @@
    const struct engine* e,  const struct sink_props* sink_props,
    const struct phys_const* phys_const) {}
 
->>>>>>> 7cac6abf
 /**
  * @brief Store the gravitational potential of a particle by copying it from
  * its #gpart friend.
