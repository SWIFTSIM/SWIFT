/*******************************************************************************
 * This file is part of SWIFT.
 * Copyright (c) 2023 Yves Revaz (yves.revaz@epfl.ch)
 *
 * This program is free software: you can redistribute it and/or modify
 * it under the terms of the GNU Lesser General Public License as published
 * by the Free Software Foundation, either version 3 of the License, or
 * (at your option) any later version.
 *
 * This program is distributed in the hope that it will be useful,
 * but WITHOUT ANY WARRANTY; without even the implied warranty of
 * MERCHANTABILITY or FITNESS FOR A PARTICULAR PURPOSE.  See the
 * GNU General Public License for more details.
 *
 * You should have received a copy of the GNU Lesser General Public License
 * along with this program.  If not, see <http://www.gnu.org/licenses/>.
 *
 ******************************************************************************/

/* Include header */
#include "feedback.h"

/* Local includes */
#include "cosmology.h"
#include "engine.h"
#include "error.h"
#include "hydro_properties.h"
#include "part.h"
#include "units.h"

#include <strings.h>

/**
 * @brief Update the properties of the particle due to a supernovae.
 *
 * @param p The #part to consider.
 * @param xp The #xpart to consider.
 * @param e The #engine.
 */
void feedback_update_part(struct part* p, struct xpart* xp,
                          const struct engine* e) {

  /* Did the particle receive a supernovae */
  if (xp->feedback_data.delta_mass == 0) return;

  const struct cosmology* cosmo = e->cosmology;
  const struct pressure_floor_props* pressure_floor = e->pressure_floor_props;

  /* Turn off the cooling */
  xp->cooling_data.time_last_event = e->time;

  /* Update mass */
  const float old_mass = hydro_get_mass(p);
  const float new_mass = old_mass + xp->feedback_data.delta_mass;

  if (xp->feedback_data.delta_mass < 0.) {
    error("Delta mass smaller than 0");
  }

  hydro_set_mass(p, new_mass);

  xp->feedback_data.delta_mass = 0;

  /* Update the density */
  p->rho *= new_mass / old_mass;

  /* Update internal energy */
  const float u =
      hydro_get_physical_internal_energy(p, xp, cosmo) * old_mass / new_mass;
  const float u_new = u + xp->feedback_data.delta_u;

  hydro_set_physical_internal_energy(p, xp, cosmo, u_new);
  hydro_set_drifted_physical_internal_energy(p, cosmo, pressure_floor, u_new);

  xp->feedback_data.delta_u = 0.;

  /* Update the velocities */
  for (int i = 0; i < 3; i++) {
    const float dv = xp->feedback_data.delta_p[i] / new_mass;

    xp->v_full[i] += dv;
    p->v[i] += dv;

    xp->feedback_data.delta_p[i] = 0;
  }
}

/**
 * @brief Compute the times for the stellar model.
 *
 * This function assumed to be called in the time step task.
 *
 * @param sp The #spart to act upon
 * @param with_cosmology Are we running with the cosmological expansion?
 * @param cosmo The current cosmological model.
 * @param star_age_beg_of_step (output) Age of the star at the beginning of the
 * step.
 * @param dt_enrichment (output) Time step for the stellar evolution.
 * @param ti_begin_star (output) Integer time at the beginning of the time step.
 * @param ti_current The current time (in integer)
 * @param time_base The time base.
 * @param time The current time (in double)
 */
void compute_time(struct spart* sp, const int with_cosmology,
                  const struct cosmology* cosmo, double* star_age_beg_of_step,
                  double* dt_enrichment, integertime_t* ti_begin_star,
                  const integertime_t ti_current, const double time_base,
                  const double time) {
  const integertime_t ti_step = get_integer_timestep(sp->time_bin);
  *ti_begin_star = get_integer_time_begin(ti_current, sp->time_bin);

  /* Get particle time-step */
  double dt_star;
  if (with_cosmology) {
    dt_star = cosmology_get_delta_time(cosmo, *ti_begin_star,
                                       *ti_begin_star + ti_step);
  } else {
    dt_star = get_timestep(sp->time_bin, time_base);
  }

  /* Calculate age of the star at current time */
  double star_age_end_of_step;
  if (with_cosmology) {
    if (cosmo->a > (double)sp->birth_scale_factor)
      star_age_end_of_step = cosmology_get_delta_time_from_scale_factors(
          cosmo, (double)sp->birth_scale_factor, cosmo->a);
    else
      star_age_end_of_step = 0.;
  } else {
    star_age_end_of_step = max(time - (double)sp->birth_time, 0.);
  }

  /* Get the length of the enrichment time-step */
  *dt_enrichment = feedback_get_enrichment_timestep(sp, with_cosmology, cosmo,
                                                    time, dt_star);

  *star_age_beg_of_step = star_age_end_of_step - *dt_enrichment;
}

/**
 * @brief Will this star particle want to do feedback during the next time-step?
 *
 * This is called in the time step task.
 *
 * In GEAR, we compute the full stellar evolution here.
 *
 * @param sp The particle to act upon
 * @param feedback_props The #feedback_props structure.
 * @param cosmo The current cosmological model.
 * @param us The unit system.
 * @param phys_const The #phys_const.
 * @param ti_current The current time (in integer)
 * @param time_base The time base.
 * @param time The physical time in internal units.
 */
void feedback_will_do_feedback(
    struct spart* sp, const struct feedback_props* feedback_props,
    const int with_cosmology, const struct cosmology* cosmo, const double time,
    const struct unit_system* us, const struct phys_const* phys_const,
    const integertime_t ti_current, const double time_base) {

  /* quit if the birth_scale_factor or birth_time is negative */
  if (sp->birth_scale_factor < 0.0 || sp->birth_time < 0.0) return;

  /* skip if the particle is idle for feedback (it already exploded) */
  if (sp->feedback_data.idle == 1) {
    sp->feedback_data.will_do_feedback = 0;
    return;
  }

  /* Compute the times */
  double star_age_beg_step = 0;
  double dt_enrichment = 0;
  integertime_t ti_begin = 0;
  compute_time(sp, with_cosmology, cosmo, &star_age_beg_step, &dt_enrichment,
               &ti_begin, ti_current, time_base, time);

  /* Zero the energy of supernovae */
  sp->feedback_data.energy_ejected = 0;
  sp->feedback_data.will_do_feedback = 0;

#ifdef SWIFT_DEBUG_CHECKS
  if (sp->birth_time == -1.) error("Evolving a star particle that should not!");
  if (star_age_beg_step + dt_enrichment < 0) {
    error("Negative age for a star");
  }
#endif

  /* Ensure that the age is positive (rounding errors) */
  const double star_age_beg_step_safe =
      star_age_beg_step < 0 ? 0 : star_age_beg_step;

  /* Wait until the star is older than the explosion time */
  if (star_age_beg_step_safe < feedback_props->supernovae_explosion_time)
    return;

  /* Number of exploding supernovae */
  double NSN = sp->mass / phys_const->const_solar_mass *
               feedback_props->ccsne_per_solar_mass;

  /* setup ejected energy */
  sp->feedback_data.energy_ejected = NSN * feedback_props->energy_per_CCSN;
  sp->feedback_data.energy_ejected *= feedback_props->supernovae_efficiency;

  /* setup ejected mass */
  sp->feedback_data.mass_ejected = NSN * feedback_props->ejected_mass_per_CCSN;

  /* setup ejected metals */
  sp->feedback_data.metal_mass_ejected[0] =
      NSN * feedback_props->ejected_Fe_mass_per_CCSN;
  sp->feedback_data.metal_mass_ejected[AGORA_CHEMISTRY_ELEMENT_COUNT - 1] =
      NSN * feedback_props->ejected_metal_mass_per_CCSN;

  /* Set the particle as doing some feedback */
  sp->feedback_data.will_do_feedback = sp->feedback_data.energy_ejected != 0.;

  /* set it as idle : the particle explode only once */
  sp->feedback_data.idle = 1;
}

/**
 * @brief Should this particle be doing any feedback-related operation?
 *
 * @param sp The #spart.
 * @param e The #engine.
 */
int feedback_is_active(const struct spart* sp, const struct engine* e) {

  /* the particle is inactive if its birth_scale_factor or birth_time is
   * negative */
  if (sp->birth_scale_factor < 0.0 || sp->birth_time < 0.0) return 0;

  return sp->feedback_data.will_do_feedback;
}

/**
 * @brief Prepares a s-particle for its feedback interactions
 *
 * @param sp The particle to act upon
 */
void feedback_init_spart(struct spart* sp) {

  sp->feedback_data.enrichment_weight = 0.f;
}

/**
 * @brief Prepare the feedback fields after a star is born.
 *
 * This function is called in the functions sink_copy_properties_to_star() and
 * star_formation_copy_properties().
 *
 * @param sp The #spart to act upon.
 * @param feedback_props The feedback perties to use.
 * @param star_type The stellar particle type.
 */
void feedback_init_after_star_formation(
<<<<<<< HEAD
     struct spart* sp, const struct feedback_props* feedback_props,
     enum star_feedback_type star_type) {
=======
    struct spart* sp, const struct feedback_props* feedback_props,
    enum star_feedback_type star_type) {
>>>>>>> 45e2cda7

  /* Zero the energy of supernovae */
  sp->feedback_data.energy_ejected = 0;

  /* Activate the feedback loop for the first step */
  sp->feedback_data.will_do_feedback = 1;

  /* The particle is not idle */
  sp->feedback_data.idle = 0;

  /* Give to the star its appropriate type: single star, continuous IMF star or
     single population star */
  sp->feedback_data.star_type = star_type;
}

/**
 * @brief Initialises the s-particles feedback props for the first time
 *
 * This function is called only once just after the ICs have been
 * read in to do some conversions.
 *
 * @param sp The particle to act upon.
 * @param feedback_props The properties of the feedback model.
 */
void feedback_first_init_spart(struct spart* sp,
                               const struct feedback_props* feedback_props) {

  feedback_init_spart(sp);

  /* Zero the energy of supernovae */
  sp->feedback_data.energy_ejected = 0;

  /* Activate the feedback loop for the first step */
  sp->feedback_data.will_do_feedback = 1;

  /* The particle is not idle */
  sp->feedback_data.idle = 0;
}

/**
 * @brief Initialises the s-particles feedback props for the first time
 *
 * This function is called only once just after the ICs have been
 * read in to do some conversions.
 *
 * @param sp The particle to act upon.
 * @param feedback_props The properties of the feedback model.
 */
void feedback_prepare_spart(struct spart* sp,
                            const struct feedback_props* feedback_props) {}

/**
 * @brief Prepare a #spart for the feedback task.
 *
 * This is called in the stars ghost task.
 *
 * In here, we only need to add the missing coefficients.
 *
 * @param sp The particle to act upon
 * @param feedback_props The #feedback_props structure.
 * @param cosmo The current cosmological model.
 * @param us The unit system.
 * @param phys_const The #phys_const.
 * @param star_age_beg_step The age of the star at the star of the time-step in
 * internal units.
 * @param dt The time-step size of this star in internal units.
 * @param time The physical time in internal units.
 * @param ti_begin The integer time at the beginning of the step.
 * @param with_cosmology Are we running with cosmology on?
 */
void feedback_prepare_feedback(struct spart* restrict sp,
                               const struct feedback_props* feedback_props,
                               const struct cosmology* cosmo,
                               const struct unit_system* us,
                               const struct phys_const* phys_const,
                               const double star_age_beg_step, const double dt,
                               const double time, const integertime_t ti_begin,
                               const int with_cosmology) {
  /* Add missing h factor */
  const float hi_inv = 1.f / sp->h;
  const float hi_inv_dim = pow_dimension(hi_inv); /* 1/h^d */
  sp->feedback_data.enrichment_weight *= hi_inv_dim;
}

/**
 * @brief Write a feedback struct to the given FILE as a stream of bytes.
 *
 * @param feedback the struct
 * @param stream the file stream
 */
void feedback_struct_dump(const struct feedback_props* feedback, FILE* stream) {

  restart_write_blocks((void*)feedback, sizeof(struct feedback_props), 1,
                       stream, "feedback", "feedback function");
}

/**
 * @brief Restore a feedback struct from the given FILE as a stream of
 * bytes.
 *
 * @param feedback the struct
 * @param stream the file stream
 */
void feedback_struct_restore(struct feedback_props* feedback, FILE* stream) {

  restart_read_blocks((void*)feedback, sizeof(struct feedback_props), 1, stream,
                      NULL, "feedback function");
}

/**
 * @brief Clean the allocated memory.
 *
 * @param feedback the #feedback_props.
 */
void feedback_clean(struct feedback_props* feedback) {}<|MERGE_RESOLUTION|>--- conflicted
+++ resolved
@@ -254,13 +254,8 @@
  * @param star_type The stellar particle type.
  */
 void feedback_init_after_star_formation(
-<<<<<<< HEAD
-     struct spart* sp, const struct feedback_props* feedback_props,
-     enum star_feedback_type star_type) {
-=======
     struct spart* sp, const struct feedback_props* feedback_props,
     enum star_feedback_type star_type) {
->>>>>>> 45e2cda7
 
   /* Zero the energy of supernovae */
   sp->feedback_data.energy_ejected = 0;
