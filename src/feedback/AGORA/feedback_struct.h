--- conflicted
+++ resolved
@@ -27,19 +27,12 @@
  * feedback ("star_population_no_SNII") or a stellar population with SNII
  * feedback ("stellar population").
  */
-<<<<<<< HEAD
-enum star_feedback_type {
-  single_star,             /* particle representing a single star */
-  star_population_no_SNII, /* particle representing a population without SNII */
-  star_population          /* particle representing a population (with SNII) */
+enum star_feedback_types {
+  single_star,                    /* particle representing a single star */
+  star_population_continuous_IMF, /* particle representing a population of the
+                                     continuous part of the IMF */
+  star_population /* particle representing a population with the whole IMF */
 };
-=======
-typedef enum star_feedback_modes {
-  single_star,             /* particle representing a single star */
-  star_population_no_SNII, /* particle representing a population without SNII */
-  star_population          /* particle representing a population (with SNII) */
-} star_feedback_type;
->>>>>>> 7cac6abf
 
 /**
  * @brief Feedback fields carried by each hydro particles
@@ -86,11 +79,7 @@
   char idle;
 
   /* Feedback type in function of the star particle type */
-<<<<<<< HEAD
   enum star_feedback_type star_type;
-=======
-  star_feedback_type star_type;
->>>>>>> 7cac6abf
 };
 
 #endif /* SWIFT_FEEDBACK_STRUCT_AGORA_H */