--- conflicted
+++ resolved
@@ -463,13 +463,9 @@
       /* si->feedback_data.to_distribute.dm_vel_disp_1d is the 1D velocity dispersion */
 
       /* Kick particle with SNII energy */
-<<<<<<< HEAD
-      const double v_kick = sqrtf(2.0 * kinetic_frac * delta_u / cosmo->a2_inv);
-
-=======
+
       const double v_kick = sqrtf(2.0 * kinetic_frac * delta_u);
      
->>>>>>> ad8256df
       /* compute direction of kick: a x v */ 
       double dir[3], norm=0.;
       dir[0] = pj->gpart->a_grav[1] * pj->v[2] - pj->gpart->a_grav[2] * pj->v[1];
