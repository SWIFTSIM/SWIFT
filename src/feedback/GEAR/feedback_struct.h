--- conflicted
+++ resolved
@@ -28,16 +28,10 @@
  * feedback ("stellar population").
  */
 typedef enum star_feedback_modes {
-<<<<<<< HEAD
-  single_star, /* particle representing a single star */
+  single_star,                    /* particle representing a single star */
   star_population_continuous_IMF, /* particle representing a population of the
 				     continuous part of the IMF */
-  star_population /* particle representing a population with the whole IMF */
-=======
-  single_star,             /* particle representing a single star */
-  star_population_no_SNII, /* particle representing a population without SNII */
-  star_population          /* particle representing a population (with SNII) */
->>>>>>> 9281f368
+  star_population                 /* particle representing a population with the whole IMF */
 } star_feedback_type;
 
 /**
