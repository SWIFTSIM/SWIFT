/*******************************************************************************
 * This file is part of SWIFT.
 * Copyright (c) 2018 Matthieu Schaller (schaller@strw.leidenuniv.nl)
 *
 * This program is free software: you can redistribute it and/or modify
 * it under the terms of the GNU Lesser General Public License as published
 * by the Free Software Foundation, either version 3 of the License, or
 * (at your option) any later version.
 *
 * This program is distributed in the hope that it will be useful,
 * but WITHOUT ANY WARRANTY; without even the implied warranty of
 * MERCHANTABILITY or FITNESS FOR A PARTICULAR PURPOSE.  See the
 * GNU General Public License for more details.
 *
 * You should have received a copy of the GNU Lesser General Public License
 * along with this program.  If not, see <http://www.gnu.org/licenses/>.
 *
 ******************************************************************************/
#ifndef SWIFT_FEEDBACK_STRUCT_GEAR_H
#define SWIFT_FEEDBACK_STRUCT_GEAR_H

#include "chemistry_struct.h"

/**
 * @brief The stellar feedback type for each star type. Now, star particles can
 * represent a single star ("single_star"), a stellar population without SNII
 * feedback ("star_population_no_SNII") or a stellar population with SNII
 * feedback ("stellar population").
 */
<<<<<<< HEAD
enum star_feedback_type {
  single_star,             /* particle representing a single star */
  star_population_no_SNII, /* particle representing a population without SNII */
  star_population          /* particle representing a population (with SNII) */
};
=======
typedef enum star_feedback_modes {
  single_star,                    /* particle representing a single star */
  star_population_continuous_IMF, /* particle representing a population of the
				     continuous part of the IMF */
  star_population                 /* particle representing a population with the whole IMF */
} star_feedback_type;
>>>>>>> 7cac6abf

/**
 * @brief Feedback fields carried by each hydro particles
 */
struct feedback_part_data {};

/**
 * @brief Extra feedback fields carried by each hydro particles
 */
struct feedback_xpart_data {
  /*! mass received from supernovae */
  float delta_mass;

  /*! specific energy received from supernovae */
  float delta_u;

  /*! Momemtum received from a supernovae */
  float delta_p[3];
};

/**
 * @brief Feedback fields carried by each star particles
 */
struct feedback_spart_data {

  /*! Inverse of normalisation factor used for the enrichment. */
  float enrichment_weight;

  /*! Number of Ia supernovae */
  float number_snia;

  /*! Number of II supernovae */
  float number_snii;

  /*! Energy injected in the surrounding particles */
  float energy_ejected;

  /*! Total mass ejected by the supernovae */
  float mass_ejected;

  /*! Chemical composition of the mass ejected */
  double metal_mass_ejected[GEAR_CHEMISTRY_ELEMENT_COUNT];

  /*! Does the particle needs the feedback loop? */
  char will_do_feedback;

  /* Feedback type in function of the star particle type */
<<<<<<< HEAD
  enum star_feedback_type star_type;
=======
  star_feedback_type star_type;
>>>>>>> 7cac6abf
};

#endif /* SWIFT_FEEDBACK_STRUCT_GEAR_H */<|MERGE_RESOLUTION|>--- conflicted
+++ resolved
@@ -27,20 +27,12 @@
  * feedback ("star_population_no_SNII") or a stellar population with SNII
  * feedback ("stellar population").
  */
-<<<<<<< HEAD
-enum star_feedback_type {
-  single_star,             /* particle representing a single star */
-  star_population_no_SNII, /* particle representing a population without SNII */
-  star_population          /* particle representing a population (with SNII) */
-};
-=======
-typedef enum star_feedback_modes {
+enum star_feedback_types {
   single_star,                    /* particle representing a single star */
   star_population_continuous_IMF, /* particle representing a population of the
 				     continuous part of the IMF */
   star_population                 /* particle representing a population with the whole IMF */
-} star_feedback_type;
->>>>>>> 7cac6abf
+};
 
 /**
  * @brief Feedback fields carried by each hydro particles
@@ -88,11 +80,7 @@
   char will_do_feedback;
 
   /* Feedback type in function of the star particle type */
-<<<<<<< HEAD
   enum star_feedback_type star_type;
-=======
-  star_feedback_type star_type;
->>>>>>> 7cac6abf
 };
 
 #endif /* SWIFT_FEEDBACK_STRUCT_GEAR_H */