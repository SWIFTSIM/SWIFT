--- conflicted
+++ resolved
@@ -106,11 +106,8 @@
   const double e_sn = si->feedback_data.energy_ejected;
   const double e_preSN = si->feedback_data.preSN.energy_ejected;
 
-<<<<<<< HEAD
-=======
   // message("The preSN energy of the particle %lli is : %lf",si->id,e_preSN);
 
->>>>>>> 7dadfd4d
   const float mj = hydro_get_mass(pj);
   const float r = sqrtf(r2);
 
@@ -133,16 +130,10 @@
   const double dm = m_ej * weight;
   const double new_mass = mj + dm;
 
-<<<<<<< HEAD
-  if (e_sn != 0.0) {
-    /* Energy received */
-    const double du = e_sn * weight / new_mass;
-=======
   /* Distribute SN */
   if (e_sn != 0.0) {
     /* Energy received */
     const double du = (e_sn)*weight / new_mass;
->>>>>>> 7dadfd4d
 
     xpj->feedback_data.delta_mass += dm;
     xpj->feedback_data.delta_u += du;
@@ -151,14 +142,6 @@
     for (int i = 0; i < 3; i++) {
       xpj->feedback_data.delta_p[i] += dm * (si->v[i] - xpj->v_full[i]);
     }
-<<<<<<< HEAD
-
-    /* Add the metals */
-    for (int i = 0; i < GEAR_CHEMISTRY_ELEMENT_COUNT; i++) {
-      pj->chemistry_data.metal_mass[i] +=
-          weight * si->feedback_data.metal_mass_ejected[i];
-    }
-=======
 
     /* Add the metals */
     for (int i = 0; i < GEAR_CHEMISTRY_ELEMENT_COUNT; i++) {
@@ -172,6 +155,13 @@
     xpj->feedback_data.hit_by_SN = 0;
   }
 
+  /*****************************************/
+  /* Radiation */
+  radiation_iact_nonsym_feedback_apply(r2, dx, hi, hj, si, pj, xpj, cosmo,
+                                       hydro_props, fb_props, phys_const, us,
+                                       cooling, ti_current, time_base);
+ 
+  /*****************************************/
   /* Distribute pre-SN */
   if (e_preSN != 0.0) {
     /* Energy received */
@@ -180,15 +170,7 @@
     The pre-SN feedback does not yet implement a change in the mass !*/
     const double du = (e_preSN)*weight / new_mass;
     xpj->feedback_data.delta_u += du;
->>>>>>> 7dadfd4d
   }
-
-  /*****************************************/
-  /* Radiation */
-  radiation_iact_nonsym_feedback_apply(r2, dx, hi, hj, si, pj, xpj, cosmo,
-                                       hydro_props, fb_props, phys_const, us,
-                                       cooling, ti_current, time_base);
-  /*****************************************/
 
   /* Impose maximal viscosity */
   hydro_diffusive_feedback_reset(pj);
