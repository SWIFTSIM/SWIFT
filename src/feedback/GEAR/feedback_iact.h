/*******************************************************************************
 * This file is part of SWIFT.
 * Copyright (c) 2018 Loic Hausammann (loic.hausammann@epfl.ch)
 *
 * This program is free software: you can redistribute it and/or modify
 * it under the terms of the GNU Lesser General Public License as published
 * by the Free Software Foundation, either version 3 of the License, or
 * (at your option) any later version.
 *
 * This program is distributed in the hope that it will be useful,
 * but WITHOUT ANY WARRANTY; without even the implied warranty of
 * MERCHANTABILITY or FITNESS FOR A PARTICULAR PURPOSE.  See the
 * GNU General Public License for more details.
 *
 * You should have received a copy of the GNU Lesser General Public License
 * along with this program.  If not, see <http://www.gnu.org/licenses/>.
 *
 ******************************************************************************/
#ifndef SWIFT_GEAR_FEEDBACK_IACT_H
#define SWIFT_GEAR_FEEDBACK_IACT_H

/* Local includes */
#include "feedback.h"
#include "hydro.h"
#include "random.h"
#include "timestep_sync_part.h"

/**
 * @brief Density interaction between two particles (non-symmetric).
 *
 * @param r2 Comoving square distance between the two particles.
 * @param dx Comoving vector separating both particles (pi - pj).
 * @param hi Comoving smoothing-length of particle i.
 * @param hj Comoving smoothing-length of particle j.
 * @param si First sparticle.
 * @param pj Second particle (not updated).
 * @param xpj Extra particle data (not updated).
 * @param cosmo The cosmological model.
 * @param fb_props Properties of the feedback scheme.
 * @param ti_current Current integer time value
 */
__attribute__((always_inline)) INLINE static void
runner_iact_nonsym_feedback_density(const float r2, const float dx[3],
                                    const float hi, const float hj,
                                    struct spart *si, const struct part *pj,
                                    const struct xpart *xpj,
                                    const struct cosmology *cosmo,
                                    const struct feedback_props *fb_props,
                                    const integertime_t ti_current) {

  /* Get the gas mass. */
  const float mj = hydro_get_mass(pj);

  /* Get r */
  const float r = sqrtf(r2);

  /* Compute the kernel function */
  const float hi_inv = 1.0f / hi;
  const float ui = r * hi_inv;
  float wi;
  kernel_eval(ui, &wi);

  /* Add contribution of pj to normalisation of density weighted fraction
   * which determines how much mass to distribute to neighbouring
   * gas particles */

  /* The normalization by 1 / h^d is done in feedback.h */
  si->feedback_data.enrichment_weight += mj * wi;
}

/**
 * @brief Feedback interaction between two particles (non-symmetric).
 * Used for updating properties of gas particles neighbouring a star particle
 *
 * @param r2 Comoving square distance between the two particles.
 * @param dx Comoving vector separating both particles (si - pj).
 * @param hi Comoving smoothing-length of particle i.
 * @param hj Comoving smoothing-length of particle j.
 * @param si First (star) particle (not updated).
 * @param pj Second (gas) particle.
 * @param xpj Extra particle data
 * @param cosmo The cosmological model.
 * @param fb_props Properties of the feedback scheme.
 * @param ti_current Current integer time used value for seeding random number
 * generator
 */
__attribute__((always_inline)) INLINE static void
runner_iact_nonsym_feedback_apply(
    const float r2, const float dx[3], const float hi, const float hj,
    struct spart *si, struct part *pj, struct xpart *xpj,
    const struct cosmology *cosmo, const struct hydro_props *hydro_props,
    const struct feedback_props *fb_props, const integertime_t ti_current) {

  const double e_sn = si->feedback_data.energy_ejected;

  const float mj = hydro_get_mass(pj);
  const float r = sqrtf(r2);

  /* Get the kernel for hi. */
  float hi_inv = 1.0f / hi;
  float hi_inv_dim = pow_dimension(hi_inv); /* 1/h^d */
  float xi = r * hi_inv;
  float wi, wi_dx;
  kernel_deval(xi, &wi, &wi_dx);
  wi *= hi_inv_dim;

  /* Compute inverse enrichment weight */
  const double si_inv_weight = si->feedback_data.enrichment_weight == 0
                                   ? 0.
                                   : 1. / si->feedback_data.enrichment_weight;

  /* Mass received */
  const double m_ej = si->feedback_data.mass_ejected;
  const double weight = mj * wi * si_inv_weight;
  const double dm = m_ej * weight;
  const double new_mass = mj + dm;

  if (e_sn != 0.0) {
    /* Energy received */
    const double du = e_sn * weight / new_mass;

    xpj->feedback_data.delta_mass += dm;
    xpj->feedback_data.delta_u += du;

    /* Compute momentum received. */
    for (int i = 0; i < 3; i++) {
      xpj->feedback_data.delta_p[i] += dm * (si->v[i] - xpj->v_full[i]);
    }

<<<<<<< HEAD
  /* Add the metals */
  for (int i = 0; i < GEAR_CHEMISTRY_ELEMENT_COUNT; i++) {
    xpj->feedback_data.delta_metal_mass[i] +=
        weight * si->feedback_data.metal_mass_ejected[i];

#ifdef SWIFT_CHEMISTRY_DEBUG_CHECKS
    pj->feedback_data.metal_mass[i] +=
        weight * si->feedback_data.metal_mass_ejected[i];
#endif
=======
    /* Add the metals */
    for (int i = 0; i < GEAR_CHEMISTRY_ELEMENT_COUNT; i++) {
      pj->chemistry_data.metal_mass[i] +=
          weight * si->feedback_data.metal_mass_ejected[i];
    }
>>>>>>> c751cc90
  }

  /* Impose maximal viscosity */
  hydro_diffusive_feedback_reset(pj);

  /* Synchronize the particle on the timeline */
  timestep_sync_part(pj);
}

#endif /* SWIFT_GEAR_FEEDBACK_IACT_H */<|MERGE_RESOLUTION|>--- conflicted
+++ resolved
@@ -127,23 +127,16 @@
       xpj->feedback_data.delta_p[i] += dm * (si->v[i] - xpj->v_full[i]);
     }
 
-<<<<<<< HEAD
-  /* Add the metals */
-  for (int i = 0; i < GEAR_CHEMISTRY_ELEMENT_COUNT; i++) {
-    xpj->feedback_data.delta_metal_mass[i] +=
+    /* Add the metals */
+    for (int i = 0; i < GEAR_CHEMISTRY_ELEMENT_COUNT; i++) {
+      xpj->feedback_data.delta_metal_mass[i] +=
         weight * si->feedback_data.metal_mass_ejected[i];
 
 #ifdef SWIFT_CHEMISTRY_DEBUG_CHECKS
-    pj->feedback_data.metal_mass[i] +=
+      pj->feedback_data.metal_mass[i] +=
         weight * si->feedback_data.metal_mass_ejected[i];
 #endif
-=======
-    /* Add the metals */
-    for (int i = 0; i < GEAR_CHEMISTRY_ELEMENT_COUNT; i++) {
-      pj->chemistry_data.metal_mass[i] +=
-          weight * si->feedback_data.metal_mass_ejected[i];
-    }
->>>>>>> c751cc90
+    }    
   }
 
   /* Impose maximal viscosity */
