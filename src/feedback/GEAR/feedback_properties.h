--- conflicted
+++ resolved
@@ -44,16 +44,14 @@
   /*! Metallicity [Fe/H] transition for the first stars */
   float imf_transition_metallicity;
 
-<<<<<<< HEAD
   /*! Do we want the ionization effect (Strömgren sphere)? */
   int do_photoionization;
 
   /*! Radiation pressure momentum effectively injected */
   float radiation_pressure_efficiency;
-=======
+  
   /*! Pre-supernova feedback energy effectively deposited */
   float preSN_efficiency;
->>>>>>> 7dadfd4d
 };
 
 /**
