/*******************************************************************************
 * This file is part of SWIFT.
 * Copyright (c) 2018 Loic Hausammann (loic.hausammann@epfl.ch)
 *
 * This program is free software: you can redistribute it and/or modify
 * it under the terms of the GNU Lesser General Public License as published
 * by the Free Software Foundation, either version 3 of the License, or
 * (at your option) any later version.
 *
 * This program is distributed in the hope that it will be useful,
 * but WITHOUT ANY WARRANTY; without even the implied warranty of
 * MERCHANTABILITY or FITNESS FOR A PARTICULAR PURPOSE.  See the
 * GNU General Public License for more details.
 *
 * You should have received a copy of the GNU Lesser General Public License
 * along with this program.  If not, see <http://www.gnu.org/licenses/>.
 *
 ******************************************************************************/
#ifndef SWIFT_STELLAR_EVOLUTION_STRUCT_GEAR_H
#define SWIFT_STELLAR_EVOLUTION_STRUCT_GEAR_H

#include "interpolation.h"

/* Number of different type of companion.
   If changed, the IO needs to be updated.
 */
#define GEAR_NUMBER_TYPE_OF_COMPANION 2
#define GEAR_LABELS_SIZE 10

/**
 * @brief Model for the initial mass function.
 *
 * Describe a model such as Kroupa 2001:
 *
 * f(m) = coef[i] * pow(m, exp[i])
 */
struct initial_mass_function {

  /*! Mass limits between IMF parts (n_parts + 1 elements). */
  float *mass_limits;

  /*! Mass fraction computed at the interface between two IMF parts (n_parts + 1
   * elements). */
  float *mass_fraction;

  /*! Exponent of each IMF parts (n_parts elements). */
  float *exp;

  /*! Coefficient of each IMF parts (n_parts elements). */
  float *coef;

  /*! Number of parts (segments) in the function. */
  int n_parts;

  /*! Minimal mass contained in mass_limits, copied for more clarity. */
  float mass_min;

  /*! Maximal mass contained in mass_limits, copied for more clarity. */
  float mass_max;

  /*! Total number of stars (per mass unit) in the IMF. */
  float N_tot;

  /*! Probability to generate a star out of the continuous part of the IMF. */
  float sink_Pc;

  /*! Stellar mass of the continous part of the IMF (in solar mass). */
<<<<<<< HEAD
  float stellar_particle_mass;

  /*! Minimal mass of stars represented by discrete particles (in solar mass).
   */
  float minimal_discrete_mass;
=======
  float stellar_particle_mass_Msun;

  /*! Minimal mass of stars represented by discrete particles (in solar mass).
   */
  float minimal_discrete_mass_Msun;
>>>>>>> a601a079
};

/**
 * @brief Model for the stellar lifetime.
 */
struct lifetime {

  /*! Coefficients for the log10(m)^2 term */
  float quadratic[3];

  /*! Coefficients for the log10(m) term */
  float linear[3];

  /*! Coefficients for the constant term */
  float constant[3];
};

/**
 * @brief Model for SNIa.
 */
struct supernovae_ia {
  /*! Mass of each element ejected by a single supernovae */
  float yields[GEAR_CHEMISTRY_ELEMENT_COUNT];

  /*! White dwarf's mass */
  float mass_white_dwarf;

  /*! Minimal mass of the progenitor */
  float mass_min_progenitor;

  /*! Maximal mass of the progenitor */
  float mass_max_progenitor;

  /*! coefficient of the initial mass function for progenitor divided by
   * progenitor_exponent */
  float progenitor_coef_exp;

  /*! exponent of the initial mass function for progenitor */
  float progenitor_exponent;

  /*! exponent of the initial mass function for binaries */
  float companion_exponent;

  struct {
    /*! Initial mass function's coeffcients */
    float coef;

    /*! Maximal mass of the companion */
    float mass_max;

    /*! Minimal mass of the companion */
    float mass_min;
  } companion[GEAR_NUMBER_TYPE_OF_COMPANION];

  /*! Energy released per supernovae */
  float energy_per_supernovae;
};

/**
 * @brief Model for SNII.
 */
struct supernovae_ii {

  /*! Yields not integrated */
  struct {
    /*! Mass fraction of metals ejected by a supernovae. */
    struct interpolation_1d yields[GEAR_CHEMISTRY_ELEMENT_COUNT];

    /*! Total mass fraction ejected. */
    struct interpolation_1d ejected_mass_processed;

    /*! Mass fraction ejected and not processed (=> with the star metallicity).
     */
    struct interpolation_1d ejected_mass_non_processed;
  } raw;

  /*! Yields integrated */
  struct {
    /*! Integrated (over the IMF) mass fraction of metals ejected by a
     * supernovae
     */
    struct interpolation_1d yields[GEAR_CHEMISTRY_ELEMENT_COUNT];

    /*! Total mass fraction ejected (integrated over the IMF) */
    struct interpolation_1d ejected_mass_processed;

    /*! Mass fraction ejected and not processed (=> with the star metallicity)
     */
    struct interpolation_1d ejected_mass_non_processed;
  } integrated;

  /*! Minimal mass for a SNII */
  float mass_min;

  /*! Maximal mass for a SNII */
  float mass_max;

  /*! exponent of the IMF */
  float exponent;

  /*! coefficient of the IMF over the exponent */
  float coef_exp;

  /*! Number of element in the interpolation array */
  int interpolation_size;

  /*! Energy released as a function of progenitor mass */
  struct interpolation_1d energy_per_progenitor_mass;

  /*! Energy released per supernovae */
  float energy_per_supernovae;
};

/**
 * @brief The complete stellar model.
 */
struct stellar_model {

  /*! Name of the different elements */
  char elements_name[GEAR_CHEMISTRY_ELEMENT_COUNT * GEAR_LABELS_SIZE];

  /*! The initial mass function */
  struct initial_mass_function imf;

  /*! The stellar lifetime */
  struct lifetime lifetime;

  /*! The supernovae type Ia */
  struct supernovae_ia snia;

  /*! The supernovae type II */
  struct supernovae_ii snii;

  /*! Use a discrete yields approach */
  char discrete_yields;

  /* Filename of the yields table */
  char yields_table[FILENAME_BUFFER_SIZE];

  /* Minimal gravity mass after a discrete star has completely exploded.

     This will be the mass of the gpart's friend of the star. The mass of the
     star will be 0 after it losses all its mass.

     The purpose of this is to avoid zero mass for the gravitsy
     computations. We keep the star so that we know it *existed* and we can
     extract its properties at the end of a run. If we remove the star, then
     we do not have any information about its existence.
     However, since the star is dead/inexistent, the gravity mass must be small
     so that it does not drastically alter the dynamics of the systems. */
  float discrete_star_minimal_gravity_mass;
};

#endif  // SWIFT_STELLAR_EVOLUTION_STRUCT_GEAR_H<|MERGE_RESOLUTION|>--- conflicted
+++ resolved
@@ -65,19 +65,11 @@
   float sink_Pc;
 
   /*! Stellar mass of the continous part of the IMF (in solar mass). */
-<<<<<<< HEAD
-  float stellar_particle_mass;
-
-  /*! Minimal mass of stars represented by discrete particles (in solar mass).
-   */
-  float minimal_discrete_mass;
-=======
   float stellar_particle_mass_Msun;
 
   /*! Minimal mass of stars represented by discrete particles (in solar mass).
    */
   float minimal_discrete_mass_Msun;
->>>>>>> a601a079
 };
 
 /**
