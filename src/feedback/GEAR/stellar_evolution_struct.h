/*******************************************************************************
 * This file is part of SWIFT.
 * Copyright (c) 2018 Loic Hausammann (loic.hausammann@epfl.ch)
 *
 * This program is free software: you can redistribute it and/or modify
 * it under the terms of the GNU Lesser General Public License as published
 * by the Free Software Foundation, either version 3 of the License, or
 * (at your option) any later version.
 *
 * This program is distributed in the hope that it will be useful,
 * but WITHOUT ANY WARRANTY; without even the implied warranty of
 * MERCHANTABILITY or FITNESS FOR A PARTICULAR PURPOSE.  See the
 * GNU General Public License for more details.
 *
 * You should have received a copy of the GNU Lesser General Public License
 * along with this program.  If not, see <http://www.gnu.org/licenses/>.
 *
 ******************************************************************************/
#ifndef SWIFT_STELLAR_EVOLUTION_STRUCT_GEAR_H
#define SWIFT_STELLAR_EVOLUTION_STRUCT_GEAR_H

#include "interpolation.h"

/* Number of different type of companion.
   If changed, the IO needs to be updated.
 */
#define GEAR_NUMBER_TYPE_OF_COMPANION 2
#define GEAR_LABELS_SIZE 10

/**
 * @brief Model for the initial mass function.
 *
 * Describe a model such as Kroupa 2001:
 *
 * f(m) = coef[i] * pow(m, exp[i])
 */
struct initial_mass_function {

  /*! Mass limits between IMF parts (n_parts + 1 elements). */
  float *mass_limits;

  /*! Mass fraction computed at the interface between two IMF parts (n_parts + 1
   * elements). */
  float *mass_fraction;

  /*! Exponent of each IMF parts (n_parts elements). */
  float *exp;

  /*! Coefficient of each IMF parts (n_parts elements). */
  float *coef;

  /*! Number of parts (segments) in the function. */
  int n_parts;

  /*! Minimal mass contained in mass_limits, copied for more clarity. */
  float mass_min;

  /*! Maximal mass contained in mass_limits, copied for more clarity. */
  float mass_max;

  /*! Total number of stars (per mass unit) in the IMF. */
  float N_tot;

  /*! Probability to generate a star out of the continuous part of the IMF. */
  float sink_Pc;

  /*! Stellar mass of the continous part of the IMF (in solar mass). */
  float stellar_particle_mass_Msun;

  /*! Minimal mass of stars represented by discrete particles (in solar mass).
   */
  float minimal_discrete_mass_Msun;
};

/**
 * @brief Model for the stellar lifetime.
 */
struct lifetime {

  /*! Coefficients for the log10(m)^2 term */
  float quadratic[3];

  /*! Coefficients for the log10(m) term */
  float linear[3];

  /*! Coefficients for the constant term */
  float constant[3];
};

/**
 * @brief Model for SNIa.
 */
struct supernovae_ia {
  /*! Mass of each element ejected by a single supernovae */
  float yields[GEAR_CHEMISTRY_ELEMENT_COUNT];

  /*! White dwarf's mass */
  float mass_white_dwarf;

  /*! Minimal mass of the progenitor */
  float mass_min_progenitor;

  /*! Maximal mass of the progenitor */
  float mass_max_progenitor;

  /*! coefficient of the initial mass function for progenitor divided by
   * progenitor_exponent */
  float progenitor_coef_exp;

  /*! exponent of the initial mass function for progenitor */
  float progenitor_exponent;

  /*! exponent of the initial mass function for binaries */
  float companion_exponent;

  struct {
    /*! Initial mass function's coeffcients */
    float coef;

    /*! Maximal mass of the companion */
    float mass_max;

    /*! Minimal mass of the companion */
    float mass_min;
  } companion[GEAR_NUMBER_TYPE_OF_COMPANION];

  /*! Energy released per supernovae */
  float energy_per_supernovae;
};

/**
 * @brief Model for SNII.
 */
struct supernovae_ii {

  /*! Yields not integrated */
  struct {
    /*! Mass fraction of metals ejected by a supernovae. */
    struct interpolation_1d yields[GEAR_CHEMISTRY_ELEMENT_COUNT];

    /*! Total mass fraction ejected. */
    struct interpolation_1d ejected_mass_processed;

    /*! Mass fraction ejected and not processed (=> with the star metallicity).
     */
    struct interpolation_1d ejected_mass_non_processed;
  } raw;

  /*! Yields integrated */
  struct {
    /*! Integrated (over the IMF) mass fraction of metals ejected by a
     * supernovae
     */
    struct interpolation_1d yields[GEAR_CHEMISTRY_ELEMENT_COUNT];

    /*! Total mass fraction ejected (integrated over the IMF) */
    struct interpolation_1d ejected_mass_processed;

    /*! Mass fraction ejected and not processed (=> with the star metallicity)
     */
    struct interpolation_1d ejected_mass_non_processed;
  } integrated;

  /*! Minimal mass for a SNII */
  float mass_min;

  /*! Maximal mass for a SNII */
  float mass_max;

  /*! exponent of the IMF */
  float exponent;

  /*! coefficient of the IMF over the exponent */
  float coef_exp;

  /*! Number of element in the interpolation array */
  int interpolation_size;

  /*! Energy released as a function of progenitor mass */
  struct interpolation_1d energy_per_progenitor_mass;

  /*! Energy released per supernovae */
  float energy_per_supernovae;
};

/**
<<<<<<< HEAD
 * @brief Model for radiation.
 */
struct radiation {

  /*! Yields not integrated */
  struct {
    /*! Bolometric luminosity emitted. */
    struct interpolation_1d luminosities;

    /*! Ionization emission rate. */
    struct interpolation_1d_double dot_N_ion;
=======
 * @brief Model for Stellar winds.
 */
struct stellar_wind {

  /*! Yields not integrated */
  struct {

    /*! energy ejected by stellar winds. */
    struct interpolation_2d ejected_energy;

    /*! mass loss from stellar winds. */
    struct interpolation_2d mass_loss;
>>>>>>> 7dadfd4d
  } raw;

  /*! Yields integrated */
  struct {
<<<<<<< HEAD
    /*! Bolometric luminosity emitted. */
    struct interpolation_1d luminosities;

    /*! Ionization emission rate. */
    struct interpolation_1d_double dot_N_ion;
  } integrated;

  /* /\*! Minimal mass for a SNII *\/ */
  /* float mass_min; */

  /* /\*! Maximal mass for a SNII *\/ */
  /* float mass_max; */

  /* /\*! exponent of the IMF *\/ */
  /* float exponent; */

  /* /\*! coefficient of the IMF over the exponent *\/ */
  /* float coef_exp; */

  /*! Number of element in the interpolation array */
  int interpolation_size;
=======
    /*! Integrated (over the IMF) energy ejected by stellar winds. */
    struct interpolation_2d ejected_energy_per_progenitor_mass;

    /*! Integrated (over the IMF) mass loss from stellar winds */
    struct interpolation_2d mass_loss_per_progenitor_mass;
  } integrated;

  /*! Minimal mass for a SW */
  float mass_min;

  /*! Maximal mass for a SW */
  float mass_max;

  /*! Minimal mass for a SW */
  float metallicity_min;

  /*! Maximal mass for a SW */
  float metallicity_max;

  /*! Number of mass element in the interpolation 2d array*/
  int interpolation_size_m;

  /*! Number of metallicity element in the interpolation 2d array*/
  int interpolation_size_z;
>>>>>>> 7dadfd4d
};

/**
 * @brief The complete stellar model.
 */
struct stellar_model {

  /*! Name of the different elements */
  char elements_name[GEAR_CHEMISTRY_ELEMENT_COUNT * GEAR_LABELS_SIZE];

  /* Solar mass abundances read from the chemistry table */
  float solar_abundances[GEAR_CHEMISTRY_ELEMENT_COUNT];

  /*! The initial mass function */
  struct initial_mass_function imf;

  /*! The stellar lifetime */
  struct lifetime lifetime;

  /*! The supernovae type Ia */
  struct supernovae_ia snia;

  /*! The supernovae type II */
  struct supernovae_ii snii;

<<<<<<< HEAD
  /*! The stellar radiation */
  struct radiation rad;
=======
  /*! The stellar wind */
  struct stellar_wind sw;
>>>>>>> 7dadfd4d

  /*! Use a discrete yields approach */
  char discrete_yields;

  /* Filename of the yields table */
  char yields_table[FILENAME_BUFFER_SIZE];

  /* Minimal gravity mass after a discrete star has completely exploded.

     This will be the mass of the gpart's friend of the star. The mass of the
     star will be 0 after it losses all its mass.

     The purpose of this is to avoid zero mass for the gravitsy
     computations. We keep the star so that we know it *existed* and we can
     extract its properties at the end of a run. If we remove the star, then
     we do not have any information about its existence.
     However, since the star is dead/inexistent, the gravity mass must be small
     so that it does not drastically alter the dynamics of the systems. */
  float discrete_star_minimal_gravity_mass;
};

#endif  // SWIFT_STELLAR_EVOLUTION_STRUCT_GEAR_H<|MERGE_RESOLUTION|>--- conflicted
+++ resolved
@@ -184,7 +184,6 @@
 };
 
 /**
-<<<<<<< HEAD
  * @brief Model for radiation.
  */
 struct radiation {
@@ -196,25 +195,11 @@
 
     /*! Ionization emission rate. */
     struct interpolation_1d_double dot_N_ion;
-=======
- * @brief Model for Stellar winds.
- */
-struct stellar_wind {
-
-  /*! Yields not integrated */
-  struct {
-
-    /*! energy ejected by stellar winds. */
-    struct interpolation_2d ejected_energy;
-
-    /*! mass loss from stellar winds. */
-    struct interpolation_2d mass_loss;
->>>>>>> 7dadfd4d
   } raw;
 
   /*! Yields integrated */
   struct {
-<<<<<<< HEAD
+
     /*! Bolometric luminosity emitted. */
     struct interpolation_1d luminosities;
 
@@ -236,7 +221,25 @@
 
   /*! Number of element in the interpolation array */
   int interpolation_size;
-=======
+};
+
+/**
+ * @brief Model for Stellar winds.
+ */
+struct stellar_wind {
+
+  /*! Yields not integrated */
+  struct {
+
+    /*! energy ejected by stellar winds. */
+    struct interpolation_2d ejected_energy;
+
+    /*! mass loss from stellar winds. */
+    struct interpolation_2d mass_loss;
+  } raw;
+
+  /*! Yields integrated */
+  struct {  
     /*! Integrated (over the IMF) energy ejected by stellar winds. */
     struct interpolation_2d ejected_energy_per_progenitor_mass;
 
@@ -261,7 +264,6 @@
 
   /*! Number of metallicity element in the interpolation 2d array*/
   int interpolation_size_z;
->>>>>>> 7dadfd4d
 };
 
 /**
@@ -287,13 +289,11 @@
   /*! The supernovae type II */
   struct supernovae_ii snii;
 
-<<<<<<< HEAD
   /*! The stellar radiation */
   struct radiation rad;
-=======
+  
   /*! The stellar wind */
   struct stellar_wind sw;
->>>>>>> 7dadfd4d
 
   /*! Use a discrete yields approach */
   char discrete_yields;
