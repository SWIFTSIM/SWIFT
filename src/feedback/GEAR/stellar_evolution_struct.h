--- conflicted
+++ resolved
@@ -65,14 +65,10 @@
   float sink_Pc;
 
   /*! Stellar mass of the continous part of the IMF (in solar mass). */
-<<<<<<< HEAD
-  float sink_stellar_particle_mass;
-=======
   float stellar_particle_mass;
 
   /*! Minimal mass of stars represented by discrete particles (in solar mass). */
   float minimal_discrete_mass;
->>>>>>> 7cac6abf
 };
 
 /**
