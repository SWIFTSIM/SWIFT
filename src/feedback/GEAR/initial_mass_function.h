--- conflicted
+++ resolved
@@ -67,13 +67,10 @@
 double initial_mass_function_sample_power_law(double min_mass, double max_mass,
                                               double exp, double x);
 
-<<<<<<< HEAD
-=======
 void initial_mass_function_compute_Mc_Md_Mtot(const struct initial_mass_function* imf,
 					      const double minimal_discrete_mass,
 					      const double stellar_particle_mass,
 					      double* M_continuous, double* M_discrete,
 					      double* M_tot);
 
->>>>>>> 7cac6abf
 #endif  // SWIFT_INITIAL_MASS_FUNCTION_GEAR_H