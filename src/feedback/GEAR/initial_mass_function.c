--- conflicted
+++ resolved
@@ -642,11 +642,7 @@
  * first stars or not. You need to verify this before this function and pass the
  * correct values to 'minimal_discrete_mass_Msun' and 'stellar_particle_mass'.
  *
-<<<<<<< HEAD
- * Note 2: This function implicitely assumes M_sun since the IMF data
-=======
  * Note 2: This function implicitly assumes M_sun since the IMF data
->>>>>>> 9814b234
  * structures handles the masses in M_sun.
  *
  * @param imf The #initial_mass_function.
