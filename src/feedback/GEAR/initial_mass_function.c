/*******************************************************************************
 * This file is part of SWIFT.
 * Copyright (c) 2019 Loic Hausammann (loic.hausammann@epfl.ch)
 *
 * This program is free software: you can redistribute it and/or modify
 * it under the terms of the GNU Lesser General Public License as published
 * by the Free Software Foundation, either version 3 of the License, or
 * (at your option) any later version.
 *
 * This program is distributed in the hope that it will be useful,
 * but WITHOUT ANY WARRANTY; without even the implied warranty of
 * MERCHANTABILITY or FITNESS FOR A PARTICULAR PURPOSE.  See the
 * GNU General Public License for more details.
 *
 * You should have received a copy of the GNU Lesser General Public License
 * along with this program.  If not, see <http://www.gnu.org/licenses/>.
 *
 ******************************************************************************/

/* local headers */
#include "initial_mass_function.h"

#include "hdf5_functions.h"
#include "stellar_evolution_struct.h"

/**
 * @brief Get the IMF exponent in between mass_min and mass_max.
 */
float initial_mass_function_get_exponent(
    const struct initial_mass_function *imf, float mass_min, float mass_max) {

#ifdef SWIFT_DEBUG_CHECKS
  if (mass_max > imf->mass_max)
    error("Cannot have mass larger than the largest one in the IMF");

  /* 18.05.2024: This check is ill-defined. It needs to be improved.
     For population II stars, no problem.
     For population III stars, the snia->mass_min_progenitor can be smaller
     than the minimal mass of the IMF, which causes the code to crash here. */
  /* if (mass_min < imf->mass_min) */
  /*   error("Cannot have mass smaller than the smallest one in the IMF"); */
  if (mass_max < mass_min) error("Cannot have mass_min larger than mass_max");
#endif

  for (int i = 0; i < imf->n_parts; i++) {

    /* Check if in the correct part of the IMF */
    if (mass_min < imf->mass_limits[i + 1]) {

      /* Check if in only one segment */
      if (mass_max > imf->mass_limits[i + 1]) {
        error("Cannot get a single exponent for the interval [%g, %g]",
              mass_min, mass_max);
      }

      return imf->exp[i];
    }
  }

  error("Masses outside IMF ranges");

  return -1;
}

/** @brief Print the initial mass function */
void initial_mass_function_print(const struct initial_mass_function *imf) {

  message("Number of parts: %i", imf->n_parts);
  message("Number of stars per mass units: %g", imf->N_tot);
  message("Mass interval: [%g, %g]", imf->mass_min, imf->mass_max);
  for (int i = 0; i < imf->n_parts; i++) {
    message("[%7.3f, %7.3f]: %5.2g * m^{%g}", imf->mass_limits[i],
            imf->mass_limits[i + 1], imf->coef[i], imf->exp[i]);
  }

  message("Mass fractions");
  for (int i = 0; i < imf->n_parts + 1; i++)
    message("m=%7.3f: x=%5.3f", imf->mass_limits[i], imf->mass_fraction[i]);
}

/** @brief Sample the initial mass function */
float initial_mass_function_sample(const struct initial_mass_function *imf,
                                   float f) {

  for (int i = 0; i < imf->n_parts; i++)
    if (f < imf->mass_fraction[i + 1]) {
      float pmin = pow(imf->mass_limits[i], imf->exp[i]);
      float exponent = 1. / imf->exp[i];
      float base_part_1 = imf->N_tot * imf->exp[i] / imf->coef[i];
      base_part_1 *= (f - imf->mass_fraction[i]);
      float base = base_part_1 + pmin;

      /* The mathematical expression is:
           (N_tot * exp_{imf, i} / coeff_{imf, i} * (f - mass_fraction_{imf, i})
             + pmin)**(1/exp_{imf, i})
      */
      return pow(base, exponent);
    }

  return -1;
}

/**
 * @brief Integrate the #interpolation_1d data with the initial mass function.
 *
 * The x are supposed to be linear in log.
 *
 * @param imf The #initial_mass_function.
 * @param data The data to integrate.
 * @param count The number of element in data.
 * @param log_mass_min The value of the first element.
 * @param step_size The distance between two points.
 */
void initial_mass_function_integrate(const struct initial_mass_function *imf,
                                     float *data, size_t count,
                                     float log_mass_min, float step_size) {

  /* Index in the data */
  size_t j = 1;
  const float mass_min = exp10(log_mass_min);
  const float mass_max = exp10(log_mass_min + (count - 1) * step_size);

  float m = mass_min;

  float *tmp = (float *)malloc(sizeof(float) * count);

  /* Set lower limit */
  tmp[0] = 0;
  for (int i = 0; i < imf->n_parts; i++) {

    /* Check if already in the correct part */
    if (mass_min > imf->mass_limits[i + 1]) {
      continue;
    }

    /* Check if already above the maximal mass */
    if (mass_max < imf->mass_limits[i]) {
      break;
    }

    /* Integrate the data */
    while ((m < imf->mass_limits[i + 1] || i == imf->n_parts - 1) &&
           j < count) {

      /* Compute the masses */
      const float log_m1 = log_mass_min + (j - 1) * step_size;
      const float m1 = exp10(log_m1);
      const float log_m2 = log_mass_min + j * step_size;
      float m2 = exp10(log_m2);

      /* Ensure that we stay within the limits */
      if (m2 > imf->mass_max) {
        m2 = imf->mass_max;
      }

      const float dm = m2 - m1;
      const float imf_1 = imf->coef[i] * pow(m1, imf->exp[i]);

      /* Get the imf of the upper limit  */
      float imf_2;
      if (m2 > imf->mass_limits[i + 1]) {
        imf_2 = imf->coef[i + 1] * pow(m2, imf->exp[i + 1]);
      } else {
        imf_2 = imf->coef[i] * pow(m2, imf->exp[i]);
      }

      /* Compute the integral */
      tmp[j] = tmp[j - 1] + 0.5 * (imf_1 * data[j - 1] + imf_2 * data[j]) * dm;

      /* Update j and m */
      j += 1;
      m = m2;
    }
  }

  /* The rest is extrapolated with 0 */
  for (size_t k = j; k < count; k++) {
    tmp[k] = tmp[k - 1];
  }

  /* Copy temporary array */
  memcpy(data, tmp, count * sizeof(float));

  /* clean everything */
  free(tmp);
}

/**
 * @brief Get the IMF coefficient in between mass_min and mass_max.
 *
 * @param imf The #initial_mass_function.
 * @param mass_min The minimal mass of the requested interval.
 * @param mass_max The maximal mass of the requested interval.
 *
 * @return The imf's coefficient of the interval.
 */
float initial_mass_function_get_coefficient(
    const struct initial_mass_function *imf, float mass_min, float mass_max) {

  for (int i = 0; i < imf->n_parts; i++) {

    /* Check if in the correct part of the IMF */
    if (mass_min < imf->mass_limits[i + 1]) {

      /* Check if in only one segment */
      if (mass_max > imf->mass_limits[i + 1]) {
        error("Cannot get a single coefficient for the interval [%g, %g]",
              mass_min, mass_max);
      }

      return imf->coef[i];
    }
  }

  error("Masses outside IMF ranges");

  return -1;
}

/**
 * @brief Compute the integral of the fraction number of the initial mass
 * function.
 *
 * @param imf The #initial_mass_function.
 * @param m1 The lower mass to evaluate.
 * @param m2 The upper mass to evaluate.
 *
 * @return The number fraction.
 */
float initial_mass_function_get_integral_xi(
    const struct initial_mass_function *imf, float m1, float m2) {

  /* Ensure the masses to be withing the limits */
  m1 = min(m1, imf->mass_max);
  m1 = max(m1, imf->mass_min);

  m2 = min(m2, imf->mass_max);
  m2 = max(m2, imf->mass_min);

  int k = -1;
  /* Find the correct part */
  for (int i = 0; i < imf->n_parts; i++) {
    if (m1 <= imf->mass_limits[i + 1]) {
      k = i;
      break;
    }
  }

  /* Check if found a part */
  if (k == -1) {
    error("Failed to find the correct function part: %g %g", m1, m2);
  }

  /* Check if m2 is inside the part */
  if (m2 < imf->mass_limits[k] || m2 > imf->mass_limits[k + 1]) {
    error("This function is not able to integrate in two different parts %g %g",
          m1, m2);
  }

  /* Compute the integral */
  const float int_xi1 = pow(m1, imf->exp[k]);
  const float int_xi2 = pow(m2, imf->exp[k]);

  return imf->coef[k] * (int_xi2 - int_xi1) / imf->exp[k];
};

/**
 * @brief Compute the mass fraction of the initial mass function.
 *
 * @param imf The #initial_mass_function.
 * @param m The mass to evaluate.
 *
 * @return The mass fraction.
 */
float initial_mass_function_get_imf(const struct initial_mass_function *imf,
                                    float m) {

  /* Check the mass to be within the limits */

  if (m > imf->mass_max || m < imf->mass_min)
    error("Mass below or above limits expecting %g < %g < %g.", imf->mass_min,
          m, imf->mass_max);

  for (int i = 0; i < imf->n_parts; i++) {
    if (m <= imf->mass_limits[i + 1]) {
      return imf->coef[i] * pow(m, imf->exp[i]);
    }
  }

  error("Failed to find correct function part: %g larger than mass max %g.", m,
        imf->mass_max);
  return 0.;
};

/**
 * @brief Compute the the mass fraction (of stars) between m1 and m2 per mass
 * unit.
 *
 * @param imf The #initial_mass_function.
 * @param m1 The lower mass to evaluate.
 * @param m2 The upper mass to evaluate.
 *
 * @return The integral of the mass fraction.
 */
float initial_mass_function_get_imf_mass_fraction(
    const struct initial_mass_function *imf, float m1, float m2) {

  /* Check that m2 is > m1 */
  if (m1 > m2)
    error("Mass m1 (=%g) larger or equal to m2 (=%g). This is not allowed", m1,
          m2);

  /* Check the masses to be within the limits */

  if (m1 > imf->mass_max || m1 < imf->mass_min)
    error("Mass m1 below or above limits expecting %g < %g < %g.",
          imf->mass_min, m1, imf->mass_max);

  if (m2 > imf->mass_max || m2 < imf->mass_min)
    error("Mass m2 below or above limits expecting %g < %g < %g.",
          imf->mass_min, m2, imf->mass_max);

  const int n = imf->n_parts;
  float integral = 0;

  /* loop over all segments */
  for (int i = 0; i < n; i++) {
    float mmin = max(imf->mass_limits[i], m1);
    float mmax = min(imf->mass_limits[i + 1], m2);

    if (mmin < mmax) {
      float p = imf->exp[i] + 1;
      integral += (imf->coef[i] / p) * (pow(mmax, p) - pow(mmin, p));
    } else /* nothing in this segment go to the next one */
      continue;

    if (m2 == mmax) /* nothing after this segment, stop */
      break;
  }

  return integral;
};

/**
 * @brief Compute the number fraction (of stars) between m1 and m2 per mass
 * unit.
 *
 * @param imf The #initial_mass_function.
 * @param m1 The lower mass to evaluate.
 * @param m2 The upper mass to evaluate.
 *
 * @return The integral of the mass fraction.
 */
float initial_mass_function_get_imf_number_fraction(
    const struct initial_mass_function *imf, float m1, float m2) {

  /* Check that m2 is > m1 */
  if (m1 > m2)
    error("Mass m1 (=%g) larger or equal to m2 (=%g). This is not allowed", m1,
          m2);

  /* Check the masses to be within the limits */

  if (m1 > imf->mass_max || m1 < imf->mass_min)
    error("Mass m1 below or above limits expecting %g < %g < %g.",
          imf->mass_min, m1, imf->mass_max);

  if (m2 > imf->mass_max || m2 < imf->mass_min)
    error("Mass m2 below or above limits expecting %g < %g < %g.",
          imf->mass_min, m2, imf->mass_max);

  const int n = imf->n_parts;
  float integral = 0;

  /* loop over all segments */
  for (int i = 0; i < n; i++) {
    float mmin = max(imf->mass_limits[i], m1);
    float mmax = min(imf->mass_limits[i + 1], m2);

    if (mmin < mmax) {
      float p = imf->exp[i];
      integral += (imf->coef[i] / p) * (pow(mmax, p) - pow(mmin, p));
    } else /* nothing in this segment go to the next one */
      continue;

    if (m2 == mmax) /* nothing after this segment, stop */
      break;
  }

  return integral;
};

/**
 * @brief Compute the coefficients of the initial mass function
 * as well as the mass fraction at the interface between IMF segments.
 *
 * @param imf The #initial_mass_function.
 */
void initial_mass_function_compute_coefficients(
    struct initial_mass_function *imf) {

  /* Allocate memory */
  if ((imf->coef = (float *)malloc(sizeof(float) * imf->n_parts)) == NULL)
    error("Failed to allocate the IMF coefficients.");

  /* Suppose that the first coefficients is 1 (will be corrected later) */
  imf->coef[0] = 1.;

  /* Use the criterion of continuity for the IMF */
  for (int i = 1; i < imf->n_parts; i++) {
    float exp = imf->exp[i - 1] - imf->exp[i];
    imf->coef[i] = imf->coef[i - 1] * pow(imf->mass_limits[i], exp);
  }

  /* Use the criterion on the integral = 1 */
  float integral = 0;
  for (int i = 0; i < imf->n_parts; i++) {
    const float exp = imf->exp[i] + 1.;
    const float m_i = pow(imf->mass_limits[i], exp);
    const float m_i1 = pow(imf->mass_limits[i + 1], exp);
    integral += imf->coef[i] * (m_i1 - m_i) / exp;
  }

  /* Normalize the coefficients (fix initial supposition) */
  for (int i = 0; i < imf->n_parts; i++) {
    imf->coef[i] /= integral;
  }

  /* Compute the total number of stars per mass unit */
  imf->N_tot = initial_mass_function_get_imf_number_fraction(imf, imf->mass_min,
                                                             imf->mass_max);

  /* Allocate the memory for the mass fraction */
  if ((imf->mass_fraction =
           (float *)malloc(sizeof(float) * (imf->n_parts + 1))) == NULL)
    error("Failed to allocate the IMF mass_fraction.");

  for (int i = 0; i < imf->n_parts + 1; i++) {
    imf->mass_fraction[i] = initial_mass_function_get_imf_number_fraction(
                                imf, imf->mass_min, imf->mass_limits[i]) /
                            imf->N_tot;
  }
}

/**
 * @brief Reads the initial mass function parameters from the tables.
 *
 * @param imf The #initial_mass_function.
 * @param params The #swift_params.
 * @param filename The filename of the chemistry table.
 */
void initial_mass_function_read_from_table(struct initial_mass_function *imf,
                                           struct swift_params *params,
                                           const char *filename) {

  hid_t file_id, group_id;

  /* Open IMF group */
  h5_open_group(filename, "Data/IMF", &file_id, &group_id);

  /* Read number of parts */
  io_read_attribute(group_id, "n", INT, &imf->n_parts);

  /* The tables have a different definition of n */
  imf->n_parts += 1;

  /* Allocate the memory for the exponents */
  if ((imf->exp = (float *)malloc(sizeof(float) * imf->n_parts)) == NULL)
    error("Failed to allocate the IMF exponents.");

  /* Read the exponents */
  io_read_array_attribute(group_id, "as", FLOAT, imf->exp, imf->n_parts);

  /* Allocate the memory for the temporary mass limits */
  if ((imf->mass_limits =
           (float *)malloc(sizeof(float) * (imf->n_parts + 1))) == NULL)
    error("Failed to allocate the IMF masses.");

  /* Read the mass limits */
  io_read_array_attribute(group_id, "ms", FLOAT, imf->mass_limits,
                          imf->n_parts - 1);

  /* Copy the data (need to shift for mass_min) */
  for (int i = imf->n_parts - 1; i > 0; i--) {
    imf->mass_limits[i] = imf->mass_limits[i - 1];
  }

  /* Read the minimal mass limit */
  io_read_attribute(group_id, "Mmin", FLOAT, &imf->mass_limits[0]);

  /* Read the maximal mass limit */
  io_read_attribute(group_id, "Mmax", FLOAT, &imf->mass_limits[imf->n_parts]);

  /* Close everything */
  h5_close_group(file_id, group_id);
}

/**
 * @brief Initialize the initial mass function.
 *
 * @param imf The #initial_mass_function.
 * @param phys_const The #phys_const.
 * @param us The #unit_system.
 * @param params The #swift_params.
 * @param filename The filename of the chemistry table.
 */
void initial_mass_function_init(struct initial_mass_function *imf,
                                const struct phys_const *phys_const,
                                const struct unit_system *us,
                                struct swift_params *params,
                                const char *filename) {

  /* Read the parameters from the yields table */
  initial_mass_function_read_from_table(imf, params, filename);

  /* Write the masses in the correct attributes */
  imf->mass_min = imf->mass_limits[0];
  imf->mass_max = imf->mass_limits[imf->n_parts];

  /* Compute the coefficients */
  initial_mass_function_compute_coefficients(imf);

  /* Print info */
  initial_mass_function_print(imf);
}

/**
 * @brief Write a initial_mass_function struct to the given FILE as a stream of
 * bytes.
 *
 * Here we are only writing the arrays, everything else has been copied in the
 * feedback.
 *
 * @param imf the struct
 * @param stream the file stream
 * @param sm The #stellar_model.
 */
void initial_mass_function_dump(const struct initial_mass_function *imf,
                                FILE *stream, const struct stellar_model *sm) {

  /* Dump the mass limits. */
  if (imf->mass_limits != NULL) {
    restart_write_blocks((void *)imf->mass_limits, sizeof(float),
                         imf->n_parts + 1, stream, "imf_mass_limits",
                         "imf_mass_limits");
  }

  /*! Dump the exponents. */
  if (imf->exp != NULL) {
    restart_write_blocks((void *)imf->exp, sizeof(float), imf->n_parts, stream,
                         "imf_exponents", "imf_exponents");
  }

  /*! Dump the coefficients. */
  if (imf->coef != NULL) {
    restart_write_blocks((void *)imf->coef, sizeof(float), imf->n_parts, stream,
                         "imf_coef", "imf_coef");
  }
}

/**
 * @brief Restore a initial_mass_function struct from the given FILE as a stream
 * of bytes.
 *
 * Here we are only writing the arrays, everything else has been copied in the
 * feedback.
 *
 * @param imf the struct
 * @param stream the file stream
 * @param sm The #stellar_model.
 */
void initial_mass_function_restore(struct initial_mass_function *imf,
                                   FILE *stream,
                                   const struct stellar_model *sm) {

  /* Restore the mass limits */
  if (imf->mass_limits != NULL) {
    imf->mass_limits = (float *)malloc(sizeof(float) * imf->n_parts + 1);
    restart_read_blocks((void *)imf->mass_limits, sizeof(float),
                        imf->n_parts + 1, stream, NULL, "imf_mass_limits");
  }

  /* Restore the exponents */
  if (imf->exp != NULL) {
    imf->exp = (float *)malloc(sizeof(float) * imf->n_parts);
    restart_read_blocks((void *)imf->exp, sizeof(float), imf->n_parts, stream,
                        NULL, "imf_exponents");
  }

  /* Restore the coefficients */
  if (imf->coef != NULL) {
    imf->coef = (float *)malloc(sizeof(float) * imf->n_parts);
    restart_read_blocks((void *)imf->coef, sizeof(float), imf->n_parts, stream,
                        NULL, "imf_coef");
  }
}

/**
 * @brief Clean the allocated memory.
 *
 * @param imf the #initial_mass_function.
 */
void initial_mass_function_clean(struct initial_mass_function *imf) {

  /* Free the pointers */
  free(imf->mass_limits);
  imf->mass_limits = NULL;

  free(imf->exp);
  imf->exp = NULL;

  free(imf->coef);
  imf->coef = NULL;

  free(imf->mass_fraction);
  imf->mass_fraction = NULL;
}

/** @brief Sample a power law distribution (IMF)
 *
 * @param min_mass : the minimal IMF mass.
 * @param max_mass : the maximal IMF mass.
 * @param exp : the power law slope.
 * @param x : a random number in the range [0, 1].
 */
INLINE double initial_mass_function_sample_power_law(double min_mass,
                                                     double max_mass,
                                                     double exp, double x) {

  double pmin = pow(min_mass, exp);
  double pmax = pow(max_mass, exp);
  return pow(x * (pmax - pmin) + pmin, 1. / exp);
}

/** @brief Compute the mass of the continuous and discrete part of the
 * IMF. Also compute the total mass of the IMF.
 *
 * This function is used when we deal with an IMF split into two parts,
 * e.g. with the sink particles or the stellar feedback.
 *
 * Note: This function does not verify wheter it computes the masses for the
 * first stars or not. You need to verify this before this function and pass the
<<<<<<< HEAD
 * correct values to 'minimal_discrete_mass' and 'stellar_particle_mass'.
=======
 * correct values to 'minimal_discrete_mass_Msun' and 'stellar_particle_mass'.
>>>>>>> a601a079
 *
 * Note 2: This function implicitiely assumes M_sun since the IMF data
 * structures handles the masses in M_sun.
 *
 * @param imf The #initial_mass_function.
<<<<<<< HEAD
 * @param minimal_discrete_mass Minimal mass for the discrete stars.
 * @param stellar_particle_mass Mass of th stars particles of the IMF
 * continuous part.
=======
>>>>>>> a601a079
 * @param (return) M_continuous Mass of the continous part of the IMF.
 * @param (return) M_discrete Mass of the discrete part of the IMF.
 * @param (return) M_tot Total mass of the IMF.
 */
void initial_mass_function_compute_Mc_Md_Mtot(
<<<<<<< HEAD
    const struct initial_mass_function *imf, const double minimal_discrete_mass,
    const double stellar_particle_mass, double *M_continuous,
    double *M_discrete, double *M_tot) {

  /* Get the IMF mass limits (all in M_sun) */
  const float mass_min = imf->mass_min;

  double f_continuous = 0.0;

  /* f_continuous is the imf mass fraction of the continuous part (of the IMF).
   */
  f_continuous = initial_mass_function_get_imf_mass_fraction(
      imf, mass_min, minimal_discrete_mass);
=======
    const struct initial_mass_function *imf, double *M_continuous,
    double *M_discrete, double *M_tot) {

  /* f_continuous is the imf mass fraction of the continuous part (of the IMF).
   */
  const double f_continuous = initial_mass_function_get_imf_mass_fraction(
      imf, imf->mass_min, imf->minimal_discrete_mass_Msun);
>>>>>>> a601a079

  /* Determine Mc and Md the masses of the continuous and discrete parts of the
     IMF, as well as Mtot the total mass of the IMF. */
  if (f_continuous > 0) {
<<<<<<< HEAD
    *M_tot = stellar_particle_mass / f_continuous;
    *M_discrete = *M_tot - stellar_particle_mass;
    *M_continuous = stellar_particle_mass;
  } else {
    *M_tot = stellar_particle_mass;
=======
    *M_tot = imf->stellar_particle_mass_Msun / f_continuous;
    *M_discrete = *M_tot - imf->stellar_particle_mass_Msun;
    *M_continuous = imf->stellar_particle_mass_Msun;
  } else {
    *M_tot = imf->stellar_particle_mass_Msun;
>>>>>>> a601a079
    *M_discrete = *M_tot;
    *M_continuous = 0;
  }
}<|MERGE_RESOLUTION|>--- conflicted
+++ resolved
@@ -640,42 +640,17 @@
  *
  * Note: This function does not verify wheter it computes the masses for the
  * first stars or not. You need to verify this before this function and pass the
-<<<<<<< HEAD
- * correct values to 'minimal_discrete_mass' and 'stellar_particle_mass'.
-=======
  * correct values to 'minimal_discrete_mass_Msun' and 'stellar_particle_mass'.
->>>>>>> a601a079
  *
  * Note 2: This function implicitiely assumes M_sun since the IMF data
  * structures handles the masses in M_sun.
  *
  * @param imf The #initial_mass_function.
-<<<<<<< HEAD
- * @param minimal_discrete_mass Minimal mass for the discrete stars.
- * @param stellar_particle_mass Mass of th stars particles of the IMF
- * continuous part.
-=======
->>>>>>> a601a079
  * @param (return) M_continuous Mass of the continous part of the IMF.
  * @param (return) M_discrete Mass of the discrete part of the IMF.
  * @param (return) M_tot Total mass of the IMF.
  */
 void initial_mass_function_compute_Mc_Md_Mtot(
-<<<<<<< HEAD
-    const struct initial_mass_function *imf, const double minimal_discrete_mass,
-    const double stellar_particle_mass, double *M_continuous,
-    double *M_discrete, double *M_tot) {
-
-  /* Get the IMF mass limits (all in M_sun) */
-  const float mass_min = imf->mass_min;
-
-  double f_continuous = 0.0;
-
-  /* f_continuous is the imf mass fraction of the continuous part (of the IMF).
-   */
-  f_continuous = initial_mass_function_get_imf_mass_fraction(
-      imf, mass_min, minimal_discrete_mass);
-=======
     const struct initial_mass_function *imf, double *M_continuous,
     double *M_discrete, double *M_tot) {
 
@@ -683,24 +658,15 @@
    */
   const double f_continuous = initial_mass_function_get_imf_mass_fraction(
       imf, imf->mass_min, imf->minimal_discrete_mass_Msun);
->>>>>>> a601a079
 
   /* Determine Mc and Md the masses of the continuous and discrete parts of the
      IMF, as well as Mtot the total mass of the IMF. */
   if (f_continuous > 0) {
-<<<<<<< HEAD
-    *M_tot = stellar_particle_mass / f_continuous;
-    *M_discrete = *M_tot - stellar_particle_mass;
-    *M_continuous = stellar_particle_mass;
-  } else {
-    *M_tot = stellar_particle_mass;
-=======
     *M_tot = imf->stellar_particle_mass_Msun / f_continuous;
     *M_discrete = *M_tot - imf->stellar_particle_mass_Msun;
     *M_continuous = imf->stellar_particle_mass_Msun;
   } else {
     *M_tot = imf->stellar_particle_mass_Msun;
->>>>>>> a601a079
     *M_discrete = *M_tot;
     *M_continuous = 0;
   }
