/*******************************************************************************
 * This file is part of SWIFT.
 * Copyright (c) 2019 Loic Hausammann (loic.hausammann@epfl.ch)
 *
 * This program is free software: you can redistribute it and/or modify
 * it under the terms of the GNU Lesser General Public License as published
 * by the Free Software Foundation, either version 3 of the License, or
 * (at your option) any later version.
 *
 * This program is distributed in the hope that it will be useful,
 * but WITHOUT ANY WARRANTY; without even the implied warranty of
 * MERCHANTABILITY or FITNESS FOR A PARTICULAR PURPOSE.  See the
 * GNU General Public License for more details.
 *
 * You should have received a copy of the GNU Lesser General Public License
 * along with this program.  If not, see <http://www.gnu.org/licenses/>.
 *
 ******************************************************************************/
#ifndef SWIFT_GEAR_INTERPOLATION_H
#define SWIFT_GEAR_INTERPOLATION_H

/**
 * @brief Type of boundary condition available.
 */
enum interpolate_boundary_condition {
  /* No extrapolation => raise errors */
  boundary_condition_error,

  /* Zero as boundary conditions */
  boundary_condition_zero,

  /* Zero (left boundary) and constant (right boundary) boundary conditions */
  boundary_condition_zero_const,

  /* constant boundary conditions */
  boundary_condition_const,
};

/*****************************************************************************/
/* Interpolation for float data */
/*****************************************************************************/

/**
 * @brief Structure for the interpolation, float version.
 */
struct interpolation_1d {
  /* Data to interpolate */
  float *data;

  /* Minimal x */
  float xmin;

  /* Step size between x points */
  float dx;

  /* Number of element in the data */
  int N;

  /* Type of boundary conditions. */
  enum interpolate_boundary_condition boundary_condition;
};

/**
 * @brief Initialize the #interpolation_1d.
 *
 * @param interp The #interpolation_1d.
 * @param xmin Minimal value of x (in log).
 * @param xmax Maximal value of x (in log).
 * @param N Requested number of values.
 * @param log_data_xmin The minimal value of the data (in log).
 * @param step_size The size of the x steps (in log).
 * @param N_data The number of element in the data.
 * @param data The data to interpolate (y).
 * @param N The number of element in data.
 * @param boundary_condition The type of #interpolate_boundary_condition.
 */
__attribute__((always_inline)) static INLINE void interpolate_1d_init(
    struct interpolation_1d *interp, float xmin, float xmax, int N,
    float log_data_xmin, float step_size, int N_data, const float *data,
    enum interpolate_boundary_condition boundary_condition) {

  /* Save the variables */
  interp->N = N;
  interp->xmin = xmin;
  interp->dx = (xmax - xmin) / (N - 1.f);
  interp->boundary_condition = boundary_condition;

  /* Allocate the memory */
  interp->data = malloc(sizeof(float) * N);
  if (interp->data == NULL)
    error("Failed to allocate memory for the interpolation");

  /* Interpolate the data */
  for (int i = 0; i < N; i++) {
    const float log_x = xmin + i * interp->dx;
    const float x_j = (log_x - log_data_xmin) / step_size;

    /* Check boundaries */
    if (x_j < 0) {
      switch (boundary_condition) {
        case boundary_condition_error:
          error("Cannot extrapolate");
          break;
        case boundary_condition_zero:
          interp->data[i] = 0;
          break;
        case boundary_condition_zero_const:
          interp->data[i] = 0;
          break;
        case boundary_condition_const:
          interp->data[i] = data[0];
          break;
        default:
          error("Interpolation type not implemented");
      }
      continue;
    } else if (x_j >= N_data) {
      switch (boundary_condition) {
        case boundary_condition_error:
          error("Cannot extrapolate");
          break;
        case boundary_condition_zero:
          interp->data[i] = 0;
          break;
        case boundary_condition_zero_const:
        case boundary_condition_const:
          interp->data[i] = interp->data[i - 1];
          break;
        default:
          error("Interpolation type not implemented");
      }
      continue;
    }

    /* Interpolate i */
    const int j = x_j;
    const float f = x_j - j;
    interp->data[i] = (1. - f) * data[j] + f * data[j + 1];
  }
}

/**
 * @brief Interpolate the data.
 *
 * @param interp The #interpolation_1d.
 * @param x The x value where to interpolate.
 *
 * @return The interpolated value y.
 */
__attribute__((always_inline)) static INLINE float interpolate_1d(
    const struct interpolation_1d *interp, float x) {

  /* Find indice */
  const float i = (x - interp->xmin) / interp->dx;
  const int idx = i;
  const float dx = i - idx;

  /* Should we extrapolate? */
  if (i < 0) {
    switch (interp->boundary_condition) {
      case boundary_condition_error:
        error("Cannot extrapolate");
        break;
      case boundary_condition_zero:
      case boundary_condition_zero_const:
        return 0;
      case boundary_condition_const:
        return interp->data[0];
      default:
        error("Interpolation type not implemented");
    }
  } else if (i >= interp->N - 1) {
    switch (interp->boundary_condition) {
      case boundary_condition_error:
        error("Cannot extrapolate");
        break;
      case boundary_condition_zero:
        return 0;
      case boundary_condition_zero_const:
      case boundary_condition_const:
        return interp->data[interp->N - 1];
      default:
        error("Interpolation type not implemented");
    }
  }

  /* interpolate */
  return interp->data[idx] * (1. - dx) + interp->data[idx + 1] * dx;
}

/**
 * @brief Print the data.
 *
 * @param interp The #interpolation_1d.
 */
__attribute__((always_inline)) static INLINE void interpolate_1d_print(
    const struct interpolation_1d *interp) {

  message("Interpolation between %g and %g", interp->xmin,
          interp->xmin + interp->dx * interp->N);

  message("Contains %i values and use the boundary condition %i", interp->N,
          interp->boundary_condition);

  /* Print values */
  for (int i = 0; i < interp->N; i++) {
    float x = interp->xmin + i * interp->dx;
    message("%.2g: %g", x, interp->data[i]);
  }
}

/**
 * @brief Cleanup the #interpolation_1d structure.
 *
 * @param interp The #interpolation_1d.
 */
__attribute__((always_inline)) static INLINE void interpolate_1d_free(
    struct interpolation_1d *interp) {

  /* Free the allocated memory */
  free(interp->data);
  interp->data = NULL;
}

<<<<<<< HEAD
/*****************************************************************************/
/* Interpolation for double data */
/*****************************************************************************/
/**
 * @brief Structure for the interpolation, double version.
 */
struct interpolation_1d_double {
  /* Data to interpolate */
  double *data;

  /* Minimal x */
  double xmin;

  /* Step size between x points */
  double dx;

  /* Number of element in the data */
  int N;
=======
////////////////////////////// Interpolation 2D
////////////////////////////////////

/**
 * @brief Structure for the 2D interpolation.
 */
struct interpolation_2d {
  /* Data to interpolate */
  float *data;

  /* Minimal x */
  float xmin;

  /* Step size between x points */
  float dx;

  /* Minimal y */
  float ymin;

  /* Step size between y points */
  float dy;

  /* Number of element in the x direction of the data */
  int Nx;

  /* Number of element in the y direction of the data */
  int Ny;
>>>>>>> 7dadfd4d

  /* Type of boundary conditions. */
  enum interpolate_boundary_condition boundary_condition;
};

/**
<<<<<<< HEAD
 * @brief Initialize the #interpolation_1d_double.
 *
 * @param interp The #interpolation_1d.
 * @param xmin Minimal value of x (in log).
 * @param xmax Maximal value of x (in log).
 * @param N Requested number of values.
 * @param log_data_xmin The minimal value of the data (in log).
 * @param step_size The size of the x steps (in log).
 * @param N_data The number of element in the data.
 * @param data The data to interpolate (y).
 * @param N The number of element in data.
 * @param boundary_condition The type of #interpolate_boundary_condition.
 */
__attribute__((always_inline)) static INLINE void interpolate_1d_double_init(
    struct interpolation_1d_double *interp, double xmin, double xmax, int N,
    double log_data_xmin, double step_size, int N_data, const double *data,
    enum interpolate_boundary_condition boundary_condition) {

  /* Save the variables */
  interp->N = N;
  interp->xmin = xmin;
  interp->dx = (xmax - xmin) / (N - 1.f);
  interp->boundary_condition = boundary_condition;

  /* Allocate the memory */
  interp->data = malloc(sizeof(double) * N);
  if (interp->data == NULL)
    error("Failed to allocate memory for the interpolation");

  /* Interpolate the data */
  for (int i = 0; i < N; i++) {
    const double log_x = xmin + i * interp->dx;
    const double x_j = (log_x - log_data_xmin) / step_size;

    /* Check boundaries */
    if (x_j < 0) {
      switch (boundary_condition) {
        case boundary_condition_error:
          error("Cannot extrapolate");
          break;
        case boundary_condition_zero:
          interp->data[i] = 0;
          break;
        case boundary_condition_zero_const:
          interp->data[i] = 0;
          break;
        case boundary_condition_const:
          interp->data[i] = data[0];
          break;
        default:
          error("Interpolation type not implemented");
      }
      continue;
    } else if (x_j >= N_data) {
      switch (boundary_condition) {
        case boundary_condition_error:
          error("Cannot extrapolate");
          break;
        case boundary_condition_zero:
          interp->data[i] = 0;
          break;
        case boundary_condition_zero_const:
        case boundary_condition_const:
          interp->data[i] = interp->data[i - 1];
          break;
        default:
          error("Interpolation type not implemented");
      }
      continue;
    }

    /* Interpolate i */
    const int j = x_j;
    const double f = x_j - j;
    interp->data[i] = (1. - f) * data[j] + f * data[j + 1];
  }
}

/**
 * @brief Interpolate the data with double precision.
 *
 * @param interp The #interpolation_1d_double.
 * @param x The x value where to interpolate.
 *
 * @return The interpolated value y.
 */
__attribute__((always_inline)) static INLINE double interpolate_1d_double(
    const struct interpolation_1d_double *interp, double x) {

  /* Find indice */
  const double i = (x - interp->xmin) / interp->dx;
  const int idx = i;
  const double dx = i - idx;

  /* Should we extrapolate? */
  if (i < 0) {
    switch (interp->boundary_condition) {
      case boundary_condition_error:
        error("Cannot extrapolate");
        break;
      case boundary_condition_zero:
      case boundary_condition_zero_const:
        return 0;
      case boundary_condition_const:
        return interp->data[0];
      default:
        error("Interpolation type not implemented");
    }
  } else if (i >= interp->N - 1) {
=======
 * @brief Initialize the #interpolation_2d.
 * Store the data (with "Data limits" proportion) into a flattened 1D array
 * (with "Interpolation limits" proportion).
 *
 * @param interp The #interpolation_2d result, stored in swift.
 * @param log_xmin Minimal value of x to (in log).  Interpolation limits
 * @param log_xmax Maximal value of x (in log).   Interpolation limts
 * @param Nx Requested number of values in x axes.  Interpolation limits
 * @param log_ymin Minimal value of y (in log).   Interpolation limits
 * @param log_ymax Maximal value of y (in log).   Interpolation limits
 * @param Ny Requested number of values in y axes.  Interpolation limits
 * @param log_data_xmin The minimal value of the data in x (in log).  Data
 * limits
 * @param log_data_ymin The minimal value of the data in y (in log).  Data
 * limits
 * @param log_step_size_x The size of the x steps (in log).   Data limits
 * @param log_step_size_y The size of the y steps (in log).   Data limits
 * @param N_data_x The number of element in the data x axis. Data limits
 * @param N_data_y The number of element in the data y axis. Data limits
 * @param data The data  coming from hdf5 table to interpolate.
 * @param boundary_condition The type of #interpolate_boundary_condition.
 */
__attribute__((always_inline)) static INLINE void interpolate_2d_init(
    struct interpolation_2d *interp, float log_xmin, float log_xmax, int Nx,
    float log_ymin, float log_ymax, int Ny, float log_data_xmin,
    float log_data_ymin, float log_step_size_x, float log_step_size_y,
    int N_data_x, int N_data_y, const double *data,
    enum interpolate_boundary_condition boundary_condition) {

  /* Save the variables */
  interp->Nx = Nx;
  interp->xmin = log_xmin;
  interp->dx = (log_xmax - log_xmin) / (Nx - 1.f);
  interp->boundary_condition = boundary_condition;

  interp->Ny = Ny;
  interp->ymin = log_ymin;
  interp->dy = (log_ymax - log_ymin) / (Ny - 1.f);

  /* Allocate the memory */
  interp->data = malloc(sizeof(float) * Nx * Ny);
  if (interp->data == NULL) {
    error("Failed to allocate memory for the interpolation");
  }

  /* Interpolate the data */
  for (int i = 0; i < Nx; i++) {
    const float log_x = log_xmin + i * interp->dx;
    const float x_k = (log_x - log_data_xmin) / log_step_size_x;

    for (int j = 0; j < Ny; j++) {
      const float log_y = log_ymin + j * interp->dy;
      const float y_k = (log_y - log_data_ymin) / log_step_size_y;

      /* Data indexes */
      const int idx = x_k;
      const float fx = x_k - idx;
      const int idy = y_k;
      const float fy = y_k - idy;

      int current_cell = i * Ny + j;
      if (current_cell >= Nx * Ny) {
        error("Index %d out of boundaries for interp->data", current_cell);
      }
      /* Extrapolate? */
      if (idx < 0 || idx + 1 >= N_data_x || idy < 0 || idy + 1 >= N_data_y) {
        switch (boundary_condition) {
          case boundary_condition_error:
            error("Cannot extrapolate");
            break;
          case boundary_condition_zero:
            interp->data[current_cell] = 0;
            break;
          case boundary_condition_const:
            const int midx = max(idx, 0);
            const int midy = max(idy, 0);
            const int row = min(midx, N_data_x - 1);
            const int col = min(midy, N_data_y - 1);
            const int cell_to_get = row * N_data_y + col;
            if (cell_to_get >= N_data_x * N_data_y) {
              error(
                  "Index row=%d col=%d is out of boundary for the target data "
                  "which has dimension row=%d col=%d",
                  row, col, N_data_x, N_data_y);
            }
            interp->data[current_cell] = data[cell_to_get];
            break;
          default:
            error("Interpolation type not implemented");
        }
        continue;
      }

      /* Interpolate data[i][j] <=> data[i * Ny + j] */
      const float fx1 = data[idx * N_data_y + idy] * (1. - fx) +
                        data[(idx + 1) * N_data_y + idy] * fx;
      const float fx2 = data[idx * N_data_y + idy + 1] * (1. - fx) +
                        data[(idx + 1) * N_data_y + idy + 1] * fx;
      interp->data[current_cell] = fx1 * (1. - fy) + fx2 * fy;
    }
  }
}

/**
 * @brief Interpolate the data.
 *
 * @param interp The #interpolation_2d.
 * @param x The x value where to interpolate in log.
 * @param y The y value where to interpolate in log.
 *
 * @return The interpolated value.
 */
__attribute__((always_inline)) static INLINE double interpolate_2d(
    const struct interpolation_2d *interp, float log_x, float log_y) {

  /* Find indices */
  const float i = (log_x - interp->xmin) / interp->dx;
  const int idx = i;
  const float dx = i - idx;

  const int Nx = interp->Nx;
  const int Ny = interp->Ny;
  const int array_size = Nx * Ny;

  const float j = (log_y - interp->ymin) / interp->dy;
  const int idy = j;
  const float dy = j - idy;

  /* Extrapolate? */
  if (idx < 0 || idx + 1 >= Nx || idy < 0 || idy + 1 >= Ny) {
>>>>>>> 7dadfd4d
    switch (interp->boundary_condition) {
      case boundary_condition_error:
        error("Cannot extrapolate");
        break;
      case boundary_condition_zero:
<<<<<<< HEAD
        return 0;
      case boundary_condition_zero_const:
      case boundary_condition_const:
        return interp->data[interp->N - 1];
=======
#if defined(SWIFT_TEST_STELLAR_WIND)
        message(
            "interp->Nx=%d interp->Ny=%d interp->xmin=%g interp->ymin=%g "
            "interp->dx=%g interp->dy=%g idx=%d idy=%d "
            "out_of_boundary_type=zero",
            Nx, Ny, interp->xmin, interp->ymin, interp->dx, interp->dy, idx,
            idy);
#endif /* !defined SWIFT_TEST_STELLAR_WIND */
        return 0;
      case boundary_condition_const:
        const int midx = max(idx, 0);
        const int midy = max(idy, 0);
        const int row = min(midx, Nx - 1);
        const int col = min(midy, Ny - 1);
        const int cell_to_get = row * Ny + col;
        if (cell_to_get >= array_size) {
          error("Index %d is out of boundary for the target data", cell_to_get);
        }
#if defined(SWIFT_TEST_STELLAR_WIND)
        message(
            "interp->Nx=%d interp->Ny=%d interp->xmin=%g interp->ymin=%g "
            "interp->dx=%g interp->dy=%g idx=%d idy=%d "
            "out_of_boundary_type=const cell_to_get=%d E[%d][%d]=%g",
            Nx, Ny, interp->xmin, interp->ymin, interp->dx, interp->dy, idx,
            idy, cell_to_get, row, col, pow(10, interp->data[cell_to_get]));
#endif /* !defined SWIFT_TEST_STELLAR_WIND */
        return interp->data[cell_to_get];
>>>>>>> 7dadfd4d
      default:
        error("Interpolation type not implemented");
    }
  }

  /* interpolate */
<<<<<<< HEAD
  return interp->data[idx] * (1. - dx) + interp->data[idx + 1] * dx;
}

/**
 * @brief Print the data.
 *
 * @param interp The #interpolation_1d.
 */
__attribute__((always_inline)) static INLINE void interpolate_1d_double_print(
    const struct interpolation_1d_double *interp) {

  message("Interpolation between %g and %g", interp->xmin,
          interp->xmin + interp->dx * interp->N);

  message("Contains %i values and use the boundary condition %i", interp->N,
          interp->boundary_condition);

  /* Print values */
  for (int i = 0; i < interp->N; i++) {
    double x = interp->xmin + i * interp->dx;
    message("%.2g: %g", x, interp->data[i]);
  }
}

/**
 * @brief Cleanup the #interpolation_1d_double structure.
 *
 * @param interp The #interpolation_1d_double.
 */
__attribute__((always_inline)) static INLINE void interpolate_1d_double_free(
    struct interpolation_1d_double *interp) {
=======
  if ((idx * Ny + idy) >= array_size || ((idx + 1) * Ny + idy) >= array_size ||
      (idx * Ny + idy + 1) >= array_size ||
      ((idx + 1) * Ny + idy + 1) >= array_size) {
    error("Index is out of boundaries for the interpolation");
  }

#if defined(SWIFT_TEST_STELLAR_WIND)
  message(
      "interp->Nx=%d interp->Ny=%d interp->xmin=%g interp->ymin=%g "
      "interp->dx=%g interp->dy=%g idx=%d idy=%d out_of_boundary_type=none "
      "E[idx][idy]=%g E[idx][idy+1]=%g E[idx+1][idy]=%g E[idx+1][idy+1]=%g",
      Nx, Ny, interp->xmin, interp->ymin, interp->dx, interp->dy, idx, idy,
      pow(10, interp->data[idx * Ny + idy]),
      pow(10, interp->data[idx * Ny + idy + 1]),
      pow(10, interp->data[(idx + 1) * Ny + idy]),
      pow(10, interp->data[(idx + 1) * Ny + idy + 1]));
#endif /* !defined SWIFT_TEST_STELLAR_WIND */

  const float fx1 = interp->data[idx * Ny + idy] * (1. - dx) +
                    interp->data[(idx + 1) * Ny + idy] * dx;
  const float fx2 = interp->data[idx * Ny + idy + 1] * (1. - dx) +
                    interp->data[(idx + 1) * Ny + idy + 1] * dx;
  return fx1 * (1. - dy) + fx2 * dy;
}

/**
 * @brief Cleanup the #interpolation_2d structure.
 *
 * @param interp The #interpolation_2d.
 */
__attribute__((always_inline)) static INLINE void interpolate_2d_free(
    struct interpolation_2d *interp) {
>>>>>>> 7dadfd4d

  /* Free the allocated memory */
  free(interp->data);
  interp->data = NULL;
}

#endif  // SWIFT_GEAR_INTERPOLATION_H<|MERGE_RESOLUTION|>--- conflicted
+++ resolved
@@ -222,7 +222,6 @@
   interp->data = NULL;
 }
 
-<<<<<<< HEAD
 /*****************************************************************************/
 /* Interpolation for double data */
 /*****************************************************************************/
@@ -241,42 +240,12 @@
 
   /* Number of element in the data */
   int N;
-=======
-////////////////////////////// Interpolation 2D
-////////////////////////////////////
-
-/**
- * @brief Structure for the 2D interpolation.
- */
-struct interpolation_2d {
-  /* Data to interpolate */
-  float *data;
-
-  /* Minimal x */
-  float xmin;
-
-  /* Step size between x points */
-  float dx;
-
-  /* Minimal y */
-  float ymin;
-
-  /* Step size between y points */
-  float dy;
-
-  /* Number of element in the x direction of the data */
-  int Nx;
-
-  /* Number of element in the y direction of the data */
-  int Ny;
->>>>>>> 7dadfd4d
 
   /* Type of boundary conditions. */
   enum interpolate_boundary_condition boundary_condition;
 };
 
 /**
-<<<<<<< HEAD
  * @brief Initialize the #interpolation_1d_double.
  *
  * @param interp The #interpolation_1d.
@@ -386,7 +355,91 @@
         error("Interpolation type not implemented");
     }
   } else if (i >= interp->N - 1) {
-=======
+    switch (interp->boundary_condition) {
+      case boundary_condition_error:
+        error("Cannot extrapolate");
+        break;
+      case boundary_condition_zero:
+        return 0;
+      case boundary_condition_zero_const:
+      case boundary_condition_const:
+        return interp->data[interp->N - 1];
+      default:
+        error("Interpolation type not implemented");
+    }
+  }
+
+  /* interpolate */
+  return interp->data[idx] * (1. - dx) + interp->data[idx + 1] * dx;
+}
+
+/**
+ * @brief Print the data.
+ *
+ * @param interp The #interpolation_1d.
+ */
+__attribute__((always_inline)) static INLINE void interpolate_1d_double_print(
+    const struct interpolation_1d_double *interp) {
+
+  message("Interpolation between %g and %g", interp->xmin,
+          interp->xmin + interp->dx * interp->N);
+
+  message("Contains %i values and use the boundary condition %i", interp->N,
+          interp->boundary_condition);
+
+  /* Print values */
+  for (int i = 0; i < interp->N; i++) {
+    double x = interp->xmin + i * interp->dx;
+    message("%.2g: %g", x, interp->data[i]);
+  }
+}
+
+/**
+ * @brief Cleanup the #interpolation_1d_double structure.
+ *
+ * @param interp The #interpolation_1d_double.
+ */
+__attribute__((always_inline)) static INLINE void interpolate_1d_double_free(
+    struct interpolation_1d_double *interp) {
+
+  /* Free the allocated memory */
+  free(interp->data);
+  interp->data = NULL;
+}
+    
+////////////////////////////// Interpolation 2D
+////////////////////////////////////
+
+/**
+ * @brief Structure for the 2D interpolation.
+ */
+struct interpolation_2d {
+  /* Data to interpolate */
+  float *data;
+
+  /* Minimal x */
+  float xmin;
+
+  /* Step size between x points */
+  float dx;
+
+  /* Minimal y */
+  float ymin;
+
+  /* Step size between y points */
+  float dy;
+
+  /* Number of element in the x direction of the data */
+  int Nx;
+
+  /* Number of element in the y direction of the data */
+  int Ny;
+
+  /* Type of boundary conditions. */
+  enum interpolate_boundary_condition boundary_condition;
+};
+
+/**
  * @brief Initialize the #interpolation_2d.
  * Store the data (with "Data limits" proportion) into a flattened 1D array
  * (with "Interpolation limits" proportion).
@@ -517,18 +570,11 @@
 
   /* Extrapolate? */
   if (idx < 0 || idx + 1 >= Nx || idy < 0 || idy + 1 >= Ny) {
->>>>>>> 7dadfd4d
     switch (interp->boundary_condition) {
       case boundary_condition_error:
         error("Cannot extrapolate");
         break;
       case boundary_condition_zero:
-<<<<<<< HEAD
-        return 0;
-      case boundary_condition_zero_const:
-      case boundary_condition_const:
-        return interp->data[interp->N - 1];
-=======
 #if defined(SWIFT_TEST_STELLAR_WIND)
         message(
             "interp->Nx=%d interp->Ny=%d interp->xmin=%g interp->ymin=%g "
@@ -556,46 +602,12 @@
             idy, cell_to_get, row, col, pow(10, interp->data[cell_to_get]));
 #endif /* !defined SWIFT_TEST_STELLAR_WIND */
         return interp->data[cell_to_get];
->>>>>>> 7dadfd4d
       default:
         error("Interpolation type not implemented");
     }
   }
 
   /* interpolate */
-<<<<<<< HEAD
-  return interp->data[idx] * (1. - dx) + interp->data[idx + 1] * dx;
-}
-
-/**
- * @brief Print the data.
- *
- * @param interp The #interpolation_1d.
- */
-__attribute__((always_inline)) static INLINE void interpolate_1d_double_print(
-    const struct interpolation_1d_double *interp) {
-
-  message("Interpolation between %g and %g", interp->xmin,
-          interp->xmin + interp->dx * interp->N);
-
-  message("Contains %i values and use the boundary condition %i", interp->N,
-          interp->boundary_condition);
-
-  /* Print values */
-  for (int i = 0; i < interp->N; i++) {
-    double x = interp->xmin + i * interp->dx;
-    message("%.2g: %g", x, interp->data[i]);
-  }
-}
-
-/**
- * @brief Cleanup the #interpolation_1d_double structure.
- *
- * @param interp The #interpolation_1d_double.
- */
-__attribute__((always_inline)) static INLINE void interpolate_1d_double_free(
-    struct interpolation_1d_double *interp) {
-=======
   if ((idx * Ny + idy) >= array_size || ((idx + 1) * Ny + idy) >= array_size ||
       (idx * Ny + idy + 1) >= array_size ||
       ((idx + 1) * Ny + idy + 1) >= array_size) {
@@ -628,7 +640,6 @@
  */
 __attribute__((always_inline)) static INLINE void interpolate_2d_free(
     struct interpolation_2d *interp) {
->>>>>>> 7dadfd4d
 
   /* Free the allocated memory */
   free(interp->data);
