/*******************************************************************************
 * This file is part of SWIFT.
 * Copyright (c) 2018 Loic Hausammann (loic.hausammann@epfl.ch)
 *
 * This program is free software: you can redistribute it and/or modify
 * it under the terms of the GNU Lesser General Public License as published
 * by the Free Software Foundation, either version 3 of the License, or
 * (at your option) any later version.
 *
 * This program is distributed in the hope that it will be useful,
 * but WITHOUT ANY WARRANTY; without even the implied warranty of
 * MERCHANTABILITY or FITNESS FOR A PARTICULAR PURPOSE.  See the
 * GNU General Public License for more details.
 *
 * You should have received a copy of the GNU Lesser General Public License
 * along with this program.  If not, see <http://www.gnu.org/licenses/>.
 *
 ******************************************************************************/
#ifndef SWIFT_FEEDBACK_GEAR_H
#define SWIFT_FEEDBACK_GEAR_H

#include "cosmology.h"
#include "error.h"
#include "feedback_properties.h"
#include "hydro_properties.h"
#include "part.h"
#include "stellar_evolution.h"
#include "units.h"

#include <strings.h>

float feedback_compute_spart_timestep(
    const struct spart* const sp, const struct feedback_props* feedback_props,
<<<<<<< HEAD
    const struct phys_const* phys_const, const int with_cosmology,
    const struct cosmology* cosmo);
=======
    const struct phys_const* phys_const, const struct unit_system* us,
    const int with_cosmology, const struct cosmology* cosmo,
    const integertime_t ti_current, const double time, const double time_base);
>>>>>>> c751cc90

void feedback_update_part(struct part* p, struct xpart* xp,
                          const struct engine* e);

void feedback_reset_part(struct part* p, struct xpart* xp);

void feedback_will_do_feedback(
    struct spart* sp, const struct feedback_props* feedback_props,
    const int with_cosmology, const struct cosmology* cosmo, const double time,
    const struct unit_system* us, const struct phys_const* phys_const,
    const integertime_t ti_current, const double time_base);

int feedback_is_active(const struct spart* sp, const struct engine* e);

double feedback_get_enrichment_timestep(const struct spart* sp,
                                        const int with_cosmology,
                                        const struct cosmology* cosmo,
                                        const double time,
                                        const double dt_star);
void feedback_init_spart(struct spart* sp);

void feedback_init_after_star_formation(
    struct spart* sp, const struct feedback_props* feedback_props,
    enum stellar_type star_type);
void feedback_reset_feedback(struct spart* sp,
                             const struct feedback_props* feedback_props);
void feedback_first_init_spart(struct spart* sp,
                               const struct feedback_props* feedback_props);
void feedback_prepare_spart(struct spart* sp,
                            const struct feedback_props* feedback_props);
void feedback_prepare_feedback(struct spart* restrict sp,
                               const struct feedback_props* feedback_props,
                               const struct cosmology* cosmo,
                               const struct unit_system* us,
                               const struct phys_const* phys_const,
                               const double star_age_beg_step, const double dt,
                               const double time, const integertime_t ti_begin,
                               const int with_cosmology);
void feedback_struct_dump(const struct feedback_props* feedback, FILE* stream);
void feedback_struct_restore(struct feedback_props* feedback, FILE* stream);
void feedback_clean(struct feedback_props* feedback);

/**
 * @brief Writes the current model of feedback to the file
 *
 * @param feedback The #feedback_props.
 * @param h_grp The HDF5 group in which to write
 */
INLINE static void feedback_write_flavour(struct feedback_props* feedback,
                                          hid_t h_grp) {

  io_write_attribute_s(h_grp, "Feedback Model", "GEAR");
};

#endif /* SWIFT_FEEDBACK_GEAR_H */<|MERGE_RESOLUTION|>--- conflicted
+++ resolved
@@ -31,14 +31,9 @@
 
 float feedback_compute_spart_timestep(
     const struct spart* const sp, const struct feedback_props* feedback_props,
-<<<<<<< HEAD
-    const struct phys_const* phys_const, const int with_cosmology,
-    const struct cosmology* cosmo);
-=======
     const struct phys_const* phys_const, const struct unit_system* us,
     const int with_cosmology, const struct cosmology* cosmo,
     const integertime_t ti_current, const double time, const double time_base);
->>>>>>> c751cc90
 
 void feedback_update_part(struct part* p, struct xpart* xp,
                           const struct engine* e);
