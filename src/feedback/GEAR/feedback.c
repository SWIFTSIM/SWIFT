--- conflicted
+++ resolved
@@ -171,19 +171,11 @@
     const int with_cosmology, const struct cosmology* cosmo, const double time,
     const struct unit_system* us, const struct phys_const* phys_const,
     const integertime_t ti_current, const double time_base) {
-<<<<<<< HEAD
-  
+
   /* Zero the energy of supernovae */
   sp->feedback_data.energy_ejected = 0;
   sp->feedback_data.will_do_feedback = 0;
-  
-=======
-
-  /* Zero the energy of supernovae */
-  sp->feedback_data.energy_ejected = 0;
-  sp->feedback_data.will_do_feedback = 0;
-
->>>>>>> 45e2cda7
+
   /* quit if the birth_scale_factor or birth_time is negative */
   if (sp->birth_scale_factor < 0.0 || sp->birth_time < 0.0) return;
 
@@ -217,7 +209,6 @@
 
   /* A single star */
   if (sp->feedback_data.star_type == single_star) {
-<<<<<<< HEAD
     /* If the star has completely exploded, do not continue. This will also
        avoid NaN values in the liftetime if the mass is set to 0. Correction
        (28.04.2024): A bug fix in the mass of the star (see stellar_evolution.c
@@ -228,8 +219,6 @@
       return;
     }
 
-=======
->>>>>>> 45e2cda7
     /* Now, compute the stellar evolution state for individual star particles.
      */
     stellar_evolution_evolve_individual_star(sp, model, cosmo, us, phys_const,
@@ -298,29 +287,17 @@
 
 /**
  * @brief Prepare the feedback fields after a star is born.
-<<<<<<< HEAD
  *
  * This function is called in the functions sink_copy_properties_to_star() and
  * star_formation_copy_properties().
  *
-=======
- *
- * This function is called in the functions sink_copy_properties_to_star() and
- * star_formation_copy_properties().
- *
->>>>>>> 45e2cda7
  * @param sp The #spart to act upon.
  * @param feedback_props The feedback perties to use.
  * @param star_type The stellar particle type.
  */
 void feedback_init_after_star_formation(
-<<<<<<< HEAD
-     struct spart* sp, const struct feedback_props* feedback_props,
-     enum star_feedback_type star_type) {
-=======
     struct spart* sp, const struct feedback_props* feedback_props,
     enum star_feedback_type star_type) {
->>>>>>> 45e2cda7
 
   feedback_init_spart(sp);
 
