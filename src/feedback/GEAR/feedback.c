/*******************************************************************************
 * This file is part of SWIFT.
 * Copyright (c) 2018 Loic Hausammann (loic.hausammann@epfl.ch)
 *
 * This program is free software: you can redistribute it and/or modify
 * it under the terms of the GNU Lesser General Public License as published
 * by the Free Software Foundation, either version 3 of the License, or
 * (at your option) any later version.
 *
 * This program is distributed in the hope that it will be useful,
 * but WITHOUT ANY WARRANTY; without even the implied warranty of
 * MERCHANTABILITY or FITNESS FOR A PARTICULAR PURPOSE.  See the
 * GNU General Public License for more details.
 *
 * You should have received a copy of the GNU Lesser General Public License
 * along with this program.  If not, see <http://www.gnu.org/licenses/>.
 *
 ******************************************************************************/

/* Include header */
#include "feedback.h"

/* Local includes */
#include "cooling.h"
#include "cosmology.h"
#include "engine.h"
#include "error.h"
#include "feedback_properties.h"
#include "hydro_properties.h"
#include "part.h"
#include "stellar_evolution.h"
#include "units.h"

#include <strings.h>

/**
 * @brief Computes the time-step length of a given star particle from feedback
 * physics
 *
 * @param sp Pointer to the s-particle data.
 * @param feedback_props Properties of the feedback model.
 * @param phys_const The #phys_const.
<<<<<<< HEAD
 * @param with_cosmology Are we running with cosmological time integration.
 * @param cosmo The current cosmological model (used if running with
 * cosmology).
 */
float feedback_compute_spart_timestep(
    const struct spart* const sp, const struct feedback_props* feedback_props,
    const struct phys_const* phys_const, const int with_cosmology,
    const struct cosmology* cosmo) {

  /* TODO: Compute timestep for feedback */
=======
 * @param us The #unit_system.
 * @param with_cosmology Are we running with cosmological time integration.
 * @param cosmo The current cosmological model (used if running with
 * cosmology).
 * @param ti_current The current time (in integer).
 * @param time  The current time (in double, used if running without cosmology).
 * @param time_base The time base.
 */
float feedback_compute_spart_timestep(
    const struct spart* const sp, const struct feedback_props* feedback_props,
    const struct phys_const* phys_const, const struct unit_system* us,
    const int with_cosmology, const struct cosmology* cosmo,
    const integertime_t ti_current, const double time, const double time_base) {

>>>>>>> c751cc90
  const float dt = FLT_MAX;

  /* If the star is dead, do not limit its timestep */
  if (sp->feedback_data.is_dead) {
    return FLT_MAX;
  } else {
    return dt;
  }
}

/**
 * @brief Update the properties of the particle due to a supernovae.
 *
 * @param p The #part to consider.
 * @param xp The #xpart to consider.
 * @param e The #engine.
 */
void feedback_update_part(struct part* p, struct xpart* xp,
                          const struct engine* e) {

  /* WARNING: Do not comment out this line, because it will mess-up with
     SF/sinks. (I think it injects something that it should not...) */
  /* Did the particle receive a supernovae */
  if (xp->feedback_data.delta_u == 0) return;

  const struct cosmology* cosmo = e->cosmology;
  const struct pressure_floor_props* pressure_floor = e->pressure_floor_props;

  /* Turn off the cooling */
  cooling_set_part_time_cooling_off(p, xp, e->time);

  /* Update mass */
  const float old_mass = hydro_get_mass(p);
  const float new_mass = old_mass + xp->feedback_data.delta_mass;

  if (xp->feedback_data.delta_mass < 0.) {
    error("Delta mass smaller than 0");
  }

  hydro_set_mass(p, new_mass);

  xp->feedback_data.delta_mass = 0;

  /* Update the density */
  p->rho *= new_mass / old_mass;

  /* Update internal energy */
  const float u =
      hydro_get_physical_internal_energy(p, xp, cosmo) * old_mass / new_mass;
  const float u_new = u + xp->feedback_data.delta_u;

  hydro_set_physical_internal_energy(p, xp, cosmo, u_new);
  hydro_set_drifted_physical_internal_energy(p, cosmo, pressure_floor, u_new);

  xp->feedback_data.delta_u = 0.;

  /* Update the velocities */
  for (int i = 0; i < 3; i++) {
    const float dv = xp->feedback_data.delta_p[i] / new_mass;

    xp->v_full[i] += dv;
    p->v[i] += dv;

    xp->feedback_data.delta_p[i] = 0;
  }
}

/**
 * @brief Reset the gas particle-carried fields related to feedback at the
 * start of a step.
 *
 * Nothing to do here in the GEAR model.
 *
 * @param p The particle.
 * @param xp The extended data of the particle.
 */
void feedback_reset_part(struct part* p, struct xpart* xp) {}

/**
 * @brief Compute the times for the stellar model.
 *
 * This function assumed to be called in the time step task.
 *
 * @param sp The #spart to act upon
 * @param with_cosmology Are we running with the cosmological expansion?
 * @param cosmo The current cosmological model.
 * @param star_age_beg_of_step (output) Age of the star at the beginning of the
 * step.
 * @param dt_enrichment (output) Time step for the stellar evolution.
 * @param ti_begin_star (output) Integer time at the beginning of the time step.
 * @param ti_current The current time (in integer)
 * @param time_base The time base.
 * @param time The current time (in double)
 */
void compute_time(struct spart* sp, const int with_cosmology,
                  const struct cosmology* cosmo, double* star_age_beg_of_step,
                  double* dt_enrichment, integertime_t* ti_begin_star,
                  const integertime_t ti_current, const double time_base,
                  const double time) {
  const integertime_t ti_step = get_integer_timestep(sp->time_bin);
  *ti_begin_star = get_integer_time_begin(ti_current, sp->time_bin);

  /* Get particle time-step */
  double dt_star;
  if (with_cosmology) {
    dt_star = cosmology_get_delta_time(cosmo, *ti_begin_star,
                                       *ti_begin_star + ti_step);
  } else {
    dt_star = get_timestep(sp->time_bin, time_base);
  }

  /* Calculate age of the star at current time */
  double star_age_end_of_step;
  if (with_cosmology) {
    if (cosmo->a > (double)sp->birth_scale_factor)
      star_age_end_of_step = cosmology_get_delta_time_from_scale_factors(
          cosmo, (double)sp->birth_scale_factor, cosmo->a);
    else
      star_age_end_of_step = 0.;
  } else {
    star_age_end_of_step = max(time - (double)sp->birth_time, 0.);
  }

  /* Get the length of the enrichment time-step */
  *dt_enrichment = feedback_get_enrichment_timestep(sp, with_cosmology, cosmo,
                                                    time, dt_star);

  *star_age_beg_of_step = star_age_end_of_step - *dt_enrichment;
}

/**
 * @brief Will this star particle want to do feedback during the next time-step?
 *
 * This is called in the time step task.
 *
 * In GEAR, we compute the full stellar evolution here.
 *
 * @param sp The particle to act upon
 * @param feedback_props The #feedback_props structure.
 * @param cosmo The current cosmological model.
 * @param us The unit system.
 * @param phys_const The #phys_const.
 * @param ti_current The current time (in integer)
 * @param time_base The time base.
 * @param time The physical time in internal units.
 */
void feedback_will_do_feedback(
    struct spart* sp, const struct feedback_props* feedback_props,
    const int with_cosmology, const struct cosmology* cosmo, const double time,
    const struct unit_system* us, const struct phys_const* phys_const,
    const integertime_t ti_current, const double time_base) {

  /* Zero the energy of supernovae */
  sp->feedback_data.energy_ejected = 0;
  sp->feedback_data.preSN.energy_ejected = 0;
  sp->feedback_data.will_do_feedback = 0;

  /* quit if the birth_scale_factor or birth_time is negative */
  if (sp->birth_scale_factor < 0.0 || sp->birth_time < 0.0) return;

  /* Pick the correct table. (if only one table, threshold is < 0) */
  const float metal =
      chemistry_get_star_total_iron_mass_fraction_for_feedback(sp);
  const float threshold = feedback_props->metallicity_max_first_stars;

  /* If metal < threshold, then  sp is a first star particle. */
  const int is_first_star = metal < threshold;
  const struct stellar_model* model =
      is_first_star ? &feedback_props->stellar_model_first_stars
                    : &feedback_props->stellar_model;

  /* Compute the times */
  double star_age_beg_step = 0;
  double dt_enrichment = 0;
  integertime_t ti_begin = 0;
  compute_time(sp, with_cosmology, cosmo, &star_age_beg_step, &dt_enrichment,
               &ti_begin, ti_current, time_base, time);

#ifdef SWIFT_DEBUG_CHECKS
  if (sp->birth_time == -1.) error("Evolving a star particle that should not!");
  if (star_age_beg_step + dt_enrichment < 0) {
    error("Negative age for a star");
  }
#endif
  /* Ensure that the age is positive (rounding errors) */
  const double star_age_beg_step_safe =
      star_age_beg_step < 0 ? 0 : star_age_beg_step;

  /* A single star */
  if (sp->star_type == single_star) {
    /* If the star has completely exploded, do not continue. This will also
       avoid NaN values in the liftetime if the mass is set to 0. Correction
       (28.04.2024): A bug fix in the mass of the star (see stellar_evolution.c
       in stellar_evolution_compute_X_feedback_properties, X=discrete,
       continuous) has changed the mass of the star from 0 to
       discrete_star_minimal_gravity_mass. Hence the fix is propagated here. */
    if (sp->mass <= model->discrete_star_minimal_gravity_mass) {
      return;
    }

    /* Now, compute the stellar evolution state for individual star particles.
     */
    stellar_evolution_evolve_individual_star(sp, model, cosmo, us, phys_const,
                                             ti_begin, star_age_beg_step_safe,
                                             dt_enrichment);
  } else {
    /* Compute the stellar evolution including SNe energy. This function treats
       the case of particles representing the whole IMF (star_type =
       star_population) and the particles representing only the continuous part
       of the IMF (star_type = star_population_continuous_IMF) */
    stellar_evolution_evolve_spart(sp, model, cosmo, us, phys_const, ti_begin,
                                   star_age_beg_step_safe, dt_enrichment);
  }

  /* Apply the energy efficiency factor */
  sp->feedback_data.energy_ejected *= feedback_props->supernovae_efficiency;

  /* Multiply pre-SN energy by the efficiency */
  sp->feedback_data.preSN.energy_ejected *= feedback_props->preSN_efficiency;

  /* Set the particle as doing some feedback */
  sp->feedback_data.will_do_feedback =
<<<<<<< HEAD
      sp->feedback_data.energy_ejected != 0. ||
      sp->feedback_data.preSN.energy_ejected != 0. ||
      !sp->feedback_data.is_dead;
=======
      sp->feedback_data.energy_ejected != 0. || !sp->feedback_data.is_dead;
>>>>>>> c751cc90
}

/**
 * @brief Should this particle be doing any feedback-related operation?
 *
 * @param sp The #spart.
 * @param e The #engine.
 */
int feedback_is_active(const struct spart* sp, const struct engine* e) {

  /* the particle is inactive if its birth_scale_factor or birth_time is
   * negative */
  if (sp->birth_scale_factor < 0.0 || sp->birth_time < 0.0) return 0;

  return sp->feedback_data.will_do_feedback;
}

/**
 * @brief Returns the length of time since the particle last did
 * enrichment/feedback.
 *
 * @param sp The #spart.
 * @param with_cosmology Are we running with cosmological time integration on?
 * @param cosmo The cosmological model.
 * @param time The current time (since the Big Bang / start of the run) in
 * internal units.
 * @param dt_star the length of this particle's time-step in internal units.
 * @return The length of the enrichment step in internal units.
 */
double feedback_get_enrichment_timestep(const struct spart* sp,
                                        const int with_cosmology,
                                        const struct cosmology* cosmo,
                                        const double time,
                                        const double dt_star) {
  return dt_star;
}

/**
 * @brief Prepares a s-particle for its feedback interactions
 *
 * @param sp The particle to act upon
 */
void feedback_init_spart(struct spart* sp) {

  sp->feedback_data.enrichment_weight = 0.f;
}

/**
 * @brief Prepare the feedback fields after a star is born.
 *
 * This function is called in the functions sink_copy_properties_to_star() and
 * star_formation_copy_properties().
 *
 * @param sp The #spart to act upon.
 * @param feedback_props The feedback perties to use.
 * @param star_type The stellar particle type.
 */
void feedback_init_after_star_formation(
    struct spart* sp, const struct feedback_props* feedback_props,
    const enum stellar_type star_type) {

  feedback_init_spart(sp);

  /* Zero the energy of supernovae */
  sp->feedback_data.energy_ejected = 0;

  /* Activate the feedback loop for the first step */
  sp->feedback_data.will_do_feedback = 1;

  /* Give to the star its appropriate type: single star, continuous IMF star or
     single population star */
  sp->star_type = star_type;
}

/**
 * @brief Prepares a star's feedback field before computing what
 * needs to be distributed.
 *
 * This is called in the stars ghost.
 */
void feedback_reset_feedback(struct spart* sp,
                             const struct feedback_props* feedback_props) {}

/**
 * @brief Initialises the s-particles feedback props for the first time
 *
 * This function is called only once just after the ICs have been
 * read in to do some conversions.
 *
 * @param sp The particle to act upon.
 * @param feedback_props The properties of the feedback model.
 */
void feedback_first_init_spart(struct spart* sp,
                               const struct feedback_props* feedback_props) {

  feedback_init_spart(sp);

  /* Zero the energy of supernovae */
  sp->feedback_data.energy_ejected = 0;

  /* Activate the feedback loop for the first step */
  sp->feedback_data.will_do_feedback = 1;
}

/**
 * @brief Initialises the s-particles feedback props for the first time
 *
 * This function is called only once just after the ICs have been
 * read in to do some conversions.
 *
 * @param sp The particle to act upon.
 * @param feedback_props The properties of the feedback model.
 */
void feedback_prepare_spart(struct spart* sp,
                            const struct feedback_props* feedback_props) {}

/**
 * @brief Prepare a #spart for the feedback task.
 *
 * This is called in the stars ghost task.
 *
 * In here, we only need to add the missing coefficients.
 *
 * @param sp The particle to act upon
 * @param feedback_props The #feedback_props structure.
 * @param cosmo The current cosmological model.
 * @param us The unit system.
 * @param phys_const The #phys_const.
 * @param star_age_beg_step The age of the star at the star of the time-step in
 * internal units.
 * @param dt The time-step size of this star in internal units.
 * @param time The physical time in internal units.
 * @param ti_begin The integer time at the beginning of the step.
 * @param with_cosmology Are we running with cosmology on?
 */
void feedback_prepare_feedback(struct spart* restrict sp,
                               const struct feedback_props* feedback_props,
                               const struct cosmology* cosmo,
                               const struct unit_system* us,
                               const struct phys_const* phys_const,
                               const double star_age_beg_step, const double dt,
                               const double time, const integertime_t ti_begin,
                               const int with_cosmology) {
  /* Add missing h factor */
  const float hi_inv = 1.f / sp->h;
  const float hi_inv_dim = pow_dimension(hi_inv); /* 1/h^d */
  sp->feedback_data.enrichment_weight *= hi_inv_dim;
}

/**
 * @brief Write a feedback struct to the given FILE as a stream of bytes.
 *
 * @param feedback the struct
 * @param stream the file stream
 */
void feedback_struct_dump(const struct feedback_props* feedback, FILE* stream) {

  restart_write_blocks((void*)feedback, sizeof(struct feedback_props), 1,
                       stream, "feedback", "feedback function");

  stellar_evolution_dump(&feedback->stellar_model, stream);
  if (feedback->metallicity_max_first_stars != -1) {
    stellar_evolution_dump(&feedback->stellar_model_first_stars, stream);
  }
}

/**
 * @brief Restore a feedback struct from the given FILE as a stream of
 * bytes.
 *
 * @param feedback the struct
 * @param stream the file stream
 */
void feedback_struct_restore(struct feedback_props* feedback, FILE* stream) {

  restart_read_blocks((void*)feedback, sizeof(struct feedback_props), 1, stream,
                      NULL, "feedback function");

  stellar_evolution_restore(&feedback->stellar_model, stream);

  if (feedback->metallicity_max_first_stars != -1) {
    stellar_evolution_restore(&feedback->stellar_model_first_stars, stream);
  }
}

/**
 * @brief Clean the allocated memory.
 *
 * @param feedback the #feedback_props.
 */
void feedback_clean(struct feedback_props* feedback) {

  stellar_evolution_clean(&feedback->stellar_model);
  if (feedback->metallicity_max_first_stars != -1) {
    stellar_evolution_clean(&feedback->stellar_model_first_stars);
  }
}<|MERGE_RESOLUTION|>--- conflicted
+++ resolved
@@ -40,18 +40,6 @@
  * @param sp Pointer to the s-particle data.
  * @param feedback_props Properties of the feedback model.
  * @param phys_const The #phys_const.
-<<<<<<< HEAD
- * @param with_cosmology Are we running with cosmological time integration.
- * @param cosmo The current cosmological model (used if running with
- * cosmology).
- */
-float feedback_compute_spart_timestep(
-    const struct spart* const sp, const struct feedback_props* feedback_props,
-    const struct phys_const* phys_const, const int with_cosmology,
-    const struct cosmology* cosmo) {
-
-  /* TODO: Compute timestep for feedback */
-=======
  * @param us The #unit_system.
  * @param with_cosmology Are we running with cosmological time integration.
  * @param cosmo The current cosmological model (used if running with
@@ -66,7 +54,6 @@
     const int with_cosmology, const struct cosmology* cosmo,
     const integertime_t ti_current, const double time, const double time_base) {
 
->>>>>>> c751cc90
   const float dt = FLT_MAX;
 
   /* If the star is dead, do not limit its timestep */
@@ -289,13 +276,9 @@
 
   /* Set the particle as doing some feedback */
   sp->feedback_data.will_do_feedback =
-<<<<<<< HEAD
       sp->feedback_data.energy_ejected != 0. ||
       sp->feedback_data.preSN.energy_ejected != 0. ||
       !sp->feedback_data.is_dead;
-=======
-      sp->feedback_data.energy_ejected != 0. || !sp->feedback_data.is_dead;
->>>>>>> c751cc90
 }
 
 /**
