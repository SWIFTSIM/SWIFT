--- conflicted
+++ resolved
@@ -112,158 +112,6 @@
 void feedback_reset_part(struct part* p, struct xpart* xp) {}
 
 /**
-<<<<<<< HEAD
- * @brief Compute the times for the stellar model.
- *
- * This function assumed to be called in the time step task.
- *
- * @param sp The #spart to act upon
- * @param with_cosmology Are we running with the cosmological expansion?
- * @param cosmo The current cosmological model.
- * @param star_age_beg_of_step (output) Age of the star at the beginning of the
- * step.
- * @param dt_enrichment (output) Time step for the stellar evolution.
- * @param ti_begin_star (output) Integer time at the beginning of the time step.
- * @param ti_current The current time (in integer)
- * @param time_base The time base.
- * @param time The current time (in double)
- */
-void compute_time(struct spart* sp, const int with_cosmology,
-                  const struct cosmology* cosmo, double* star_age_beg_of_step,
-                  double* dt_enrichment, integertime_t* ti_begin_star,
-                  const integertime_t ti_current, const double time_base,
-                  const double time) {
-  const integertime_t ti_step = get_integer_timestep(sp->time_bin);
-  *ti_begin_star = get_integer_time_begin(ti_current, sp->time_bin);
-
-  /* Get particle time-step */
-  double dt_star;
-  if (with_cosmology) {
-    dt_star = cosmology_get_delta_time(cosmo, *ti_begin_star,
-                                       *ti_begin_star + ti_step);
-  } else {
-    dt_star = get_timestep(sp->time_bin, time_base);
-  }
-
-  /* Calculate age of the star at current time */
-  double star_age_end_of_step;
-  if (with_cosmology) {
-    if (cosmo->a > (double)sp->birth_scale_factor)
-      star_age_end_of_step = cosmology_get_delta_time_from_scale_factors(
-          cosmo, (double)sp->birth_scale_factor, cosmo->a);
-    else
-      star_age_end_of_step = 0.;
-  } else {
-    star_age_end_of_step = max(time - (double)sp->birth_time, 0.);
-  }
-
-  /* Get the length of the enrichment time-step */
-  *dt_enrichment = feedback_get_enrichment_timestep(sp, with_cosmology, cosmo,
-                                                    time, dt_star);
-
-  *star_age_beg_of_step = star_age_end_of_step - *dt_enrichment;
-}
-
-/**
- * @brief Will this star particle want to do feedback during the next time-step?
- *
- * This is called in the time step task.
- *
- * In GEAR, we compute the full stellar evolution here.
- *
- * @param sp The particle to act upon
- * @param feedback_props The #feedback_props structure.
- * @param cosmo The current cosmological model.
- * @param us The unit system.
- * @param phys_const The #phys_const.
- * @param ti_current The current time (in integer)
- * @param time_base The time base.
- * @param time The physical time in internal units.
- */
-void feedback_will_do_feedback(
-    struct spart* sp, const struct feedback_props* feedback_props,
-    const int with_cosmology, const struct cosmology* cosmo, const double time,
-    const struct unit_system* us, const struct phys_const* phys_const,
-    const integertime_t ti_current, const double time_base) {
-
-  /* Zero the energy of supernovae */
-  sp->feedback_data.energy_ejected = 0;
-  sp->feedback_data.preSN.energy_ejected = 0;
-  sp->feedback_data.will_do_feedback = 0;
-
-  /* quit if the birth_scale_factor or birth_time is negative */
-  if (sp->birth_scale_factor < 0.0 || sp->birth_time < 0.0) return;
-
-  /* Pick the correct table. (if only one table, threshold is < 0) */
-  const float metal =
-      chemistry_get_star_total_iron_mass_fraction_for_feedback(sp);
-  const float threshold = feedback_props->metallicity_max_first_stars;
-
-  /* If metal < threshold, then  sp is a first star particle. */
-  const int is_first_star = metal < threshold;
-  const struct stellar_model* model =
-      is_first_star ? &feedback_props->stellar_model_first_stars
-                    : &feedback_props->stellar_model;
-
-  /* Compute the times */
-  double star_age_beg_step = 0;
-  double dt_enrichment = 0;
-  integertime_t ti_begin = 0;
-  compute_time(sp, with_cosmology, cosmo, &star_age_beg_step, &dt_enrichment,
-               &ti_begin, ti_current, time_base, time);
-
-#ifdef SWIFT_DEBUG_CHECKS
-  if (sp->birth_time == -1.) error("Evolving a star particle that should not!");
-  if (star_age_beg_step + dt_enrichment < 0) {
-    error("Negative age for a star");
-  }
-#endif
-  /* Ensure that the age is positive (rounding errors) */
-  const double star_age_beg_step_safe =
-      star_age_beg_step < 0 ? 0 : star_age_beg_step;
-
-  /* A single star */
-  if (sp->star_type == single_star) {
-    /* If the star has completely exploded, do not continue. This will also
-       avoid NaN values in the liftetime if the mass is set to 0. Correction
-       (28.04.2024): A bug fix in the mass of the star (see stellar_evolution.c
-       in stellar_evolution_compute_X_feedback_properties, X=discrete,
-       continuous) has changed the mass of the star from 0 to
-       discrete_star_minimal_gravity_mass. Hence the fix is propagated here. */
-    if (sp->mass <= model->discrete_star_minimal_gravity_mass) {
-      return;
-    }
-
-    /* Now, compute the stellar evolution state for individual star particles.
-     */
-    stellar_evolution_evolve_individual_star(sp, model, cosmo, us, phys_const,
-                                             ti_begin, star_age_beg_step_safe,
-                                             dt_enrichment);
-  } else {
-    /* Compute the stellar evolution including SNe energy. This function treats
-       the case of particles representing the whole IMF (star_type =
-       star_population) and the particles representing only the continuous part
-       of the IMF (star_type = star_population_continuous_IMF) */
-    stellar_evolution_evolve_spart(sp, model, cosmo, us, phys_const, ti_begin,
-                                   star_age_beg_step_safe, dt_enrichment);
-  }
-
-  /* Apply the energy efficiency factor */
-  sp->feedback_data.energy_ejected *= feedback_props->supernovae_efficiency;
-
-  /* Multiply pre-SN energy by the efficiency */
-  sp->feedback_data.preSN.energy_ejected *= feedback_props->preSN_efficiency;
-
-  /* Set the particle as doing some feedback */
-  sp->feedback_data.will_do_feedback =
-      sp->feedback_data.energy_ejected != 0. ||
-      sp->feedback_data.preSN.energy_ejected != 0. ||
-      !sp->feedback_data.is_dead;
-}
-
-/**
-=======
->>>>>>> 4738b923
  * @brief Should this particle be doing any feedback-related operation?
  *
  * @param sp The #spart.
