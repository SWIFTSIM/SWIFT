--- conflicted
+++ resolved
@@ -177,10 +177,13 @@
     const int with_cosmology, const struct cosmology* cosmo, const double time,
     const struct unit_system* us, const struct phys_const* phys_const,
     const integertime_t ti_current, const double time_base) {
-
+  
   /* Zero the energy of supernovae */
   sp->feedback_data.energy_ejected = 0;
   sp->feedback_data.will_do_feedback = 0;
+  
+  /* quit if the birth_scale_factor or birth_time is negative */
+  if (sp->birth_scale_factor < 0.0 || sp->birth_time < 0.0) return;
 
   /* Pick the correct table. (if only one table, threshold is < 0) */
   const float metal =
@@ -190,65 +193,8 @@
   /* If metal < threshold, then  sp is a first star particle. */
   const int is_first_star = metal < threshold;
   const struct stellar_model* model =
-<<<<<<< HEAD
       is_first_star ? &feedback_props->stellar_model_first_stars
                     : &feedback_props->stellar_model;
-=======
-      metal < threshold ? &feedback_props->stellar_model_first_stars
-                        : &feedback_props->stellar_model;
-
-  /* Compute the stellar evolution including SNe energy */
-  stellar_evolution_evolve_individual_star(sp, model, cosmo, us, phys_const,
-                                           ti_begin, star_age_beg_step_safe,
-                                           dt_enrichment);
-
-  /* apply the energy efficiency factor */
-  sp->feedback_data.energy_ejected *= feedback_props->supernovae_efficiency;
-
-  /* Set the particle as doing some feedback */
-  sp->feedback_data.will_do_feedback = sp->feedback_data.energy_ejected != 0.;
-}
-
-/**
- * @brief Will this star particle want to do feedback during the next time-step?
- *
- * This is called in the time step task.
- *
- * In GEAR, we compute the full stellar evolution here.
- *
- * @param sp The particle to act upon
- * @param feedback_props The #feedback_props structure.
- * @param cosmo The current cosmological model.
- * @param us The unit system.
- * @param phys_const The #phys_const.
- * @param ti_current The current time (in integer)
- * @param time_base The time base.
- * @param time The physical time in internal units.
- */
-void feedback_will_do_feedback(
-    struct spart* sp, const struct feedback_props* feedback_props,
-    const int with_cosmology, const struct cosmology* cosmo, const double time,
-    const struct unit_system* us, const struct phys_const* phys_const,
-    const integertime_t ti_current, const double time_base) {
-
-  /* quit if the birth_scale_factor or birth_time is negative */
-  if (sp->birth_scale_factor < 0.0 || sp->birth_time < 0.0) return;
-
-  /* quit if the particle contains no SNII */
-  if (sp->feedback_data.star_type == star_population_no_SNII) {
-    sp->feedback_data.energy_ejected = 0;
-    sp->feedback_data.will_do_feedback = 0;
-    return;
-  }
-
-  /* a single star */
-  if (sp->feedback_data.star_type == single_star) {
-    feedback_will_do_feedback_individual_star(
-        sp, feedback_props, with_cosmology, cosmo, time, us, phys_const,
-        ti_current, time_base);
-    return;
-  }
->>>>>>> 67092c74
 
   /* Compute the times */
   double star_age_beg_step = 0;
