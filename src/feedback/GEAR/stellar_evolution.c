--- conflicted
+++ resolved
@@ -382,13 +382,10 @@
  * Here I am using Myr-solar mass units internally in order to
  * avoid numerical errors.
  *
-<<<<<<< HEAD
-=======
  * Note: This function treats the case of particles representing the whole IMF
  * (star_type = star_population) and the particles representing only the
  * continuous part of the IMF (star_type = star_population_continuous_IMF).
  *
->>>>>>> 7cac6abf
  * @param sp The particle to act upon
  * @param sm The #stellar_model structure.
  * @param cosmo The current cosmological model.
@@ -431,19 +428,9 @@
       star_age_beg_step_myr, star_age_end_step_myr,
       sp->mass / phys_const->const_solar_mass);
 
-<<<<<<< HEAD
-  /* This is need by stellar_evolution_compute_discrete_feedback_properties(),
+  /* This is needed by stellar_evolution_compute_discrete_feedback_properties(),
      but this is not used inside the function. */
   const float m_init = 0;
-=======
-  /* Why is this commented ? */
-  /* disable the star */
-  // sp->feedback_data.will_do_feedback = 0;
-
-  /* Compute the initial mass */
-  // const float m_init = sp->sf_data.birth_mass / phys_const->const_solar_mass;
-  const float m_init = 0;  // in fact not necessary...
->>>>>>> 7cac6abf
 
   /* Get the integer number of supernovae */
   const int number_snia = 0;
