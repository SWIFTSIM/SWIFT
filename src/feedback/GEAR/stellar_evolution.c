--- conflicted
+++ resolved
@@ -1107,7 +1107,6 @@
  * @param dt The time-step size of this star in internal units.
  */
 void stellar_evolution_compute_preSN_feedback_individual_star(
-<<<<<<< HEAD
     struct spart* restrict sp, const struct stellar_model* sm,
     const struct cosmology* cosmo, const struct unit_system* us,
     const struct phys_const* phys_const, const integertime_t ti_begin,
@@ -1167,12 +1166,6 @@
       units_cgs_conversion_factor(us, UNIT_CONV_ENERGY);
   sp->feedback_data.preSN.mass_ejected *= phys_const->const_solar_mass;
 }
-=======
-    struct spart *restrict sp, const struct stellar_model *sm,
-    const struct cosmology *cosmo, const struct unit_system *us,
-    const struct phys_const *phys_const, const integertime_t ti_begin,
-    const double star_age_beg_step, const double dt) {}
->>>>>>> d70196fd
 
 /**
  * @brief Compute the pre-supernova feedback for a SSP/continuous-IMF #spart.
@@ -1192,7 +1185,6 @@
  * @param dt The time-step size of this star in internal units.
  */
 void stellar_evolution_compute_preSN_feedback_spart(
-<<<<<<< HEAD
     struct spart* restrict sp, const struct stellar_model* sm,
     const struct cosmology* cosmo, const struct unit_system* us,
     const struct phys_const* phys_const, const integertime_t ti_begin,
@@ -1266,10 +1258,4 @@
   sp->feedback_data.preSN.energy_ejected /=
       units_cgs_conversion_factor(us, UNIT_CONV_ENERGY);
   sp->feedback_data.preSN.mass_ejected *= phys_const->const_solar_mass;
-}
-=======
-    struct spart *restrict sp, const struct stellar_model *sm,
-    const struct cosmology *cosmo, const struct unit_system *us,
-    const struct phys_const *phys_const, const integertime_t ti_begin,
-    const double star_age_beg_step, const double dt) {}
->>>>>>> d70196fd
+}