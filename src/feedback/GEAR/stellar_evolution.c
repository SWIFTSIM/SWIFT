--- conflicted
+++ resolved
@@ -363,8 +363,6 @@
         stellar_wind_get_ejected_energy(&sm->sw, log_m, log_metallicity);
     sp->feedback_data.preSN.energy_ejected = energy_per_unit_time;
 
-<<<<<<< HEAD
-=======
 #if defined(SWIFT_TEST_STELLAR_WIND)
     message(
         "Star_type=single init_mass[M_odot]=%g metallicity[Z_odot]=%g "
@@ -372,15 +370,12 @@
         pow(10, log_m), pow(10, log_metallicity), energy_per_unit_time);
 #endif /* !defined SWIFT_TEST_STELLAR_WIND */
 
->>>>>>> 8d04b326
   } else {
     const double energy_per_unit_time_per_progenitor_mass =
         stellar_wind_get_ejected_energy_IMF(&sm->sw, log_m, log_metallicity);
     const double energy_per_unit_time =
         energy_per_unit_time_per_progenitor_mass * m_init;
     sp->feedback_data.preSN.energy_ejected = energy_per_unit_time;
-<<<<<<< HEAD
-=======
 
 #if defined(SWIFT_TEST_STELLAR_WIND)
     message(
@@ -389,7 +384,6 @@
         pow(10, log_m), pow(10, log_metallicity),
         energy_per_unit_time / m_init);
 #endif /* !defined SWIFT_TEST_STELLAR_WIND */
->>>>>>> 8d04b326
   }
 }
 
