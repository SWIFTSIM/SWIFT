/*******************************************************************************
 * This file is part of SWIFT.
 * Copyright (c) 2019 Loic Hausammann (loic.hausammann@epfl.ch)
 *
 * This program is free software: you can redistribute it and/or modify
 * it under the terms of the GNU Lesser General Public License as published
 * by the Free Software Foundation, either version 3 of the License, or
 * (at your option) any later version.
 *
 * This program is distributed in the hope that it will be useful,
 * but WITHOUT ANY WARRANTY; without even the implied warranty of
 * MERCHANTABILITY or FITNESS FOR A PARTICULAR PURPOSE.  See the
 * GNU General Public License for more details.
 *
 * You should have received a copy of the GNU Lesser General Public License
 * along with this program.  If not, see <http://www.gnu.org/licenses/>.
 *
 ******************************************************************************/

/* Include header */
#include "stellar_evolution.h"

/* Include local headers */
#include "hdf5_functions.h"
#include "initial_mass_function.h"
#include "lifetime.h"
#include "random.h"
#include "stellar_evolution_struct.h"
#include "supernovae_ia.h"
#include "supernovae_ii.h"
#include "exp10.h"

#include <math.h>
#include <stddef.h>

#define DEFAULT_STAR_MINIMAL_GRAVITY_MASS_MSUN 1e-1

/**
 * @brief Print the stellar model.
 *
 * @param sm The #stellar_model.
 */
void stellar_model_print(const struct stellar_model* sm) {

  /* Only the master print */
  if (engine_rank != 0) {
    return;
  }

  /* Print the type of yields */
  message("Discrete yields? %i", sm->discrete_yields);

  /* Print the sub properties */
  initial_mass_function_print(&sm->imf);
  lifetime_print(&sm->lifetime);
  supernovae_ia_print(&sm->snia);
  supernovae_ii_print(&sm->snii);
}

/**
 * @brief Compute the integer number of supernovae from the floating number.
 *
 * @param sp The particle to act upon
 * @param number_supernovae_f Floating number of supernovae during this step.
 * @param ti_begin The #integertime_t at the begining of the step.
 * @param random_type The categorie of random.
 *
 * @return The integer number of supernovae.
 */
int stellar_evolution_compute_integer_number_supernovae(
    struct spart* restrict sp, float number_supernovae_f,
    const integertime_t ti_begin, enum random_number_type random_type) {

  const int number_supernovae_i = floor(number_supernovae_f);

  /* Get the random number for the decimal part */
  const float rand_sn = random_unit_interval(sp->id, ti_begin, random_type);

  /* Get the fraction part */
  const float frac_sn = number_supernovae_f - number_supernovae_i;

  /* Get the integer number of SN */
  return number_supernovae_i + (rand_sn < frac_sn);
}

/**
 * @brief Update the #spart mass from the supernovae ejected mass.
 *
 * This function deals with each star_type.
 *
 * Note: This function is called by
 * stellar_evolution_compute_discrete_feedback_properties() and
 * stellar_evolution_compute_continuous_feedback_properties().
 *
 * @param sp The particle to act upon
 * @param sm The #stellar_model structure.
 */
void stellar_evolution_sn_apply_ejected_mass(struct spart* restrict sp,
                                             const struct stellar_model* sm) {
  /* If a star is a discrete star */
  if (sp->star_type == single_star) {
    const int null_mass = (sp->mass == sp->feedback_data.mass_ejected);
    const int negative_mass = (sp->mass < sp->feedback_data.mass_ejected);

    if (null_mass) {
      message("Star %lld (m_star = %e, m_ej = %e) completely exploded!", sp->id,
              sp->mass, sp->feedback_data.mass_ejected);
      /* If the star ejects all its mass (for very massive stars), give it a
         zero mass so that we know it has exploded.
         We do not remove the star from the simulation to keep track of its
         properties, e.g. to check the IMF sampling (with sinks).

         Bug fix (28.04.2024): The mass of the star should not be set to
         0 because of gravity. So, we give some minimal value. */
      sp->mass = sm->discrete_star_minimal_gravity_mass;

      /* If somehow the star has a negative mass, we have a problem. */
    } else if (negative_mass) {
      error(
          "(Discrete star) Negative mass (m_star = %e, m_ej = %e), skipping "
          "current star: %lli",
          sp->mass, sp->feedback_data.mass_ejected, sp->id);
      /* Reset everything */
      sp->feedback_data.number_snia = 0;
      sp->feedback_data.number_snii = 0;
      sp->feedback_data.mass_ejected = 0;

      /* Reset energy to avoid injecting anything in the
         runner_iact_nonsym_feedback_apply() */
      sp->feedback_data.energy_ejected = 0;
      return;
    } else {
      /* Update the mass */
      sp->mass -= sp->feedback_data.mass_ejected;
    }

    /* If the star is the continuous part of the IMF or the enteire IMF */
  } else {
    /* Check if we can ejected the required amount of elements. */
    const int negative_mass = (sp->mass <= sp->feedback_data.mass_ejected);
    if (negative_mass) {
      warning(
          "(Continuous star) Negative mass (m_star = %e, m_ej = %e), skipping "
          "current star: %lli",
          sp->mass, sp->feedback_data.mass_ejected, sp->id);
      /* Reset everything */
      sp->feedback_data.number_snia = 0;
      sp->feedback_data.number_snii = 0;
      sp->feedback_data.mass_ejected = 0;

      /* Reset energy to avoid injecting anything in the
         runner_iact_nonsym_feedback_apply() */
      sp->feedback_data.energy_ejected = 0;
      return;
    }
    /* Update the mass */
    sp->mass -= sp->feedback_data.mass_ejected;
  }
}

/**
 * @brief Compute the feedback properties.
 *
 * @param sp The particle to act upon
 * @param sm The #stellar_model structure.
 * @param phys_const The physical constants in the internal unit system.
 * @param log_m_beg_step Mass of a star ending its life at the begining of the
 * step (log10(solMass))
 * @param log_m_end_step Mass of a star ending its life at the end of the step
 * (log10(solMass))
 * @param m_beg_step Mass of a star ending its life at the begining of the step
 * (solMass)
 * @param m_end_step Mass of a star ending its life at the end of the step
 * (solMass)
 * @param m_init Birth mass of the stellar particle (solMass).
 * @param number_snia_f (Floating) Number of SNIa produced by the stellar
 * particle.
 * @param number_snii_f (Floating) Number of SNII produced by the stellar
 * particle.
 *
 */
void stellar_evolution_compute_continuous_feedback_properties(
    struct spart* restrict sp, const struct stellar_model* sm,
    const struct phys_const* phys_const, const float log_m_beg_step,
    const float log_m_end_step, const float m_beg_step, const float m_end_step,
    const float m_init, const float number_snia_f, const float number_snii_f) {

  /* Compute the mass ejected */
  /* SNIa */
  const float mass_snia =
      supernovae_ia_get_ejected_mass_processed(&sm->snia) * number_snia_f;

  /* SNII */
  const float mass_frac_snii =
      supernovae_ii_get_ejected_mass_fraction_processed_from_integral(
          &sm->snii, log_m_end_step, log_m_beg_step);

  /* Sum the contributions from SNIa and SNII */
  sp->feedback_data.mass_ejected = mass_frac_snii * sp->sf_data.birth_mass +
                                   mass_snia * phys_const->const_solar_mass;

  /* Removes the ejected mass from the star */
  stellar_evolution_sn_apply_ejected_mass(sp, sm);

  /* Now deal with the metals */

  /* Get the SNIa yields */
  const float* snia_yields = supernovae_ia_get_yields(&sm->snia);

  /* Compute the SNII yields */
  float snii_yields[GEAR_CHEMISTRY_ELEMENT_COUNT];
  supernovae_ii_get_yields_from_integral(&sm->snii, log_m_end_step,
                                         log_m_beg_step, snii_yields);

  /* Compute the mass fraction of non processed elements */
  const float non_processed =
      supernovae_ii_get_ejected_mass_fraction_non_processed_from_integral(
          &sm->snii, log_m_end_step, log_m_beg_step);

  /* Set the yields */
  for (int i = 0; i < GEAR_CHEMISTRY_ELEMENT_COUNT; i++) {
    /* Compute the mass fraction of metals */
    sp->feedback_data.metal_mass_ejected[i] =
        /* Supernovae II yields */
        snii_yields[i] +
        /* Gas contained in stars initial metallicity */
        chemistry_get_star_metal_mass_fraction_for_feedback(sp)[i] *
            non_processed;

    /* Convert it to total mass */
    sp->feedback_data.metal_mass_ejected[i] *= sp->sf_data.birth_mass;

    /* Add the Supernovae Ia */
    sp->feedback_data.metal_mass_ejected[i] +=
        snia_yields[i] * number_snia_f * phys_const->const_solar_mass;
  }
}

/**
 * @brief Compute the feedback properties.
 *
 * @param sp The particle to act upon
 * @param sm The #stellar_model structure.
 * @param phys_const The physical constants in the internal unit system.
 * @param m_beg_step Mass of a star ending its life at the begining of the step
 * (solMass)
 * @param m_end_step Mass of a star ending its life at the end of the step
 * (solMass)
 * @param m_init Birth mass in solMass.
 * @param number_snia Number of SNIa produced by the stellar particle.
 * @param number_snii Number of SNII produced by the stellar particle.
 *
 */
void stellar_evolution_compute_discrete_feedback_properties(
    struct spart* restrict sp, const struct stellar_model* sm,
    const struct phys_const* phys_const, const float m_beg_step,
    const float m_end_step, const float m_init, const int number_snia,
    const int number_snii) {

  /* Limit the mass within the imf limits */
  const float m_beg_lim = min(m_beg_step, sm->imf.mass_max);
  const float m_end_lim = max(m_end_step, sm->imf.mass_min);

  /* Compute the average mass */
  const float m_avg = 0.5 * (m_beg_lim + m_end_lim);
  const float log_m_avg = log10(m_avg);

  /* Compute the mass ejected */
  /* SNIa */
  const float mass_snia =
      supernovae_ia_get_ejected_mass_processed(&sm->snia) * number_snia;

  /* SNII */
  const float mass_snii =
      supernovae_ii_get_ejected_mass_fraction_processed_from_raw(&sm->snii,
                                                                 log_m_avg) *
      m_avg * number_snii;

  sp->feedback_data.mass_ejected = mass_snia + mass_snii;

  /* Transform into internal units */
  sp->feedback_data.mass_ejected *= phys_const->const_solar_mass;

  /* Removes the ejected mass from the star */
  stellar_evolution_sn_apply_ejected_mass(sp, sm);

  /* Get the SNIa yields */
  const float* snia_yields = supernovae_ia_get_yields(&sm->snia);

  /* Compute the SNII yields */
  float snii_yields[GEAR_CHEMISTRY_ELEMENT_COUNT];
  supernovae_ii_get_yields_from_raw(&sm->snii, log_m_avg, snii_yields);

  /* Compute the mass fraction of non processed elements */
  const float non_processed =
      supernovae_ii_get_ejected_mass_fraction_non_processed_from_raw(&sm->snii,
                                                                     log_m_avg);

  /* Set the yields */
  for (int i = 0; i < GEAR_CHEMISTRY_ELEMENT_COUNT; i++) {

    /* Compute the mass fraction of metals */
    sp->feedback_data.metal_mass_ejected[i] =
        /* Supernovae II yields */
        snii_yields[i] +
        /* Gas contained in stars initial metallicity */
        chemistry_get_star_metal_mass_fraction_for_feedback(sp)[i] *
            non_processed;

    /* Convert it to total mass */
    sp->feedback_data.metal_mass_ejected[i] *= m_avg * number_snii;

    /* Supernovae Ia yields */
    sp->feedback_data.metal_mass_ejected[i] += snia_yields[i] * number_snia;

    /* Convert everything in code units */
    sp->feedback_data.metal_mass_ejected[i] *= phys_const->const_solar_mass;
  }
}

/**
 * @brief Evolve an individual star represented by a #spart, with pre-supernovae
 * and supernovae feedback.
 *
 * Here I am using Myr-solar mass units internally in order to
 * avoid numerical errors.
 *
 * Note: This function treats the case of single/individual stars.
 *
 * @param sp The particle to act upon
 * @param sm The #stellar_model structure.
 * @param cosmo The current cosmological model.
 * @param us The unit system.
 * @param phys_const The physical constants in the internal unit system.
 * @param ti_begin The #integertime_t at the begining of the step.
 * @param star_age_beg_step The age of the star at the star of the time-step in
 * internal units.
 * @param dt The time-step size of this star in internal units.
 */
void stellar_evolution_evolve_individual_star(
    struct spart* restrict sp, const struct stellar_model* sm,
    const struct cosmology* cosmo, const struct unit_system* us,
    const struct phys_const* phys_const, const integertime_t ti_begin,
    const double star_age_beg_step, const double dt) {

  /* Check that this function is called for single_star only. */
  if (sp->star_type != single_star) {
    error("This function can only be called for single/individual star!");
  }

  /* Convert the inputs */
  const double conversion_to_myr = phys_const->const_year * 1e6;
  const double star_age_beg_step_myr = star_age_beg_step / conversion_to_myr;

  /* Get the metallicity */
  const float metallicity =
      chemistry_get_star_total_metal_mass_fraction_for_feedback(sp);

  const float log_mass = log10(sp->sf_data.birth_mass / phys_const->const_solar_mass);
  const float lifetime_myr = pow(10, lifetime_get_log_lifetime_from_mass(
                                         &sm->lifetime, log_mass, metallicity));

  /* Determine if the star is dead */
  const int is_dead = (star_age_beg_step_myr > lifetime_myr);

  /* Don't do feedback if you are cold and dead */
  if (is_dead) {
    sp->feedback_data.is_dead = 1;
    return;
  }

  /* You can use this to help debugging */
  /* const float mass_Msun = sp->mass / phys_const->const_solar_mass; */
  /* message("mass = %e, star_age_beg_step_myr = %e, lifetime = %e", */
	  /* mass_Msun, star_age_beg_step_myr, lifetime_myr); */

  /* TODO: Pre-SN feedback (do it until the star is dead) */
  /* Note: You can update the function parameters as needed. */
  stellar_evolution_compute_preSN_feedback_individual_star(sp, sm, cosmo, us, phys_const, ti_begin,
						 star_age_beg_step, dt);

  /* Supernova feedback */
  stellar_evolution_compute_SN_feedback_individual_star(sp, sm, cosmo, us, phys_const,
							ti_begin, star_age_beg_step,
							dt);
}

/**
 * @brief Evolve the stellar properties of a #spart, with pre-supernovae and
 * supernovae feedback.
 *
 * Note: This function treats the case of particles representing the whole IMF
 * (star_type = star_population) and the particles representing only the
 * continuous part of the IMF (star_type = star_population_continuous_IMF).
 *
 * @param sp The particle to act upon
 * @param sm The #stellar_model structure.
 * @param cosmo The current cosmological model.
 * @param us The unit system.
 * @param phys_const The physical constants in the internal unit system.
 * @param ti_begin The #integertime_t at the begining of the step.
 * @param star_age_beg_step The age of the star at the star of the time-step in
 * internal units.
 * @param dt The time-step size of this star in internal units.
 */
void stellar_evolution_evolve_spart(
    struct spart* restrict sp, const struct stellar_model* sm,
    const struct cosmology* cosmo, const struct unit_system* us,
    const struct phys_const* phys_const, const integertime_t ti_begin,
    const double star_age_beg_step, const double dt) {

  /* Check that this function is called for populations of stars and not
     individual stars. */
  if (sp->star_type == single_star) {
    error(
        "This function can only be called for sparts representing stars "
        "populations!");
  }

<<<<<<< HEAD
  /* Determine if the star is dead */
  const int is_dead = (sp->mass <= sm->discrete_star_minimal_gravity_mass);
=======
  /* Convert the inputs */
  const double conversion_to_myr = phys_const->const_year * 1e6;
  const double star_age_beg_step_myr = star_age_beg_step / conversion_to_myr;
  const double dt_myr = dt / conversion_to_myr;

  /* Get the metallicity */
  const float metallicity =
      chemistry_get_star_total_metal_mass_fraction_for_feedback(sp);

  /* Compute masses range */
  const float log_m_beg_step =
      star_age_beg_step == 0.
          ? FLT_MAX
          : lifetime_get_log_mass_from_lifetime(
                &sm->lifetime, log10(star_age_beg_step_myr), metallicity);
  const float log_m_end_step = lifetime_get_log_mass_from_lifetime(
      &sm->lifetime, log10(star_age_beg_step_myr + dt_myr), metallicity);

  float m_beg_step = star_age_beg_step == 0. ? FLT_MAX : exp10(log_m_beg_step);
  float m_end_step = exp10(log_m_end_step);

  /* Limit the mass interval to the IMF boundaries */
  m_end_step = max(m_end_step, sm->imf.mass_min);
  m_beg_step = min(m_beg_step, sm->imf.mass_max);

  /* Here we are outside the IMF, i.e., both masses are too large or too small
   */
  if (m_end_step >= m_beg_step) return;

  /* Star particles representing only the continuous part of the IMF need a
  special treatment. They do not contain stars above the mass that separate the
  IMF into two parts (variable called minimal_discrete_mass_Msun in the sink
  module). So, if m_end_step > minimal_discrete_mass_Msun, you don't do
  feedback. Note that the sm structure contains different information for the
  'first stars' and the 'late stars'. The right sm data is passed to this
  function so we do not need any special treatment here. */
  if (sp->star_type == star_population_continuous_IMF) {
    /* If it's not time yet for feedback, exit. Notice that both masses are in
      solar mass. */
    if (m_end_step > sm->imf.minimal_discrete_mass_Msun) {
      return;
    }

    /* If we are in a case where
                m_beg_step > minimal_discrete_mass_Msun > m_end_step,
       then we need to be careful. We don't want feedback from the discrete
       part, only the continuous part. Hence, we need to update m_beg_step.
    */
    if (m_beg_step > sm->imf.minimal_discrete_mass_Msun) {
      m_beg_step = sm->imf.minimal_discrete_mass_Msun;
    }
  }

  /* Check if the star can produce a supernovae */
  const int can_produce_snia =
      supernovae_ia_can_explode(&sm->snia, m_end_step, m_beg_step);
  const int can_produce_snii =
      supernovae_ii_can_explode(&sm->snii, m_end_step, m_beg_step);

  /* Is it possible to generate a supernovae? */
  if (!can_produce_snia && !can_produce_snii) return;

  /* Compute the initial mass. The initial mass is different if the star
     particle is of type 'star_population' or
     'star_population_continuous_IMF'. The function call treats both cases. */
  const float m_init =
      stellar_evolution_compute_initial_mass(sp, sm, phys_const);
>>>>>>> 524217c9

  /* Don't do feedback if you are cold and dead */
  if (is_dead) {
    sp->feedback_data.is_dead = 1;
    return;
  }

  /* TODO: Pre-SN feedback */
  /* Note: You can update the function parameters as needed. */
  stellar_evolution_compute_preSN_feedback_spart(sp, sm, cosmo, us, phys_const, ti_begin,
						 star_age_beg_step, dt);

  /* Supernova feedback */
  stellar_evolution_compute_SN_feedback_spart(sp, sm, cosmo, us, phys_const, ti_begin,
					      star_age_beg_step, dt);

}

/**
 * @brief Get the name of the element i.
 *
 * @param sm The #stellar_model.
 * @param i The element indice.
 */
const char* stellar_evolution_get_element_name(const struct stellar_model* sm,
                                               int i) {

  return sm->elements_name + i * GEAR_LABELS_SIZE;
}

/**
 * @brief Get the index of the element .
 *
 * @param sm The #stellar_model.
 * @param element_name The element name.
 */
int stellar_evolution_get_element_index(const struct stellar_model* sm,
                                        const char* element_name) {
  for (int i = 0; i < GEAR_CHEMISTRY_ELEMENT_COUNT; i++) {
    if (strcmp(stellar_evolution_get_element_name(sm, i), element_name) == 0)
      return i;
  }
  error("Chemical element %s not found !", element_name);

  return -1;
}

/**
 * @brief Read the name of all the elements present in the tables.
 *
 * @param sm The #stellar_model.
 * @param params The #swift_params.
 */
void stellar_evolution_read_elements(struct stellar_model* sm,
                                     struct swift_params* params) {

  /* Read the elements from the parameter file. */
  int nval = -1;
  char** elements;
  parser_get_param_string_array(params, "GEARFeedback:elements", &nval,
                                &elements);

  /* Check that we have the correct number of elements. */
  if (nval != GEAR_CHEMISTRY_ELEMENT_COUNT - 1) {
    error(
        "You need to provide %i elements but found %i. "
        "If you wish to provide a different number of elements, "
        "you need to compile with --with-chemistry=GEAR_N where N "
        "is the number of elements + 1.",
        GEAR_CHEMISTRY_ELEMENT_COUNT, nval);
  }

  /* Copy the elements into the stellar model. */
  for (int i = 0; i < nval; i++) {
    if (strlen(elements[i]) >= GEAR_LABELS_SIZE) {
      error("Element name '%s' too long", elements[i]);
    }
    strcpy(sm->elements_name + i * GEAR_LABELS_SIZE, elements[i]);
  }

  /* Cleanup. */
  parser_free_param_string_array(nval, elements);

  /* Add the metals to the end. */
  strcpy(
      sm->elements_name + (GEAR_CHEMISTRY_ELEMENT_COUNT - 1) * GEAR_LABELS_SIZE,
      "Metals");

  /* Check the elements */
  for (int i = 0; i < GEAR_CHEMISTRY_ELEMENT_COUNT; i++) {
    for (int j = i + 1; j < GEAR_CHEMISTRY_ELEMENT_COUNT; j++) {
      const char* el_i = stellar_evolution_get_element_name(sm, i);
      const char* el_j = stellar_evolution_get_element_name(sm, j);
      if (strcmp(el_i, el_j) == 0) {
        error("You need to provide each element only once (%s).", el_i);
      }
    }
  }
}

/**
 * @brief Initialize the global properties of the stellar evolution scheme.
 *
 * @param sm The #stellar_model.
 * @param phys_const The physical constants in the internal unit system.
 * @param us The internal unit system.
 * @param params The parsed parameters.
 * @param cosmo The cosmological model.
 */
void stellar_evolution_props_init(struct stellar_model* sm,
                                  const struct phys_const* phys_const,
                                  const struct unit_system* us,
                                  struct swift_params* params,
                                  const struct cosmology* cosmo) {

  /* Read the list of elements */
  stellar_evolution_read_elements(sm, params);

  /* Use the discrete yields approach? */
  sm->discrete_yields =
      parser_get_param_int(params, "GEARFeedback:discrete_yields");

  /* Initialize the initial mass function */
  initial_mass_function_init(&sm->imf, phys_const, us, params,
                             sm->yields_table);

  /* Initialize the lifetime model */
  lifetime_init(&sm->lifetime, phys_const, us, params, sm->yields_table);

  /* Initialize the supernovae Ia model */
  supernovae_ia_init(&sm->snia, phys_const, us, params, sm);

  /* Initialize the supernovae II model */
  supernovae_ii_init(&sm->snii, params, sm, us);

  /* Initialize the minimal gravity mass for the stars */
  /* const float default_star_minimal_gravity_mass_Msun = 1e-1; */
  sm->discrete_star_minimal_gravity_mass = parser_get_opt_param_float(
      params, "GEARFeedback:discrete_star_minimal_gravity_mass_Msun",
      DEFAULT_STAR_MINIMAL_GRAVITY_MASS_MSUN);

  /* Convert from M_sun to internal units */
  sm->discrete_star_minimal_gravity_mass *= phys_const->const_solar_mass;

  if (engine_rank == 0) {
    message("discrete_star_minimal_gravity_mass: (internal units)          %e",
            sm->discrete_star_minimal_gravity_mass);
  }
}

/**
 * @brief Write a stellar_evolution struct to the given FILE as a stream of
 * bytes.
 *
 * Here we are only writing the arrays, everything has been copied in the
 * feedback.
 *
 * @param sm the struct
 * @param stream the file stream
 */
void stellar_evolution_dump(const struct stellar_model* sm, FILE* stream) {

  /* Dump the initial mass function */
  initial_mass_function_dump(&sm->imf, stream, sm);

  /* Dump the lifetime model */
  lifetime_dump(&sm->lifetime, stream, sm);

  /* Dump the supernovae Ia model */
  supernovae_ia_dump(&sm->snia, stream, sm);

  /* Dump the supernovae II model */
  supernovae_ii_dump(&sm->snii, stream, sm);
}

/**
 * @brief Restore a stellar_evolution struct from the given FILE as a stream of
 * bytes.
 *
 * Here we are only writing the arrays, everything has been copied in the
 * feedback.
 *
 * @param sm the struct
 * @param stream the file stream
 */
void stellar_evolution_restore(struct stellar_model* sm, FILE* stream) {

  /* Restore the initial mass function */
  initial_mass_function_restore(&sm->imf, stream, sm);

  /* Restore the lifetime model */
  lifetime_restore(&sm->lifetime, stream, sm);

  /* Restore the supernovae Ia model */
  supernovae_ia_restore(&sm->snia, stream, sm);

  /* Restore the supernovae II model */
  supernovae_ii_restore(&sm->snii, stream, sm);
}

/**
 * @brief Clean the allocated memory.
 *
 * @param sm the #stellar_model.
 */
void stellar_evolution_clean(struct stellar_model* sm) {

  initial_mass_function_clean(&sm->imf);
  lifetime_clean(&sm->lifetime);
  supernovae_ia_clean(&sm->snia);
  supernovae_ii_clean(&sm->snii);
}

/**
 * @brief Computes the initial mass of a #spart. This function distinguishes
 * between the stellar particle representing a whole IMF and the stellar
 * particles representing only the continuous part.
 *
 * @param sp The particle for which we compute the initial mass.
 * @param sm The #stellar_model structure.
 * @param phys_const the physical constants in internal units.
 * @param (return) m_init Initial mass of the star particle (in M_sun).
 */
float stellar_evolution_compute_initial_mass(
    const struct spart* restrict sp, const struct stellar_model* sm,
    const struct phys_const* phys_const) {

  const struct initial_mass_function* imf = &sm->imf;
  switch (sp->star_type) {
    case star_population:
      return sp->sf_data.birth_mass / phys_const->const_solar_mass;
    case star_population_continuous_IMF: {
      double M_IMF_tot, M_d_dummy, M_c_dummy;
      initial_mass_function_compute_Mc_Md_Mtot(imf, &M_c_dummy, &M_d_dummy,
                                               &M_IMF_tot);
      /* No need to convert from internal units to M_sun because the masses are
         already in solar masses (to avoid numerical errors) */
      return M_IMF_tot;
    }
    case single_star:
      return sp->sf_data.birth_mass / phys_const->const_solar_mass;
    default: {
      error("This star_type (%d) is not implemented!", sp->star_type);
      return -1.0;
    }
  }
}

/**
 * @brief Compute the supernova feedback for an individual #spart.
 *
 * This function compute the SN rate and yields before sending
 * this information to a different MPI rank. It also compute the supernovae
 * energy to be released by the star.
 *
 * Here I am using Myr-solar mass units internally in order to
 * avoid numerical errors.
 *
 * Note: This function treats the case of single/individual stars.
 *
 * @param sp The particle to act upon
 * @param sm The #stellar_model structure.
 * @param cosmo The current cosmological model.
 * @param us The unit system.
 * @param phys_const The physical constants in the internal unit system.
 * @param ti_begin The #integertime_t at the begining of the step.
 * @param star_age_beg_step The age of the star at the star of the time-step in
 * internal units.
 * @param dt The time-step size of this star in internal units.
 */
void stellar_evolution_compute_SN_feedback_individual_star(
    struct spart* restrict sp, const struct stellar_model* sm,
    const struct cosmology* cosmo, const struct unit_system* us,
    const struct phys_const* phys_const, const integertime_t ti_begin,
    const double star_age_beg_step, const double dt) {

  /* Check that this function is called for individual starsv*/
  if (sp->star_type != single_star) {
    error("This function can only be called for single/individual star!");
  }

  /* Convert the inputs */
  const double conversion_to_myr = phys_const->const_year * 1e6;
  const double star_age_end_step_myr =
    (star_age_beg_step + dt) / conversion_to_myr;
  const double star_age_beg_step_myr = star_age_beg_step / conversion_to_myr;

  /* Get the metallicity */
  const float metallicity =
    chemistry_get_star_total_metal_mass_fraction_for_feedback(sp);

  const float log_mass = log10(sp->sf_data.birth_mass / phys_const->const_solar_mass);
  const float lifetime_myr = pow(10, lifetime_get_log_lifetime_from_mass(
									 &sm->lifetime, log_mass, metallicity));

  /* If the star has not reached its death time, don't start the firework */
  if (lifetime_myr > star_age_end_step_myr) return;

    message(
	    "(%lld) lifetime_myr=%g %g star_age_beg_step=%g star_age_end_step=%g "
	    "(%g)",
	    sp->id, lifetime_myr, lifetime_myr * conversion_to_myr,
	    star_age_beg_step_myr, star_age_end_step_myr,
	    sp->mass / phys_const->const_solar_mass);

    /* This is needed by stellar_evolution_compute_discrete_feedback_properties(),
       but this is not used inside the function. */
    const float m_init = 0;

    /* Get the integer number of supernovae */
    const int number_snia = 0;
    const int number_snii = 1;

    /* Save the number of supernovae */
    sp->feedback_data.number_snia = 0;
    sp->feedback_data.number_snii = number_snii;

    /* this is needed for  stellar_evolution_compute_discrete_feedback_properties
     */
    const float m_beg_step = sp->mass / phys_const->const_solar_mass;
    const float m_end_step = sp->mass / phys_const->const_solar_mass;
    const float m_avg = 0.5 * (m_beg_step + m_end_step);

    /* Compute the yields */
    stellar_evolution_compute_discrete_feedback_properties(
							   sp, sm, phys_const, m_beg_step, m_end_step, m_init, number_snia,
							   number_snii);

    /* Compute the supernovae energy associated to the stellar particle */

    const float energy_conversion =
      units_cgs_conversion_factor(us, UNIT_CONV_ENERGY) / 1e51;

    /* initialize */
    sp->feedback_data.energy_ejected = 0;

    /* snia contribution */
    const float snia_energy = sm->snia.energy_per_supernovae;
    sp->feedback_data.energy_ejected +=
      sp->feedback_data.number_snia * snia_energy;

    /* snii contribution */
    const float snii_energy =
      supernovae_ii_get_energy_from_progenitor_mass(&sm->snii, m_avg) /
      energy_conversion;
    sp->feedback_data.energy_ejected +=
      sp->feedback_data.number_snii * snii_energy;
}


/**
 * @brief Compute the supernova feedback for a SSP/continuous-IMF #spart.
 *
 * This function compute the SN rate and yields before sending
 * this information to a different MPI rank. It also compute the supernovae
 * energy to be released by the star.
 *
 * Here I am using Myr-solar mass units internally in order to
 * avoid numerical errors.
 *
 * Note: This function treats the case of particles representing the whole IMF
 * (star_type = star_population) and the particles representing only the
 * continuous part of the IMF (star_type = star_population_continuous_IMF).
 *
 * @param sp The particle to act upon
 * @param sm The #stellar_model structure.
 * @param cosmo The current cosmological model.
 * @param us The unit system.
 * @param phys_const The physical constants in the internal unit system.
 * @param ti_begin The #integertime_t at the begining of the step.
 * @param star_age_beg_step The age of the star at the star of the time-step in
 * internal units.
 * @param dt The time-step size of this star in internal units.
 */
void stellar_evolution_compute_SN_feedback_spart(
    struct spart* restrict sp, const struct stellar_model* sm,
    const struct cosmology* cosmo, const struct unit_system* us,
    const struct phys_const* phys_const, const integertime_t ti_begin,
    const double star_age_beg_step, const double dt) {

  /* Check that this function is called for populations of stars and not
     individual stars. */
  if (sp->star_type == single_star) {
    error(
        "This function can only be called for sparts representing stars "
        "populations!");
  }

    /* Convert the inputs */
  const double conversion_to_myr = phys_const->const_year * 1e6;
  const double star_age_beg_step_myr = star_age_beg_step / conversion_to_myr;
  const double dt_myr = dt / conversion_to_myr;

  /* Get the metallicity */
  const float metallicity =
      chemistry_get_star_total_metal_mass_fraction_for_feedback(sp);

  /* Compute masses range */
  const float log_m_beg_step =
      star_age_beg_step == 0.
          ? FLT_MAX
          : lifetime_get_log_mass_from_lifetime(
                &sm->lifetime, log10(star_age_beg_step_myr), metallicity);
  const float log_m_end_step = lifetime_get_log_mass_from_lifetime(
      &sm->lifetime, log10(star_age_beg_step_myr + dt_myr), metallicity);

  float m_beg_step = star_age_beg_step == 0. ? FLT_MAX : exp10(log_m_beg_step);
  float m_end_step = exp10(log_m_end_step);

  /* Limit the mass interval to the IMF boundaries */
  m_end_step = max(m_end_step, sm->imf.mass_min);
  m_beg_step = min(m_beg_step, sm->imf.mass_max);

  /* Here we are outside the IMF, i.e., both masses are too large or too small
   */
  if (m_end_step >= m_beg_step) return;

  /* Star particles representing only the continuous part of the IMF need a
  special treatment. They do not contain stars above the mass that separate the
  IMF into two parts (variable called minimal_discrete_mass_Msun in the sink
  module). So, if m_beg_step > minimal_discrete_mass_Msun, you don't do
  feedback. Note that the sm structure contains different information for the
  'first stars' and the 'late stars'. The right sm data is passed to this
  function so we do not need any special treatment here. */
  if (sp->star_type == star_population_continuous_IMF) {
    /* If it's not time yet for feedback, exit. Notice that both masses are in
      solar mass. */
    if (m_beg_step > sm->imf.minimal_discrete_mass_Msun) {
      return;
    }
  }

  /* Check if the star can produce a supernovae */
  const int can_produce_snia =
      supernovae_ia_can_explode(&sm->snia, m_end_step, m_beg_step);
  const int can_produce_snii =
      supernovae_ii_can_explode(&sm->snii, m_end_step, m_beg_step);

  /* Is it possible to generate a supernovae? */
  if (!can_produce_snia && !can_produce_snii) return;

  /* Compute the initial mass. The initial mass is different if the star
     particle is of type 'star_population' or
     'star_population_continuous_IMF'. The function call treats both cases. */
  const float m_init =
      stellar_evolution_compute_initial_mass(sp, sm, phys_const);

  /* Then, for 'star_population_continuous_IMF', everything remain the same as
     with the "old" 'star_population'! */

  /* Compute number of SNIa */
  float number_snia_f = 0;
  if (can_produce_snia) {
    number_snia_f = supernovae_ia_get_number_per_unit_mass(
                        &sm->snia, m_end_step, m_beg_step) *
                    m_init;
  }

  /* Compute number of SNII */
  float number_snii_f = 0;
  if (can_produce_snii) {
    number_snii_f = supernovae_ii_get_number_per_unit_mass(
                        &sm->snii, m_end_step, m_beg_step) *
                    m_init;
  }

  /* Does this star produce a supernovae? */
  if (number_snia_f == 0 && number_snii_f == 0) return;

  /* Compute the properties of the feedback (e.g. yields) */
  if (sm->discrete_yields) {
    /* Get the integer number of supernovae */
    const int number_snia = stellar_evolution_compute_integer_number_supernovae(
        sp, number_snia_f, ti_begin, random_number_stellar_feedback_1);

    /* Get the integer number of supernovae */
    const int number_snii = stellar_evolution_compute_integer_number_supernovae(
        sp, number_snii_f, ti_begin, random_number_stellar_feedback_2);

    /* Do we have a supernovae? */
    if (number_snia == 0 && number_snii == 0) return;

    /* Save the number of supernovae */
    sp->feedback_data.number_snia = number_snia;
    sp->feedback_data.number_snii = number_snii;

    /* Compute the yields */
    stellar_evolution_compute_discrete_feedback_properties(
        sp, sm, phys_const, m_beg_step, m_end_step, m_init, number_snia,
        number_snii);

  } else {
    /* Save the number of supernovae */
    sp->feedback_data.number_snia = number_snia_f;
    sp->feedback_data.number_snii = number_snii_f;

    /* Compute the yields */
    stellar_evolution_compute_continuous_feedback_properties(
        sp, sm, phys_const, log_m_beg_step, log_m_end_step, m_beg_step,
        m_end_step, m_init, number_snia_f, number_snii_f);
  }

  /* Compute the supernovae energy associated to the stellar particle */

  /* Compute the average mass (in solar mass) */
  const float m_avg = 0.5 * (m_beg_step + m_end_step);
  const float energy_conversion =
      units_cgs_conversion_factor(us, UNIT_CONV_ENERGY) / 1e51;

  /* initialize */
  sp->feedback_data.energy_ejected = 0;

  /* snia contribution */
  const float snia_energy = sm->snia.energy_per_supernovae;
  sp->feedback_data.energy_ejected +=
      sp->feedback_data.number_snia * snia_energy;

  /* snii contribution */
  const float snii_energy =
      supernovae_ii_get_energy_from_progenitor_mass(&sm->snii, m_avg) /
      energy_conversion;
  sp->feedback_data.energy_ejected +=
      sp->feedback_data.number_snii * snii_energy;
}

/**
 * @brief Compute the pre-supernova feedback for an individual #spart.
 *
 * Note: This function treats the case of single/individual stars.
 *
 * @param sp The particle to act upon
 * @param sm The #stellar_model structure.
 * @param cosmo The current cosmological model.
 * @param us The unit system.
 * @param phys_const The physical constants in the internal unit system.
 * @param ti_begin The #integertime_t at the begining of the step.
 * @param star_age_beg_step The age of the star at the star of the time-step in
 * internal units.
 * @param dt The time-step size of this star in internal units.
 */
void stellar_evolution_compute_preSN_feedback_individual_star(struct spart* restrict sp, const struct stellar_model* sm,
    const struct cosmology* cosmo, const struct unit_system* us,
    const struct phys_const* phys_const, const integertime_t ti_begin,
							   const double star_age_beg_step, const double dt) {
  /* TODO */
}

/**
 * @brief Compute the pre-supernova feedback for a SSP/continuous-IMF #spart.
 *
 * Note: This function treats the case of particles representing the whole IMF
 * (star_type = star_population) and the particles representing only the
 * continuous part of the IMF (star_type = star_population_continuous_IMF).
 *
 * @param sp The particle to act upon
 * @param sm The #stellar_model structure.
 * @param cosmo The current cosmological model.
 * @param us The unit system.
 * @param phys_const The physical constants in the internal unit system.
 * @param ti_begin The #integertime_t at the begining of the step.
 * @param star_age_beg_step The age of the star at the star of the time-step in
 * internal units.
 * @param dt The time-step size of this star in internal units.
 */
void stellar_evolution_compute_preSN_feedback_spart(
    struct spart* restrict sp, const struct stellar_model* sm,
    const struct cosmology* cosmo, const struct unit_system* us,
    const struct phys_const* phys_const, const integertime_t ti_begin,
    const double star_age_beg_step, const double dt) {
  /* TODO */
}<|MERGE_RESOLUTION|>--- conflicted
+++ resolved
@@ -417,78 +417,8 @@
         "populations!");
   }
 
-<<<<<<< HEAD
   /* Determine if the star is dead */
   const int is_dead = (sp->mass <= sm->discrete_star_minimal_gravity_mass);
-=======
-  /* Convert the inputs */
-  const double conversion_to_myr = phys_const->const_year * 1e6;
-  const double star_age_beg_step_myr = star_age_beg_step / conversion_to_myr;
-  const double dt_myr = dt / conversion_to_myr;
-
-  /* Get the metallicity */
-  const float metallicity =
-      chemistry_get_star_total_metal_mass_fraction_for_feedback(sp);
-
-  /* Compute masses range */
-  const float log_m_beg_step =
-      star_age_beg_step == 0.
-          ? FLT_MAX
-          : lifetime_get_log_mass_from_lifetime(
-                &sm->lifetime, log10(star_age_beg_step_myr), metallicity);
-  const float log_m_end_step = lifetime_get_log_mass_from_lifetime(
-      &sm->lifetime, log10(star_age_beg_step_myr + dt_myr), metallicity);
-
-  float m_beg_step = star_age_beg_step == 0. ? FLT_MAX : exp10(log_m_beg_step);
-  float m_end_step = exp10(log_m_end_step);
-
-  /* Limit the mass interval to the IMF boundaries */
-  m_end_step = max(m_end_step, sm->imf.mass_min);
-  m_beg_step = min(m_beg_step, sm->imf.mass_max);
-
-  /* Here we are outside the IMF, i.e., both masses are too large or too small
-   */
-  if (m_end_step >= m_beg_step) return;
-
-  /* Star particles representing only the continuous part of the IMF need a
-  special treatment. They do not contain stars above the mass that separate the
-  IMF into two parts (variable called minimal_discrete_mass_Msun in the sink
-  module). So, if m_end_step > minimal_discrete_mass_Msun, you don't do
-  feedback. Note that the sm structure contains different information for the
-  'first stars' and the 'late stars'. The right sm data is passed to this
-  function so we do not need any special treatment here. */
-  if (sp->star_type == star_population_continuous_IMF) {
-    /* If it's not time yet for feedback, exit. Notice that both masses are in
-      solar mass. */
-    if (m_end_step > sm->imf.minimal_discrete_mass_Msun) {
-      return;
-    }
-
-    /* If we are in a case where
-                m_beg_step > minimal_discrete_mass_Msun > m_end_step,
-       then we need to be careful. We don't want feedback from the discrete
-       part, only the continuous part. Hence, we need to update m_beg_step.
-    */
-    if (m_beg_step > sm->imf.minimal_discrete_mass_Msun) {
-      m_beg_step = sm->imf.minimal_discrete_mass_Msun;
-    }
-  }
-
-  /* Check if the star can produce a supernovae */
-  const int can_produce_snia =
-      supernovae_ia_can_explode(&sm->snia, m_end_step, m_beg_step);
-  const int can_produce_snii =
-      supernovae_ii_can_explode(&sm->snii, m_end_step, m_beg_step);
-
-  /* Is it possible to generate a supernovae? */
-  if (!can_produce_snia && !can_produce_snii) return;
-
-  /* Compute the initial mass. The initial mass is different if the star
-     particle is of type 'star_population' or
-     'star_population_continuous_IMF'. The function call treats both cases. */
-  const float m_init =
-      stellar_evolution_compute_initial_mass(sp, sm, phys_const);
->>>>>>> 524217c9
 
   /* Don't do feedback if you are cold and dead */
   if (is_dead) {
@@ -907,17 +837,26 @@
   if (m_end_step >= m_beg_step) return;
 
   /* Star particles representing only the continuous part of the IMF need a
-  special treatment. They do not contain stars above the mass that separate the
-  IMF into two parts (variable called minimal_discrete_mass_Msun in the sink
-  module). So, if m_beg_step > minimal_discrete_mass_Msun, you don't do
-  feedback. Note that the sm structure contains different information for the
-  'first stars' and the 'late stars'. The right sm data is passed to this
-  function so we do not need any special treatment here. */
+     special treatment. They do not contain stars above the mass that separate the
+     IMF into two parts (variable called minimal_discrete_mass_Msun in the sink
+     module). So, if m_end_step > minimal_discrete_mass_Msun, you don't do
+     feedback. Note that the sm structure contains different information for the
+     'first stars' and the 'late stars'. The right sm data is passed to this
+     function so we do not need any special treatment here. */
   if (sp->star_type == star_population_continuous_IMF) {
     /* If it's not time yet for feedback, exit. Notice that both masses are in
-      solar mass. */
+       solar mass. */
+    if (m_end_step > sm->imf.minimal_discrete_mass_Msun) {
+      return;
+    }
+
+    /* If we are in a case where
+       m_beg_step > minimal_discrete_mass_Msun > m_end_step,
+       then we need to be careful. We don't want feedback from the discrete
+       part, only the continuous part. Hence, we need to update m_beg_step.
+    */
     if (m_beg_step > sm->imf.minimal_discrete_mass_Msun) {
-      return;
+      m_beg_step = sm->imf.minimal_discrete_mass_Msun;
     }
   }
 
