/*******************************************************************************
 * This file is part of SWIFT.
 * Copyright (c) 2019 Loic Hausammann (loic.hausammann@epfl.ch)
 *
 * This program is free software: you can redistribute it and/or modify
 * it under the terms of the GNU Lesser General Public License as published
 * by the Free Software Foundation, either version 3 of the License, or
 * (at your option) any later version.
 *
 * This program is distributed in the hope that it will be useful,
 * but WITHOUT ANY WARRANTY; without even the implied warranty of
 * MERCHANTABILITY or FITNESS FOR A PARTICULAR PURPOSE.  See the
 * GNU General Public License for more details.
 *
 * You should have received a copy of the GNU Lesser General Public License
 * along with this program.  If not, see <http://www.gnu.org/licenses/>.
 *
 ******************************************************************************/

/* Include header */
#include "stellar_evolution.h"

/* Include local headers */
#include "hdf5_functions.h"
#include "initial_mass_function.h"
#include "lifetime.h"
#include "random.h"
#include "stellar_evolution_struct.h"
#include "supernovae_ia.h"
#include "supernovae_ii.h"

#include <math.h>
#include <stddef.h>

#define DEFAULT_STAR_MINIMAL_GRAVITY_MASS_MSUN 1e-1

/**
 * @brief Print the stellar model.
 *
 * @param sm The #stellar_model.
 */
void stellar_model_print(const struct stellar_model* sm) {

  /* Only the master print */
  if (engine_rank != 0) {
    return;
  }

  /* Print the type of yields */
  message("Discrete yields? %i", sm->discrete_yields);

  /* Print the sub properties */
  initial_mass_function_print(&sm->imf);
  lifetime_print(&sm->lifetime);
  supernovae_ia_print(&sm->snia);
  supernovae_ii_print(&sm->snii);
}

/**
 * @brief Compute the integer number of supernovae from the floating number.
 *
 * @param sp The particle to act upon
 * @param number_supernovae_f Floating number of supernovae during this step.
 * @param ti_begin The #integertime_t at the begining of the step.
 * @param random_type The categorie of random.
 *
 * @return The integer number of supernovae.
 */
int stellar_evolution_compute_integer_number_supernovae(
    struct spart* restrict sp, float number_supernovae_f,
    const integertime_t ti_begin, enum random_number_type random_type) {

  const int number_supernovae_i = floor(number_supernovae_f);

  /* Get the random number for the decimal part */
  const float rand_sn = random_unit_interval(sp->id, ti_begin, random_type);

  /* Get the fraction part */
  const float frac_sn = number_supernovae_f - number_supernovae_i;

  /* Get the integer number of SN */
  return number_supernovae_i + (rand_sn < frac_sn);
}

/**
 * @brief Update the #spart mass from the supernovae ejected mass.
 *
 * This function deals with each star_type.
 *
 * Note: This function is called by
 * stellar_evolution_compute_discrete_feedback_properties() and
 * stellar_evolution_compute_continuous_feedback_properties().
 *
 * @param sp The particle to act upon
 * @param sm The #stellar_model structure.
 */
void stellar_evolution_sn_apply_ejected_mass(struct spart* restrict sp,
                                             const struct stellar_model* sm) {
  /* If a star is a discrete star */
  if (sp->star_type == single_star) {
    const int null_mass = (sp->mass == sp->feedback_data.mass_ejected);
    const int negative_mass = (sp->mass < sp->feedback_data.mass_ejected);

    if (null_mass) {
      message("Star %lld (m_star = %e, m_ej = %e) completely exploded!", sp->id,
              sp->mass, sp->feedback_data.mass_ejected);
      /* If the star ejects all its mass (for very massive stars), give it a
         zero mass so that we know it has exploded.
         We do not remove the star from the simulation to keep track of its
         properties, e.g. to check the IMF sampling (with sinks).

         Bug fix (28.04.2024): The mass of the star should not be set to
         0 because of gravity. So, we give some minimal value. */
      sp->mass = sm->discrete_star_minimal_gravity_mass;

      /* If somehow the star has a negative mass, we have a problem. */
    } else if (negative_mass) {
      error(
          "(Discrete star) Negative mass (m_star = %e, m_ej = %e), skipping "
          "current star: %lli",
          sp->mass, sp->feedback_data.mass_ejected, sp->id);
      /* Reset everything */
      sp->feedback_data.number_snia = 0;
      sp->feedback_data.number_snii = 0;
      sp->feedback_data.mass_ejected = 0;
      return;
    } else {
      /* Update the mass */
      sp->mass -= sp->feedback_data.mass_ejected;
    }

    /* If the star is the continuous part of the IMF or the enteire IMF */
  } else {
    /* Check if we can ejected the required amount of elements. */
    const int negative_mass = (sp->mass <= sp->feedback_data.mass_ejected);
    if (negative_mass) {
      warning(
          "(Continuous star) Negative mass (m_star = %e, m_ej = %e), skipping "
          "current star: %lli",
          sp->mass, sp->feedback_data.mass_ejected, sp->id);
      /* Reset everything */
      sp->feedback_data.number_snia = 0;
      sp->feedback_data.number_snii = 0;
      sp->feedback_data.mass_ejected = 0;
      return;
    }
    /* Update the mass */
    sp->mass -= sp->feedback_data.mass_ejected;
  }
}

/**
 * @brief Compute the feedback properties.
 *
 * @param sp The particle to act upon
 * @param sm The #stellar_model structure.
 * @param phys_const The physical constants in the internal unit system.
 * @param log_m_beg_step Mass of a star ending its life at the begining of the
 * step (log10(solMass))
 * @param log_m_end_step Mass of a star ending its life at the end of the step
 * (log10(solMass))
 * @param m_beg_step Mass of a star ending its life at the begining of the step
 * (solMass)
 * @param m_end_step Mass of a star ending its life at the end of the step
 * (solMass)
 * @param m_init Birth mass of the stellar particle (solMass).
 * @param number_snia_f (Floating) Number of SNIa produced by the stellar
 * particle.
 * @param number_snii_f (Floating) Number of SNII produced by the stellar
 * particle.
 *
 */
void stellar_evolution_compute_continuous_feedback_properties(
    struct spart* restrict sp, const struct stellar_model* sm,
    const struct phys_const* phys_const, const float log_m_beg_step,
    const float log_m_end_step, const float m_beg_step, const float m_end_step,
    const float m_init, const float number_snia_f, const float number_snii_f) {

  /* Compute the mass ejected */
  /* SNIa */
  const float mass_snia =
      supernovae_ia_get_ejected_mass_processed(&sm->snia) * number_snia_f;

  /* SNII */
  const float mass_frac_snii =
      supernovae_ii_get_ejected_mass_fraction_processed_from_integral(
          &sm->snii, log_m_end_step, log_m_beg_step);

  /* Sum the contributions from SNIa and SNII */
  sp->feedback_data.mass_ejected = mass_frac_snii * sp->sf_data.birth_mass +
                                   mass_snia * phys_const->const_solar_mass;

  /* Removes the ejected mass from the star */
  stellar_evolution_sn_apply_ejected_mass(sp, sm);

  /* Now deal with the metals */

  /* Get the SNIa yields */
  const float* snia_yields = supernovae_ia_get_yields(&sm->snia);

  /* Compute the SNII yields */
  float snii_yields[GEAR_CHEMISTRY_ELEMENT_COUNT];
  supernovae_ii_get_yields_from_integral(&sm->snii, log_m_end_step,
                                         log_m_beg_step, snii_yields);

  /* Compute the mass fraction of non processed elements */
  const float non_processed =
      supernovae_ii_get_ejected_mass_fraction_non_processed_from_integral(
          &sm->snii, log_m_end_step, log_m_beg_step);

  /* Set the yields */
  for (int i = 0; i < GEAR_CHEMISTRY_ELEMENT_COUNT; i++) {
    /* Compute the mass fraction of metals */
    sp->feedback_data.metal_mass_ejected[i] =
        /* Supernovae II yields */
        snii_yields[i] +
        /* Gas contained in stars initial metallicity */
        chemistry_get_star_metal_mass_fraction_for_feedback(sp)[i] *
            non_processed;

    /* Convert it to total mass */
    sp->feedback_data.metal_mass_ejected[i] *= sp->sf_data.birth_mass;

    /* Add the Supernovae Ia */
    sp->feedback_data.metal_mass_ejected[i] +=
        snia_yields[i] * number_snia_f * phys_const->const_solar_mass;
  }
}

/**
 * @brief Compute the feedback properties.
 *
 * @param sp The particle to act upon
 * @param sm The #stellar_model structure.
 * @param phys_const The physical constants in the internal unit system.
 * @param m_beg_step Mass of a star ending its life at the begining of the step
 * (solMass)
 * @param m_end_step Mass of a star ending its life at the end of the step
 * (solMass)
 * @param m_init Birth mass in solMass.
 * @param number_snia Number of SNIa produced by the stellar particle.
 * @param number_snii Number of SNII produced by the stellar particle.
 *
 */
void stellar_evolution_compute_discrete_feedback_properties(
    struct spart* restrict sp, const struct stellar_model* sm,
    const struct phys_const* phys_const, const float m_beg_step,
    const float m_end_step, const float m_init, const int number_snia,
    const int number_snii) {

  /* Limit the mass within the imf limits */
  const float m_beg_lim = min(m_beg_step, sm->imf.mass_max);
  const float m_end_lim = max(m_end_step, sm->imf.mass_min);

  /* Compute the average mass */
  const float m_avg = 0.5 * (m_beg_lim + m_end_lim);
  const float log_m_avg = log10(m_avg);

  /* Compute the mass ejected */
  /* SNIa */
  const float mass_snia =
      supernovae_ia_get_ejected_mass_processed(&sm->snia) * number_snia;

  /* SNII */
  const float mass_snii =
      supernovae_ii_get_ejected_mass_fraction_processed_from_raw(&sm->snii,
                                                                 log_m_avg) *
      m_avg * number_snii;

  sp->feedback_data.mass_ejected = mass_snia + mass_snii;

  /* Transform into internal units */
  sp->feedback_data.mass_ejected *= phys_const->const_solar_mass;

  /* Removes the ejected mass from the star */
  stellar_evolution_sn_apply_ejected_mass(sp, sm);

  /* Get the SNIa yields */
  const float* snia_yields = supernovae_ia_get_yields(&sm->snia);

  /* Compute the SNII yields */
  float snii_yields[GEAR_CHEMISTRY_ELEMENT_COUNT];
  supernovae_ii_get_yields_from_raw(&sm->snii, log_m_avg, snii_yields);

  /* Compute the mass fraction of non processed elements */
  const float non_processed =
      supernovae_ii_get_ejected_mass_fraction_non_processed_from_raw(&sm->snii,
                                                                     log_m_avg);

  /* Set the yields */
  for (int i = 0; i < GEAR_CHEMISTRY_ELEMENT_COUNT; i++) {

    /* Compute the mass fraction of metals */
    sp->feedback_data.metal_mass_ejected[i] =
        /* Supernovae II yields */
        snii_yields[i] +
        /* Gas contained in stars initial metallicity */
        chemistry_get_star_metal_mass_fraction_for_feedback(sp)[i] *
            non_processed;

    /* Convert it to total mass */
    sp->feedback_data.metal_mass_ejected[i] *= m_avg * number_snii;

    /* Supernovae Ia yields */
    sp->feedback_data.metal_mass_ejected[i] += snia_yields[i] * number_snia;

    /* Convert everything in code units */
    sp->feedback_data.metal_mass_ejected[i] *= phys_const->const_solar_mass;
  }
}

/**
 * @brief Evolve an individual star represented by a #spart.
 *
 * This function compute the SN rate and yields before sending
 * this information to a different MPI rank.
 * It also compute the supernovae energy to be released by the
 * star.
 *
 * Here I am using Myr-solar mass units internally in order to
 * avoid numerical errors.
 *
 * Note: This function treats the case of single/individual stars.
 *
 * @param sp The particle to act upon
 * @param sm The #stellar_model structure.
 * @param cosmo The current cosmological model.
 * @param us The unit system.
 * @param phys_const The physical constants in the internal unit system.
 * @param ti_begin The #integertime_t at the begining of the step.
 * @param star_age_beg_step The age of the star at the star of the time-step in
 * internal units.
 * @param dt The time-step size of this star in internal units.
 */
void stellar_evolution_evolve_individual_star(
    struct spart* restrict sp, const struct stellar_model* sm,
    const struct cosmology* cosmo, const struct unit_system* us,
    const struct phys_const* phys_const, const integertime_t ti_begin,
    const double star_age_beg_step, const double dt) {

  /* Check that this function is called for single_star only. */
  if (sp->star_type != single_star) {
    error("This function can only be called for single/individual star!");
  }

  /* Convert the inputs */
  const double conversion_to_myr = phys_const->const_year * 1e6;
  const double star_age_end_step_myr =
      (star_age_beg_step + dt) / conversion_to_myr;
  const double star_age_beg_step_myr = star_age_beg_step / conversion_to_myr;

  /* Get the metallicity */
  const float metallicity =
      chemistry_get_star_total_metal_mass_fraction_for_feedback(sp);

  const float log_mass = log10(sp->mass / phys_const->const_solar_mass);
  const float lifetime_myr = pow(10, lifetime_get_log_lifetime_from_mass(
                                         &sm->lifetime, log_mass, metallicity));

  /* if the lifetime is outside the interval */
  if ((lifetime_myr < star_age_beg_step_myr) ||
      (lifetime_myr > star_age_end_step_myr))
    return;

  message(
      "(%lld) lifetime_myr=%g %g star_age_beg_step=%g star_age_end_step=%g "
      "(%g)",
      sp->id, lifetime_myr, lifetime_myr * conversion_to_myr,
      star_age_beg_step_myr, star_age_end_step_myr,
      sp->mass / phys_const->const_solar_mass);

  /* This is needed by stellar_evolution_compute_discrete_feedback_properties(),
     but this is not used inside the function. */
  const float m_init = 0;

  /* Get the integer number of supernovae */
  const int number_snia = 0;
  const int number_snii = 1;

  /* Save the number of supernovae */
  sp->feedback_data.number_snia = 0;
  sp->feedback_data.number_snii = number_snii;

  /* this is needed for  stellar_evolution_compute_discrete_feedback_properties
   */
  const float m_beg_step = sp->mass / phys_const->const_solar_mass;
  const float m_end_step = sp->mass / phys_const->const_solar_mass;
  const float m_avg = 0.5 * (m_beg_step + m_end_step);

  /* Compute the yields */
  stellar_evolution_compute_discrete_feedback_properties(
      sp, sm, phys_const, m_beg_step, m_end_step, m_init, number_snia,
      number_snii);

  /* Compute the supernovae energy associated to the stellar particle */

  const float energy_conversion =
      units_cgs_conversion_factor(us, UNIT_CONV_ENERGY) / 1e51;

  /* initialize */
  sp->feedback_data.energy_ejected = 0;

  /* snia contribution */
  const float snia_energy = sm->snia.energy_per_supernovae;
  sp->feedback_data.energy_ejected +=
      sp->feedback_data.number_snia * snia_energy;

  /* snii contribution */
  const float snii_energy =
      supernovae_ii_get_energy_from_progenitor_mass(&sm->snii, m_avg) /
      energy_conversion;
  sp->feedback_data.energy_ejected +=
      sp->feedback_data.number_snii * snii_energy;
}

/**
 * @brief Evolve the stellar properties of a #spart.
 *
 * This function compute the SN rate and yields before sending
 * this information to a different MPI rank.
 * It also compute the supernovae energy to be released by the
 * star.
 *
 * Here I am using Myr-solar mass units internally in order to
 * avoid numerical errors.
 *
 * Note: This function treats the case of particles representing the whole IMF
 * (star_type = star_population) and the particles representing only the
 * continuous part of the IMF (star_type = star_population_continuous_IMF).
 *
 * @param sp The particle to act upon
 * @param sm The #stellar_model structure.
 * @param cosmo The current cosmological model.
 * @param us The unit system.
 * @param phys_const The physical constants in the internal unit system.
 * @param ti_begin The #integertime_t at the begining of the step.
 * @param star_age_beg_step The age of the star at the star of the time-step in
 * internal units.
 * @param dt The time-step size of this star in internal units.
 */
void stellar_evolution_evolve_spart(
    struct spart* restrict sp, const struct stellar_model* sm,
    const struct cosmology* cosmo, const struct unit_system* us,
    const struct phys_const* phys_const, const integertime_t ti_begin,
    const double star_age_beg_step, const double dt) {

  /* Check that this function is called for populations of stars and not
     individual stars. */
  if (sp->star_type == single_star) {
    error(
        "This function can only be called for sparts representing stars "
        "populations!");
  }

  /* Convert the inputs */
  const double conversion_to_myr = phys_const->const_year * 1e6;
  const double star_age_beg_step_myr = star_age_beg_step / conversion_to_myr;
  const double dt_myr = dt / conversion_to_myr;

  /* Get the metallicity */
  const float metallicity =
      chemistry_get_star_total_metal_mass_fraction_for_feedback(sp);

  /* Compute masses range */
  const float log_m_beg_step =
      star_age_beg_step == 0.
          ? FLT_MAX
          : lifetime_get_log_mass_from_lifetime(
                &sm->lifetime, log10(star_age_beg_step_myr), metallicity);
  const float log_m_end_step = lifetime_get_log_mass_from_lifetime(
      &sm->lifetime, log10(star_age_beg_step_myr + dt_myr), metallicity);

  float m_beg_step = star_age_beg_step == 0. ? FLT_MAX : exp10(log_m_beg_step);
  float m_end_step = exp10(log_m_end_step);

  /* Limit the mass interval to the IMF boundaries */
  m_end_step = max(m_end_step, sm->imf.mass_min);
  m_beg_step = min(m_beg_step, sm->imf.mass_max);

  /* Here we are outside the IMF, i.e., both masses are too large or too small
   */
  if (m_end_step >= m_beg_step) return;

  /* Star particles representing only the continuous part of the IMF need a
<<<<<<< HEAD
     special treatment. They do not contain stars above the mass that separate
     the IMF into two parts (variable called minimal_discrete_mass_Msun in the
     sink module). So, if m_beg_step > minimal_discrete_mass_Msun, you don't do
     feedback. Note that the sm structure contains different information for the
     'first stars' and the 'late stars'. The right sm data is passed to this
     function so we do not need any special treatment here. */
  if (sp->feedback_data.star_type == star_population_continuous_IMF) {
=======
  special treatment. They do not contain stars above the mass that separate the
  IMF into two parts (variable called minimal_discrete_mass_Msun in the sink
  module). So, if m_beg_step > minimal_discrete_mass_Msun, you don't do
  feedback. Note that the sm structure contains different information for the
  'first stars' and the 'late stars'. The right sm data is passed to this
  function so we do not need any special treatment here. */
  if (sp->star_type == star_population_continuous_IMF) {
>>>>>>> 0a07cd03
    /* If it's not time yet for feedback, exit. Notice that both masses are in
      solar mass. */
    if (m_beg_step > sm->imf.minimal_discrete_mass_Msun) {
      return;
    }
  }

  /* Check if the star can produce a supernovae */
  const int can_produce_snia =
      supernovae_ia_can_explode(&sm->snia, m_end_step, m_beg_step);
  const int can_produce_snii =
      supernovae_ii_can_explode(&sm->snii, m_end_step, m_beg_step);

  /* Is it possible to generate a supernovae? */
  if (!can_produce_snia && !can_produce_snii) return;

  /* Compute the initial mass. The initial mass is different if the star
     particle is of type 'star_population' or
     'star_population_continuous_IMF'. The function call treats both cases. */
  const float m_init =
      stellar_evolution_compute_initial_mass(sp, sm, phys_const);

  /* Then, for 'star_population_continuous_IMF', everything remain the same as
     with the "old" 'star_population'! */

  /* Compute number of SNIa */
  float number_snia_f = 0;
  if (can_produce_snia) {
    number_snia_f = supernovae_ia_get_number_per_unit_mass(
                        &sm->snia, m_end_step, m_beg_step) *
                    m_init;
  }

  /* Compute number of SNII */
  float number_snii_f = 0;
  if (can_produce_snii) {
    number_snii_f = supernovae_ii_get_number_per_unit_mass(
                        &sm->snii, m_end_step, m_beg_step) *
                    m_init;
  }

  /* Does this star produce a supernovae? */
  if (number_snia_f == 0 && number_snii_f == 0) return;

  /* Compute the properties of the feedback (e.g. yields) */
  if (sm->discrete_yields) {
    /* Get the integer number of supernovae */
    const int number_snia = stellar_evolution_compute_integer_number_supernovae(
        sp, number_snia_f, ti_begin, random_number_stellar_feedback_1);

    /* Get the integer number of supernovae */
    const int number_snii = stellar_evolution_compute_integer_number_supernovae(
        sp, number_snii_f, ti_begin, random_number_stellar_feedback_2);

    /* Do we have a supernovae? */
    if (number_snia == 0 && number_snii == 0) return;

    /* Save the number of supernovae */
    sp->feedback_data.number_snia = number_snia;
    sp->feedback_data.number_snii = number_snii;

    /* Compute the yields */
    stellar_evolution_compute_discrete_feedback_properties(
        sp, sm, phys_const, m_beg_step, m_end_step, m_init, number_snia,
        number_snii);

  } else {
    /* Save the number of supernovae */
    sp->feedback_data.number_snia = number_snia_f;
    sp->feedback_data.number_snii = number_snii_f;

    /* Compute the yields */
    stellar_evolution_compute_continuous_feedback_properties(
        sp, sm, phys_const, log_m_beg_step, log_m_end_step, m_beg_step,
        m_end_step, m_init, number_snia_f, number_snii_f);
  }

  /* Compute the supernovae energy associated to the stellar particle */

  /* Compute the average mass (in solar mass) */
  const float m_avg = 0.5 * (m_beg_step + m_end_step);
  const float energy_conversion =
      units_cgs_conversion_factor(us, UNIT_CONV_ENERGY) / 1e51;

  /* initialize */
  sp->feedback_data.energy_ejected = 0;

  /* snia contribution */
  const float snia_energy = sm->snia.energy_per_supernovae;
  sp->feedback_data.energy_ejected +=
      sp->feedback_data.number_snia * snia_energy;

  /* snii contribution */
  const float snii_energy =
      supernovae_ii_get_energy_from_progenitor_mass(&sm->snii, m_avg) /
      energy_conversion;
  sp->feedback_data.energy_ejected +=
      sp->feedback_data.number_snii * snii_energy;
}

/**
 * @brief Get the name of the element i.
 *
 * @param sm The #stellar_model.
 * @param i The element indice.
 */
const char* stellar_evolution_get_element_name(const struct stellar_model* sm,
                                               int i) {

  return sm->elements_name + i * GEAR_LABELS_SIZE;
}

/**
 * @brief Get the index of the element .
 *
 * @param sm The #stellar_model.
 * @param element_name The element name.
 */
int stellar_evolution_get_element_index(const struct stellar_model* sm,
                                        const char* element_name) {
  for (int i = 0; i < GEAR_CHEMISTRY_ELEMENT_COUNT; i++) {
    if (strcmp(stellar_evolution_get_element_name(sm, i), element_name) == 0)
      return i;
  }
  error("Chemical element %s not found !", element_name);

  return -1;
}

/**
 * @brief Read the name of all the elements present in the tables.
 *
 * @param sm The #stellar_model.
 * @param params The #swift_params.
 */
void stellar_evolution_read_elements(struct stellar_model* sm,
                                     struct swift_params* params) {

  /* Read the elements from the parameter file. */
  int nval = -1;
  char** elements;
  parser_get_param_string_array(params, "GEARFeedback:elements", &nval,
                                &elements);

  /* Check that we have the correct number of elements. */
  if (nval != GEAR_CHEMISTRY_ELEMENT_COUNT - 1) {
    error(
        "You need to provide %i elements but found %i. "
        "If you wish to provide a different number of elements, "
        "you need to compile with --with-chemistry=GEAR_N where N "
        "is the number of elements + 1.",
        GEAR_CHEMISTRY_ELEMENT_COUNT, nval);
  }

  /* Copy the elements into the stellar model. */
  for (int i = 0; i < nval; i++) {
    if (strlen(elements[i]) >= GEAR_LABELS_SIZE) {
      error("Element name '%s' too long", elements[i]);
    }
    strcpy(sm->elements_name + i * GEAR_LABELS_SIZE, elements[i]);
  }

  /* Cleanup. */
  parser_free_param_string_array(nval, elements);

  /* Add the metals to the end. */
  strcpy(
      sm->elements_name + (GEAR_CHEMISTRY_ELEMENT_COUNT - 1) * GEAR_LABELS_SIZE,
      "Metals");

  /* Check the elements */
  for (int i = 0; i < GEAR_CHEMISTRY_ELEMENT_COUNT; i++) {
    for (int j = i + 1; j < GEAR_CHEMISTRY_ELEMENT_COUNT; j++) {
      const char* el_i = stellar_evolution_get_element_name(sm, i);
      const char* el_j = stellar_evolution_get_element_name(sm, j);
      if (strcmp(el_i, el_j) == 0) {
        error("You need to provide each element only once (%s).", el_i);
      }
    }
  }
}

/**
 * @brief Initialize the global properties of the stellar evolution scheme.
 *
 * @param sm The #stellar_model.
 * @param phys_const The physical constants in the internal unit system.
 * @param us The internal unit system.
 * @param params The parsed parameters.
 * @param cosmo The cosmological model.
 */
void stellar_evolution_props_init(struct stellar_model* sm,
                                  const struct phys_const* phys_const,
                                  const struct unit_system* us,
                                  struct swift_params* params,
                                  const struct cosmology* cosmo) {

  /* Read the list of elements */
  stellar_evolution_read_elements(sm, params);

  /* Use the discrete yields approach? */
  sm->discrete_yields =
      parser_get_param_int(params, "GEARFeedback:discrete_yields");

  /* Initialize the initial mass function */
  initial_mass_function_init(&sm->imf, phys_const, us, params,
                             sm->yields_table);

  /* Initialize the lifetime model */
  lifetime_init(&sm->lifetime, phys_const, us, params, sm->yields_table);

  /* Initialize the supernovae Ia model */
  supernovae_ia_init(&sm->snia, phys_const, us, params, sm);

  /* Initialize the supernovae II model */
  supernovae_ii_init(&sm->snii, params, sm, us);

  /* Initialize the minimal gravity mass for the stars */
  /* const float default_star_minimal_gravity_mass_Msun = 1e-1; */
  sm->discrete_star_minimal_gravity_mass = parser_get_opt_param_float(
      params, "GEARFeedback:discrete_star_minimal_gravity_mass_Msun",
      DEFAULT_STAR_MINIMAL_GRAVITY_MASS_MSUN);

  /* Convert from M_sun to internal units */
  sm->discrete_star_minimal_gravity_mass *= phys_const->const_solar_mass;
  message("discrete_star_minimal_gravity_mass: (internal units)          %e",
          sm->discrete_star_minimal_gravity_mass);
}

/**
 * @brief Write a stellar_evolution struct to the given FILE as a stream of
 * bytes.
 *
 * Here we are only writing the arrays, everything has been copied in the
 * feedback.
 *
 * @param sm the struct
 * @param stream the file stream
 */
void stellar_evolution_dump(const struct stellar_model* sm, FILE* stream) {

  /* Dump the initial mass function */
  initial_mass_function_dump(&sm->imf, stream, sm);

  /* Dump the lifetime model */
  lifetime_dump(&sm->lifetime, stream, sm);

  /* Dump the supernovae Ia model */
  supernovae_ia_dump(&sm->snia, stream, sm);

  /* Dump the supernovae II model */
  supernovae_ii_dump(&sm->snii, stream, sm);
}

/**
 * @brief Restore a stellar_evolution struct from the given FILE as a stream of
 * bytes.
 *
 * Here we are only writing the arrays, everything has been copied in the
 * feedback.
 *
 * @param sm the struct
 * @param stream the file stream
 */
void stellar_evolution_restore(struct stellar_model* sm, FILE* stream) {

  /* Restore the initial mass function */
  initial_mass_function_restore(&sm->imf, stream, sm);

  /* Restore the lifetime model */
  lifetime_restore(&sm->lifetime, stream, sm);

  /* Restore the supernovae Ia model */
  supernovae_ia_restore(&sm->snia, stream, sm);

  /* Restore the supernovae II model */
  supernovae_ii_restore(&sm->snii, stream, sm);
}

/**
 * @brief Clean the allocated memory.
 *
 * @param sm the #stellar_model.
 */
void stellar_evolution_clean(struct stellar_model* sm) {

  initial_mass_function_clean(&sm->imf);
  lifetime_clean(&sm->lifetime);
  supernovae_ia_clean(&sm->snia);
  supernovae_ii_clean(&sm->snii);
}

/**
 * @brief Computes the initial mass of a #spart. This function distinguishes
 * between the stellar particle representing a whole IMF and the stellar
 * particles representing only the continuous part.
 *
 * @param sp The particle for which we compute the initial mass.
 * @param sm The #stellar_model structure.
 * @param phys_const the physical constants in internal units.
 * @param (return) m_init Initial mass of the star particle (in M_sun).
 */
float stellar_evolution_compute_initial_mass(
    const struct spart* restrict sp, const struct stellar_model* sm,
    const struct phys_const* phys_const) {

  const struct initial_mass_function* imf = &sm->imf;
  switch (sp->star_type) {
    case star_population:
      return sp->sf_data.birth_mass / phys_const->const_solar_mass;
    case star_population_continuous_IMF: {
      double M_IMF_tot, M_d_dummy, M_c_dummy;
      initial_mass_function_compute_Mc_Md_Mtot(imf, &M_c_dummy, &M_d_dummy,
                                               &M_IMF_tot);
      /* No need to convert from internal units to M_sun because the masses are
         already in solar masses (to avoid numerical errors) */
      return M_IMF_tot;
    }
    case single_star:
      return sp->sf_data.birth_mass / phys_const->const_solar_mass;
    default: {
      error("This star_type (%d) is not implemented!",
            sp->star_type);
      return -1.0;
    }
  }
}<|MERGE_RESOLUTION|>--- conflicted
+++ resolved
@@ -482,15 +482,6 @@
   if (m_end_step >= m_beg_step) return;
 
   /* Star particles representing only the continuous part of the IMF need a
-<<<<<<< HEAD
-     special treatment. They do not contain stars above the mass that separate
-     the IMF into two parts (variable called minimal_discrete_mass_Msun in the
-     sink module). So, if m_beg_step > minimal_discrete_mass_Msun, you don't do
-     feedback. Note that the sm structure contains different information for the
-     'first stars' and the 'late stars'. The right sm data is passed to this
-     function so we do not need any special treatment here. */
-  if (sp->feedback_data.star_type == star_population_continuous_IMF) {
-=======
   special treatment. They do not contain stars above the mass that separate the
   IMF into two parts (variable called minimal_discrete_mass_Msun in the sink
   module). So, if m_beg_step > minimal_discrete_mass_Msun, you don't do
@@ -498,7 +489,6 @@
   'first stars' and the 'late stars'. The right sm data is passed to this
   function so we do not need any special treatment here. */
   if (sp->star_type == star_population_continuous_IMF) {
->>>>>>> 0a07cd03
     /* If it's not time yet for feedback, exit. Notice that both masses are in
       solar mass. */
     if (m_beg_step > sm->imf.minimal_discrete_mass_Msun) {
