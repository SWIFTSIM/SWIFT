/*******************************************************************************
 * This file is part of SWIFT.
 * Copyright (c) 2019 Loic Hausammann (loic.hausammann@epfl.ch)
 *
 * This program is free software: you can redistribute it and/or modify
 * it under the terms of the GNU Lesser General Public License as published
 * by the Free Software Foundation, either version 3 of the License, or
 * (at your option) any later version.
 *
 * This program is distributed in the hope that it will be useful,
 * but WITHOUT ANY WARRANTY; without even the implied warranty of
 * MERCHANTABILITY or FITNESS FOR A PARTICULAR PURPOSE.  See the
 * GNU General Public License for more details.
 *
 * You should have received a copy of the GNU Lesser General Public License
 * along with this program.  If not, see <http://www.gnu.org/licenses/>.
 *
 ******************************************************************************/

/* Include header */
#include "stellar_evolution.h"

/* Include local headers */
#include "hdf5_functions.h"
#include "initial_mass_function.h"
#include "lifetime.h"
#include "random.h"
#include "stellar_evolution_struct.h"
#include "supernovae_ia.h"
#include "supernovae_ii.h"

#include <math.h>
#include <stddef.h>

#define DEFAULT_STAR_MINIMAL_GRAVITY_MASS_MSUN 1e-1

/**
 * @brief Print the stellar model.
 *
 * @param sm The #stellar_model.
 */
void stellar_model_print(const struct stellar_model* sm) {

  /* Only the master print */
  if (engine_rank != 0) {
    return;
  }

  /* Print the type of yields */
  message("Discrete yields? %i", sm->discrete_yields);

  /* Print the sub properties */
  initial_mass_function_print(&sm->imf);
  lifetime_print(&sm->lifetime);
  supernovae_ia_print(&sm->snia);
  supernovae_ii_print(&sm->snii);
}

/**
 * @brief Compute the integer number of supernovae from the floating number.
 *
 * @param sp The particle to act upon
 * @param number_supernovae_f Floating number of supernovae during this step.
 * @param ti_begin The #integertime_t at the begining of the step.
 * @param random_type The categorie of random.
 *
 * @return The integer number of supernovae.
 */
int stellar_evolution_compute_integer_number_supernovae(
    struct spart* restrict sp, float number_supernovae_f,
    const integertime_t ti_begin, enum random_number_type random_type) {

  const int number_supernovae_i = floor(number_supernovae_f);

  /* Get the random number for the decimal part */
  const float rand_sn = random_unit_interval(sp->id, ti_begin, random_type);

  /* Get the fraction part */
  const float frac_sn = number_supernovae_f - number_supernovae_i;

  /* Get the integer number of SN */
  return number_supernovae_i + (rand_sn < frac_sn);
}

/**
 * @brief Update the #spart mass from the supernovae ejected mass.
 *
 * This function deals with each star_type.
 *
 * Note: This function is called by
 * stellar_evolution_compute_discrete_feedback_properties() and
 * stellar_evolution_compute_continuous_feedback_properties().
 *
 * @param sp The particle to act upon
 * @param sm The #stellar_model structure.
 */
void stellar_evolution_sn_apply_ejected_mass(struct spart* restrict sp,
                                             const struct stellar_model* sm) {
  /* If a star is a discrete star */
  if (sp->feedback_data.star_type == single_star) {
    const int null_mass = (sp->mass == sp->feedback_data.mass_ejected);
    const int negative_mass = (sp->mass < sp->feedback_data.mass_ejected);

    if (null_mass) {
      message("Star %lld (m_star = %e, m_ej = %e) completely exploded!", sp->id,
              sp->mass, sp->feedback_data.mass_ejected);
      /* If the star ejects all its mass (for very massive stars), give it a
         zero mass so that we know it has exploded.
         We do not remove the star from the simulation to keep track of its
         properties, e.g. to check the IMF sampling (with sinks).

         Bug fix (28.04.2024): The mass of the star should not be set to
         0 because of gravity. So, we give some minimal value. */
      sp->mass = sm->discrete_star_minimal_gravity_mass;

      /* If somehow the star has a negative mass, we have a problem. */
    } else if (negative_mass) {
      error(
          "(Discrete star) Negative mass (m_star = %e, m_ej = %e), skipping "
          "current star: %lli",
          sp->mass, sp->feedback_data.mass_ejected, sp->id);
      /* Reset everything */
      sp->feedback_data.number_snia = 0;
      sp->feedback_data.number_snii = 0;
      sp->feedback_data.mass_ejected = 0;
      return;
    } else {
      /* Update the mass */
      sp->mass -= sp->feedback_data.mass_ejected;
    }

    /* If the star is the continuous part of the IMF or the enteire IMF */
  } else {
    /* Check if we can ejected the required amount of elements. */
    const int negative_mass = (sp->mass <= sp->feedback_data.mass_ejected);
    if (negative_mass) {
      warning(
          "(Continuous star) Negative mass (m_star = %e, m_ej = %e), skipping "
          "current star: %lli",
          sp->mass, sp->feedback_data.mass_ejected, sp->id);
      /* Reset everything */
      sp->feedback_data.number_snia = 0;
      sp->feedback_data.number_snii = 0;
      sp->feedback_data.mass_ejected = 0;
      return;
    }
    /* Update the mass */
    sp->mass -= sp->feedback_data.mass_ejected;
  }
}

/**
 * @brief Compute the feedback properties.
 *
 * @param sp The particle to act upon
 * @param sm The #stellar_model structure.
 * @param phys_const The physical constants in the internal unit system.
 * @param log_m_beg_step Mass of a star ending its life at the begining of the
 * step (log10(solMass))
 * @param log_m_end_step Mass of a star ending its life at the end of the step
 * (log10(solMass))
 * @param m_beg_step Mass of a star ending its life at the begining of the step
 * (solMass)
 * @param m_end_step Mass of a star ending its life at the end of the step
 * (solMass)
 * @param m_init Birth mass of the stellar particle (solMass).
 * @param number_snia_f (Floating) Number of SNIa produced by the stellar
 * particle.
 * @param number_snii_f (Floating) Number of SNII produced by the stellar
 * particle.
 *
 */
void stellar_evolution_compute_continuous_feedback_properties(
    struct spart* restrict sp, const struct stellar_model* sm,
    const struct phys_const* phys_const, const float log_m_beg_step,
    const float log_m_end_step, const float m_beg_step, const float m_end_step,
    const float m_init, const float number_snia_f, const float number_snii_f) {

  /* Compute the mass ejected */
  /* SNIa */
  const float mass_snia =
      supernovae_ia_get_ejected_mass_processed(&sm->snia) * number_snia_f;

  /* SNII */
  const float mass_frac_snii =
      supernovae_ii_get_ejected_mass_fraction_processed_from_integral(
          &sm->snii, log_m_end_step, log_m_beg_step);

  /* Sum the contributions from SNIa and SNII */
  sp->feedback_data.mass_ejected = mass_frac_snii * sp->sf_data.birth_mass +
                                   mass_snia * phys_const->const_solar_mass;

<<<<<<< HEAD
  /* If a star is a discrete star */
  if (sp->feedback_data.star_type == single_star) {
    const int null_mass = sp->mass == sp->feedback_data.mass_ejected;
    const int negative_mass = sp->mass < sp->feedback_data.mass_ejected;

    if (null_mass) {
      message("Star %lld (m_star = %e, m_ej = %e) completely exploded!", sp->id,
              sp->mass, sp->feedback_data.mass_ejected);
      /* If the star ejects all its mass (for very massive stars), give it a
         zero mass so that we know it has exploded.
         We do not remove the star from the simulation to keep track of its
         properties, e.g. to check the IMF sampling (with sinks).

         Bug fix (28.04.2024): The mass of the star should not be set to
         0. This a lead a gpart of dark matter to want a timestep of 0.0 <
         minimal timestep and stopped all simulations... Setting the star mass
         to the same minimal value than the gpart has solved the issue.
         Notice that increasing 'discrete_star_minimal_gravity_mass' has not
         solved the issue.
         The issue happenened after the changes here. */
      sp->mass = sm->discrete_star_minimal_gravity_mass;

      /* It's not a good idea to put the gpart's mass to zero. Instead, we give
         it minimal mass that is provided by the user in the paramter file */
      sp->gpart->mass = sm->discrete_star_minimal_gravity_mass;

      /* If somehow the star has a negative mass, we have a problem. */
    } else if (negative_mass) {
      warning(
          "(Discrete start) Negative mass (m_star = %e, m_ej = %e), skipping "
          "current star: %lli",
          sp->mass, sp->feedback_data.mass_ejected, sp->id);
      /* Reset everything */
      sp->feedback_data.number_snia = 0;
      sp->feedback_data.number_snii = 0;
      sp->feedback_data.mass_ejected = 0;
      return;
    }

    /* If the star is the continuous part of the IMF or the enteire IMF */
  } else {
    /* Check if we can ejected the required amount of elements. */
    const int negative_mass = sp->mass <= sp->feedback_data.mass_ejected;
    if (negative_mass) {
      warning(
          "(Continuous star) Negative mass (m_star = %e, m_ej = %e), skipping "
          "current star: %lli",
          sp->mass, sp->feedback_data.mass_ejected, sp->id);
      /* Reset everything */
      sp->feedback_data.number_snia = 0;
      sp->feedback_data.number_snii = 0;
      sp->feedback_data.mass_ejected = 0;
      return;
    }
    /* Update the mass */
    sp->mass -= sp->feedback_data.mass_ejected;

    /* Update the gpart mass */
    sp->gpart->mass = sp->mass;
  }
=======
  /* Removes the ejected mass from the star */
  stellar_evolution_sn_apply_ejected_mass(sp, sm);
>>>>>>> a601a079

  /* Now deal with the metals */

  /* Get the SNIa yields */
  const float* snia_yields = supernovae_ia_get_yields(&sm->snia);

  /* Compute the SNII yields */
  float snii_yields[GEAR_CHEMISTRY_ELEMENT_COUNT];
  supernovae_ii_get_yields_from_integral(&sm->snii, log_m_end_step,
                                         log_m_beg_step, snii_yields);

  /* Compute the mass fraction of non processed elements */
  const float non_processed =
      supernovae_ii_get_ejected_mass_fraction_non_processed_from_integral(
          &sm->snii, log_m_end_step, log_m_beg_step);

  /* Set the yields */
  for (int i = 0; i < GEAR_CHEMISTRY_ELEMENT_COUNT; i++) {
    /* Compute the mass fraction of metals */
    sp->feedback_data.metal_mass_ejected[i] =
        /* Supernovae II yields */
        snii_yields[i] +
        /* Gas contained in stars initial metallicity */
        chemistry_get_star_metal_mass_fraction_for_feedback(sp)[i] *
            non_processed;

    /* Convert it to total mass */
    sp->feedback_data.metal_mass_ejected[i] *= sp->sf_data.birth_mass;

    /* Add the Supernovae Ia */
    sp->feedback_data.metal_mass_ejected[i] +=
        snia_yields[i] * number_snia_f * phys_const->const_solar_mass;
  }
}

/**
 * @brief Compute the feedback properties.
 *
 * @param sp The particle to act upon
 * @param sm The #stellar_model structure.
 * @param phys_const The physical constants in the internal unit system.
 * @param m_beg_step Mass of a star ending its life at the begining of the step
 * (solMass)
 * @param m_end_step Mass of a star ending its life at the end of the step
 * (solMass)
 * @param m_init Birth mass in solMass.
 * @param number_snia Number of SNIa produced by the stellar particle.
 * @param number_snii Number of SNII produced by the stellar particle.
 *
 */
void stellar_evolution_compute_discrete_feedback_properties(
    struct spart* restrict sp, const struct stellar_model* sm,
    const struct phys_const* phys_const, const float m_beg_step,
    const float m_end_step, const float m_init, const int number_snia,
    const int number_snii) {

  /* Limit the mass within the imf limits */
  const float m_beg_lim = min(m_beg_step, sm->imf.mass_max);
  const float m_end_lim = max(m_end_step, sm->imf.mass_min);

  /* Compute the average mass */
  const float m_avg = 0.5 * (m_beg_lim + m_end_lim);
  const float log_m_avg = log10(m_avg);

  /* Compute the mass ejected */
  /* SNIa */
  const float mass_snia =
      supernovae_ia_get_ejected_mass_processed(&sm->snia) * number_snia;

  /* SNII */
  const float mass_snii =
      supernovae_ii_get_ejected_mass_fraction_processed_from_raw(&sm->snii,
                                                                 log_m_avg) *
      m_avg * number_snii;

  sp->feedback_data.mass_ejected = mass_snia + mass_snii;

  /* Transform into internal units */
  sp->feedback_data.mass_ejected *= phys_const->const_solar_mass;

<<<<<<< HEAD
  /* If a star is a discrete star */
  if (sp->feedback_data.star_type == single_star) {
    const int null_mass = sp->mass == sp->feedback_data.mass_ejected;
    const int negative_mass = sp->mass < sp->feedback_data.mass_ejected;

    if (null_mass) {
      message("Star %lld (m_star = %e, m_ej = %e) completely exploded!", sp->id,
              sp->mass, sp->feedback_data.mass_ejected);
      /* If the star ejects all its mass (for very massive stars), give it a
         zero mass so that we know it has exploded.
         We do not remove the star from the simulation to keep track of its
         properties, e.g. to check the IMF sampling (with sinks).

         Bug fix (28.04.2024): The mass of the star should not be set to
         0. This a lead a gpart of dark matter to want a timestep of 0.0 <
         minimal timestep and stopped all simulations... Setting the star mass
         to the same minimal value than the gpart has solved the issue.
         Notice that increasing 'discrete_star_minimal_gravity_mass' has not
         solved the issue.
         The issue happenened after the changes here. */
      sp->mass = sm->discrete_star_minimal_gravity_mass;

      /* It's not a good idea to put the gpart's mass to zero. Instead, we give
         it minimal mass that is provided by the user in the paramter file */
      sp->gpart->mass = sm->discrete_star_minimal_gravity_mass;

      /* If somehow the star has a negative mass, we have a problem. */
    } else if (negative_mass) {
      warning(
          "(Discrete start) Negative mass (m_star = %e, m_ej = %e), skipping "
          "current star: %lli",
          sp->mass, sp->feedback_data.mass_ejected, sp->id);
      /* Reset everything */
      sp->feedback_data.number_snia = 0;
      sp->feedback_data.number_snii = 0;
      sp->feedback_data.mass_ejected = 0;
      return;
    } else {
      /* Update the mass */
      sp->mass -= sp->feedback_data.mass_ejected;

      /* Update the gpart mass */
      sp->gpart->mass = sp->mass;
    }

    /* If the star is the continuous part of the IMF or the enteire IMF */
  } else {
    /* Check if we can ejected the required amount of elements. */
    const int negative_mass = sp->mass <= sp->feedback_data.mass_ejected;
    if (negative_mass) {
      warning(
          "(Continuous star) Negative mass (m_star = %e, m_ej = %e), skipping "
          "current star: %lli",
          sp->mass, sp->feedback_data.mass_ejected, sp->id);
      /* Reset everything */
      sp->feedback_data.number_snia = 0;
      sp->feedback_data.number_snii = 0;
      sp->feedback_data.mass_ejected = 0;
      return;
    }
    /* Update the mass */
    sp->mass -= sp->feedback_data.mass_ejected;

    /* Update the gpart mass */
    sp->gpart->mass = sp->mass;
  }
=======
  /* Removes the ejected mass from the star */
  stellar_evolution_sn_apply_ejected_mass(sp, sm);
>>>>>>> a601a079

  /* Get the SNIa yields */
  const float* snia_yields = supernovae_ia_get_yields(&sm->snia);

  /* Compute the SNII yields */
  float snii_yields[GEAR_CHEMISTRY_ELEMENT_COUNT];
  supernovae_ii_get_yields_from_raw(&sm->snii, log_m_avg, snii_yields);

  /* Compute the mass fraction of non processed elements */
  const float non_processed =
      supernovae_ii_get_ejected_mass_fraction_non_processed_from_raw(&sm->snii,
                                                                     log_m_avg);

  /* Set the yields */
  for (int i = 0; i < GEAR_CHEMISTRY_ELEMENT_COUNT; i++) {

    /* Compute the mass fraction of metals */
    sp->feedback_data.metal_mass_ejected[i] =
        /* Supernovae II yields */
        snii_yields[i] +
        /* Gas contained in stars initial metallicity */
        chemistry_get_star_metal_mass_fraction_for_feedback(sp)[i] *
            non_processed;

    /* Convert it to total mass */
    sp->feedback_data.metal_mass_ejected[i] *= m_avg * number_snii;

    /* Supernovae Ia yields */
    sp->feedback_data.metal_mass_ejected[i] += snia_yields[i] * number_snia;

    /* Convert everything in code units */
    sp->feedback_data.metal_mass_ejected[i] *= phys_const->const_solar_mass;
  }
}

/**
 * @brief Evolve an individual star represented by a #spart.
 *
 * This function compute the SN rate and yields before sending
 * this information to a different MPI rank.
 * It also compute the supernovae energy to be released by the
 * star.
 *
 * Here I am using Myr-solar mass units internally in order to
 * avoid numerical errors.
 *
<<<<<<< HEAD
 * Note: This function treats the case of particles representing the whole IMF
 * (star_type = star_population) and the particles representing only the
 * continuous part of the IMF (star_type = star_population_continuous_IMF).
=======
 * Note: This function treats the case of single/individual stars.
>>>>>>> a601a079
 *
 * @param sp The particle to act upon
 * @param sm The #stellar_model structure.
 * @param cosmo The current cosmological model.
 * @param us The unit system.
 * @param phys_const The physical constants in the internal unit system.
 * @param ti_begin The #integertime_t at the begining of the step.
 * @param star_age_beg_step The age of the star at the star of the time-step in
 * internal units.
 * @param dt The time-step size of this star in internal units.
 */
void stellar_evolution_evolve_individual_star(
    struct spart* restrict sp, const struct stellar_model* sm,
    const struct cosmology* cosmo, const struct unit_system* us,
    const struct phys_const* phys_const, const integertime_t ti_begin,
    const double star_age_beg_step, const double dt) {

  /* Check that this function is called for single_star only. */
  if (sp->feedback_data.star_type != single_star) {
    error("This function can only be called for single/individual star!");
  }

  /* Convert the inputs */
  const double conversion_to_myr = phys_const->const_year * 1e6;
  const double star_age_end_step_myr =
      (star_age_beg_step + dt) / conversion_to_myr;
  const double star_age_beg_step_myr = star_age_beg_step / conversion_to_myr;

  /* Get the metallicity */
  const float metallicity =
      chemistry_get_star_total_metal_mass_fraction_for_feedback(sp);

  const float log_mass = log10(sp->mass / phys_const->const_solar_mass);
  const float lifetime_myr = pow(10, lifetime_get_log_lifetime_from_mass(
                                         &sm->lifetime, log_mass, metallicity));

  /* if the lifetime is outside the interval */
  if ((lifetime_myr < star_age_beg_step_myr) ||
      (lifetime_myr > star_age_end_step_myr))
    return;

  message(
      "(%lld) lifetime_myr=%g %g star_age_beg_step=%g star_age_end_step=%g "
      "(%g)",
      sp->id, lifetime_myr, lifetime_myr * conversion_to_myr,
      star_age_beg_step_myr, star_age_end_step_myr,
      sp->mass / phys_const->const_solar_mass);

  /* This is needed by stellar_evolution_compute_discrete_feedback_properties(),
     but this is not used inside the function. */
  const float m_init = 0;

  /* Get the integer number of supernovae */
  const int number_snia = 0;
  const int number_snii = 1;

  /* Save the number of supernovae */
  sp->feedback_data.number_snia = 0;
  sp->feedback_data.number_snii = number_snii;

  /* this is needed for  stellar_evolution_compute_discrete_feedback_properties
   */
  const float m_beg_step = sp->mass / phys_const->const_solar_mass;
  const float m_end_step = sp->mass / phys_const->const_solar_mass;
  const float m_avg = 0.5 * (m_beg_step + m_end_step);

  /* Compute the yields */
  stellar_evolution_compute_discrete_feedback_properties(
      sp, sm, phys_const, m_beg_step, m_end_step, m_init, number_snia,
      number_snii);

  /* Compute the supernovae energy associated to the stellar particle */

  const float energy_conversion =
      units_cgs_conversion_factor(us, UNIT_CONV_ENERGY) / 1e51;

  /* initialize */
  sp->feedback_data.energy_ejected = 0;

  /* snia contribution */
  const float snia_energy = sm->snia.energy_per_supernovae;
  sp->feedback_data.energy_ejected +=
      sp->feedback_data.number_snia * snia_energy;

  /* snii contribution */
  const float snii_energy =
      supernovae_ii_get_energy_from_progenitor_mass(&sm->snii, m_avg) /
      energy_conversion;
  sp->feedback_data.energy_ejected +=
      sp->feedback_data.number_snii * snii_energy;
}

/**
 * @brief Evolve the stellar properties of a #spart.
 *
 * This function compute the SN rate and yields before sending
 * this information to a different MPI rank.
 * It also compute the supernovae energy to be released by the
 * star.
 *
 * Here I am using Myr-solar mass units internally in order to
 * avoid numerical errors.
 *
 * Note: This function treats the case of particles representing the whole IMF
 * (star_type = star_population) and the particles representing only the
 * continuous part of the IMF (star_type = star_population_continuous_IMF).
 *
 * @param sp The particle to act upon
 * @param sm The #stellar_model structure.
 * @param cosmo The current cosmological model.
 * @param us The unit system.
 * @param phys_const The physical constants in the internal unit system.
 * @param ti_begin The #integertime_t at the begining of the step.
 * @param star_age_beg_step The age of the star at the star of the time-step in
 * internal units.
 * @param dt The time-step size of this star in internal units.
 * @param star_metal Metallicity of the #spart.
 * @param first_star_threshold Metallicity limit for the first stars.
 */
void stellar_evolution_evolve_spart(
    struct spart* restrict sp, const struct stellar_model* sm,
    const struct cosmology* cosmo, const struct unit_system* us,
    const struct phys_const* phys_const, const integertime_t ti_begin,
    const double star_age_beg_step, const double dt) {

  /* Check that this function is called for populations of stars and not
     individual stars. */
  if (sp->feedback_data.star_type == single_star) {
    error(
        "This function can only be called for sparts representing stars "
        "populations!");
  }

  /* Convert the inputs */
  const double conversion_to_myr = phys_const->const_year * 1e6;
  const double star_age_beg_step_myr = star_age_beg_step / conversion_to_myr;
  const double dt_myr = dt / conversion_to_myr;

  /* Get the metallicity */
  const float metallicity =
      chemistry_get_star_total_metal_mass_fraction_for_feedback(sp);

  /* Compute masses range */
  const float log_m_beg_step =
      star_age_beg_step == 0.
          ? FLT_MAX
          : lifetime_get_log_mass_from_lifetime(
                &sm->lifetime, log10(star_age_beg_step_myr), metallicity);
  const float log_m_end_step = lifetime_get_log_mass_from_lifetime(
      &sm->lifetime, log10(star_age_beg_step_myr + dt_myr), metallicity);

  float m_beg_step = star_age_beg_step == 0. ? FLT_MAX : exp10(log_m_beg_step);
  float m_end_step = exp10(log_m_end_step);

  /* Limit the mass interval to the IMF boundaries */
  m_end_step = max(m_end_step, sm->imf.mass_min);
  m_beg_step = min(m_beg_step, sm->imf.mass_max);

  /* Here we are outside the IMF, i.e., both masses are too large or too small
   */
  if (m_end_step >= m_beg_step) return;

  /* Star particles representing only the continuous part of the IMF need a
  special treatment. They do not contain stars above the mass that separate the
<<<<<<< HEAD
  IMF into two parts (variable called minimal_discrete_mass in the sink
  module). So, if m_beg_step > minimal_discrete_mass, you don't do feedback.
  Note that the sm structure contains different information for the 'first
  stars' and the 'late stars'. The right sm data is passed to this function so
   we do not need any special treatment here. */
  if (sp->feedback_data.star_type == star_population_continuous_IMF) {
    const float minimal_discrete_mass = sm->imf.minimal_discrete_mass;

    /* If it's not time yet for feedback, exit. Notice that both masses are in
      solar mass. */
    if (m_beg_step > minimal_discrete_mass) {
=======
  IMF into two parts (variable called minimal_discrete_mass_Msun in the sink
  module). So, if m_beg_step > minimal_discrete_mass_Msun, you don't do
  feedback. Note that the sm structure contains different information for the
  'first stars' and the 'late stars'. The right sm data is passed to this
  function so we do not need any special treatment here. */
  if (sp->feedback_data.star_type == star_population_continuous_IMF) {
    /* If it's not time yet for feedback, exit. Notice that both masses are in
      solar mass. */
    if (m_beg_step > sm->imf.minimal_discrete_mass_Msun) {
>>>>>>> a601a079
      return;
    }
  }

  /* Check if the star can produce a supernovae */
  const int can_produce_snia =
      supernovae_ia_can_explode(&sm->snia, m_end_step, m_beg_step);
  const int can_produce_snii =
      supernovae_ii_can_explode(&sm->snii, m_end_step, m_beg_step);

  /* Is it possible to generate a supernovae? */
  if (!can_produce_snia && !can_produce_snii) return;

  /* Compute the initial mass. The initial mass is different if the star
     particle is of type 'star_population' or
     'star_population_continuous_IMF'. The function call treats both cases. */
  const float m_init =
      stellar_evolution_compute_initial_mass(sp, sm, phys_const);

  /* Then, for 'star_population_continuous_IMF', everything remain the same as
     with the "old" 'star_population'! */

  /* Compute number of SNIa */
  float number_snia_f = 0;
  if (can_produce_snia) {
    number_snia_f = supernovae_ia_get_number_per_unit_mass(
                        &sm->snia, m_end_step, m_beg_step) *
                    m_init;
  }

  /* Compute number of SNII */
  float number_snii_f = 0;
  if (can_produce_snii) {
    number_snii_f = supernovae_ii_get_number_per_unit_mass(
                        &sm->snii, m_end_step, m_beg_step) *
                    m_init;
  }

  /* Does this star produce a supernovae? */
  if (number_snia_f == 0 && number_snii_f == 0) return;

  /* Compute the properties of the feedback (e.g. yields) */
  if (sm->discrete_yields) {
    /* Get the integer number of supernovae */
    const int number_snia = stellar_evolution_compute_integer_number_supernovae(
        sp, number_snia_f, ti_begin, random_number_stellar_feedback_1);

    /* Get the integer number of supernovae */
    const int number_snii = stellar_evolution_compute_integer_number_supernovae(
        sp, number_snii_f, ti_begin, random_number_stellar_feedback_2);

    /* Do we have a supernovae? */
    if (number_snia == 0 && number_snii == 0) return;

    /* Save the number of supernovae */
    sp->feedback_data.number_snia = number_snia;
    sp->feedback_data.number_snii = number_snii;

    /* Compute the yields */
    stellar_evolution_compute_discrete_feedback_properties(
        sp, sm, phys_const, m_beg_step, m_end_step, m_init, number_snia,
        number_snii);

  } else {
    /* Save the number of supernovae */
    sp->feedback_data.number_snia = number_snia_f;
    sp->feedback_data.number_snii = number_snii_f;

    /* Compute the yields */
    stellar_evolution_compute_continuous_feedback_properties(
        sp, sm, phys_const, log_m_beg_step, log_m_end_step, m_beg_step,
        m_end_step, m_init, number_snia_f, number_snii_f);
  }

  /* Compute the supernovae energy associated to the stellar particle */

  /* Compute the average mass (in solar mass) */
  const float m_avg = 0.5 * (m_beg_step + m_end_step);
  const float energy_conversion =
      units_cgs_conversion_factor(us, UNIT_CONV_ENERGY) / 1e51;

  /* initialize */
  sp->feedback_data.energy_ejected = 0;

  /* snia contribution */
  const float snia_energy = sm->snia.energy_per_supernovae;
  sp->feedback_data.energy_ejected +=
      sp->feedback_data.number_snia * snia_energy;

  /* snii contribution */
  const float snii_energy =
      supernovae_ii_get_energy_from_progenitor_mass(&sm->snii, m_avg) /
      energy_conversion;
  sp->feedback_data.energy_ejected +=
      sp->feedback_data.number_snii * snii_energy;
}

/**
 * @brief Get the name of the element i.
 *
 * @param sm The #stellar_model.
 * @param i The element indice.
 */
const char* stellar_evolution_get_element_name(const struct stellar_model* sm,
                                               int i) {

  return sm->elements_name + i * GEAR_LABELS_SIZE;
}

/**
 * @brief Get the index of the element .
 *
 * @param sm The #stellar_model.
 * @param element_name The element name.
 */
int stellar_evolution_get_element_index(const struct stellar_model* sm,
                                        const char* element_name) {
  for (int i = 0; i < GEAR_CHEMISTRY_ELEMENT_COUNT; i++) {
    if (strcmp(stellar_evolution_get_element_name(sm, i), element_name) == 0)
      return i;
  }
  error("Chemical element %s not found !", element_name);

  return -1;
}

/**
 * @brief Read the name of all the elements present in the tables.
 *
 * @param sm The #stellar_model.
 * @param params The #swift_params.
 */
void stellar_evolution_read_elements(struct stellar_model* sm,
                                     struct swift_params* params) {

  /* Read the elements from the parameter file. */
  int nval = -1;
  char** elements;
  parser_get_param_string_array(params, "GEARFeedback:elements", &nval,
                                &elements);

  /* Check that we have the correct number of elements. */
  if (nval != GEAR_CHEMISTRY_ELEMENT_COUNT - 1) {
    error(
        "You need to provide %i elements but found %i. "
        "If you wish to provide a different number of elements, "
        "you need to compile with --with-chemistry=GEAR_N where N "
        "is the number of elements + 1.",
        GEAR_CHEMISTRY_ELEMENT_COUNT, nval);
  }

  /* Copy the elements into the stellar model. */
  for (int i = 0; i < nval; i++) {
    if (strlen(elements[i]) >= GEAR_LABELS_SIZE) {
      error("Element name '%s' too long", elements[i]);
    }
    strcpy(sm->elements_name + i * GEAR_LABELS_SIZE, elements[i]);
  }

  /* Cleanup. */
  parser_free_param_string_array(nval, elements);

  /* Add the metals to the end. */
  strcpy(
      sm->elements_name + (GEAR_CHEMISTRY_ELEMENT_COUNT - 1) * GEAR_LABELS_SIZE,
      "Metals");

  /* Check the elements */
  for (int i = 0; i < GEAR_CHEMISTRY_ELEMENT_COUNT; i++) {
    for (int j = i + 1; j < GEAR_CHEMISTRY_ELEMENT_COUNT; j++) {
      const char* el_i = stellar_evolution_get_element_name(sm, i);
      const char* el_j = stellar_evolution_get_element_name(sm, j);
      if (strcmp(el_i, el_j) == 0) {
        error("You need to provide each element only once (%s).", el_i);
      }
    }
  }
}

/**
 * @brief Initialize the global properties of the stellar evolution scheme.
 *
 * @param sm The #stellar_model.
 * @param phys_const The physical constants in the internal unit system.
 * @param us The internal unit system.
 * @param params The parsed parameters.
 * @param cosmo The cosmological model.
 */
void stellar_evolution_props_init(struct stellar_model* sm,
                                  const struct phys_const* phys_const,
                                  const struct unit_system* us,
                                  struct swift_params* params,
                                  const struct cosmology* cosmo) {

  /* Read the list of elements */
  stellar_evolution_read_elements(sm, params);

  /* Use the discrete yields approach? */
  sm->discrete_yields =
      parser_get_param_int(params, "GEARFeedback:discrete_yields");

  /* Initialize the initial mass function */
  initial_mass_function_init(&sm->imf, phys_const, us, params,
                             sm->yields_table);

  /* Initialize the lifetime model */
  lifetime_init(&sm->lifetime, phys_const, us, params, sm->yields_table);

  /* Initialize the supernovae Ia model */
  supernovae_ia_init(&sm->snia, phys_const, us, params, sm);

  /* Initialize the supernovae II model */
  supernovae_ii_init(&sm->snii, params, sm, us);

  /* Initialize the minimal gravity mass for the stars */
<<<<<<< HEAD
  const float default_star_minimal_gravity_mass = 1e-1;
  sm->discrete_star_minimal_gravity_mass = parser_get_opt_param_float(
      params, "GEARFeedback:discrete_star_minimal_gravity_mass",
      default_star_minimal_gravity_mass);
=======
  /* const float default_star_minimal_gravity_mass_Msun = 1e-1; */
  sm->discrete_star_minimal_gravity_mass = parser_get_opt_param_float(
      params, "GEARFeedback:discrete_star_minimal_gravity_mass_Msun",
      DEFAULT_STAR_MINIMAL_GRAVITY_MASS_MSUN);
>>>>>>> a601a079

  /* Convert from M_sun to internal units */
  sm->discrete_star_minimal_gravity_mass *= phys_const->const_solar_mass;
  message("discrete_star_minimal_gravity_mass: (internal units)          %e",
          sm->discrete_star_minimal_gravity_mass);
}

/**
 * @brief Write a stellar_evolution struct to the given FILE as a stream of
 * bytes.
 *
 * Here we are only writing the arrays, everything has been copied in the
 * feedback.
 *
 * @param sm the struct
 * @param stream the file stream
 */
void stellar_evolution_dump(const struct stellar_model* sm, FILE* stream) {

  /* Dump the initial mass function */
  initial_mass_function_dump(&sm->imf, stream, sm);

  /* Dump the lifetime model */
  lifetime_dump(&sm->lifetime, stream, sm);

  /* Dump the supernovae Ia model */
  supernovae_ia_dump(&sm->snia, stream, sm);

  /* Dump the supernovae II model */
  supernovae_ii_dump(&sm->snii, stream, sm);
}

/**
 * @brief Restore a stellar_evolution struct from the given FILE as a stream of
 * bytes.
 *
 * Here we are only writing the arrays, everything has been copied in the
 * feedback.
 *
 * @param sm the struct
 * @param stream the file stream
 */
void stellar_evolution_restore(struct stellar_model* sm, FILE* stream) {

  /* Restore the initial mass function */
  initial_mass_function_restore(&sm->imf, stream, sm);

  /* Restore the lifetime model */
  lifetime_restore(&sm->lifetime, stream, sm);

  /* Restore the supernovae Ia model */
  supernovae_ia_restore(&sm->snia, stream, sm);

  /* Restore the supernovae II model */
  supernovae_ii_restore(&sm->snii, stream, sm);
}

/**
 * @brief Clean the allocated memory.
 *
 * @param sm the #stellar_model.
 */
void stellar_evolution_clean(struct stellar_model* sm) {

  initial_mass_function_clean(&sm->imf);
  lifetime_clean(&sm->lifetime);
  supernovae_ia_clean(&sm->snia);
  supernovae_ii_clean(&sm->snii);
}

/**
 * @brief Computes the initial mass of a #spart. This function distinguishes
 * between the stellar particle representing a whole IMF and the stellar
 * particles representing only the continuous part.
 *
 * @param sp The particle for which we compute the initial mass.
 * @param sm The #stellar_model structure.
 * @param phys_const the physical constants in internal units.
 * @param (return) m_init Initial mass of the star particle (in M_sun).
 */
float stellar_evolution_compute_initial_mass(
    const struct spart* restrict sp, const struct stellar_model* sm,
    const struct phys_const* phys_const) {

<<<<<<< HEAD
  float m_init = 0.0;
  const struct initial_mass_function* imf = &(sm->imf);

  if (sp->feedback_data.star_type == star_population) {
    m_init = sp->sf_data.birth_mass / phys_const->const_solar_mass;
  } else if (sp->feedback_data.star_type == star_population_continuous_IMF) {
    float minimal_discrete_mass = imf->minimal_discrete_mass;
    float stellar_particle_mass = imf->stellar_particle_mass;
    double M_IMF_tot, M_d_dummy, M_c_dummy;
    initial_mass_function_compute_Mc_Md_Mtot(imf, minimal_discrete_mass,
                                             stellar_particle_mass, &M_c_dummy,
                                             &M_d_dummy, &M_IMF_tot);

    /* No need to convert from internal units to M_sun because the masses are
       already in solar masses (to avoid numerical errors) */
    m_init = M_IMF_tot;
  } else {
    /* single_star case */
    m_init = sp->sf_data.birth_mass / phys_const->const_solar_mass;
  }

  return m_init;
=======
  const struct initial_mass_function* imf = &sm->imf;
  switch (sp->feedback_data.star_type) {
    case star_population:
      return sp->sf_data.birth_mass / phys_const->const_solar_mass;
    case star_population_continuous_IMF: {
      double M_IMF_tot, M_d_dummy, M_c_dummy;
      initial_mass_function_compute_Mc_Md_Mtot(imf, &M_c_dummy, &M_d_dummy,
                                               &M_IMF_tot);
      /* No need to convert from internal units to M_sun because the masses are
         already in solar masses (to avoid numerical errors) */
      return M_IMF_tot;
    }
    case single_star:
      return sp->sf_data.birth_mass / phys_const->const_solar_mass;
    default: {
      error("This star_type (%d) is not implemented!",
            sp->feedback_data.star_type);
      return -1.0;
    }
  }
>>>>>>> a601a079
}<|MERGE_RESOLUTION|>--- conflicted
+++ resolved
@@ -190,71 +190,8 @@
   sp->feedback_data.mass_ejected = mass_frac_snii * sp->sf_data.birth_mass +
                                    mass_snia * phys_const->const_solar_mass;
 
-<<<<<<< HEAD
-  /* If a star is a discrete star */
-  if (sp->feedback_data.star_type == single_star) {
-    const int null_mass = sp->mass == sp->feedback_data.mass_ejected;
-    const int negative_mass = sp->mass < sp->feedback_data.mass_ejected;
-
-    if (null_mass) {
-      message("Star %lld (m_star = %e, m_ej = %e) completely exploded!", sp->id,
-              sp->mass, sp->feedback_data.mass_ejected);
-      /* If the star ejects all its mass (for very massive stars), give it a
-         zero mass so that we know it has exploded.
-         We do not remove the star from the simulation to keep track of its
-         properties, e.g. to check the IMF sampling (with sinks).
-
-         Bug fix (28.04.2024): The mass of the star should not be set to
-         0. This a lead a gpart of dark matter to want a timestep of 0.0 <
-         minimal timestep and stopped all simulations... Setting the star mass
-         to the same minimal value than the gpart has solved the issue.
-         Notice that increasing 'discrete_star_minimal_gravity_mass' has not
-         solved the issue.
-         The issue happenened after the changes here. */
-      sp->mass = sm->discrete_star_minimal_gravity_mass;
-
-      /* It's not a good idea to put the gpart's mass to zero. Instead, we give
-         it minimal mass that is provided by the user in the paramter file */
-      sp->gpart->mass = sm->discrete_star_minimal_gravity_mass;
-
-      /* If somehow the star has a negative mass, we have a problem. */
-    } else if (negative_mass) {
-      warning(
-          "(Discrete start) Negative mass (m_star = %e, m_ej = %e), skipping "
-          "current star: %lli",
-          sp->mass, sp->feedback_data.mass_ejected, sp->id);
-      /* Reset everything */
-      sp->feedback_data.number_snia = 0;
-      sp->feedback_data.number_snii = 0;
-      sp->feedback_data.mass_ejected = 0;
-      return;
-    }
-
-    /* If the star is the continuous part of the IMF or the enteire IMF */
-  } else {
-    /* Check if we can ejected the required amount of elements. */
-    const int negative_mass = sp->mass <= sp->feedback_data.mass_ejected;
-    if (negative_mass) {
-      warning(
-          "(Continuous star) Negative mass (m_star = %e, m_ej = %e), skipping "
-          "current star: %lli",
-          sp->mass, sp->feedback_data.mass_ejected, sp->id);
-      /* Reset everything */
-      sp->feedback_data.number_snia = 0;
-      sp->feedback_data.number_snii = 0;
-      sp->feedback_data.mass_ejected = 0;
-      return;
-    }
-    /* Update the mass */
-    sp->mass -= sp->feedback_data.mass_ejected;
-
-    /* Update the gpart mass */
-    sp->gpart->mass = sp->mass;
-  }
-=======
   /* Removes the ejected mass from the star */
   stellar_evolution_sn_apply_ejected_mass(sp, sm);
->>>>>>> a601a079
 
   /* Now deal with the metals */
 
@@ -335,77 +272,8 @@
   /* Transform into internal units */
   sp->feedback_data.mass_ejected *= phys_const->const_solar_mass;
 
-<<<<<<< HEAD
-  /* If a star is a discrete star */
-  if (sp->feedback_data.star_type == single_star) {
-    const int null_mass = sp->mass == sp->feedback_data.mass_ejected;
-    const int negative_mass = sp->mass < sp->feedback_data.mass_ejected;
-
-    if (null_mass) {
-      message("Star %lld (m_star = %e, m_ej = %e) completely exploded!", sp->id,
-              sp->mass, sp->feedback_data.mass_ejected);
-      /* If the star ejects all its mass (for very massive stars), give it a
-         zero mass so that we know it has exploded.
-         We do not remove the star from the simulation to keep track of its
-         properties, e.g. to check the IMF sampling (with sinks).
-
-         Bug fix (28.04.2024): The mass of the star should not be set to
-         0. This a lead a gpart of dark matter to want a timestep of 0.0 <
-         minimal timestep and stopped all simulations... Setting the star mass
-         to the same minimal value than the gpart has solved the issue.
-         Notice that increasing 'discrete_star_minimal_gravity_mass' has not
-         solved the issue.
-         The issue happenened after the changes here. */
-      sp->mass = sm->discrete_star_minimal_gravity_mass;
-
-      /* It's not a good idea to put the gpart's mass to zero. Instead, we give
-         it minimal mass that is provided by the user in the paramter file */
-      sp->gpart->mass = sm->discrete_star_minimal_gravity_mass;
-
-      /* If somehow the star has a negative mass, we have a problem. */
-    } else if (negative_mass) {
-      warning(
-          "(Discrete start) Negative mass (m_star = %e, m_ej = %e), skipping "
-          "current star: %lli",
-          sp->mass, sp->feedback_data.mass_ejected, sp->id);
-      /* Reset everything */
-      sp->feedback_data.number_snia = 0;
-      sp->feedback_data.number_snii = 0;
-      sp->feedback_data.mass_ejected = 0;
-      return;
-    } else {
-      /* Update the mass */
-      sp->mass -= sp->feedback_data.mass_ejected;
-
-      /* Update the gpart mass */
-      sp->gpart->mass = sp->mass;
-    }
-
-    /* If the star is the continuous part of the IMF or the enteire IMF */
-  } else {
-    /* Check if we can ejected the required amount of elements. */
-    const int negative_mass = sp->mass <= sp->feedback_data.mass_ejected;
-    if (negative_mass) {
-      warning(
-          "(Continuous star) Negative mass (m_star = %e, m_ej = %e), skipping "
-          "current star: %lli",
-          sp->mass, sp->feedback_data.mass_ejected, sp->id);
-      /* Reset everything */
-      sp->feedback_data.number_snia = 0;
-      sp->feedback_data.number_snii = 0;
-      sp->feedback_data.mass_ejected = 0;
-      return;
-    }
-    /* Update the mass */
-    sp->mass -= sp->feedback_data.mass_ejected;
-
-    /* Update the gpart mass */
-    sp->gpart->mass = sp->mass;
-  }
-=======
   /* Removes the ejected mass from the star */
   stellar_evolution_sn_apply_ejected_mass(sp, sm);
->>>>>>> a601a079
 
   /* Get the SNIa yields */
   const float* snia_yields = supernovae_ia_get_yields(&sm->snia);
@@ -452,13 +320,7 @@
  * Here I am using Myr-solar mass units internally in order to
  * avoid numerical errors.
  *
-<<<<<<< HEAD
- * Note: This function treats the case of particles representing the whole IMF
- * (star_type = star_population) and the particles representing only the
- * continuous part of the IMF (star_type = star_population_continuous_IMF).
-=======
  * Note: This function treats the case of single/individual stars.
->>>>>>> a601a079
  *
  * @param sp The particle to act upon
  * @param sm The #stellar_model structure.
@@ -622,30 +484,16 @@
   if (m_end_step >= m_beg_step) return;
 
   /* Star particles representing only the continuous part of the IMF need a
-  special treatment. They do not contain stars above the mass that separate the
-<<<<<<< HEAD
-  IMF into two parts (variable called minimal_discrete_mass in the sink
-  module). So, if m_beg_step > minimal_discrete_mass, you don't do feedback.
-  Note that the sm structure contains different information for the 'first
-  stars' and the 'late stars'. The right sm data is passed to this function so
-   we do not need any special treatment here. */
-  if (sp->feedback_data.star_type == star_population_continuous_IMF) {
-    const float minimal_discrete_mass = sm->imf.minimal_discrete_mass;
-
-    /* If it's not time yet for feedback, exit. Notice that both masses are in
-      solar mass. */
-    if (m_beg_step > minimal_discrete_mass) {
-=======
-  IMF into two parts (variable called minimal_discrete_mass_Msun in the sink
-  module). So, if m_beg_step > minimal_discrete_mass_Msun, you don't do
-  feedback. Note that the sm structure contains different information for the
-  'first stars' and the 'late stars'. The right sm data is passed to this
-  function so we do not need any special treatment here. */
+     special treatment. They do not contain stars above the mass that separate the
+     IMF into two parts (variable called minimal_discrete_mass_Msun in the sink
+     module). So, if m_beg_step > minimal_discrete_mass_Msun, you don't do
+     feedback. Note that the sm structure contains different information for the
+     'first stars' and the 'late stars'. The right sm data is passed to this
+     function so we do not need any special treatment here. */
   if (sp->feedback_data.star_type == star_population_continuous_IMF) {
     /* If it's not time yet for feedback, exit. Notice that both masses are in
       solar mass. */
     if (m_beg_step > sm->imf.minimal_discrete_mass_Msun) {
->>>>>>> a601a079
       return;
     }
   }
@@ -861,17 +709,10 @@
   supernovae_ii_init(&sm->snii, params, sm, us);
 
   /* Initialize the minimal gravity mass for the stars */
-<<<<<<< HEAD
-  const float default_star_minimal_gravity_mass = 1e-1;
-  sm->discrete_star_minimal_gravity_mass = parser_get_opt_param_float(
-      params, "GEARFeedback:discrete_star_minimal_gravity_mass",
-      default_star_minimal_gravity_mass);
-=======
   /* const float default_star_minimal_gravity_mass_Msun = 1e-1; */
   sm->discrete_star_minimal_gravity_mass = parser_get_opt_param_float(
       params, "GEARFeedback:discrete_star_minimal_gravity_mass_Msun",
       DEFAULT_STAR_MINIMAL_GRAVITY_MASS_MSUN);
->>>>>>> a601a079
 
   /* Convert from M_sun to internal units */
   sm->discrete_star_minimal_gravity_mass *= phys_const->const_solar_mass;
@@ -956,30 +797,6 @@
     const struct spart* restrict sp, const struct stellar_model* sm,
     const struct phys_const* phys_const) {
 
-<<<<<<< HEAD
-  float m_init = 0.0;
-  const struct initial_mass_function* imf = &(sm->imf);
-
-  if (sp->feedback_data.star_type == star_population) {
-    m_init = sp->sf_data.birth_mass / phys_const->const_solar_mass;
-  } else if (sp->feedback_data.star_type == star_population_continuous_IMF) {
-    float minimal_discrete_mass = imf->minimal_discrete_mass;
-    float stellar_particle_mass = imf->stellar_particle_mass;
-    double M_IMF_tot, M_d_dummy, M_c_dummy;
-    initial_mass_function_compute_Mc_Md_Mtot(imf, minimal_discrete_mass,
-                                             stellar_particle_mass, &M_c_dummy,
-                                             &M_d_dummy, &M_IMF_tot);
-
-    /* No need to convert from internal units to M_sun because the masses are
-       already in solar masses (to avoid numerical errors) */
-    m_init = M_IMF_tot;
-  } else {
-    /* single_star case */
-    m_init = sp->sf_data.birth_mass / phys_const->const_solar_mass;
-  }
-
-  return m_init;
-=======
   const struct initial_mass_function* imf = &sm->imf;
   switch (sp->feedback_data.star_type) {
     case star_population:
@@ -1000,5 +817,4 @@
       return -1.0;
     }
   }
->>>>>>> a601a079
 }