/*******************************************************************************
 * This file is part of SWIFT.
 * Copyright (c) 2019 Loic Hausammann (loic.hausammann@epfl.ch)
 *
 * This program is free software: you can redistribute it and/or modify
 * it under the terms of the GNU Lesser General Public License as published
 * by the Free Software Foundation, either version 3 of the License, or
 * (at your option) any later version.
 *
 * This program is distributed in the hope that it will be useful,
 * but WITHOUT ANY WARRANTY; without even the implied warranty of
 * MERCHANTABILITY or FITNESS FOR A PARTICULAR PURPOSE.  See the
 * GNU General Public License for more details.
 *
 * You should have received a copy of the GNU Lesser General Public License
 * along with this program.  If not, see <http://www.gnu.org/licenses/>.
 *
 ******************************************************************************/

/* Include header */
#include "stellar_evolution.h"

/* Include local headers */
#include "hdf5_functions.h"
#include "initial_mass_function.h"
#include "lifetime.h"
#include "random.h"
#include "stellar_evolution_struct.h"
#include "supernovae_ia.h"
#include "supernovae_ii.h"

#include <math.h>
#include <stddef.h>

#define DEFAULT_STAR_MINIMAL_GRAVITY_MASS_MSUN 1e-1

/**
 * @brief Print the stellar model.
 *
 * @param sm The #stellar_model.
 */
void stellar_model_print(const struct stellar_model* sm) {

  /* Only the master print */
  if (engine_rank != 0) {
    return;
  }

  /* Print the type of yields */
  message("Discrete yields? %i", sm->discrete_yields);

  /* Print the sub properties */
  initial_mass_function_print(&sm->imf);
  lifetime_print(&sm->lifetime);
  supernovae_ia_print(&sm->snia);
  supernovae_ii_print(&sm->snii);
}

/**
 * @brief Compute the integer number of supernovae from the floating number.
 *
 * @param sp The particle to act upon
 * @param number_supernovae_f Floating number of supernovae during this step.
 * @param ti_begin The #integertime_t at the begining of the step.
 * @param random_type The categorie of random.
 *
 * @return The integer number of supernovae.
 */
int stellar_evolution_compute_integer_number_supernovae(
    struct spart* restrict sp, float number_supernovae_f,
    const integertime_t ti_begin, enum random_number_type random_type) {

  const int number_supernovae_i = floor(number_supernovae_f);

  /* Get the random number for the decimal part */
  const float rand_sn = random_unit_interval(sp->id, ti_begin, random_type);

  /* Get the fraction part */
  const float frac_sn = number_supernovae_f - number_supernovae_i;

  /* Get the integer number of SN */
  return number_supernovae_i + (rand_sn < frac_sn);
}

/**
 * @brief Update the #spart mass from the supernovae ejected mass.
 *
 * This function deals with each star_type.
 *
 * Note: This function is called by
 * stellar_evolution_compute_discrete_feedback_properties() and
 * stellar_evolution_compute_continuous_feedback_properties().
 *
 * @param sp The particle to act upon
 * @param sm The #stellar_model structure.
 */
void stellar_evolution_sn_apply_ejected_mass(struct spart* restrict sp,
                                             const struct stellar_model* sm) {
  /* If a star is a discrete star */
  if (sp->star_type == single_star) {
    const int null_mass = (sp->mass == sp->feedback_data.mass_ejected);
    const int negative_mass = (sp->mass < sp->feedback_data.mass_ejected);

    if (null_mass) {
      message("Star %lld (m_star = %e, m_ej = %e) completely exploded!", sp->id,
              sp->mass, sp->feedback_data.mass_ejected);
      /* If the star ejects all its mass (for very massive stars), give it a
         zero mass so that we know it has exploded.
         We do not remove the star from the simulation to keep track of its
         properties, e.g. to check the IMF sampling (with sinks).

         Bug fix (28.04.2024): The mass of the star should not be set to
         0 because of gravity. So, we give some minimal value. */
      sp->mass = sm->discrete_star_minimal_gravity_mass;

      /* If somehow the star has a negative mass, we have a problem. */
    } else if (negative_mass) {
      error(
          "(Discrete star) Negative mass (m_star = %e, m_ej = %e), skipping "
          "current star: %lli",
          sp->mass, sp->feedback_data.mass_ejected, sp->id);
      /* Reset everything */
      sp->feedback_data.number_snia = 0;
      sp->feedback_data.number_snii = 0;
      sp->feedback_data.mass_ejected = 0;

      /* Reset energy to avoid injecting anything in the
         runner_iact_nonsym_feedback_apply() */
      sp->feedback_data.energy_ejected = 0;
      return;
    } else {
      /* Update the mass */
      sp->mass -= sp->feedback_data.mass_ejected;
    }

    /* If the star is the continuous part of the IMF or the enteire IMF */
  } else {
    /* Check if we can ejected the required amount of elements. */
    const int negative_mass = (sp->mass <= sp->feedback_data.mass_ejected);
    if (negative_mass) {
      warning(
          "(Continuous star) Negative mass (m_star = %e, m_ej = %e), skipping "
          "current star: %lli",
          sp->mass, sp->feedback_data.mass_ejected, sp->id);
      /* Reset everything */
      sp->feedback_data.number_snia = 0;
      sp->feedback_data.number_snii = 0;
      sp->feedback_data.mass_ejected = 0;

      /* Reset energy to avoid injecting anything in the
         runner_iact_nonsym_feedback_apply() */
      sp->feedback_data.energy_ejected = 0;
      return;
    }
    /* Update the mass */
    sp->mass -= sp->feedback_data.mass_ejected;
  }
}

/**
 * @brief Compute the feedback properties.
 *
 * @param sp The particle to act upon
 * @param sm The #stellar_model structure.
 * @param phys_const The physical constants in the internal unit system.
 * @param log_m_beg_step Mass of a star ending its life at the begining of the
 * step (log10(solMass))
 * @param log_m_end_step Mass of a star ending its life at the end of the step
 * (log10(solMass))
 * @param m_beg_step Mass of a star ending its life at the begining of the step
 * (solMass)
 * @param m_end_step Mass of a star ending its life at the end of the step
 * (solMass)
 * @param m_init Birth mass of the stellar particle (solMass).
 * @param number_snia_f (Floating) Number of SNIa produced by the stellar
 * particle.
 * @param number_snii_f (Floating) Number of SNII produced by the stellar
 * particle.
 *
 */
void stellar_evolution_compute_continuous_feedback_properties(
    struct spart* restrict sp, const struct stellar_model* sm,
    const struct phys_const* phys_const, const float log_m_beg_step,
    const float log_m_end_step, const float m_beg_step, const float m_end_step,
    const float m_init, const float number_snia_f, const float number_snii_f) {

  /* Compute the mass ejected */
  /* SNIa */
  const float mass_snia =
      supernovae_ia_get_ejected_mass_processed(&sm->snia) * number_snia_f;

  /* SNII */
  const float mass_frac_snii =
      supernovae_ii_get_ejected_mass_fraction_processed_from_integral(
          &sm->snii, log_m_end_step, log_m_beg_step);

  /* Sum the contributions from SNIa and SNII */
  sp->feedback_data.mass_ejected = mass_frac_snii * sp->sf_data.birth_mass +
                                   mass_snia * phys_const->const_solar_mass;

  /* Removes the ejected mass from the star */
  stellar_evolution_sn_apply_ejected_mass(sp, sm);

  /* Now deal with the metals */

  /* Get the SNIa yields */
  const float* snia_yields = supernovae_ia_get_yields(&sm->snia);

  /* Compute the SNII yields */
  float snii_yields[GEAR_CHEMISTRY_ELEMENT_COUNT];
  supernovae_ii_get_yields_from_integral(&sm->snii, log_m_end_step,
                                         log_m_beg_step, snii_yields);

  /* Compute the mass fraction of non processed elements */
  const float non_processed =
      supernovae_ii_get_ejected_mass_fraction_non_processed_from_integral(
          &sm->snii, log_m_end_step, log_m_beg_step);

  /* Set the yields */
  for (int i = 0; i < GEAR_CHEMISTRY_ELEMENT_COUNT; i++) {
    /* Compute the mass fraction of metals */
    sp->feedback_data.metal_mass_ejected[i] =
        /* Supernovae II yields */
        snii_yields[i] +
        /* Gas contained in stars initial metallicity */
        chemistry_get_star_metal_mass_fraction_for_feedback(sp)[i] *
            non_processed;

    /* Convert it to total mass */
    sp->feedback_data.metal_mass_ejected[i] *= sp->sf_data.birth_mass;

    /* Add the Supernovae Ia */
    sp->feedback_data.metal_mass_ejected[i] +=
        snia_yields[i] * number_snia_f * phys_const->const_solar_mass;
  }
}

/**
 * @brief Compute the feedback properties.
 *
 * @param sp The particle to act upon
 * @param sm The #stellar_model structure.
 * @param phys_const The physical constants in the internal unit system.
 * @param m_beg_step Mass of a star ending its life at the begining of the step
 * (solMass)
 * @param m_end_step Mass of a star ending its life at the end of the step
 * (solMass)
 * @param m_init Birth mass in solMass.
 * @param number_snia Number of SNIa produced by the stellar particle.
 * @param number_snii Number of SNII produced by the stellar particle.
 *
 */
void stellar_evolution_compute_discrete_feedback_properties(
    struct spart* restrict sp, const struct stellar_model* sm,
    const struct phys_const* phys_const, const float m_beg_step,
    const float m_end_step, const float m_init, const int number_snia,
    const int number_snii) {

  /* Limit the mass within the imf limits */
  const float m_beg_lim = min(m_beg_step, sm->imf.mass_max);
  const float m_end_lim = max(m_end_step, sm->imf.mass_min);

  /* Compute the average mass */
  const float m_avg = 0.5 * (m_beg_lim + m_end_lim);
  const float log_m_avg = log10(m_avg);

  /* Compute the mass ejected */
  /* SNIa */
  const float mass_snia =
      supernovae_ia_get_ejected_mass_processed(&sm->snia) * number_snia;

  /* SNII */
  const float mass_snii =
      supernovae_ii_get_ejected_mass_fraction_processed_from_raw(&sm->snii,
                                                                 log_m_avg) *
      m_avg * number_snii;

  sp->feedback_data.mass_ejected = mass_snia + mass_snii;

  /* Transform into internal units */
  sp->feedback_data.mass_ejected *= phys_const->const_solar_mass;

  /* Removes the ejected mass from the star */
  stellar_evolution_sn_apply_ejected_mass(sp, sm);

  /* Get the SNIa yields */
  const float* snia_yields = supernovae_ia_get_yields(&sm->snia);

  /* Compute the SNII yields */
  float snii_yields[GEAR_CHEMISTRY_ELEMENT_COUNT];
  supernovae_ii_get_yields_from_raw(&sm->snii, log_m_avg, snii_yields);

  /* Compute the mass fraction of non processed elements */
  const float non_processed =
      supernovae_ii_get_ejected_mass_fraction_non_processed_from_raw(&sm->snii,
                                                                     log_m_avg);

  /* Set the yields */
  for (int i = 0; i < GEAR_CHEMISTRY_ELEMENT_COUNT; i++) {

    /* Compute the mass fraction of metals */
    sp->feedback_data.metal_mass_ejected[i] =
        /* Supernovae II yields */
        snii_yields[i] +
        /* Gas contained in stars initial metallicity */
        chemistry_get_star_metal_mass_fraction_for_feedback(sp)[i] *
            non_processed;

    /* Convert it to total mass */
    sp->feedback_data.metal_mass_ejected[i] *= m_avg * number_snii;

    /* Supernovae Ia yields */
    sp->feedback_data.metal_mass_ejected[i] += snia_yields[i] * number_snia;

    /* Convert everything in code units */
    sp->feedback_data.metal_mass_ejected[i] *= phys_const->const_solar_mass;
  }
}

/**
 * @brief Evolve an individual star represented by a #spart.
 *
 * This function compute the SN rate and yields before sending
 * this information to a different MPI rank.
 * It also compute the supernovae energy to be released by the
 * star.
 *
 * Here I am using Myr-solar mass units internally in order to
 * avoid numerical errors.
 *
 * Note: This function treats the case of single/individual stars.
 *
 * @param sp The particle to act upon
 * @param sm The #stellar_model structure.
 * @param cosmo The current cosmological model.
 * @param us The unit system.
 * @param phys_const The physical constants in the internal unit system.
 * @param ti_begin The #integertime_t at the begining of the step.
 * @param star_age_beg_step The age of the star at the star of the time-step in
 * internal units.
 * @param dt The time-step size of this star in internal units.
 */
void stellar_evolution_evolve_individual_star(
    struct spart* restrict sp, const struct stellar_model* sm,
    const struct cosmology* cosmo, const struct unit_system* us,
    const struct phys_const* phys_const, const integertime_t ti_begin,
    const double star_age_beg_step, const double dt) {

  /* Check that this function is called for single_star only. */
  if (sp->star_type != single_star) {
    error("This function can only be called for single/individual star!");
  }

  /* Convert the inputs */
  const double conversion_to_myr = phys_const->const_year * 1e6;
  const double star_age_end_step_myr =
      (star_age_beg_step + dt) / conversion_to_myr;
  const double star_age_beg_step_myr = star_age_beg_step / conversion_to_myr;

  /* Get the metallicity */
  const float metallicity =
      chemistry_get_star_total_metal_mass_fraction_for_feedback(sp);

  const float log_mass = log10(sp->mass / phys_const->const_solar_mass);
  const float lifetime_myr = pow(10, lifetime_get_log_lifetime_from_mass(
                                         &sm->lifetime, log_mass, metallicity));

  /* if the lifetime is outside the interval */
  if ((lifetime_myr < star_age_beg_step_myr) ||
      (lifetime_myr > star_age_end_step_myr))
    return;

  message(
      "(%lld) lifetime_myr=%g %g star_age_beg_step=%g star_age_end_step=%g "
      "(%g)",
      sp->id, lifetime_myr, lifetime_myr * conversion_to_myr,
      star_age_beg_step_myr, star_age_end_step_myr,
      sp->mass / phys_const->const_solar_mass);

  /* This is needed by stellar_evolution_compute_discrete_feedback_properties(),
     but this is not used inside the function. */
  const float m_init = 0;

  /* Get the integer number of supernovae */
  const int number_snia = 0;
  const int number_snii = 1;

  /* Save the number of supernovae */
  sp->feedback_data.number_snia = 0;
  sp->feedback_data.number_snii = number_snii;

  /* this is needed for  stellar_evolution_compute_discrete_feedback_properties
   */
  const float m_beg_step = sp->mass / phys_const->const_solar_mass;
  const float m_end_step = sp->mass / phys_const->const_solar_mass;
  const float m_avg = 0.5 * (m_beg_step + m_end_step);

  /* Compute the yields */
  stellar_evolution_compute_discrete_feedback_properties(
      sp, sm, phys_const, m_beg_step, m_end_step, m_init, number_snia,
      number_snii);

  /* Compute the supernovae energy associated to the stellar particle */

  const float energy_conversion =
      units_cgs_conversion_factor(us, UNIT_CONV_ENERGY) / 1e51;

  /* initialize */
  sp->feedback_data.energy_ejected = 0;

  /* snia contribution */
  const float snia_energy = sm->snia.energy_per_supernovae;
  sp->feedback_data.energy_ejected +=
      sp->feedback_data.number_snia * snia_energy;

  /* snii contribution */
  const float snii_energy =
      supernovae_ii_get_energy_from_progenitor_mass(&sm->snii, m_avg) /
      energy_conversion;
  sp->feedback_data.energy_ejected +=
      sp->feedback_data.number_snii * snii_energy;
}

/**
 * @brief Evolve the stellar properties of a #spart.
 *
 * This function compute the SN rate and yields before sending
 * this information to a different MPI rank.
 * It also compute the supernovae energy to be released by the
 * star.
 *
 * Here I am using Myr-solar mass units internally in order to
 * avoid numerical errors.
 *
 * Note: This function treats the case of particles representing the whole IMF
 * (star_type = star_population) and the particles representing only the
 * continuous part of the IMF (star_type = star_population_continuous_IMF).
 *
 * @param sp The particle to act upon
 * @param sm The #stellar_model structure.
 * @param cosmo The current cosmological model.
 * @param us The unit system.
 * @param phys_const The physical constants in the internal unit system.
 * @param ti_begin The #integertime_t at the begining of the step.
 * @param star_age_beg_step The age of the star at the star of the time-step in
 * internal units.
 * @param dt The time-step size of this star in internal units.
 */
void stellar_evolution_evolve_spart(
    struct spart* restrict sp, const struct stellar_model* sm,
    const struct cosmology* cosmo, const struct unit_system* us,
    const struct phys_const* phys_const, const integertime_t ti_begin,
    const double star_age_beg_step, const double dt) {

  /* Check that this function is called for populations of stars and not
     individual stars. */
  if (sp->star_type == single_star) {
    error(
        "This function can only be called for sparts representing stars "
        "populations!");
  }

  /* Convert the inputs */
  const double conversion_to_myr = phys_const->const_year * 1e6;
  const double star_age_beg_step_myr = star_age_beg_step / conversion_to_myr;
  const double dt_myr = dt / conversion_to_myr;

  /* Get the metallicity */
  const float metallicity =
      chemistry_get_star_total_metal_mass_fraction_for_feedback(sp);

  /* Compute masses range */
  const float log_m_beg_step =
      star_age_beg_step == 0.
          ? FLT_MAX
          : lifetime_get_log_mass_from_lifetime(
                &sm->lifetime, log10(star_age_beg_step_myr), metallicity);
  const float log_m_end_step = lifetime_get_log_mass_from_lifetime(
      &sm->lifetime, log10(star_age_beg_step_myr + dt_myr), metallicity);

  float m_beg_step = star_age_beg_step == 0. ? FLT_MAX : exp10(log_m_beg_step);
  float m_end_step = exp10(log_m_end_step);

  /* Limit the mass interval to the IMF boundaries */
  m_end_step = max(m_end_step, sm->imf.mass_min);
  m_beg_step = min(m_beg_step, sm->imf.mass_max);

  /* Here we are outside the IMF, i.e., both masses are too large or too small
   */
  if (m_end_step >= m_beg_step) return;

  /* Star particles representing only the continuous part of the IMF need a
  special treatment. They do not contain stars above the mass that separate the
  IMF into two parts (variable called minimal_discrete_mass_Msun in the sink
  module). So, if m_beg_step > minimal_discrete_mass_Msun, you don't do
  feedback. Note that the sm structure contains different information for the
  'first stars' and the 'late stars'. The right sm data is passed to this
  function so we do not need any special treatment here. */
  if (sp->star_type == star_population_continuous_IMF) {
    /* If it's not time yet for feedback, exit. Notice that both masses are in
      solar mass. */
    if (m_beg_step > sm->imf.minimal_discrete_mass_Msun) {
      return;
    }
  }

  /* Check if the star can produce a supernovae */
  const int can_produce_snia =
      supernovae_ia_can_explode(&sm->snia, m_end_step, m_beg_step);
  const int can_produce_snii =
      supernovae_ii_can_explode(&sm->snii, m_end_step, m_beg_step);

  /* Is it possible to generate a supernovae? */
  if (!can_produce_snia && !can_produce_snii) return;

  /* Compute the initial mass. The initial mass is different if the star
     particle is of type 'star_population' or
     'star_population_continuous_IMF'. The function call treats both cases. */
  const float m_init =
      stellar_evolution_compute_initial_mass(sp, sm, phys_const);

  /* Then, for 'star_population_continuous_IMF', everything remain the same as
     with the "old" 'star_population'! */

  /* Compute number of SNIa */
  float number_snia_f = 0;
  if (can_produce_snia) {
    number_snia_f = supernovae_ia_get_number_per_unit_mass(
                        &sm->snia, m_end_step, m_beg_step) *
                    m_init;
  }

  /* Compute number of SNII */
  float number_snii_f = 0;
  if (can_produce_snii) {
    number_snii_f = supernovae_ii_get_number_per_unit_mass(
                        &sm->snii, m_end_step, m_beg_step) *
                    m_init;
  }

  /* Does this star produce a supernovae? */
  if (number_snia_f == 0 && number_snii_f == 0) return;

  /* Compute the properties of the feedback (e.g. yields) */
  if (sm->discrete_yields) {
    /* Get the integer number of supernovae */
    const int number_snia = stellar_evolution_compute_integer_number_supernovae(
        sp, number_snia_f, ti_begin, random_number_stellar_feedback_1);

    /* Get the integer number of supernovae */
    const int number_snii = stellar_evolution_compute_integer_number_supernovae(
        sp, number_snii_f, ti_begin, random_number_stellar_feedback_2);

    /* Do we have a supernovae? */
    if (number_snia == 0 && number_snii == 0) return;

    /* Save the number of supernovae */
    sp->feedback_data.number_snia = number_snia;
    sp->feedback_data.number_snii = number_snii;

    /* Compute the yields */
    stellar_evolution_compute_discrete_feedback_properties(
        sp, sm, phys_const, m_beg_step, m_end_step, m_init, number_snia,
        number_snii);

  } else {
    /* Save the number of supernovae */
    sp->feedback_data.number_snia = number_snia_f;
    sp->feedback_data.number_snii = number_snii_f;

    /* Compute the yields */
    stellar_evolution_compute_continuous_feedback_properties(
        sp, sm, phys_const, log_m_beg_step, log_m_end_step, m_beg_step,
        m_end_step, m_init, number_snia_f, number_snii_f);
  }

  /* Compute the supernovae energy associated to the stellar particle */

  /* Compute the average mass (in solar mass) */
  const float m_avg = 0.5 * (m_beg_step + m_end_step);
  const float energy_conversion =
      units_cgs_conversion_factor(us, UNIT_CONV_ENERGY) / 1e51;

  /* initialize */
  sp->feedback_data.energy_ejected = 0;

  /* snia contribution */
  const float snia_energy = sm->snia.energy_per_supernovae;
  sp->feedback_data.energy_ejected +=
      sp->feedback_data.number_snia * snia_energy;

  /* snii contribution */
  const float snii_energy =
      supernovae_ii_get_energy_from_progenitor_mass(&sm->snii, m_avg) /
      energy_conversion;
  sp->feedback_data.energy_ejected +=
      sp->feedback_data.number_snii * snii_energy;
}

/**
 * @brief Get the name of the element i.
 *
 * @param sm The #stellar_model.
 * @param i The element indice.
 */
const char* stellar_evolution_get_element_name(const struct stellar_model* sm,
                                               int i) {

  return sm->elements_name + i * GEAR_LABELS_SIZE;
}

/**
 * @brief Get the index of the element .
 *
 * @param sm The #stellar_model.
 * @param element_name The element name.
 */
int stellar_evolution_get_element_index(const struct stellar_model* sm,
                                        const char* element_name) {
  for (int i = 0; i < GEAR_CHEMISTRY_ELEMENT_COUNT; i++) {
    if (strcmp(stellar_evolution_get_element_name(sm, i), element_name) == 0)
      return i;
  }
  error("Chemical element %s not found !", element_name);

  return -1;
}

/**
 * @brief Read the name of all the elements present in the tables.
 *
 * @param sm The #stellar_model.
 * @param params The #swift_params.
 */
void stellar_evolution_read_elements(struct stellar_model* sm,
                                     struct swift_params* params) {

  /* Read the elements from the parameter file. */
  int nval = -1;
  char** elements;
  parser_get_param_string_array(params, "GEARFeedback:elements", &nval,
                                &elements);

  /* Check that we have the correct number of elements. */
  if (nval != GEAR_CHEMISTRY_ELEMENT_COUNT - 1) {
    error(
        "You need to provide %i elements but found %i. "
        "If you wish to provide a different number of elements, "
        "you need to compile with --with-chemistry=GEAR_N where N "
        "is the number of elements + 1.",
        GEAR_CHEMISTRY_ELEMENT_COUNT, nval);
  }

  /* Copy the elements into the stellar model. */
  for (int i = 0; i < nval; i++) {
    if (strlen(elements[i]) >= GEAR_LABELS_SIZE) {
      error("Element name '%s' too long", elements[i]);
    }
    strcpy(sm->elements_name + i * GEAR_LABELS_SIZE, elements[i]);
  }

  /* Cleanup. */
  parser_free_param_string_array(nval, elements);

  /* Add the metals to the end. */
  strcpy(
      sm->elements_name + (GEAR_CHEMISTRY_ELEMENT_COUNT - 1) * GEAR_LABELS_SIZE,
      "Metals");

  /* Check the elements */
  for (int i = 0; i < GEAR_CHEMISTRY_ELEMENT_COUNT; i++) {
    for (int j = i + 1; j < GEAR_CHEMISTRY_ELEMENT_COUNT; j++) {
      const char* el_i = stellar_evolution_get_element_name(sm, i);
      const char* el_j = stellar_evolution_get_element_name(sm, j);
      if (strcmp(el_i, el_j) == 0) {
        error("You need to provide each element only once (%s).", el_i);
      }
    }
  }
}

/**
 * @brief Initialize the global properties of the stellar evolution scheme.
 *
 * @param sm The #stellar_model.
 * @param phys_const The physical constants in the internal unit system.
 * @param us The internal unit system.
 * @param params The parsed parameters.
 * @param cosmo The cosmological model.
 */
void stellar_evolution_props_init(struct stellar_model* sm,
                                  const struct phys_const* phys_const,
                                  const struct unit_system* us,
                                  struct swift_params* params,
                                  const struct cosmology* cosmo) {

  /* Read the list of elements */
  stellar_evolution_read_elements(sm, params);

  /* Use the discrete yields approach? */
  sm->discrete_yields =
      parser_get_param_int(params, "GEARFeedback:discrete_yields");

  /* Initialize the initial mass function */
  initial_mass_function_init(&sm->imf, phys_const, us, params,
                             sm->yields_table);

  /* Initialize the lifetime model */
  lifetime_init(&sm->lifetime, phys_const, us, params, sm->yields_table);

  /* Initialize the supernovae Ia model */
  supernovae_ia_init(&sm->snia, phys_const, us, params, sm);

  /* Initialize the supernovae II model */
  supernovae_ii_init(&sm->snii, params, sm, us);

  /* Initialize the minimal gravity mass for the stars */
  /* const float default_star_minimal_gravity_mass_Msun = 1e-1; */
  sm->discrete_star_minimal_gravity_mass = parser_get_opt_param_float(
      params, "GEARFeedback:discrete_star_minimal_gravity_mass_Msun",
      DEFAULT_STAR_MINIMAL_GRAVITY_MASS_MSUN);

  /* Convert from M_sun to internal units */
  sm->discrete_star_minimal_gravity_mass *= phys_const->const_solar_mass;

  if (engine_rank == 0) {
    message("discrete_star_minimal_gravity_mass: (internal units)          %e",
<<<<<<< HEAD
	    sm->discrete_star_minimal_gravity_mass);
=======
            sm->discrete_star_minimal_gravity_mass);
>>>>>>> 81ab35eb
  }
}

/**
 * @brief Write a stellar_evolution struct to the given FILE as a stream of
 * bytes.
 *
 * Here we are only writing the arrays, everything has been copied in the
 * feedback.
 *
 * @param sm the struct
 * @param stream the file stream
 */
void stellar_evolution_dump(const struct stellar_model* sm, FILE* stream) {

  /* Dump the initial mass function */
  initial_mass_function_dump(&sm->imf, stream, sm);

  /* Dump the lifetime model */
  lifetime_dump(&sm->lifetime, stream, sm);

  /* Dump the supernovae Ia model */
  supernovae_ia_dump(&sm->snia, stream, sm);

  /* Dump the supernovae II model */
  supernovae_ii_dump(&sm->snii, stream, sm);
}

/**
 * @brief Restore a stellar_evolution struct from the given FILE as a stream of
 * bytes.
 *
 * Here we are only writing the arrays, everything has been copied in the
 * feedback.
 *
 * @param sm the struct
 * @param stream the file stream
 */
void stellar_evolution_restore(struct stellar_model* sm, FILE* stream) {

  /* Restore the initial mass function */
  initial_mass_function_restore(&sm->imf, stream, sm);

  /* Restore the lifetime model */
  lifetime_restore(&sm->lifetime, stream, sm);

  /* Restore the supernovae Ia model */
  supernovae_ia_restore(&sm->snia, stream, sm);

  /* Restore the supernovae II model */
  supernovae_ii_restore(&sm->snii, stream, sm);
}

/**
 * @brief Clean the allocated memory.
 *
 * @param sm the #stellar_model.
 */
void stellar_evolution_clean(struct stellar_model* sm) {

  initial_mass_function_clean(&sm->imf);
  lifetime_clean(&sm->lifetime);
  supernovae_ia_clean(&sm->snia);
  supernovae_ii_clean(&sm->snii);
}

/**
 * @brief Computes the initial mass of a #spart. This function distinguishes
 * between the stellar particle representing a whole IMF and the stellar
 * particles representing only the continuous part.
 *
 * @param sp The particle for which we compute the initial mass.
 * @param sm The #stellar_model structure.
 * @param phys_const the physical constants in internal units.
 * @param (return) m_init Initial mass of the star particle (in M_sun).
 */
float stellar_evolution_compute_initial_mass(
    const struct spart* restrict sp, const struct stellar_model* sm,
    const struct phys_const* phys_const) {

  const struct initial_mass_function* imf = &sm->imf;
  switch (sp->star_type) {
    case star_population:
      return sp->sf_data.birth_mass / phys_const->const_solar_mass;
    case star_population_continuous_IMF: {
      double M_IMF_tot, M_d_dummy, M_c_dummy;
      initial_mass_function_compute_Mc_Md_Mtot(imf, &M_c_dummy, &M_d_dummy,
                                               &M_IMF_tot);
      /* No need to convert from internal units to M_sun because the masses are
         already in solar masses (to avoid numerical errors) */
      return M_IMF_tot;
    }
    case single_star:
      return sp->sf_data.birth_mass / phys_const->const_solar_mass;
    default: {
      error("This star_type (%d) is not implemented!", sp->star_type);
      return -1.0;
    }
  }
}<|MERGE_RESOLUTION|>--- conflicted
+++ resolved
@@ -725,11 +725,7 @@
 
   if (engine_rank == 0) {
     message("discrete_star_minimal_gravity_mass: (internal units)          %e",
-<<<<<<< HEAD
-	    sm->discrete_star_minimal_gravity_mass);
-=======
             sm->discrete_star_minimal_gravity_mass);
->>>>>>> 81ab35eb
   }
 }
 
