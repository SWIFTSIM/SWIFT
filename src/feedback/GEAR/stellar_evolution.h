/*******************************************************************************
 * This file is part of SWIFT.
 * Copyright (c) 2019 Loic Hausammann (loic.hausammann@epfl.ch)
 *
 * This program is free software: you can redistribute it and/or modify
 * it under the terms of the GNU Lesser General Public License as published
 * by the Free Software Foundation, either version 3 of the License, or
 * (at your option) any later version.
 *
 * This program is distributed in the hope that it will be useful,
 * but WITHOUT ANY WARRANTY; without even the implied warranty of
 * MERCHANTABILITY or FITNESS FOR A PARTICULAR PURPOSE.  See the
 * GNU General Public License for more details.
 *
 * You should have received a copy of the GNU Lesser General Public License
 * along with this program.  If not, see <http://www.gnu.org/licenses/>.
 *
 ******************************************************************************/
#ifndef SWIFT_STELLAR_EVOLUTION_GEAR_H
#define SWIFT_STELLAR_EVOLUTION_GEAR_H

#include "hdf5_functions.h"
#include "initial_mass_function.h"
#include "lifetime.h"
#include "random.h"
#include "stellar_evolution_struct.h"
#include "supernovae_ia.h"
#include "supernovae_ii.h"

#include <math.h>
#include <stddef.h>

void stellar_model_print(const struct stellar_model* sm);
int stellar_evolution_compute_integer_number_supernovae(
    struct spart* restrict sp, float number_supernovae_f,
    const integertime_t ti_begin, enum random_number_type random_type);

void stellar_evolution_compute_continuous_feedback_properties(
    struct spart* restrict sp, const struct stellar_model* sm,
    const struct phys_const* phys_const, const float log_m_beg_step,
    const float log_m_end_step, const float m_beg_step, const float m_end_step,
    const float m_init, const float number_snia_f, const float number_snii_f);
void stellar_evolution_compute_discrete_feedback_properties(
    struct spart* restrict sp, const struct stellar_model* sm,
    const struct phys_const* phys_const, const float log_m_beg_step,
    const float m_end_step, const float m_init, const int number_snia,
    const int number_snii);

void stellar_evolution_evolve_individual_star(
    struct spart* restrict sp, const struct stellar_model* sm,
    const struct cosmology* cosmo, const struct unit_system* us,
    const struct phys_const* phys_const, const integertime_t ti_begin,
    const double star_age_beg_step, const double dt);

void stellar_evolution_evolve_spart(
    struct spart* restrict sp, const struct stellar_model* sm,
    const struct cosmology* cosmo, const struct unit_system* us,
    const struct phys_const* phys_const, const integertime_t ti_begin,
    const double star_age_beg_step, const double dt);

const char* stellar_evolution_get_element_name(const struct stellar_model* sm,
                                               int i);
int stellar_evolution_get_element_index(const struct stellar_model* sm,
                                        const char* element_name);
float stellar_evolution_get_solar_abundance(const struct stellar_model* sm,
                                            const char* element_name);
void stellar_evolution_read_elements(struct stellar_model* sm,
                                     struct swift_params* params);
void stellar_evolution_read_solar_abundances(struct stellar_model* sm,
                                             struct swift_params* params);
void stellar_evolution_props_init(struct stellar_model* sm,
                                  const struct phys_const* phys_const,
                                  const struct unit_system* us,
                                  struct swift_params* params,
                                  const struct cosmology* cosmo);

void stellar_evolution_dump(const struct stellar_model* sm, FILE* stream);
void stellar_evolution_restore(struct stellar_model* sm, FILE* stream);

void stellar_evolution_clean(struct stellar_model* sm);

float stellar_evolution_compute_initial_mass(
    const struct spart* restrict sp, const struct stellar_model* sm,
    const struct phys_const* phys_consts);

void stellar_evolution_compute_SN_feedback_individual_star(
    struct spart* restrict sp, const struct stellar_model* sm,
    const struct cosmology* cosmo, const struct unit_system* us,
    const struct phys_const* phys_const, const integertime_t ti_begin,
    const double star_age_beg_step, const double dt);

void stellar_evolution_compute_SN_feedback_spart(
    struct spart* restrict sp, const struct stellar_model* sm,
    const struct cosmology* cosmo, const struct unit_system* us,
    const struct phys_const* phys_const, const integertime_t ti_begin,
    const double star_age_beg_step, const double dt);

<<<<<<< HEAD
/* TODO: You can update these two functions parameters as needed */
=======
>>>>>>> 7dadfd4d
void stellar_evolution_compute_preSN_feedback_individual_star(
    struct spart* restrict sp, const struct stellar_model* sm,
    const struct cosmology* cosmo, const struct unit_system* us,
    const struct phys_const* phys_const, const integertime_t ti_begin,
    const double star_age_beg_step, const double dt);

void stellar_evolution_compute_preSN_feedback_spart(
    struct spart* restrict sp, const struct stellar_model* sm,
    const struct cosmology* cosmo, const struct unit_system* us,
    const struct phys_const* phys_const, const integertime_t ti_begin,
    const double star_age_beg_step, const double dt);

<<<<<<< HEAD
=======
void stellar_evolution_compute_preSN_properties(
    struct spart* restrict sp, const struct stellar_model* sm,
    const struct phys_const* phys_const, const float m_beg_step,
    const float m_end_step, const float m_init);

>>>>>>> 7dadfd4d
#endif  // SWIFT_STELLAR_EVOLUTION_GEAR_H<|MERGE_RESOLUTION|>--- conflicted
+++ resolved
@@ -95,10 +95,6 @@
     const struct phys_const* phys_const, const integertime_t ti_begin,
     const double star_age_beg_step, const double dt);
 
-<<<<<<< HEAD
-/* TODO: You can update these two functions parameters as needed */
-=======
->>>>>>> 7dadfd4d
 void stellar_evolution_compute_preSN_feedback_individual_star(
     struct spart* restrict sp, const struct stellar_model* sm,
     const struct cosmology* cosmo, const struct unit_system* us,
@@ -111,12 +107,9 @@
     const struct phys_const* phys_const, const integertime_t ti_begin,
     const double star_age_beg_step, const double dt);
 
-<<<<<<< HEAD
-=======
 void stellar_evolution_compute_preSN_properties(
     struct spart* restrict sp, const struct stellar_model* sm,
     const struct phys_const* phys_const, const float m_beg_step,
     const float m_end_step, const float m_init);
 
->>>>>>> 7dadfd4d
 #endif  // SWIFT_STELLAR_EVOLUTION_GEAR_H