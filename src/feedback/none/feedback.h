/*******************************************************************************
 * This file is part of SWIFT.
 * Copyright (c) 2018 Matthieu Schaller (schaller@strw.leidenuniv.nl)
 *
 * This program is free software: you can redistribute it and/or modify
 * it under the terms of the GNU Lesser General Public License as published
 * by the Free Software Foundation, either version 3 of the License, or
 * (at your option) any later version.
 *
 * This program is distributed in the hope that it will be useful,
 * but WITHOUT ANY WARRANTY; without even the implied warranty of
 * MERCHANTABILITY or FITNESS FOR A PARTICULAR PURPOSE.  See the
 * GNU General Public License for more details.
 *
 * You should have received a copy of the GNU Lesser General Public License
 * along with this program.  If not, see <http://www.gnu.org/licenses/>.
 *
 ******************************************************************************/
#ifndef SWIFT_FEEDBACK_NONE_H
#define SWIFT_FEEDBACK_NONE_H

#include "cosmology.h"
#include "error.h"
#include "feedback_properties.h"
#include "hydro_properties.h"
#include "part.h"
#include "units.h"

/**
 * @brief Computes the time-step length of a given star particle from feedback
 * physics
 *
 * @param sp Pointer to the s-particle data.
 * @param feedback_props Properties of the feedback model.
 * @param phys_const The #phys_const.
<<<<<<< HEAD
 * @param with_cosmology Are we running with cosmological time integration.
 * @param cosmo The current cosmological model (used if running with
 * cosmology).
 */
__attribute__((always_inline)) INLINE static float
feedback_compute_spart_timestep(const struct spart* const sp,
                                const struct feedback_props* feedback_props,
                                const struct phys_const* phys_const,
                                const int with_cosmology,
                                const struct cosmology* cosmo) {
=======
 * @param us The #unit_system.
 * @param with_cosmology Are we running with cosmological time integration.
 * @param cosmo The current cosmological model (used if running with
 * cosmology).
 * @param ti_current The current time (in integer)
 * @param time The current time (in double)
 * @param time_base The time base.
 */
__attribute__((always_inline)) INLINE static float
feedback_compute_spart_timestep(
    const struct spart* const sp, const struct feedback_props* feedback_props,
    const struct phys_const* phys_const, const struct unit_system* us,
    const int with_cosmology, const struct cosmology* cosmo,
    const integertime_t ti_current, const double time, const double time_base) {
>>>>>>> 7dadfd4d
  return FLT_MAX;
}

/**
 * @brief Update the properties of a particle fue to feedback effects after
 * the cooling was applied.
 *
 * Nothing to do here.
 *
 * @param p The #part to consider.
 * @param xp The #xpart to consider.
 * @param cosmo The #cosmology.
 */
__attribute__((always_inline)) INLINE static void feedback_update_part(
    struct part* restrict p, struct xpart* restrict xp,
    const struct engine* restrict e) {}

/**
 * @brief Reset the gas particle-carried fields related to feedback at the
 * start of a step.
 *
 * Nothing to do here.
 *
 * @param p The particle.
 * @param xp The extended data of the particle.
 */
__attribute__((always_inline)) INLINE static void feedback_reset_part(
    struct part* p, struct xpart* xp) {}

/**
 * @brief Prepares a s-particle for its feedback interactions
 *
 * @param sp The particle to act upon
 */
__attribute__((always_inline)) INLINE static void feedback_init_spart(
    struct spart* sp) {}

/**
 * @brief Should we do feedback for this star?
 *
 * @param sp The star to consider.
 */
__attribute__((always_inline)) INLINE static int feedback_do_feedback(
    const struct spart* sp) {

  return 0;
}

/**
 * @brief Should this particle be doing any feedback-related operation?
 *
 * Note: Since this 'none' feedback mode is used for testing the neighbour
 * loops only, we want to always do feedback irrespective of the particle
 * or of the system's state.
 *
 * @param sp The #spart.
 * @param e The #engine.
 */
__attribute__((always_inline)) INLINE static int feedback_is_active(
    const struct spart* sp, const struct engine* e) {

  return 1;
}

/**
 * @brief Returns the length of time since the particle last did
 * enrichment/feedback.
 *
 * We just return the normal time-step here since particles do something every
 * regular time-step.
 *
 * @param sp The #spart.
 * @param with_cosmology Are we running with cosmological time integration on?
 * @param cosmo The cosmological model.
 * @param time The current time (since the Big Bang / start of the run) in
 * internal units.
 * @param dt_star the length of this particle's time-step in internal units.
 * @return The length of the enrichment step in internal units.
 */
INLINE static double feedback_get_enrichment_timestep(
    const struct spart* sp, const int with_cosmology,
    const struct cosmology* cosmo, const double time, const double dt_star) {

  /* Just return the regular step length */
  return dt_star;
}

/**
 * @brief Prepares a star's feedback field before computing what
 * needs to be distributed.
 *
 * This is called in the stars ghost.
 */
__attribute__((always_inline)) INLINE static void feedback_reset_feedback(
    struct spart* sp, const struct feedback_props* feedback_props) {}

/**
 * @brief Initialises the s-particles feedback props for the first time
 *
 * This function is called only once just after the ICs have been
 * read in to do some conversions.
 *
 * @param sp The particle to act upon.
 * @param feedback_props The properties of the feedback model.
 */
__attribute__((always_inline)) INLINE static void feedback_first_init_spart(
    struct spart* sp, const struct feedback_props* feedback_props) {}

/**
 * @brief Initialises the s-particles feedback props for the first time
 *
 * This function is called only once just after the ICs have been
 * read in to do some conversions.
 *
 * @param sp The particle to act upon.
 * @param feedback_props The properties of the feedback model.
 */
__attribute__((always_inline)) INLINE static void feedback_prepare_spart(
    struct spart* sp, const struct feedback_props* feedback_props) {}

/**
 * @brief Prepare a #spart for the feedback task.
 *
 * This is called in the stars ghost task.
 * This function allows for example to compute the SN rate before sending
 * this information to a different MPI rank.
 *
 * @param sp The particle to act upon
 * @param feedback_props The #feedback_props structure.
 * @param cosmo The current cosmological model.
 * @param us The unit system.
 * @param phys_const The #phys_const.
 * @param star_age_beg_step The age of the star at the star of the time-step in
 * internal units.
 * @param dt The time-step size of this star in internal units.
 * @param time The physical time in internal units.
 * @param ti_begin The integer time at the beginning of the step.
 * @param with_cosmology Are we running with cosmology on?
 */
__attribute__((always_inline)) INLINE static void feedback_prepare_feedback(
    struct spart* restrict sp, const struct feedback_props* feedback_props,
    const struct cosmology* cosmo, const struct unit_system* us,
    const struct phys_const* phys_const, const double star_age_beg_step,
    const double dt, const double time, const integertime_t ti_begin,
    const int with_cosmology) {}

/**
 * @brief Will this star particle want to do feedback during the next time-step?
 *
 * This is called in the time step task.
 *
 * @param sp The particle to act upon
 * @param feedback_props The #feedback_props structure.
 * @param cosmo The current cosmological model.
 * @param us The unit system.
 * @param phys_const The #phys_const.
 * @param time The physical time in internal units.
 * @param with_cosmology Are we running with cosmology on?
 * @param ti_current The current time (in integer)
 * @param time_base The time base.
 */
__attribute__((always_inline)) INLINE static void feedback_will_do_feedback(
    const struct spart* sp, const struct feedback_props* feedback_props,
    const int with_cosmology, const struct cosmology* cosmo, const double time,
    const struct unit_system* us, const struct phys_const* phys_const,
    const integertime_t ti_current, const double time_base) {}

/**
 * @brief Clean-up the memory allocated for the feedback routines
 *
 * We simply free all the arrays.
 *
 * @param fp the feedback data structure.
 */
static INLINE void feedback_clean(struct feedback_props* fp) {}

/**
 * @brief Write a feedback struct to the given FILE as a stream of bytes.
 *
 * @param feedback the struct
 * @param stream the file stream
 */
static INLINE void feedback_struct_dump(const struct feedback_props* feedback,
                                        FILE* stream) {}

/**
 * @brief Restore a hydro_props struct from the given FILE as a stream of
 * bytes.
 *
 * @param feedback the struct
 * @param stream the file stream
 * @param cosmo #cosmology structure
 */
static INLINE void feedback_struct_restore(struct feedback_props* feedback,
                                           FILE* stream) {}

#ifdef HAVE_HDF5
/**
 * @brief Writes the current model of feedback to the file
 * @param h_grpsph The HDF5 group in which to write
 */
INLINE static void feedback_write_flavour(struct feedback_props* feedback,
                                          hid_t h_grp) {

  io_write_attribute_s(h_grp, "Feedback Model", "None");
};
#endif

#endif /* SWIFT_FEEDBACK_NONE_H */<|MERGE_RESOLUTION|>--- conflicted
+++ resolved
@@ -33,18 +33,6 @@
  * @param sp Pointer to the s-particle data.
  * @param feedback_props Properties of the feedback model.
  * @param phys_const The #phys_const.
-<<<<<<< HEAD
- * @param with_cosmology Are we running with cosmological time integration.
- * @param cosmo The current cosmological model (used if running with
- * cosmology).
- */
-__attribute__((always_inline)) INLINE static float
-feedback_compute_spart_timestep(const struct spart* const sp,
-                                const struct feedback_props* feedback_props,
-                                const struct phys_const* phys_const,
-                                const int with_cosmology,
-                                const struct cosmology* cosmo) {
-=======
  * @param us The #unit_system.
  * @param with_cosmology Are we running with cosmological time integration.
  * @param cosmo The current cosmological model (used if running with
@@ -59,7 +47,6 @@
     const struct phys_const* phys_const, const struct unit_system* us,
     const int with_cosmology, const struct cosmology* cosmo,
     const integertime_t ti_current, const double time, const double time_base) {
->>>>>>> 7dadfd4d
   return FLT_MAX;
 }
 
