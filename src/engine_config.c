--- conflicted
+++ resolved
@@ -952,15 +952,12 @@
         params, "Scheduler:cell_extra_gparts", space_extra_gparts_default);
     space_extra_bparts = parser_get_opt_param_int(
         params, "Scheduler:cell_extra_bparts", space_extra_bparts_default);
-<<<<<<< HEAD
+    space_extra_sinks = parser_get_opt_param_int(
+        params, "Scheduler:cell_extra_sinks", space_extra_sinks_default);
 #if defined(SWIFT_BOUNDARY_PARTICLES) && defined(MOVING_MESH)
     space_boundary_parts_interior =
         parser_get_param_int(params, "Scheduler:boundary_parts_interior");
 #endif
-=======
-    space_extra_sinks = parser_get_opt_param_int(
-        params, "Scheduler:cell_extra_sinks", space_extra_sinks_default);
->>>>>>> 3877cbe6
 
     /* Do we want any spare particles for on the fly creation?
        This condition should be the same than in space.c */
