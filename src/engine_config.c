--- conflicted
+++ resolved
@@ -312,13 +312,9 @@
     int skip = 0;
     for (int k = 0; k < nr_affinity_cores; k++) {
       int c;
-<<<<<<< HEAD
-      for (c = skip; c < CPU_SETSIZE && !CPU_ISSET(c, entry_affinity); ++c);
-=======
       for (c = skip; c < CPU_SETSIZE && !CPU_ISSET(c, entry_affinity); ++c) {
         /* Nothing to do here */
       }
->>>>>>> 7ef33ae8
       cpuid[k] = c;
       skip = c + 1;
     }
