--- conflicted
+++ resolved
@@ -954,7 +954,6 @@
         params, "Scheduler:cell_extra_bparts", space_extra_bparts_default);
     space_extra_sinks = parser_get_opt_param_int(
         params, "Scheduler:cell_extra_sinks", space_extra_sinks_default);
-<<<<<<< HEAD
 
     /* Extract the minimum difference between the task level and the leaves
      * for background cells. (Only used when running a zoom but not dangerous
@@ -962,8 +961,6 @@
     zoom_bkg_subdepth_diff_grav =
         parser_get_opt_param_int(params, "ZoomRegion:bkg_subdepth_diff_grav",
                                  zoom_bkg_subdepth_diff_grav_default);
-=======
->>>>>>> 81ab35eb
 
     /* Do we want any spare particles for on the fly creation?
        This condition should be the same than in space.c */
@@ -1064,7 +1061,7 @@
   if (e->policy & engine_policy_structure_finding) velociraptor_init(e);
 #endif
 
-    /* Free the affinity stuff */
+  /* Free the affinity stuff */
 #if defined(HAVE_SETAFFINITY)
   if (with_aff) {
     free(cpuid);
