/*******************************************************************************
 * This file is part of SWIFT.
 * Coypright (c) 2016 Matthieu Schaller (schaller@strw.leidenuniv.nl)
 *
 * This program is free software: you can redistribute it and/or modify
 * it under the terms of the GNU Lesser General Public License as published
 * by the Free Software Foundation, either version 3 of the License, or
 * (at your option) any later version.
 *
 * This program is distributed in the hope that it will be useful,
 * but WITHOUT ANY WARRANTY; without even the implied warranty of
 * MERCHANTABILITY or FITNESS FOR A PARTICULAR PURPOSE.  See the
 * GNU General Public License for more details.
 *
 * You should have received a copy of the GNU Lesser General Public License
 * along with this program.  If not, see <http://www.gnu.org/licenses/>.
 *
 ******************************************************************************/
#ifndef SWIFT_MINIMAL_HYDRO_IO_H
#define SWIFT_MINIMAL_HYDRO_IO_H

/**
 * @file Minimal/hydro_io.h
 * @brief Minimal conservative implementation of SPH (i/o routines)
 *
 * The thermal variable is the internal energy (u). Simple constant
 * viscosity term with the Balsara (1995) switch. No thermal conduction
 * term is implemented.
 *
 * This corresponds to equations (43), (44), (45), (101), (103)  and (104) with
 * \f$\beta=3\f$ and \f$\alpha_u=0\f$ of
 * Price, D., Journal of Computational Physics, 2012, Volume 231, Issue 3,
 * pp. 759-794.
 */

#include "adiabatic_index.h"
#include "hydro.h"
#include "hydro_parameters.h"
#include "io_properties.h"
#include "kernel_hydro.h"

/**
 * @brief Specifies which particle fields to read from a dataset
 *
 * @param parts The particle array.
 * @param list The list of i/o properties to read.
 * @param num_fields The number of i/o fields to read.
 */
INLINE static void hydro_read_particles(struct part* parts,
                                        struct io_props* list,
                                        int* num_fields) {

  *num_fields = 9;

  /* List what we want to read */
  list[0] = io_make_input_field("Coordinates", DOUBLE, 3, COMPULSORY,
                                UNIT_CONV_LENGTH, parts, x);
  list[1] = io_make_input_field("Velocities", FLOAT, 3, COMPULSORY,
                                UNIT_CONV_SPEED, parts, v);
  list[2] = io_make_input_field("Masses", FLOAT, 1, COMPULSORY, UNIT_CONV_MASS,
                                parts, mass);
  list[3] = io_make_input_field("SmoothingLength", FLOAT, 1, COMPULSORY,
                                UNIT_CONV_LENGTH, parts, h);
  list[4] = io_make_input_field("InternalEnergy", FLOAT, 1, COMPULSORY,
                                UNIT_CONV_ENERGY_PER_UNIT_MASS, parts, u);
  list[5] = io_make_input_field("ParticleIDs", ULONGLONG, 1, COMPULSORY,
                                UNIT_CONV_NO_UNITS, parts, id);
  list[6] = io_make_input_field("Accelerations", FLOAT, 3, OPTIONAL,
                                UNIT_CONV_ACCELERATION, parts, a_hydro);
  list[7] = io_make_input_field("Density", FLOAT, 1, OPTIONAL,
                                UNIT_CONV_DENSITY, parts, rho);
  list[8] = io_make_input_field("MagneticFluxDensity", FLOAT, 3, COMPULSORY,
                                UNIT_CONV_MAGNETIC_FIELD, parts, B_over_rho);
}

INLINE static void convert_S(const struct engine* e, const struct part* p,
                             const struct xpart* xp, float* ret) {

  ret[0] = hydro_get_comoving_entropy(p, xp);
}

INLINE static void convert_P(const struct engine* e, const struct part* p,
                             const struct xpart* xp, float* ret) {

  ret[0] = hydro_get_comoving_pressure(p);
}

INLINE static void convert_B(const struct engine* e, const struct part* p,
                             const struct xpart* xp, float* ret) {

  ret[0] = p->B_over_rho[0] * p->rho;
  ret[1] = p->B_over_rho[1] * p->rho;
  ret[2] = p->B_over_rho[2] * p->rho;
}

INLINE static void convert_part_pos(const struct engine* e,
                                    const struct part* p,
                                    const struct xpart* xp, double* ret) {

  const struct space* s = e->s;
  if (s->periodic) {
    ret[0] = box_wrap(p->x[0], 0.0, s->dim[0]);
    ret[1] = box_wrap(p->x[1], 0.0, s->dim[1]);
    ret[2] = box_wrap(p->x[2], 0.0, s->dim[2]);
  } else {
    ret[0] = p->x[0];
    ret[1] = p->x[1];
    ret[2] = p->x[2];
  }
  if (e->snapshot_use_delta_from_edge) {
    ret[0] = min(ret[0], s->dim[0] - e->snapshot_delta_from_edge);
    ret[1] = min(ret[1], s->dim[1] - e->snapshot_delta_from_edge);
    ret[2] = min(ret[2], s->dim[2] - e->snapshot_delta_from_edge);
  }
}

INLINE static void convert_part_vel(const struct engine* e,
                                    const struct part* p,
                                    const struct xpart* xp, float* ret) {

  const int with_cosmology = (e->policy & engine_policy_cosmology);
  const struct cosmology* cosmo = e->cosmology;
  const integertime_t ti_current = e->ti_current;
  const double time_base = e->time_base;
  const float dt_kick_grav_mesh = e->dt_kick_grav_mesh_for_io;

  const integertime_t ti_beg = get_integer_time_begin(ti_current, p->time_bin);
  const integertime_t ti_end = get_integer_time_end(ti_current, p->time_bin);

  /* Get time-step since the last kick */
  float dt_kick_grav, dt_kick_hydro;
  if (with_cosmology) {
    dt_kick_grav = cosmology_get_grav_kick_factor(cosmo, ti_beg, ti_current);
    dt_kick_grav -=
        cosmology_get_grav_kick_factor(cosmo, ti_beg, (ti_beg + ti_end) / 2);
    dt_kick_hydro = cosmology_get_hydro_kick_factor(cosmo, ti_beg, ti_current);
    dt_kick_hydro -=
        cosmology_get_hydro_kick_factor(cosmo, ti_beg, (ti_beg + ti_end) / 2);
  } else {
    dt_kick_grav = (ti_current - ((ti_beg + ti_end) / 2)) * time_base;
    dt_kick_hydro = (ti_current - ((ti_beg + ti_end) / 2)) * time_base;
  }

  /* Extrapolate the velocites to the current time (hydro term)*/
  ret[0] = xp->v_full[0] + p->a_hydro[0] * dt_kick_hydro;
  ret[1] = xp->v_full[1] + p->a_hydro[1] * dt_kick_hydro;
  ret[2] = xp->v_full[2] + p->a_hydro[2] * dt_kick_hydro;

  /* Add the gravity term */
  if (p->gpart != NULL) {
    ret[0] += p->gpart->a_grav[0] * dt_kick_grav;
    ret[1] += p->gpart->a_grav[1] * dt_kick_grav;
    ret[2] += p->gpart->a_grav[2] * dt_kick_grav;
  }

  /* And the mesh gravity term */
  if (p->gpart != NULL) {
    ret[0] += p->gpart->a_grav_mesh[0] * dt_kick_grav_mesh;
    ret[1] += p->gpart->a_grav_mesh[1] * dt_kick_grav_mesh;
    ret[2] += p->gpart->a_grav_mesh[2] * dt_kick_grav_mesh;
  }

  /* Conversion from internal units to peculiar velocities */
  ret[0] *= cosmo->a_inv;
  ret[1] *= cosmo->a_inv;
  ret[2] *= cosmo->a_inv;
}

INLINE static void convert_part_potential(const struct engine* e,
                                          const struct part* p,
                                          const struct xpart* xp, float* ret) {

  if (p->gpart != NULL)
    ret[0] = gravity_get_comoving_potential(p->gpart);
  else
    ret[0] = 0.f;
}

/**
 * @brief Specifies which particle fields to write to a dataset
 *
 * @param parts The particle array.
 * @param xparts The extended particle array.
 * @param list The list of i/o properties to write.
 * @param num_fields The number of i/o fields to write.
 */
INLINE static void hydro_write_particles(const struct part* parts,
                                         const struct xpart* xparts,
                                         struct io_props* list,
                                         int* num_fields) {

<<<<<<< HEAD
  *num_fields = 12;
=======
  *num_fields = 10;
>>>>>>> 73cab43b

  /* List what we want to write */
  list[0] = io_make_output_field_convert_part(
      "Coordinates", DOUBLE, 3, UNIT_CONV_LENGTH, 1.f, parts, xparts,
      convert_part_pos, "Co-moving positions of the particles");

  list[1] = io_make_output_field_convert_part(
      "Velocities", FLOAT, 3, UNIT_CONV_SPEED, 0.f, parts, xparts,
      convert_part_vel,
      "Peculiar velocities of the stars. This is (a * dx/dt) where x is the "
      "co-moving positions of the particles");

  list[2] = io_make_output_field("Masses", FLOAT, 1, UNIT_CONV_MASS, 0.f, parts,
                                 mass, "Masses of the particles");

  list[3] = io_make_output_field(
      "SmoothingLengths", FLOAT, 1, UNIT_CONV_LENGTH, 1.f, parts, h,
      "Co-moving smoothing lengths (FWHM of the kernel) of the particles");

  list[4] = io_make_output_field(
      "InternalEnergies", FLOAT, 1, UNIT_CONV_ENERGY_PER_UNIT_MASS,
      -3.f * hydro_gamma_minus_one, parts, u,
      "Co-moving thermal energies per unit mass of the particles");

  list[5] =
      io_make_output_field("ParticleIDs", ULONGLONG, 1, UNIT_CONV_NO_UNITS, 0.f,
                           parts, id, "Unique IDs of the particles");

  list[6] = io_make_output_field("Densities", FLOAT, 1, UNIT_CONV_DENSITY, -3.f,
                                 parts, rho,
                                 "Co-moving mass densities of the particles");

  list[7] = io_make_output_field_convert_part(
      "Entropies", FLOAT, 1, UNIT_CONV_ENTROPY_PER_UNIT_MASS, 0.f, parts,
      xparts, convert_S, "Co-moving entropies per unit mass of the particles");

  list[8] = io_make_output_field_convert_part(
      "Pressures", FLOAT, 1, UNIT_CONV_PRESSURE, -3.f * hydro_gamma, parts,
      xparts, convert_P, "Co-moving pressures of the particles");

<<<<<<< HEAD
  list[9] = io_make_output_field("Accelerations", FLOAT, 3,
                                 UNIT_CONV_ACCELERATION, 1.f, parts, a_hydro,
                                 "Acceleration of the particles");

  list[10] = io_make_output_field("MonopoleTerm", FLOAT, 1,
                                  UNIT_CONV_MAGNETIC_FIELD, 1.f, parts, B_mon,
                                  "Monopole term associated to particle");

  list[11] = io_make_output_field_convert_part(
      "MagneticFluxDensities", FLOAT, 3, UNIT_CONV_MAGNETIC_FIELD, 1.f, parts,
      xparts, convert_B, "Magnetic flux densities of the particles");
=======
  list[9] = io_make_output_field_convert_part(
      "Potentials", FLOAT, 1, UNIT_CONV_POTENTIAL, -1.f, parts, xparts,
      convert_part_potential,
      "Co-moving gravitational potential at position of the particles");
>>>>>>> 73cab43b
}

/**
 * @brief Writes the current model of SPH to the file
 * @param h_grpsph The HDF5 group in which to write
 */
INLINE static void hydro_write_flavour(hid_t h_grpsph) {

  /* Viscosity and thermal conduction */
  /* Nothing in this minimal model... */
  io_write_attribute_s(h_grpsph, "Thermal Conductivity Model", "No treatment");
  io_write_attribute_s(
      h_grpsph, "Viscosity Model",
      "as in Springel (2005), i.e. Monaghan (1992) with Balsara (1995) switch");
}

/**
 * @brief Are we writing entropy in the internal energy field ?
 *
 * @return 1 if entropy is in 'internal energy', 0 otherwise.
 */
INLINE static int writeEntropyFlag(void) { return 0; }

#endif /* SWIFT_MINIMAL_HYDRO_IO_H */<|MERGE_RESOLUTION|>--- conflicted
+++ resolved
@@ -189,11 +189,7 @@
                                          struct io_props* list,
                                          int* num_fields) {
 
-<<<<<<< HEAD
-  *num_fields = 12;
-=======
-  *num_fields = 10;
->>>>>>> 73cab43b
+  *num_fields = 13;
 
   /* List what we want to write */
   list[0] = io_make_output_field_convert_part(
@@ -234,24 +230,22 @@
       "Pressures", FLOAT, 1, UNIT_CONV_PRESSURE, -3.f * hydro_gamma, parts,
       xparts, convert_P, "Co-moving pressures of the particles");
 
-<<<<<<< HEAD
-  list[9] = io_make_output_field("Accelerations", FLOAT, 3,
-                                 UNIT_CONV_ACCELERATION, 1.f, parts, a_hydro,
-                                 "Acceleration of the particles");
-
-  list[10] = io_make_output_field("MonopoleTerm", FLOAT, 1,
-                                  UNIT_CONV_MAGNETIC_FIELD, 1.f, parts, B_mon,
-                                  "Monopole term associated to particle");
-
-  list[11] = io_make_output_field_convert_part(
-      "MagneticFluxDensities", FLOAT, 3, UNIT_CONV_MAGNETIC_FIELD, 1.f, parts,
-      xparts, convert_B, "Magnetic flux densities of the particles");
-=======
   list[9] = io_make_output_field_convert_part(
       "Potentials", FLOAT, 1, UNIT_CONV_POTENTIAL, -1.f, parts, xparts,
       convert_part_potential,
       "Co-moving gravitational potential at position of the particles");
->>>>>>> 73cab43b
+
+  list[10] = io_make_output_field("Accelerations", FLOAT, 3,
+                                 UNIT_CONV_ACCELERATION, 1.f, parts, a_hydro,
+                                 "Acceleration of the particles");
+
+  list[11] = io_make_output_field("MonopoleTerm", FLOAT, 1,
+                                  UNIT_CONV_MAGNETIC_FIELD, 1.f, parts, B_mon,
+                                  "Monopole term associated to particle");
+
+  list[12] = io_make_output_field_convert_part(
+      "MagneticFluxDensities", FLOAT, 3, UNIT_CONV_MAGNETIC_FIELD, 1.f, parts,
+      xparts, convert_B, "Magnetic flux densities of the particles");
 }
 
 /**
