--- conflicted
+++ resolved
@@ -161,18 +161,16 @@
   pj->density.rot_v[1] += facj * curlvr[1];
   pj->density.rot_v[2] += facj * curlvr[2];
 
-<<<<<<< HEAD
 #ifdef MATERIAL_STRENGTH
   hydro_runner_iact_density_extra_strength(pi, pj, dx, wi, wj, wi_dx, wj_dx);
 #endif /* MATERIAL_STRENGTH */
-=======
+
 #ifdef SWIFT_HYDRO_DENSITY_CHECKS
   pi->n_density += wi;
   pj->n_density += wj;
   pi->N_density++;
   pj->N_density++;
 #endif
->>>>>>> d284c13f
 }
 
 /**
@@ -239,16 +237,14 @@
   pi->density.rot_v[1] += faci * curlvr[1];
   pi->density.rot_v[2] += faci * curlvr[2];
 
-<<<<<<< HEAD
 #ifdef MATERIAL_STRENGTH
   hydro_runner_iact_nonsym_density_extra_strength(pi, pj, dx, wi, wi_dx);
 #endif /* MATERIAL_STRENGTH */
-=======
+
 #ifdef SWIFT_HYDRO_DENSITY_CHECKS
   pi->n_density += wi;
   pi->N_density++;
 #endif
->>>>>>> d284c13f
 }
 
 /**
@@ -446,21 +442,19 @@
   pi->force.v_sig = max(pi->force.v_sig, v_sig);
   pj->force.v_sig = max(pj->force.v_sig, v_sig);
 
-<<<<<<< HEAD
 #if defined(MATERIAL_STRENGTH)    
   pi->drho_dt += mj * dv_dot_G_i;
   pj->drho_dt += mi * dv_dot_G_j;
     
   hydro_runner_iact_force_extra_strength(pi, pj, dx, Gi, Gj);
 #endif /* MATERIAL_STRENGTH */    
-=======
+
 #ifdef SWIFT_HYDRO_DENSITY_CHECKS
   pi->n_force += wi + wj;
   pj->n_force += wi + wj;
   pi->N_force++;
   pj->N_force++;
 #endif
->>>>>>> d284c13f
 }
 
 /**
@@ -608,18 +602,16 @@
   /* Update the signal velocity. */
   pi->force.v_sig = max(pi->force.v_sig, v_sig);
 
-<<<<<<< HEAD
 #if defined(MATERIAL_STRENGTH)    
   pi->drho_dt += mj * dv_dot_G_i;
 
   hydro_runner_iact_nonsym_force_extra_strength(pi, pj, dx, Gi);
-#endif /* MATERIAL_STRENGTH */       
-=======
+#endif /* MATERIAL_STRENGTH */
+
 #ifdef SWIFT_HYDRO_DENSITY_CHECKS
   pi->n_force += wi + wj;
   pi->N_force++;
 #endif
->>>>>>> d284c13f
 }
 
 #endif /* SWIFT_PLANETARY_HYDRO_IACT_H */