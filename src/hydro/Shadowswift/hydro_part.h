/*******************************************************************************
 * This file is part of SWIFT.
 * Copyright (c) 2020 Matthieu Schaller (schaller@strw.leidenuniv.nl)
 *
 * This program is free software: you can redistribute it and/or modify
 * it under the terms of the GNU Lesser General Public License as published
 * by the Free Software Foundation, either version 3 of the License, or
 * (at your option) any later version.
 *
 * This program is distributed in the hope that it will be useful,
 * but WITHOUT ANY WARRANTY; without even the implied warranty of
 * MERCHANTABILITY or FITNESS FOR A PARTICULAR PURPOSE.  See the
 * GNU General Public License for more details.
 *
 * You should have received a copy of the GNU Lesser General Public License
 * along with this program.  If not, see <http://www.gnu.org/licenses/>.
 *
 ******************************************************************************/
#ifndef SWIFT_NONE_HYDRO_PART_H
#define SWIFT_NONE_HYDRO_PART_H

/**
 * @file Shadowswift/hydro_part.h
 * @brief Empty implementation
 */

#include "black_holes_struct.h"
#include "chemistry_struct.h"
#include "cooling_struct.h"
#include "feedback_struct.h"
#include "mhd_struct.h"
#include "particle_splitting_struct.h"
#include "pressure_floor_struct.h"
#include "rt_struct.h"
#include "sink_struct.h"
#include "star_formation_struct.h"
#include "timestep_limiter_struct.h"
#include "tracers_struct.h"

/**
 * @brief Particle fields not needed during the SPH loops over neighbours.
 *
 * This structure contains the particle fields that are not used in the
 * density or force loops. Quantities should be used in the kick, drift and
 * potentially ghost tasks only.
 */
struct xpart {

  /*! Offset between current position and position at last tree rebuild. */
  float x_diff[3];

  /*! Offset between the current position and position at the last sort. */
  float x_diff_sort[3];

  /*! Velocity at the last full step. */
  float v_full[3];

  /*! Gravitational acceleration at the last full step. */
  float a_grav[3];

  /*! Additional data used to record particle splits */
  struct particle_splitting_data split_data;

  /*! Additional data used to record cooling information */
  struct cooling_xpart_data cooling_data;

  /* Additional data used by the tracers */
  struct tracers_xpart_data tracers_data;

  /* Additional data used by the tracers */
  struct star_formation_xpart_data sf_data;

  /* Additional data used by the feedback */
  struct feedback_xpart_data feedback_data;

  /*! Additional data used by the MHD scheme */
  struct mhd_xpart_data mhd_data;

} SWIFT_STRUCT_ALIGN;

/**
 * @brief Particle fields for the SPH particles
 *
 * The density and force substructures are used to contain variables only used
 * within the density and force loops over neighbours. All more permanent
 * variables should be declared in the main part of the part structure,
 */
struct part {

  /*! Particle unique ID. */
  long long id;

  /*! Pointer to corresponding gravity part. */
  struct gpart* gpart;

  /*! Particle position. */
  double x[3];

  /*! Particle predicted velocity. */
  float v[3];

  /*! Particle acceleration. */
  float a_hydro[3];

  /*! Particle mass. */
  float mass;
<<<<<<< HEAD

  /*! Particle smoothing length. */
  float h;

  /*! Particle density */
  float rho;

  /* Store density/force specific stuff. */
  union {

    /**
     * @brief Structure for the variables only used in the density loop over
     * neighbours.
     *
     * Quantities in this sub-structure should only be accessed in the density
     * loop over neighbours and the ghost task.
     */
    struct {

      /*! Neighbour number count. */
      float wcount;

      /*! Derivative of the neighbour number with respect to h. */
      float wcount_dh;

      /*! Derivative of the density with respect to h. */
      float rho_dh;

    } density;

    /**
     * @brief Structure for the variables only used in the force loop over
     * neighbours.
     *
     * Quantities in this sub-structure should only be accessed in the force
     * loop over neighbours and the ghost, drift and kick tasks.
     */
    struct {

      /*! Time derivative of smoothing length  */
      float h_dt;

=======

  /*! Particle smoothing length. */
  float h;

  /*! Particle density */
  float rho;

  /* Store density/force specific stuff. */
  union {

    /**
     * @brief Structure for the variables only used in the density loop over
     * neighbours.
     *
     * Quantities in this sub-structure should only be accessed in the density
     * loop over neighbours and the ghost task.
     */
    struct {

      /*! Neighbour number count. */
      float wcount;

      /*! Derivative of the neighbour number with respect to h. */
      float wcount_dh;

      /*! Derivative of the density with respect to h. */
      float rho_dh;

    } density;

    /**
     * @brief Structure for the variables only used in the force loop over
     * neighbours.
     *
     * Quantities in this sub-structure should only be accessed in the force
     * loop over neighbours and the ghost, drift and kick tasks.
     */
    struct {

      /*! Time derivative of smoothing length  */
      float h_dt;

>>>>>>> 81ab35eb
    } force;
  };

  /*! Additional data used by the MHD scheme */
  struct mhd_part_data mhd_data;

  /*! Chemistry information */
  struct chemistry_part_data chemistry_data;

  /*! Cooling information */
  struct cooling_part_data cooling_data;

  /*! Additional data used by the feedback */
  struct feedback_part_data feedback_data;

  /*! Black holes information (e.g. swallowing ID) */
  struct black_holes_part_data black_holes_data;

  /*! Sink information (e.g. swallowing ID) */
  struct sink_part_data sink_data;

  /*! Additional data used by the pressure floor */
  struct pressure_floor_part_data pressure_floor_data;

  /*! Additional Radiative Transfer Data */
  struct rt_part_data rt_data;

  /*! RT sub-cycling time stepping data */
  struct rt_timestepping_data rt_time_data;

  /*! Time-step length */
  timebin_t time_bin;

  /*! Tree-depth at which size / 2 <= h * gamma < size */
  char depth_h;

  /*! Time-step limiter information */
  struct timestep_limiter_data limiter_data;

#ifdef SWIFT_DEBUG_CHECKS

  /* Time of the last drift */
  integertime_t ti_drift;

  /* Time of the last kick */
  integertime_t ti_kick;

#endif

} SWIFT_STRUCT_ALIGN;

#endif /* SWIFT_NONE_HYDRO_PART_H */<|MERGE_RESOLUTION|>--- conflicted
+++ resolved
@@ -104,7 +104,6 @@
 
   /*! Particle mass. */
   float mass;
-<<<<<<< HEAD
 
   /*! Particle smoothing length. */
   float h;
@@ -147,50 +146,6 @@
       /*! Time derivative of smoothing length  */
       float h_dt;
 
-=======
-
-  /*! Particle smoothing length. */
-  float h;
-
-  /*! Particle density */
-  float rho;
-
-  /* Store density/force specific stuff. */
-  union {
-
-    /**
-     * @brief Structure for the variables only used in the density loop over
-     * neighbours.
-     *
-     * Quantities in this sub-structure should only be accessed in the density
-     * loop over neighbours and the ghost task.
-     */
-    struct {
-
-      /*! Neighbour number count. */
-      float wcount;
-
-      /*! Derivative of the neighbour number with respect to h. */
-      float wcount_dh;
-
-      /*! Derivative of the density with respect to h. */
-      float rho_dh;
-
-    } density;
-
-    /**
-     * @brief Structure for the variables only used in the force loop over
-     * neighbours.
-     *
-     * Quantities in this sub-structure should only be accessed in the force
-     * loop over neighbours and the ghost, drift and kick tasks.
-     */
-    struct {
-
-      /*! Time derivative of smoothing length  */
-      float h_dt;
-
->>>>>>> 81ab35eb
     } force;
   };
 
