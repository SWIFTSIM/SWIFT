--- conflicted
+++ resolved
@@ -141,15 +141,13 @@
     /* Pressure gradients. */
     float P[3];
 
-<<<<<<< HEAD
     /* Entropic function gradients */
     float A[3];
-=======
+
 #ifdef SHADOWSWIFT_GRADIENTS_WLS
     /* Matrix to invert during gradient calculation */
     float matrix_wls[3][3];
 #endif
->>>>>>> e7da1893
 
   } gradients;
 
