/*******************************************************************************
 * This file is part of SWIFT.
 * Copyright (c) 2016 Matthieu Schaller (matthieu.schaller@durham.ac.uk)
 *               2018 Jacob Kegerreis (jacob.kegerreis@durham.ac.uk).
 *
 * This program is free software: you can redistribute it and/or modify
 * it under the terms of the GNU Lesser General Public License as published
 * by the Free Software Foundation, either version 3 of the License, or
 * (at your option) any later version.
 *
 * This program is distributed in the hope that it will be useful,
 * but WITHOUT ANY WARRANTY; without even the implied warranty of
 * MERCHANTABILITY or FITNESS FOR A PARTICULAR PURPOSE.  See the
 * GNU General Public License for more details.
 *
 * You should have received a copy of the GNU Lesser General Public License
 * along with this program.  If not, see <http://www.gnu.org/licenses/>.
 *
 ******************************************************************************/
#ifndef SWIFT_PLANETARY_HYDRO_IACT_H
#define SWIFT_PLANETARY_HYDRO_IACT_H

/**
 * @file Planetary/hydro_iact.h
 * @brief Minimal conservative implementation of SPH (Neighbour loop equations)
 *
 * The thermal variable is the internal energy (u). Simple constant
 * viscosity term with the Balsara (1995) switch (optional).
 * No thermal conduction term is implemented.
 *
 * This corresponds to equations (43), (44), (45), (101), (103)  and (104) with
 * \f$\beta=3\f$ and \f$\alpha_u=0\f$ of Price, D., Journal of Computational
 * Physics, 2012, Volume 231, Issue 3, pp. 759-794.
 */

#include "adiabatic_index.h"
#include "const.h"
#include "hydro_parameters.h"
#include "math.h"
#include "minmax.h"

/**
 * @brief Density interaction between two particles.
 *
 * @param r2 Comoving square distance between the two particles.
 * @param dx Comoving vector separating both particles (pi - pj).
 * @param hi Comoving smoothing-length of particle i.
 * @param hj Comoving smoothing-length of particle j.
 * @param pi First particle.
 * @param pj Second particle.
 * @param a Current scale factor.
 * @param H Current Hubble parameter.
 */
__attribute__((always_inline)) INLINE static void runner_iact_density(
    const float r2, const float dx[3], const float hi, const float hj,
    struct part *restrict pi, struct part *restrict pj, const float a,
    const float H) {

  float wi, wj, wi_dx, wj_dx;

#ifdef SWIFT_DEBUG_CHECKS
  if (pi->time_bin >= time_bin_inhibited)
    error("Inhibited pi in interaction function!");
  if (pj->time_bin >= time_bin_inhibited)
    error("Inhibited pj in interaction function!");
#endif

  /* Get r and 1/r. */
  const float r = sqrtf(r2);
  const float r_inv = r ? 1.0f / r : 0.0f;

  /* Get the masses. */
  const float mi = pi->mass;
  const float mj = pj->mass;

  /* Compute density of pi. */
  const float hi_inv = 1.f / hi;
  const float ui = r * hi_inv;
  kernel_deval(ui, &wi, &wi_dx);

  pi->rho += mj * wi;
  pi->density.rho_dh -= mj * (hydro_dimension * wi + ui * wi_dx);
  pi->density.wcount += wi;
  pi->density.wcount_dh -= (hydro_dimension * wi + ui * wi_dx);

  /* Compute density of pj. */
  const float hj_inv = 1.f / hj;
  const float uj = r * hj_inv;
  kernel_deval(uj, &wj, &wj_dx);

  pj->rho += mi * wj;
  pj->density.rho_dh -= mi * (hydro_dimension * wj + uj * wj_dx);
  pj->density.wcount += wj;
  pj->density.wcount_dh -= (hydro_dimension * wj + uj * wj_dx);

  /* Compute dv dot r */
  float dv[3], curlvr[3];

  const float faci = mj * wi_dx * r_inv;
  const float facj = mi * wj_dx * r_inv;

  dv[0] = pi->v[0] - pj->v[0];
  dv[1] = pi->v[1] - pj->v[1];
  dv[2] = pi->v[2] - pj->v[2];
  const float dvdr = dv[0] * dx[0] + dv[1] * dx[1] + dv[2] * dx[2];

  pi->density.div_v -= faci * dvdr;
  pj->density.div_v -= facj * dvdr;

  /* Compute dv cross r */
  curlvr[0] = dv[1] * dx[2] - dv[2] * dx[1];
  curlvr[1] = dv[2] * dx[0] - dv[0] * dx[2];
  curlvr[2] = dv[0] * dx[1] - dv[1] * dx[0];

  pi->density.rot_v[0] += faci * curlvr[0];
  pi->density.rot_v[1] += faci * curlvr[1];
  pi->density.rot_v[2] += faci * curlvr[2];

  pj->density.rot_v[0] += facj * curlvr[0];
  pj->density.rot_v[1] += facj * curlvr[1];
  pj->density.rot_v[2] += facj * curlvr[2];

#ifdef SWIFT_HYDRO_DENSITY_CHECKS
  pi->n_density += wi;
  pj->n_density += wj;
  pi->N_density++;
  pj->N_density++;
#endif

#ifdef PLANETARY_IMBALANCE
  /* Add contribution to kernel averages */
  pi->sum_wij += wi * mj;
  pj->sum_wij += wj * mi;

  /* Add contribution r_ij * mj * sqrt(Wij) */
  if (pi->mat_id == pj->mat_id) {
    pi->sum_rij[0] += -dx[0] * wi * mj;
    pi->sum_rij[1] += -dx[1] * wi * mj;
    pi->sum_rij[2] += -dx[2] * wi * mj;

    pj->sum_rij[0] += dx[0] * wj * mi;
    pj->sum_rij[1] += dx[1] * wj * mi;
    pj->sum_rij[2] += dx[2] * wj * mi;
  }

  if (pi->mat_id != pj->mat_id) {
    pi->sum_rij[0] += dx[0] * wi * mj;
    pi->sum_rij[1] += dx[1] * wi * mj;
    pi->sum_rij[2] += dx[2] * wi * mj;

    pj->sum_rij[0] += -dx[0] * wj * mi;
    pj->sum_rij[1] += -dx[1] * wj * mi;
    pj->sum_rij[2] += -dx[2] * wj * mi;
  }
#endif

#ifdef PLANETARY_MATRIX_INVERSION
  const float hid_inv = pow_dimension_plus_one(hi_inv); /* 1/h^(d+1) */
  const float wi_dr = hid_inv * wi_dx;

  const float hjd_inv = pow_dimension_plus_one(hj_inv); /* 1/h^(d+1) */
  const float wj_dr = hjd_inv * wj_dx;

  int i, j;
  for (i = 0; i < 3; i++) {
    for (j = 0; j < 3; j++) {
      /* Inverse of D matrix (eq 20 in Rosswog 2020) */
      pi->Dinv[i][j] += pj->mass * dx[i] * dx[j] * wi_dr * r_inv;
      pj->Dinv[i][j] += pi->mass * dx[i] * dx[j] * wj_dr * r_inv;

      /* E matrix (second part of eq 19 in Rosswog 2020) */
      pi->E[i][j] += pj->mass * (pi->v[i] - pj->v[i]) * dx[j] * wi_dr * r_inv;
      pj->E[i][j] += pi->mass * (pi->v[i] - pj->v[i]) * dx[j] * wj_dr * r_inv;
    }
  }

#if defined(HYDRO_DIMENSION_2D)
  /* This is so we can do 3x3 matrix inverse even when 2D */
  pi->Dinv[2][2] = 1.f;
  pj->Dinv[2][2] = 1.f;

#endif
#endif
}

/**
 * @brief Density interaction between two particles (non-symmetric).
 *
 * @param r2 Comoving square distance between the two particles.
 * @param dx Comoving vector separating both particles (pi - pj).
 * @param hi Comoving smoothing-length of particle i.
 * @param hj Comoving smoothing-length of particle j.
 * @param pi First particle.
 * @param pj Second particle (not updated).
 * @param a Current scale factor.
 * @param H Current Hubble parameter.
 */
__attribute__((always_inline)) INLINE static void runner_iact_nonsym_density(
    const float r2, const float dx[3], const float hi, const float hj,
    struct part *restrict pi, const struct part *restrict pj, const float a,
    const float H) {

  float wi, wi_dx;

#ifdef SWIFT_DEBUG_CHECKS
  if (pi->time_bin >= time_bin_inhibited)
    error("Inhibited pi in interaction function!");
  if (pj->time_bin >= time_bin_inhibited)
    error("Inhibited pj in interaction function!");
#endif

  /* Get the masses. */
  const float mj = pj->mass;

  /* Get r and 1/r. */
  const float r = sqrtf(r2);
  const float r_inv = r ? 1.0f / r : 0.0f;

  const float h_inv = 1.f / hi;
  const float ui = r * h_inv;
  kernel_deval(ui, &wi, &wi_dx);

  pi->rho += mj * wi;
  pi->density.rho_dh -= mj * (hydro_dimension * wi + ui * wi_dx);
  pi->density.wcount += wi;
  pi->density.wcount_dh -= (hydro_dimension * wi + ui * wi_dx);

  /* Compute dv dot r */
  float dv[3], curlvr[3];

  const float faci = mj * wi_dx * r_inv;

  dv[0] = pi->v[0] - pj->v[0];
  dv[1] = pi->v[1] - pj->v[1];
  dv[2] = pi->v[2] - pj->v[2];
  const float dvdr = dv[0] * dx[0] + dv[1] * dx[1] + dv[2] * dx[2];

  pi->density.div_v -= faci * dvdr;

  /* Compute dv cross r */
  curlvr[0] = dv[1] * dx[2] - dv[2] * dx[1];
  curlvr[1] = dv[2] * dx[0] - dv[0] * dx[2];
  curlvr[2] = dv[0] * dx[1] - dv[1] * dx[0];

  pi->density.rot_v[0] += faci * curlvr[0];
  pi->density.rot_v[1] += faci * curlvr[1];
  pi->density.rot_v[2] += faci * curlvr[2];

#ifdef SWIFT_HYDRO_DENSITY_CHECKS
  pi->n_density += wi;
  pi->N_density++;
#endif

#ifdef PLANETARY_IMBALANCE

  /* Add contribution to kernel averages */
  pi->sum_wij += wi * mj;

  /* Add contribution r_ij*mj*sqrt(Wij) */
  if (pi->mat_id == pj->mat_id) {
    pi->sum_rij[0] += -dx[0] * wi * mj;
    pi->sum_rij[1] += -dx[1] * wi * mj;
    pi->sum_rij[2] += -dx[2] * wi * mj;
  }

  if (pi->mat_id != pj->mat_id) {
    pi->sum_rij[0] += dx[0] * wi * mj;
    pi->sum_rij[1] += dx[1] * wi * mj;
    pi->sum_rij[2] += dx[2] * wi * mj;
  }
#endif

#ifdef PLANETARY_MATRIX_INVERSION
  const float hid_inv = pow_dimension_plus_one(h_inv); /* 1/h^(d+1) */
  const float wi_dr = hid_inv * wi_dx;

  int i, j;
  for (i = 0; i < 3; i++) {
    for (j = 0; j < 3; j++) {
      /* Inverse of D matrix (eq 20 in Rosswog 2020) */
      pi->Dinv[i][j] += pj->mass * dx[i] * dx[j] * wi_dr * r_inv;

      /* E matrix (second part of eq 19 in Rosswog 2020) */
      pi->E[i][j] += pj->mass * (pi->v[i] - pj->v[i]) * dx[j] * wi_dr * r_inv;
    }
  }

#if defined(HYDRO_DIMENSION_2D)
  /* This is so we can do 3x3 matrix inverse even when 2D */
  pi->Dinv[2][2] = 1.f;

#endif
#endif
}

/**
 * @brief Calculate the gradient interaction between particle i and particle j
 *
 * This method wraps around hydro_gradients_collect, which can be an empty
 * method, in which case no gradients are used.
 *
 * @param r2 Comoving square distance between the two particles.
 * @param dx Comoving vector separating both particles (pi - pj).
 * @param hi Comoving smoothing-length of particle i.
 * @param hj Comoving smoothing-length of particle j.
 * @param pi First particle.
 * @param pj Second particle.
 * @param a Current scale factor.
 * @param H Current Hubble parameter.
 */
__attribute__((always_inline)) INLINE static void runner_iact_gradient(
    float r2, const float *dx, float hi, float hj, struct part *restrict pi,
    struct part *restrict pj, float a, float H) {

  float wi, wj, wi_dx, wj_dx;

  /* Get r and 1/r. */
  const float r = sqrtf(r2);
  const float r_inv = r ? 1.0f / r : 0.0f;

  /* Compute kernel of pi. */
  const float hi_inv = 1.f / hi;
  const float ui = r * hi_inv;
  kernel_deval(ui, &wi, &wi_dx);

  /* Compute kernel of pj. */
  const float hj_inv = 1.f / hj;
  const float uj = r * hj_inv;
  kernel_deval(uj, &wj, &wj_dx);

  /* Correction factors for kernel gradients */
  const float rho_inv_i = 1.f / pi->rho;
  const float rho_inv_j = 1.f / pj->rho;

  pi->weighted_wcount += pj->mass * r2 * wi_dx * r_inv;
  pj->weighted_wcount += pi->mass * r2 * wj_dx * r_inv;

  pi->weighted_neighbour_wcount += pj->mass * r2 * wi_dx * rho_inv_j * r_inv;
  pj->weighted_neighbour_wcount += pi->mass * r2 * wj_dx * rho_inv_i * r_inv;

#ifdef PLANETARY_IMBALANCE
  /* Compute kernel averages */
  pi->sum_wij_exp += wi * expf(-pj->I * pj->I);
  pi->sum_wij_exp_P += pj->P * wi * expf(-pj->I * pj->I);
  pi->sum_wij_exp_T += pj->T * wi * expf(-pj->I * pj->I);

  pj->sum_wij_exp += wj * expf(-pi->I * pi->I);
  pj->sum_wij_exp_P += pi->P * wj * expf(-pi->I * pi->I);
  pj->sum_wij_exp_T += pi->T * wj * expf(-pi->I * pi->I);
#endif

#ifdef PLANETARY_MATRIX_INVERSION
  int i, j, k;
  for (i = 0; i < 3; ++i) {
    for (j = 0; j < 3; ++j) {

      /* Inverse of C matrix (eq 6 in Rosswog 2020) */
      pi->Cinv[i][j] += pj->mass * dx[i] * dx[j] * wi * rho_inv_j;
      pj->Cinv[i][j] += pi->mass * dx[i] * dx[j] * wj * rho_inv_i;

      /* Gradients from eq 18 in Rosswog 2020 (without C multiplied)*/
      pi->dv[i][j] += pj->mass * (pi->v[i] - pj->v[i]) * dx[j] * wi * rho_inv_j;
      pj->dv[i][j] += pi->mass * (pi->v[i] - pj->v[i]) * dx[j] * wj * rho_inv_i;

      for (k = 0; k < 3; ++k) {

        /* Gradients from eq 18 in Rosswog 2020 (without C multiplied). Note
         * that we now use dv_aux to get second derivative*/
        pi->ddv[i][j][k] += pj->mass * (pi->dv_aux[i][j] - pj->dv_aux[i][j]) *
                            dx[k] * wi * rho_inv_j;
        pj->ddv[i][j][k] += pi->mass * (pi->dv_aux[i][j] - pj->dv_aux[i][j]) *
                            dx[k] * wj * rho_inv_i;
      }
    }
  }

#if defined(HYDRO_DIMENSION_2D)
  /* This is so we can do 3x3 matrix inverse even when 2D */
  pi->Cinv[2][2] = 1.f;
  pj->Cinv[2][2] = 1.f;

#endif

  /* Number of neighbours. Needed for eta_crit factor in slope limiter */
  pi->N_grad += 1.f;
  pj->N_grad += 1.f;
#endif
}

/**
 * @brief Calculate the gradient interaction between particle i and particle j:
 * non-symmetric version
 *
 * This method wraps around hydro_gradients_nonsym_collect, which can be an
 * empty method, in which case no gradients are used.
 *
 * @param r2 Comoving square distance between the two particles.
 * @param dx Comoving vector separating both particles (pi - pj).
 * @param hi Comoving smoothing-length of particle i.
 * @param hj Comoving smoothing-length of particle j.
 * @param pi First particle.
 * @param pj Second particle (not updated).
 * @param a Current scale factor.
 * @param H Current Hubble parameter.
 */
__attribute__((always_inline)) INLINE static void runner_iact_nonsym_gradient(
    float r2, const float *dx, float hi, float hj, struct part *restrict pi,
    const struct part *restrict pj, float a, float H) {

  float wi, wi_dx;

  /* Get r and 1/r. */
  const float r = sqrtf(r2);
  const float r_inv = r ? 1.0f / r : 0.0f;

  /* Compute kernel of pi. */
  const float h_inv = 1.f / hi;
  const float ui = r * h_inv;
  kernel_deval(ui, &wi, &wi_dx);

  /* Correction factors for kernel gradients */
  // Nominator and denominator for f_gdf factors, Wadsley+2017 Eqn. 8
  const float rho_inv_j = 1.f / pj->rho;
  pi->weighted_wcount += pj->mass * r2 * wi_dx * r_inv;
  pi->weighted_neighbour_wcount += pj->mass * r2 * wi_dx * rho_inv_j * r_inv;

#ifdef PLANETARY_IMBALANCE
  /* Compute kernel averages */
  pi->sum_wij_exp += wi * expf(-pj->I * pj->I);
  pi->sum_wij_exp_P += pj->P * wi * expf(-pj->I * pj->I);
  pi->sum_wij_exp_T += pj->T * wi * expf(-pj->I * pj->I);
#endif

#ifdef PLANETARY_MATRIX_INVERSION
  int i, j, k;
  for (i = 0; i < 3; ++i) {
    for (j = 0; j < 3; ++j) {

      /* Inverse of C matrix (eq 6 in Rosswog 2020) */
      pi->Cinv[i][j] += pj->mass * dx[i] * dx[j] * wi * rho_inv_j;

      /* Gradients from eq 18 in Rosswog 2020 (without C multiplied)*/
      pi->dv[i][j] += pj->mass * (pi->v[i] - pj->v[i]) * dx[j] * wi * rho_inv_j;

      for (k = 0; k < 3; ++k) {
        /* Gradients from eq 18 in Rosswog 2020 (without C multiplied). Note
         * that we now use dv_aux to get second derivative*/
        pi->ddv[i][j][k] += pj->mass * (pi->dv_aux[i][j] - pj->dv_aux[i][j]) *
                            dx[k] * wi * rho_inv_j;
      }
    }
  }

#if defined(HYDRO_DIMENSION_2D)
  /* This is so we can do 3x3 matrix inverse even when 2D */
  pi->Cinv[2][2] = 1.f;

#endif

  /* Number of neighbours. Needed for eta_crit factor in slope limiter */
  pi->N_grad += 1.f;
#endif
}

/**
 * @brief Force interaction between two particles.
 *
 * @param r2 Comoving square distance between the two particles.
 * @param dx Comoving vector separating both particles (pi - pj).
 * @param hi Comoving smoothing-length of particle i.
 * @param hj Comoving smoothing-length of particle j.
 * @param pi First particle.
 * @param pj Second particle.
 * @param a Current scale factor.
 * @param H Current Hubble parameter.
 */
__attribute__((always_inline)) INLINE static void runner_iact_force(
    const float r2, const float dx[3], const float hi, const float hj,
    struct part *restrict pi, struct part *restrict pj, const float a,
    const float H) {

#ifdef SWIFT_DEBUG_CHECKS
  if (pi->time_bin >= time_bin_inhibited)
    error("Inhibited pi in interaction function!");
  if (pj->time_bin >= time_bin_inhibited)
    error("Inhibited pj in interaction function!");
#endif

  /* Cosmological factors entering the EoMs */
  const float fac_mu = pow_three_gamma_minus_five_over_two(a);
  const float a2_Hubble = a * a * H;

  /* Get r and 1/r. */
  const float r = sqrtf(r2);
  const float r_inv = r ? 1.0f / r : 0.0f;

  /* Recover some data */
  const float mi = pi->mass;
  const float mj = pj->mass;
  const float rhoi = pi->rho;
  const float rhoj = pj->rho;
  const float pressurei = pi->force.pressure;
  const float pressurej = pj->force.pressure;

  /* Get the kernel for hi. */
  const float hi_inv = 1.0f / hi;
  const float hid_inv = pow_dimension_plus_one(hi_inv); /* 1/h^(d+1) */
  const float xi = r * hi_inv;
  float wi, wi_dx;
  kernel_deval(xi, &wi, &wi_dx);
  const float wi_dr = hid_inv * wi_dx;

  /* Get the kernel for hj. */
  const float hj_inv = 1.0f / hj;
  const float hjd_inv = pow_dimension_plus_one(hj_inv); /* 1/h^(d+1) */
  const float xj = r * hj_inv;
  float wj, wj_dx;
  kernel_deval(xj, &wj, &wj_dx);
  const float wj_dr = hjd_inv * wj_dx;

  /* G[3] is the kernel gradient term. Takes the place of eq 7 in Wadsley+2017
    or the average of eq 4 and 5 in Rosswog 2020 (as described below eq 11) */
  float Gj[3], Gi[3];
  /* For loops */
  int i;

  const float ci = pi->force.soundspeed;
  const float cj = pj->force.soundspeed;

  /* Compute dv dot r. */
  const float dvdr = (pi->v[0] - pj->v[0]) * dx[0] +
                     (pi->v[1] - pj->v[1]) * dx[1] +
                     (pi->v[2] - pj->v[2]) * dx[2] + a2_Hubble * r2;

  const float omega_ij = min(dvdr, 0.f);
  const float mu_ij = fac_mu * r_inv * omega_ij;
  const float v_sig = ci + cj - const_viscosity_beta * mu_ij;

  /* Compute the G and Q gradient and viscosity factors, either using matrix
   * inversions or standard GDF SPH */
#ifdef PLANETARY_MATRIX_INVERSION
  /* Quadratically reconstructed velocities at the halfway point between
   * particles */
  float vtilde_i[3], vtilde_j[3];

  /* Some parameters for artificial visc. Taken from Rosswog 2020 */
  float alpha = 1.f;
  float beta = 2.f;
  float epsilon = 0.1;

  /* Square of eta (eq 16 in Rosswog 2020) */
  float eta_i_2 = r2 * hi_inv * hi_inv;
  float eta_j_2 = r2 * hj_inv * hj_inv;

  /* If h=h_max don't do anything fancy. Things like using m/rho to calculate
   * the volume stops working */
  if (pi->is_h_max && pj->is_h_max) {

    /* For loops */
    int j, k;

    /* eq 23 in Rosswog 2020 */
    float eta_ab = min(r * hi_inv, r * hj_inv);

    /* A numerators and denominators (eq 22 in Rosswog 2020) */
    float A_i_v = 0.f;
    float A_j_v = 0.f;

    /* Terms in square brackets in Rosswog 2020 eq 17 */
    float v_quad_i[3] = {0};
    float v_quad_j[3] = {0};

    /* eq 23 in Rosswog 2020 for 3D (rearranged to get something like 4/3 pi
     * eta^3) */
    float eta_crit = 2.172975 / cbrt((pi->N_grad + pj->N_grad) * 0.5);

#if defined(HYDRO_DIMENSION_2D)

    /* eq 23 in Rosswog 2020 for 2D (rearranged to get something like pi eta^2)
     */
    eta_crit = 2.754572 / sqrtf((pi->N_grad + pj->N_grad) * 0.5);

#endif

    for (i = 0; i < 3; ++i) {
      /* eq 4 and 5 in Rosswog 2020. These replace the gradient of the kernel */
      Gi[i] =
          -(pi->C[i][0] * dx[0] + pi->C[i][1] * dx[1] + pi->C[i][2] * dx[2]) *
          wi;
      Gj[i] =
          -(pj->C[i][0] * dx[0] + pj->C[i][1] * dx[1] + pj->C[i][2] * dx[2]) *
          wj;
      for (j = 0; j < 3; ++j) {

        /* Get the A numerators and denominators (eq 22 in Rosswog 2020). C_dv
         * is dv from eq 18 */
        A_i_v += pi->C_dv[i][j] * dx[i] * dx[j];
        A_j_v += pj->C_dv[i][j] * dx[i] * dx[j];

        /* Terms in square brackets in Rosswog 2020 eq 17. Add in FIRST
         * derivative terms */
        v_quad_i[j] -= 0.5 * pi->C_dv[i][j] * dx[i];
        v_quad_j[j] += 0.5 * pj->C_dv[i][j] * dx[i];

        for (k = 0; k < 3; ++k) {
          /* Terms in square brackets in Rosswog 2020 eq 17. Add in SECOND
           * derivative terms */
          v_quad_i[j] += 0.125 * pi->C_ddv[i][j][k] * dx[i] * dx[k];
          v_quad_j[j] += 0.125 * pj->C_ddv[i][j][k] * dx[i] * dx[k];
        }
      }
    }

    /* Slope limiter (eq 21 in Rosswog 2020) */
    float phi_i_v =
        min(1.f, 4 * A_i_v / A_j_v / (1 + A_i_v / A_j_v) / (1 + A_i_v / A_j_v));
    phi_i_v = max(0.f, phi_i_v);

    float phi_j_v =
        min(1.f, 4 * A_j_v / A_i_v / (1 + A_j_v / A_i_v) / (1 + A_j_v / A_i_v));
    phi_j_v = max(0.f, phi_j_v);

    if (eta_ab < eta_crit) {
      phi_i_v *= exp(-(eta_ab - eta_crit) * (eta_ab - eta_crit) * 25);
      phi_j_v *= exp(-(eta_ab - eta_crit) * (eta_ab - eta_crit) * 25);
    }
    /* These are here to catch division by 0. In this case phi tends to 0 anyway
     */
    if (isnan(phi_i_v) || isinf(phi_i_v)) {
      phi_i_v = 0.f;
    }
    if (isnan(phi_j_v) || isinf(phi_j_v)) {
      phi_j_v = 0.f;
    }

    for (i = 0; i < 3; ++i) {
      /* Assemble the reconstructed velocity (eq 17 in Rosswog 2020) */
      vtilde_i[i] = pi->v[i] + phi_i_v * v_quad_i[i];
      vtilde_j[i] = pj->v[i] + phi_j_v * v_quad_j[i];
    }

  } else {

    for (i = 0; i < 3; ++i) {
      /* If h=h_max use the standard kernel gradients */
      Gi[i] = wi_dr * dx[i] * r_inv;
      Gj[i] = wj_dr * dx[i] * r_inv;

      /* If h=h_max don't reconstruct velocity */
      vtilde_i[i] = pi->v[i];
      vtilde_j[i] = pj->v[i];
    }
<<<<<<< HEAD
  }

  /* Finally assemble eq 15 in Rosswog 2020 */
  float mu_i = min(0.f, ((vtilde_i[0] - vtilde_j[0]) * dx[0] +
                         (vtilde_i[1] - vtilde_j[1]) * dx[1] +
                         (vtilde_i[2] - vtilde_j[2]) * dx[2]) *
                            hi_inv / (eta_i_2 + epsilon * epsilon));
  float mu_j = min(0.f, ((vtilde_i[0] - vtilde_j[0]) * dx[0] +
                         (vtilde_i[1] - vtilde_j[1]) * dx[1] +
                         (vtilde_i[2] - vtilde_j[2]) * dx[2]) *
                            hj_inv / (eta_j_2 + epsilon * epsilon));

  /* Get viscous pressure terms (eq 14 in Rosswog 2020) */
  float Q_i = rhoi * (-alpha * ci * mu_i + beta * mu_i * mu_i);
  float Q_j = rhoj * (-alpha * cj * mu_j + beta * mu_j * mu_j);

#else
  /* Standard GDF kernel gradients, Wadsley+2017 Eqn. 7, in Rosswog2020
   * framework */
  /* Include the dx and r_inv here instead of later */
  for (i = 0; i < 3; i++) {
    Gi[i] = wi_dr * dx[i] * r_inv * pi->f_gdf;
    Gj[i] = wj_dr * dx[i] * r_inv * pj->f_gdf;
  }

  /* Balsara term */
  const float balsara_i = pi->force.balsara;
  const float balsara_j = pj->force.balsara;

  /* Artificial viscosity terms, as pressure in Rosswog2020 framework, S2.2.1 */
  float Q_i = -0.25f * v_sig * mu_ij * (balsara_i + balsara_j) * rhoi * rhoj /
              (rhoi + rhoj);
  float Q_j = -0.25f * v_sig * mu_ij * (balsara_i + balsara_j) * rhoi * rhoj /
              (rhoi + rhoj);
=======
    
    
    /* Balsara term */
      const float balsara_i = pi->force.balsara;
      const float balsara_j = pj->force.balsara;

    
    float Q_i = -0.25f * v_sig * mu_ij * (balsara_i + balsara_j) * rhoi * rhoj / (rhoi + rhoj);
    float Q_j = -0.25f * v_sig * mu_ij * (balsara_i + balsara_j) * rhoi * rhoj / (rhoi + rhoj);
       
>>>>>>> 1738b41f
#endif

  /* In GDF we use average of Gi and Gj. Not actually kernel gradient if we use
   * matrix inversion method! */
  float kernel_gradient[3];
  kernel_gradient[0] = 0.5f * (Gi[0] + Gj[0]);
  kernel_gradient[1] = 0.5f * (Gi[1] + Gj[1]);
  kernel_gradient[2] = 0.5f * (Gi[2] + Gj[2]);

  /* dx dot kernel gradient term needed for du/dt in e.g. eq 13 of Wadsley and
   * equiv*/
  const float dvdGij = (pi->v[0] - pj->v[0]) * kernel_gradient[0] +
                       (pi->v[1] - pj->v[1]) * kernel_gradient[1] +
                       (pi->v[2] - pj->v[2]) * kernel_gradient[2];

  /* Acceleration term, including the viscosity */
  const float acc = (pressurei + Q_i + pressurej + Q_j) / (pi->rho * pj->rho);

  /* Use the force Luke! */
  pi->a_hydro[0] -= mj * acc * kernel_gradient[0];
  pi->a_hydro[1] -= mj * acc * kernel_gradient[1];
  pi->a_hydro[2] -= mj * acc * kernel_gradient[2];

  pj->a_hydro[0] += mi * acc * kernel_gradient[0];
  pj->a_hydro[1] += mi * acc * kernel_gradient[1];
  pj->a_hydro[2] += mi * acc * kernel_gradient[2];

  /* Get the time derivative for u, including the viscosity */
  const float du_dt_i = (pressurei + Q_i) * dvdGij / (rhoi * rhoj);
  const float du_dt_j = (pressurej + Q_j) * dvdGij / (rhoi * rhoj);

  /* Internal energy time derivative */
  pi->u_dt += du_dt_i * mj;
  pj->u_dt += du_dt_j * mi;

  /* Get the time derivative for h. */
  pi->force.h_dt -= mj * dvdGij / rhoj;
  pj->force.h_dt -= mi * dvdGij / rhoi;

  /* Update the signal velocity. */
  pi->force.v_sig = max(pi->force.v_sig, v_sig);
  pj->force.v_sig = max(pj->force.v_sig, v_sig);

#ifdef SWIFT_HYDRO_DENSITY_CHECKS
  pi->n_force += wi + wj;
  pj->n_force += wi + wj;
  pi->N_force++;
  pj->N_force++;
#endif
}

/**
 * @brief Force interaction between two particles (non-symmetric).
 *
 * @param r2 Comoving square distance between the two particles.
 * @param dx Comoving vector separating both particles (pi - pj).
 * @param hi Comoving smoothing-length of particle i.
 * @param hj Comoving smoothing-length of particle j.
 * @param pi First particle.
 * @param pj Second particle (not updated).
 * @param a Current scale factor.
 * @param H Current Hubble parameter.
 */
__attribute__((always_inline)) INLINE static void runner_iact_nonsym_force(
    const float r2, const float dx[3], const float hi, const float hj,
    struct part *restrict pi, const struct part *restrict pj, const float a,
    const float H) {

#ifdef SWIFT_DEBUG_CHECKS
  if (pi->time_bin >= time_bin_inhibited)
    error("Inhibited pi in interaction function!");
  if (pj->time_bin >= time_bin_inhibited)
    error("Inhibited pj in interaction function!");
#endif

  /* Cosmological factors entering the EoMs */
  const float fac_mu = pow_three_gamma_minus_five_over_two(a);
  const float a2_Hubble = a * a * H;

  /* Get r and 1/r. */
  const float r = sqrtf(r2);
  const float r_inv = r ? 1.0f / r : 0.0f;

  /* Recover some data */
  const float mj = pj->mass;
  const float rhoi = pi->rho;
  const float rhoj = pj->rho;
  const float pressurei = pi->force.pressure;
  const float pressurej = pj->force.pressure;

  /* Get the kernel for hi. */
  const float hi_inv = 1.0f / hi;
  const float hid_inv = pow_dimension_plus_one(hi_inv); /* 1/h^(d+1) */
  const float xi = r * hi_inv;
  float wi, wi_dx;
  kernel_deval(xi, &wi, &wi_dx);
  const float wi_dr = hid_inv * wi_dx;

  /* Get the kernel for hj. */
  const float hj_inv = 1.0f / hj;
  const float hjd_inv = pow_dimension_plus_one(hj_inv); /* 1/h^(d+1) */
  const float xj = r * hj_inv;
  float wj, wj_dx;
  kernel_deval(xj, &wj, &wj_dx);
  const float wj_dr = hjd_inv * wj_dx;

  /* G[3] is the kernel gradient term. Takes the place of eq 7 in Wadsley 2017
   * or the average of eq 4 and 5 in Rosswog 2020 (as described below eq 11) */
  float Gj[3], Gi[3];
  /* For loops */
  int i;

  const float ci = pi->force.soundspeed;
  const float cj = pj->force.soundspeed;

  /* Compute dv dot r. */
  const float dvdr = (pi->v[0] - pj->v[0]) * dx[0] +
                     (pi->v[1] - pj->v[1]) * dx[1] +
                     (pi->v[2] - pj->v[2]) * dx[2] + a2_Hubble * r2;

  const float omega_ij = min(dvdr, 0.f);
  const float mu_ij = fac_mu * r_inv * omega_ij;
  const float v_sig = ci + cj - const_viscosity_beta * mu_ij;

#ifdef PLANETARY_MATRIX_INVERSION
  /* Quadratically reconstructed velocities at the halfway point between
   * particles */
  float vtilde_i[3], vtilde_j[3];

  /* Some parameters for artificial visc. Taken from Rosswog 2020 */
  float alpha = 1.f;
  float beta = 2.f;
  float epsilon = 0.1;

  /* Square of eta (eq 16 in Rosswog 2020) */
  float eta_i_2 = r2 * hi_inv * hi_inv;
  float eta_j_2 = r2 * hj_inv * hj_inv;

  /* If h=h_max don't do anything fancy. Things like using m/rho to calculate
   * the volume stops working */
  if (pi->is_h_max == 1 && pj->is_h_max == 1) {

    /* For loops */
    int j, k;

    /* eq 23 in Rosswog 2020 */
    float eta_ab = min(r * hi_inv, r * hj_inv);

    /* A numerators and denominators (eq 22 in Rosswog 2020) */
    float A_i_v = 0.f;
    float A_j_v = 0.f;

    /* Terms in square brackets in Rosswog 2020 eq 17 */
    float v_quad_i[3] = {0};
    float v_quad_j[3] = {0};

    /* eq 23 in Rosswog 2020 for 3D (rearranged to get something like 4/3 pi
     * eta^3) */
    float eta_crit = 2.172975 / cbrt((pi->N_grad + pj->N_grad) * 0.5);

#if defined(HYDRO_DIMENSION_2D)

    /* eq 23 in Rosswog 2020 for 2D (rearranged to get something like pi eta^2)
     */
    eta_crit = 2.754572 / sqrtf((pi->N_grad + pj->N_grad) * 0.5);

#endif

    for (i = 0; i < 3; ++i) {
      /* eq 4 and 5 in Rosswog 2020. These replace the gradient of the kernel */
      Gi[i] =
          -(pi->C[i][0] * dx[0] + pi->C[i][1] * dx[1] + pi->C[i][2] * dx[2]) *
          wi;
      Gj[i] =
          -(pj->C[i][0] * dx[0] + pj->C[i][1] * dx[1] + pj->C[i][2] * dx[2]) *
          wj;
      for (j = 0; j < 3; ++j) {

        /* Get the A numerators and denominators (eq 22 in Rosswog 2020). C_dv
         * is dv from eq 18 */
        A_i_v += pi->C_dv[i][j] * dx[i] * dx[j];
        A_j_v += pj->C_dv[i][j] * dx[i] * dx[j];

        /* Terms in square brackets in Rosswog 2020 eq 17. Add in FIRST
         * derivative terms */
        v_quad_i[j] -= 0.5 * pi->C_dv[i][j] * dx[i];
        v_quad_j[j] += 0.5 * pj->C_dv[i][j] * dx[i];

        for (k = 0; k < 3; ++k) {
          /* Terms in square brackets in Rosswog 2020 eq 17. Add in SECOND
           * derivative terms */
          v_quad_i[j] += 0.125 * pi->C_ddv[i][j][k] * dx[i] * dx[k];
          v_quad_j[j] += 0.125 * pj->C_ddv[i][j][k] * dx[i] * dx[k];
        }
      }
    }

    /* Slope limiter (eq 21 in Rosswog 2020) */
    float phi_i_v =
        min(1.f, 4 * A_i_v / A_j_v / (1 + A_i_v / A_j_v) / (1 + A_i_v / A_j_v));
    phi_i_v = max(0.f, phi_i_v);

    float phi_j_v =
        min(1.f, 4 * A_j_v / A_i_v / (1 + A_j_v / A_i_v) / (1 + A_j_v / A_i_v));
    phi_j_v = max(0.f, phi_j_v);

    if (eta_ab < eta_crit) {
      phi_i_v *= exp(-(eta_ab - eta_crit) * (eta_ab - eta_crit) * 25);
      phi_j_v *= exp(-(eta_ab - eta_crit) * (eta_ab - eta_crit) * 25);
    }
    /* These are here to catch division by 0. In this case phi tends to 0 anyway
     */
    if (isnan(phi_i_v) || isinf(phi_i_v)) {
      phi_i_v = 0.f;
    }
    if (isnan(phi_j_v) || isinf(phi_j_v)) {
      phi_j_v = 0.f;
    }

    for (i = 0; i < 3; ++i) {
      /* Assemble the reconstructed velocity (eq 17 in Rosswog 2020) */
      vtilde_i[i] = pi->v[i] + phi_i_v * v_quad_i[i];
      vtilde_j[i] = pj->v[i] + phi_j_v * v_quad_j[i];
    }

  } else {

    for (i = 0; i < 3; ++i) {
      /* If h=h_max use the standard kernel gradients */
      Gi[i] = wi_dr * dx[i] * r_inv;
      Gj[i] = wj_dr * dx[i] * r_inv;

      /* If h=h_max don't reconstruct velocity */
      vtilde_i[i] = pi->v[i];
      vtilde_j[i] = pj->v[i];
    }
<<<<<<< HEAD
  }

  /* Finally assemble eq 15 in Rosswog 2020 */
  float mu_i = min(0.f, ((vtilde_i[0] - vtilde_j[0]) * dx[0] +
                         (vtilde_i[1] - vtilde_j[1]) * dx[1] +
                         (vtilde_i[2] - vtilde_j[2]) * dx[2]) *
                            hi_inv / (eta_i_2 + epsilon * epsilon));
  float mu_j = min(0.f, ((vtilde_i[0] - vtilde_j[0]) * dx[0] +
                         (vtilde_i[1] - vtilde_j[1]) * dx[1] +
                         (vtilde_i[2] - vtilde_j[2]) * dx[2]) *
                            hj_inv / (eta_j_2 + epsilon * epsilon));

  /* Get viscous pressure terms (eq 14 in Rosswog 2020) */
  float Q_i = rhoi * (-alpha * ci * mu_i + beta * mu_i * mu_i);
  float Q_j = rhoj * (-alpha * cj * mu_j + beta * mu_j * mu_j);

#else
  /* THIS IS ALL FROM WADSLEY 2017 */

  for (i = 0; i < 3; i++) {
    Gi[i] = wi_dr * dx[i] * r_inv * pi->f_gdf;
    Gj[i] = wj_dr * dx[i] * r_inv * pj->f_gdf;
  }

  /* Balsara term */
  const float balsara_i = pi->force.balsara;
  const float balsara_j = pj->force.balsara;

  float Q_i = -0.25f * v_sig * mu_ij * (balsara_i + balsara_j) * rhoi * rhoj /
              (rhoi + rhoj);
  float Q_j = -0.25f * v_sig * mu_ij * (balsara_i + balsara_j) * rhoi * rhoj /
              (rhoi + rhoj);

=======
    
    
    /* Balsara term */
      const float balsara_i = pi->force.balsara;
      const float balsara_j = pj->force.balsara;

    
    float Q_i = -0.25f * v_sig * mu_ij * (balsara_i + balsara_j) * rhoi * rhoj / (rhoi + rhoj);
    float Q_j = -0.25f * v_sig * mu_ij * (balsara_i + balsara_j) * rhoi * rhoj / (rhoi + rhoj);
       
>>>>>>> 1738b41f
#endif

  /* In GDF we use average of Gi and Gj. Not actually kernel gradient if we use
   * matrix inversion method! */
  float kernel_gradient[3];
  kernel_gradient[0] = 0.5f * (Gi[0] + Gj[0]);
  kernel_gradient[1] = 0.5f * (Gi[1] + Gj[1]);
  kernel_gradient[2] = 0.5f * (Gi[2] + Gj[2]);

  /* dx dot kernel gradient term needed for du/dt in e.g. eq 13 of Wadsley and
   * equiv*/
  const float dvdGij = (pi->v[0] - pj->v[0]) * kernel_gradient[0] +
                       (pi->v[1] - pj->v[1]) * kernel_gradient[1] +
                       (pi->v[2] - pj->v[2]) * kernel_gradient[2];

  /* acceleration term */
  const float acc = (pressurei + Q_i + pressurej + Q_j) / (pi->rho * pj->rho);

  /* Use the force Luke ! */
  pi->a_hydro[0] -= mj * acc * kernel_gradient[0];
  pi->a_hydro[1] -= mj * acc * kernel_gradient[1];
  pi->a_hydro[2] -= mj * acc * kernel_gradient[2];

  /* Get the time derivative for u. */
  const float du_dt_i = (pressurei + Q_i) * dvdGij / (rhoi * rhoj);

  /* Internal energy time derivative */
  pi->u_dt += du_dt_i * mj;

  /* Get the time derivative for h. */
  pi->force.h_dt -= mj * dvdGij / rhoj;  // mj * dvdGi / rhoj;

  /* Update the signal velocity. */
  pi->force.v_sig = max(pi->force.v_sig, v_sig);

#ifdef SWIFT_HYDRO_DENSITY_CHECKS
  pi->n_force += wi + wj;
  pi->N_force++;
#endif
}

#endif /* SWIFT_PLANETARY_HYDRO_IACT_H */<|MERGE_RESOLUTION|>--- conflicted
+++ resolved
@@ -650,7 +650,6 @@
       vtilde_i[i] = pi->v[i];
       vtilde_j[i] = pj->v[i];
     }
-<<<<<<< HEAD
   }
 
   /* Finally assemble eq 15 in Rosswog 2020 */
@@ -685,18 +684,6 @@
               (rhoi + rhoj);
   float Q_j = -0.25f * v_sig * mu_ij * (balsara_i + balsara_j) * rhoi * rhoj /
               (rhoi + rhoj);
-=======
-    
-    
-    /* Balsara term */
-      const float balsara_i = pi->force.balsara;
-      const float balsara_j = pj->force.balsara;
-
-    
-    float Q_i = -0.25f * v_sig * mu_ij * (balsara_i + balsara_j) * rhoi * rhoj / (rhoi + rhoj);
-    float Q_j = -0.25f * v_sig * mu_ij * (balsara_i + balsara_j) * rhoi * rhoj / (rhoi + rhoj);
-       
->>>>>>> 1738b41f
 #endif
 
   /* In GDF we use average of Gi and Gj. Not actually kernel gradient if we use
@@ -933,7 +920,6 @@
       vtilde_i[i] = pi->v[i];
       vtilde_j[i] = pj->v[i];
     }
-<<<<<<< HEAD
   }
 
   /* Finally assemble eq 15 in Rosswog 2020 */
@@ -966,19 +952,6 @@
               (rhoi + rhoj);
   float Q_j = -0.25f * v_sig * mu_ij * (balsara_i + balsara_j) * rhoi * rhoj /
               (rhoi + rhoj);
-
-=======
-    
-    
-    /* Balsara term */
-      const float balsara_i = pi->force.balsara;
-      const float balsara_j = pj->force.balsara;
-
-    
-    float Q_i = -0.25f * v_sig * mu_ij * (balsara_i + balsara_j) * rhoi * rhoj / (rhoi + rhoj);
-    float Q_j = -0.25f * v_sig * mu_ij * (balsara_i + balsara_j) * rhoi * rhoj / (rhoi + rhoj);
-       
->>>>>>> 1738b41f
 #endif
 
   /* In GDF we use average of Gi and Gj. Not actually kernel gradient if we use
