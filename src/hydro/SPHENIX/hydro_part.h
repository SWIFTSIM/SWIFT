/*******************************************************************************
 * This file is part of SWIFT.
 * Copyright (c) 2019 Josh Borrow (joshua.borrow@durham.ac.uk) &
 *                    Matthieu Schaller (schaller@strw.leidenuniv.nl)
 *
 * This program is free software: you can redistribute it and/or modify
 * it under the terms of the GNU Lesser General Public License as published
 * by the Free Software Foundation, either version 3 of the License, or
 * (at your option) any later version.
 *
 * This program is distributed in the hope that it will be useful,
 * but WITHOUT ANY WARRANTY; without even the implied warranty of
 * MERCHANTABILITY or FITNESS FOR A PARTICULAR PURPOSE.  See the
 * GNU General Public License for more details.
 *
 * You should have received a copy of the GNU Lesser General Public License
 * along with this program.  If not, see <http://www.gnu.org/licenses/>.
 *
 ******************************************************************************/
#ifndef SWIFT_SPHENIX_HYDRO_PART_H
#define SWIFT_SPHENIX_HYDRO_PART_H

/**
 * @file SPHENIX/hydro_part.h
 * @brief Density-Energy conservative implementation of SPH,
 *        with added SPHENIX physics (Borrow 2020) (particle definition)
 */

#include "adaptive_softening_struct.h"
#include "black_holes_struct.h"
#include "chemistry_struct.h"
#include "cooling_struct.h"
#include "csds.h"
#include "feedback_struct.h"
#include "fvpm_geometry_struct.h"
#include "mhd_struct.h"
#include "particle_splitting_struct.h"
#include "pressure_floor_struct.h"
#include "rt_struct.h"
#include "sink_struct.h"
#include "star_formation_struct.h"
#include "timestep_limiter_struct.h"
#include "tracers_struct.h"

/**
 * @brief Particle fields not needed during the SPH loops over neighbours.
 *
 * This structure contains the particle fields that are not used in the
 * density or force loops. Quantities should be used in the kick, drift and
 * potentially ghost tasks only.
 */
struct xpart {

  /*! Offset between current position and position at last tree rebuild. */
  float x_diff[3];

  /*! Offset between the current position and position at the last sort. */
  float x_diff_sort[3];

  /*! Velocity at the last full step. */
  float v_full[3];

  /*! Gravitational acceleration at the end of the last step */
  float a_grav[3];

  /*! Internal energy at the last full step. */
  float u_full;

  /*! Additional data used to record particle splits */
  struct particle_splitting_data split_data;

  /*! Additional data used to record cooling information */
  struct cooling_xpart_data cooling_data;

  /* Additional data used by the tracers */
  struct tracers_xpart_data tracers_data;

  /* Additional data used by the tracers */
  struct star_formation_xpart_data sf_data;

  /* Additional data used by the feedback */
  struct feedback_xpart_data feedback_data;

  /*! Additional data used by the MHD scheme */
  struct mhd_xpart_data mhd_data;

#ifdef WITH_CSDS
  /* Additional data for the particle csds */
  struct csds_part_data csds_data;
#endif

} SWIFT_STRUCT_ALIGN;

/**
 * @brief Particle fields for the SPH particles
 *
 * The density and force substructures are used to contain variables only used
 * within the density and force loops over neighbours. All more permanent
 * variables should be declared in the main part of the part structure,
 */
struct part {

  /*! Particle unique ID. */
  long long id;

  /*! Pointer to corresponding gravity part. */
  struct gpart* gpart;

  /*! Particle position. */
  double x[3];

  /*! Particle predicted velocity. */
  float v[3];

  /*! Particle acceleration. */
  float a_hydro[3];

  /*! Particle mass. */
  float mass;

  /*! Particle smoothing length. */
  float h;

  /*! Particle internal energy. */
  float u;

  /*! Time derivative of the internal energy. */
  float u_dt;

  /*! Particle density. */
  float rho;

  /* Store viscosity information in a separate struct. */
  struct {

    /*! Particle velocity divergence */
    float div_v;

    /*! Time differential of velocity divergence */
    float div_v_dt;

    /*! Particle velocity divergence from previous step */
    float div_v_previous_step;

    /*! Artificial viscosity parameter */
    float alpha;

    /*! Signal velocity */
    float v_sig;

  } viscosity;

  /* Store thermal diffusion information in a separate struct. */
  struct {

    /*! del^2 u, a smoothed quantity */
    float laplace_u;

    /*! Thermal diffusion coefficient */
    float alpha;

  } diffusion;

  /* Store density/force specific stuff. */
<<<<<<< HEAD
  // union {

  /**
   * @brief Structure for the variables only used in the density loop over
   * neighbours.
   *
   * Quantities in this sub-structure should only be accessed in the density
   * loop over neighbours and the ghost task.
   */
  struct {
=======

  union {
    /**
     * @brief Structure for the variables only used in the density loop over
     * neighbours.
     *
     * Quantities in this sub-structure should only be accessed in the density
     * loop over neighbours and the ghost task.
     */
    struct {
>>>>>>> d4981c09

    /*! Neighbour number count. */
    float wcount;

    /*! Derivative of the neighbour number with respect to h. */
    float wcount_dh;

    /*! Derivative of density with respect to h */
    float rho_dh;

    /*! Particle velocity curl. */
    float rot_v[3];

  } density;

  /**
   * @brief Structure for the variables only used in the force loop over
   * neighbours.
   *
   * Quantities in this sub-structure should only be accessed in the force
   * loop over neighbours and the ghost, drift and kick tasks.
   */
  struct {

    /*! "Grad h" term -- only partial in P-U */
    float f;

    /*! Particle pressure. */
    float pressure;

    /*! Particle soundspeed. */
    float soundspeed;

    /*! Time derivative of smoothing length  */
    float h_dt;

    /*! Balsara switch */
    float balsara;

    /*! Maximal alpha (viscosity) over neighbours */
    float alpha_visc_max_ngb;

  } force;
  //};

  /*! Additional data used for adaptive softening */
  struct adaptive_softening_part_data adaptive_softening_data;

  /*! Additional data used by the MHD scheme */
  struct mhd_part_data mhd_data;

  /*! Chemistry information */
  struct chemistry_part_data chemistry_data;

  /*! Cooling information */
  struct cooling_part_data cooling_data;

  /*! Additional data used by the feedback */
  struct feedback_part_data feedback_data;

  /*! Black holes information (e.g. swallowing ID) */
  struct black_holes_part_data black_holes_data;

  /*! Sink information (e.g. swallowing ID) */
  struct sink_part_data sink_data;

  /*! Additional data used by the pressure floor */
  struct pressure_floor_part_data pressure_floor_data;

  /*! Additional Radiative Transfer Data */
  struct rt_part_data rt_data;

  /*! RT sub-cycling time stepping data */
  struct rt_timestepping_data rt_time_data;

  /*! Time-step length */
  timebin_t time_bin;

  /*! Time-step limiter information */
  struct timestep_limiter_data limiter_data;

#ifdef SWIFT_DEBUG_CHECKS

  /* Time of the last drift */
  integertime_t ti_drift;

  /* Time of the last kick */
  integertime_t ti_kick;

#endif

#ifdef SWIFT_HYDRO_DENSITY_CHECKS

  /* Integer number of neighbours in the density loop */
  int N_density;

  /* Exact integer number of neighbours in the density loop */
  int N_density_exact;

  /* Integer number of neighbours in the gradient loop */
  int N_gradient;

  /* Exact integer number of neighbours in the gradient loop */
  int N_gradient_exact;

  /* Integer number of neighbours in the force loop */
  int N_force;

  /* Exact integer number of neighbours in the force loop */
  int N_force_exact;

  /*! Exact value of the density field obtained via brute-force loop */
  float rho_exact;

  /*! Weighted numer of neighbours in the density loop */
  float n_density;

  /*! Exact value of the weighted numer of neighbours in the density loop */
  float n_density_exact;

  /*! Weighted numer of neighbours in the gradient loop */
  float n_gradient;

  /*! Exact value of the weighted numer of neighbours in the gradient loop */
  float n_gradient_exact;

  /*! Weighted numer of neighbours in the force loop */
  float n_force;

  /*! Exact value of the weighted numer of neighbours in the force loop */
  float n_force_exact;

  /*! Has this particle interacted with any unhibited neighbour? */
  char inhibited_exact;

  /*! Has this particle been woken up by the limiter? */
  char limited_part;
#endif

  /*! Geometrical quantities used for Finite Volume Particle Method RT. */
  struct fvpm_geometry_struct geometry;

} SWIFT_STRUCT_ALIGN;

#endif /* SWIFT_SPHENIX_HYDRO_PART_H */<|MERGE_RESOLUTION|>--- conflicted
+++ resolved
@@ -162,18 +162,6 @@
   } diffusion;
 
   /* Store density/force specific stuff. */
-<<<<<<< HEAD
-  // union {
-
-  /**
-   * @brief Structure for the variables only used in the density loop over
-   * neighbours.
-   *
-   * Quantities in this sub-structure should only be accessed in the density
-   * loop over neighbours and the ghost task.
-   */
-  struct {
-=======
 
   union {
     /**
@@ -184,7 +172,6 @@
      * loop over neighbours and the ghost task.
      */
     struct {
->>>>>>> d4981c09
 
     /*! Neighbour number count. */
     float wcount;
