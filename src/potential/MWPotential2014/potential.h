--- conflicted
+++ resolved
@@ -389,11 +389,7 @@
     sigma = fmax(potential->df_sigma_floor, sigma);
 
     /* Compute the chi parameter */
-<<<<<<< HEAD
-    double X = v / (sqrt(2) / sigma);
-=======
     double X = v / (sqrt(2) * sigma);
->>>>>>> c69b1a4b
     double amp1 = erf(X) - ((2 * X / sqrtpi) * exp(-X * X));
 
     /* Kill the dynamical friction at the center */
@@ -599,11 +595,7 @@
   /* Convert to internal system of units by using the
    * physical constants defined in this system */
   const double kpc = 1000. * phys_const->const_parsec;
-<<<<<<< HEAD
-  const double kms = 1e5 * units_cgs_conversion_factor(us, UNIT_CONV_VELOCITY);
-=======
   const double kms = 1e5 / units_cgs_conversion_factor(us, UNIT_CONV_VELOCITY);
->>>>>>> c69b1a4b
   potential->M_200 *= phys_const->const_solar_mass;
   potential->H *= phys_const->const_reduced_hubble;
   potential->Mdisk *= phys_const->const_solar_mass;
@@ -612,12 +604,7 @@
   potential->r_1 *= kpc;
   potential->r_c *= kpc;
   potential->amplitude *= phys_const->const_solar_mass / (kpc * kpc * kpc);
-<<<<<<< HEAD
-  potential->df_sigma_floor *= 1e5;
-  potential->df_sigma_floor /= units_cgs_conversion_factor(us, UNIT_CONV_SPEED);
-=======
   potential->df_sigma_floor *= kms;
->>>>>>> c69b1a4b
   potential->df_satellite_mass *= phys_const->const_solar_mass;
   potential->df_core_radius *= kpc;
 
