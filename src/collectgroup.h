--- conflicted
+++ resolved
@@ -87,29 +87,18 @@
 void collectgroup1_init(
     struct collectgroup1 *grp1, size_t updated, size_t g_updated,
     size_t s_updated, size_t b_updated, size_t dm_updated, size_t sink_updated, size_t inhibited,
-    size_t g_inhibited, size_t s_inhibited, size_t sink_inhibited,
-<<<<<<< HEAD
+    size_t g_inhibited, size_t s_inhibited, size_t sink_inhibited, size_t dm_inhibited,
     size_t b_inhibited, integertime_t ti_hydro_end_min,
     integertime_t ti_hydro_beg_max, integertime_t ti_rt_end_min,
     integertime_t ti_rt_beg_max, integertime_t ti_gravity_end_min,
-=======
-    size_t b_inhibited, size_t dm_inhibited,
-    integertime_t ti_hydro_end_min,
-    integertime_t ti_hydro_beg_max, integertime_t ti_gravity_end_min,
->>>>>>> cb1e82d8
     integertime_t ti_gravity_beg_max, integertime_t ti_stars_end_min,
     integertime_t ti_stars_beg_max, integertime_t ti_sinks_end_min,
     integertime_t ti_sinks_beg_max, integertime_t ti_black_holes_end_min,
     integertime_t ti_black_holes_beg_max, integertime_t ti_dark_matter_end_min,
     integertime_t ti_dark_matter_beg_max, int forcerebuild,
     long long total_nr_cells, long long total_nr_tasks, float tasks_per_cell,
-<<<<<<< HEAD
-    const struct star_formation_history sfh, float runtime,
+    const struct star_formation_history sfh, struct sidm_history dm, float runtime,
     int flush_lightcone_maps, double deadtime, float csds_file_size_gb);
-=======
-    const struct star_formation_history sfh,
-    struct sidm_history dm, float runtime, float csds_file_size_gb);
->>>>>>> cb1e82d8
 void collectgroup1_reduce(struct collectgroup1 *grp1);
 #ifdef WITH_MPI
 void mpicollect_free_MPI_type(void);
