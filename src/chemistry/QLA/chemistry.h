/*******************************************************************************
 * This file is part of SWIFT.
 * Copyright (c) 2020 Matthieu Schaller (schaller@strw.leidenuniv.nl)
 *
 * This program is free software: you can redistribute it and/or modify
 * it under the terms of the GNU Lesser General Public License as published
 * by the Free Software Foundation, either version 3 of the License, or
 * (at your option) any later version.
 *
 * This program is distributed in the hope that it will be useful,
 * but WITHOUT ANY WARRANTY; without even the implied warranty of
 * MERCHANTABILITY or FITNESS FOR A PARTICULAR PURPOSE.  See the
 * GNU General Public License for more details.
 *
 * You should have received a copy of the GNU Lesser General Public License
 * along with this program.  If not, see <http://www.gnu.org/licenses/>.
 *
 ******************************************************************************/
#ifndef SWIFT_CHEMISTRY_QLA_H
#define SWIFT_CHEMISTRY_QLA_H

/**
 * @file src/chemistry/none/chemistry.h
 * @brief Empty infrastructure for the cases without chemistry function
 */

/* Some standard headers. */
#include <float.h>
#include <math.h>

/* Local includes. */
#include "chemistry_struct.h"
#include "cosmology.h"
#include "error.h"
#include "hydro.h"
#include "parser.h"
#include "part.h"
#include "physical_constants.h"
#include "units.h"

/**
 * @brief Return a string containing the name of a given #chemistry_element.
 */
__attribute__((always_inline)) INLINE static const char *
chemistry_get_element_name(enum chemistry_element elem) {

  static const char *chemistry_element_names[chemistry_element_count] = {};
  error("Attempting to get non-existing element!");
  return chemistry_element_names[elem];
}

/**
 * @brief Initialises the chemistry properties.
 *
 * Nothing to do here.
 *
 * @param parameter_file The parsed parameter file.
 * @param us The current internal system of units.
 * @param phys_const The physical constants in internal units.
 * @param data The global chemistry information (to be filled).
 */
static INLINE void chemistry_init_backend(struct swift_params *parameter_file,
                                          const struct unit_system *us,
                                          const struct phys_const *phys_const,
                                          struct chemistry_global_data *data) {}

/**
 * @brief Prints the properties of the chemistry model to stdout.
 *
 * Nothing to do here.
 *
 * @brief The #chemistry_global_data containing information about the current
 * model.
 */
static INLINE void chemistry_print_backend(
    const struct chemistry_global_data *data) {

  message("Chemistry function is 'Quick Lyman-alpha'.");
}

/**
 * @brief Finishes the density calculation.
 *
 * Nothing to do here.
 *
 * @param p The particle to act upon
 * @param cd The global chemistry information.
 * @param cosmo The current cosmological model.
 */
__attribute__((always_inline)) INLINE static void chemistry_end_density(
    struct part *restrict p, const struct chemistry_global_data *cd,
    const struct cosmology *cosmo) {}

/**
 * @brief Finishes the gradient calculation.
 *
 * Nothing to do here.
 *
 * @param p The particle to act upon.
 * @param cd The global properties of the chemistry scheme.
 */
__attribute__((always_inline)) INLINE static void chemistry_end_gradient(
    struct part* p, const struct chemistry_global_data* cd) {}

/**
 * @brief Updates to the chemistry data after the hydro force loop.
 *
 * @param p The particle to act upon.
 * @param cosmo The current cosmological model.
 * @param with_cosmology Are we running with the cosmology?
 * @param time Current time of the simulation.
 * @param dt Time step (in physical units).
 * @param cd The global properties of the chemistry scheme.
 */
__attribute__((always_inline)) INLINE static void chemistry_end_force(
<<<<<<< HEAD
    struct part* restrict p, const struct cosmology* cosmo,
    const int with_cosmology, const double time, const double dt,
    const struct chemistry_global_data* cd) {}

/**
 * @brief Prepare a particle for the force calculation.
 *
 * Nothing to do here.
 *
 * @param p The particle to act upon
 * @param xp The extended particle data to act upon
 * @param cosmo The current cosmological model.
 * @param dt_alpha The time-step used to evolve non-cosmological quantities such
 *                 as the artificial viscosity.
 * @param dt_therm The time-step used to evolve hydrodynamical quantities.
 * @param cd The global properties of the chemistry scheme.
 */
__attribute__((always_inline)) INLINE static void chemistry_prepare_force(
    struct part* restrict p, struct xpart* restrict xp,
    const struct cosmology* cosmo, const float dt_alpha, const float dt_therm,
    const struct chemistry_global_data* cd) {}
=======
    struct part *restrict p, const struct cosmology *cosmo,
    const int with_cosmology, const double time, const double dt) {}
>>>>>>> 265f198f

/**
 * @brief Computes the chemistry-related time-step constraint.
 *
 * @param phys_const The physical constants in internal units.
 * @param cosmo The current cosmological model.
 * @param us The internal system of units.
 * @param hydro_props The properties of the hydro scheme.
 * @param cd The global properties of the chemistry scheme.
 * @param p Pointer to the particle data.
 */
__attribute__((always_inline)) INLINE static float chemistry_timestep(
    const struct phys_const *restrict phys_const,
    const struct cosmology *restrict cosmo,
    const struct unit_system *restrict us,
    const struct hydro_props *hydro_props,
    const struct chemistry_global_data *cd, const struct part *restrict p) {
  return FLT_MAX;
}

/**
 * @brief Sets all particle fields to sensible values when the #part has 0 ngbs.
 *
 * Nothing to do here.
 *
 * @param p The particle to act upon
 * @param xp The extended particle data to act upon
 * @param cd #chemistry_global_data containing chemistry informations.
 * @param cosmo The current cosmological model.
 */
__attribute__((always_inline)) INLINE static void
chemistry_part_has_no_neighbours(struct part *restrict p,
                                 struct xpart *restrict xp,
                                 const struct chemistry_global_data *cd,
                                 const struct cosmology *cosmo) {}

/**
 * @brief Sets the chemistry properties of the (x-)particles to a valid start
 * state.
 *
 * Nothing to do here.
 *
 * @param phys_const The physical constant in internal units.
 * @param us The unit system.
 * @param cosmo The current cosmological model.
 * @param data The global chemistry information used for this run.
 * @param p Pointer to the particle data.
 * @param xp Pointer to the extended particle data.
 */
__attribute__((always_inline)) INLINE static void chemistry_first_init_part(
    const struct phys_const *restrict phys_const,
    const struct unit_system *restrict us,
    const struct cosmology *restrict cosmo,
    const struct chemistry_global_data *data, const struct part *restrict p,
    struct xpart *restrict xp) {}

/**
 * @brief Sets the chemistry properties of the (x-)particles to a valid start
 * state.
 *
 * Nothing to do here.
 *
 * @param p Pointer to the particle data.
 * @param data The global chemistry information.
 */
__attribute__((always_inline)) INLINE static void chemistry_init_part(
    struct part *restrict p, const struct chemistry_global_data *data) {}

/**
 * @brief Sets the chemistry properties of the sparticles to a valid start
 * state.
 *
 * Nothing to do here.
 *
 * @param phys_const The physical constants in internal units.
 * @param us The internal system of units.
 * @param cosmo The current cosmological model.
 * @param data The global chemistry information.
 * @param sp Pointer to the sparticle data.
 * @param xp Pointer to the extended particle data.
 */
__attribute__((always_inline)) INLINE static void chemistry_first_init_spart(
    const struct chemistry_global_data *data, struct spart *restrict sp) {}

/**
 * @brief Sets the chemistry properties of the sink particles to a valid start
 * state.
 *
 * @param data The global chemistry information.
 * @param sink Pointer to the sink particle data.
 */
__attribute__((always_inline)) INLINE static void chemistry_first_init_sink(
    const struct chemistry_global_data *data, struct sink *restrict sink) {}

/**
 * @brief Initialise the chemistry properties of a black hole with
 * the chemistry properties of the gas it is born from.
 *
 * Nothing to do here.
 *
 * @param bp_data The black hole data to initialise.
 * @param p_data The gas data to use.
 * @param gas_mass The mass of the gas particle.
 */
__attribute__((always_inline)) INLINE static void chemistry_bpart_from_part(
    struct chemistry_bpart_data *bp_data,
    const struct chemistry_part_data *p_data, const double gas_mass) {}

/**
 * @brief Add the chemistry data of a gas particle to a black hole.
 *
 * Nothing to do here.
 *
 * @param bp_data The black hole data to add to.
 * @param p_data The gas data to use.
 * @param gas_mass The mass of the gas particle.
 */
__attribute__((always_inline)) INLINE static void chemistry_add_part_to_bpart(
    struct chemistry_bpart_data *bp_data,
    const struct chemistry_part_data *p_data, const double gas_mass) {}

/**
 * @brief Transfer chemistry data of a gas particle to a black hole.
 *
 * Nothing to do here.
 *
 * @param bp_data The black hole data to add to.
 * @param p_data The gas data to use.
 * @param nibble_mass The mass to be removed from the gas particle.
 * @param nibble_fraction The fraction of the (original) mass of the gas
 *        particle that is removed.
 */
__attribute__((always_inline)) INLINE static void
chemistry_transfer_part_to_bpart(struct chemistry_bpart_data *bp_data,
                                 struct chemistry_part_data *p_data,
                                 const double nibble_mass,
                                 const double nibble_fraction) {}

/**
 * @brief Add the chemistry data of a black hole to another one.
 *
 * Nothing to do here.
 *
 * @param bp_data The black hole data to add to.
 * @param swallowed_data The black hole data to use.
 */
__attribute__((always_inline)) INLINE static void chemistry_add_bpart_to_bpart(
    struct chemistry_bpart_data *bp_data,
    const struct chemistry_bpart_data *swallowed_data) {}

/**
 * @brief Split the metal content of a particle into n pieces
 *
 * Nothing to do here.
 *
 * @param p The #part.
 * @param n The number of pieces to split into.
 */
__attribute__((always_inline)) INLINE static void chemistry_split_part(
    struct part *p, const double n) {}

/**
 * @brief Returns the total metallicity (metal mass fraction) of the
 * gas particle to be used in feedback/enrichment related routines.
 *
 * No metallicity treatment here -> return 0.
 *
 * @param p Pointer to the particle data.
 */
__attribute__((always_inline)) INLINE static float
chemistry_get_total_metal_mass_fraction_for_feedback(
    const struct part *restrict p) {

  return 0.f;
}

/**
 * @brief Returns the abundance array (metal mass fractions) of the
 * gas particle to be used in feedback/enrichment related routines.
 *
 * No metallicity treatment here -> return NULL array.
 *
 * @param p Pointer to the particle data.
 */
__attribute__((always_inline)) INLINE static float const *
chemistry_get_metal_mass_fraction_for_feedback(const struct part *restrict p) {

  return NULL;
}

/**
 * @brief Returns the total metallicity (metal mass fraction) of the
 * star particle to be used in feedback/enrichment related routines.
 *
 * No metallicity treatment here -> return 0.
 *
 * @param sp Pointer to the particle data.
 */
__attribute__((always_inline)) INLINE static float
chemistry_get_star_total_metal_mass_fraction_for_feedback(
    const struct spart *sp) {

  return 0.f;
}

/**
 * @brief Returns the abundance array (metal mass fractions) of the
 * star particle to be used in feedback/enrichment related routines.
 *
 * No metallicity treatment here -> return NULL array.
 *
 * @param sp Pointer to the particle data.
 */
__attribute__((always_inline)) INLINE static float const *
chemistry_get_star_metal_mass_fraction_for_feedback(const struct spart *sp) {

  return NULL;
}

/**
 * @brief Returns the total metallicity (metal mass fraction) of the
 * gas particle to be used in cooling related routines.
 *
 * No metallicity treatment here -> return 0.
 *
 * @param p Pointer to the particle data.
 */
__attribute__((always_inline)) INLINE static float
chemistry_get_total_metal_mass_fraction_for_cooling(const struct part *p) {

  return 0.f;
}

/**
 * @brief Returns the abundance array (metal mass fractions) of the
 * gas particle to be used in cooling related routines.
 *
 * No metallicity treatment here -> return NULL array.
 *
 * @param p Pointer to the particle data.
 */
__attribute__((always_inline)) INLINE static float const *
chemistry_get_metal_mass_fraction_for_cooling(const struct part *p) {

  return NULL;
}

/**
 * @brief Returns the total metallicity (metal mass fraction) of the
 * gas particle to be used in star formation related routines.
 *
 * No metallicity treatment here -> return 0.
 *
 * @param p Pointer to the particle data.
 */
__attribute__((always_inline)) INLINE static float
chemistry_get_total_metal_mass_fraction_for_star_formation(
    const struct part *p) {

  return 0.f;
}

/**
 * @brief Returns the abundance array (metal mass fractions) of the
 * gas particle to be used in star formation related routines.
 *
 * No metallicity treatment here -> return NULL array.
 *
 * @param p Pointer to the particle data.
 */
__attribute__((always_inline)) INLINE static float const *
chemistry_get_metal_mass_fraction_for_star_formation(const struct part *p) {

  return NULL;
}

/**
 * @brief Returns the total metal mass of the
 * gas particle to be used in the stats related routines.
 *
 * No metallicity treatment here -> return 0.
 *
 * @param p Pointer to the particle data.
 */
__attribute__((always_inline)) INLINE static float
chemistry_get_total_metal_mass_for_stats(const struct part *restrict p) {

  return 0.f;
}

/**
 * @brief Returns the total metal mass of the
 * star particle to be used in the stats related routines.
 *
 * No metallicity treatment here -> return 0.
 *
 * @param p Pointer to the particle data.
 */
__attribute__((always_inline)) INLINE static float
chemistry_get_star_total_metal_mass_for_stats(const struct spart *restrict sp) {

  return 0.f;
}

/**
 * @brief Returns the total metal mass of the
 * black hole particle to be used in the stats related routines.
 *
 * No metallicity treatment here -> return 0.
 *
 * @param p Pointer to the particle data.
 */
__attribute__((always_inline)) INLINE static float
chemistry_get_bh_total_metal_mass_for_stats(const struct bpart *restrict bp) {

  return 0.f;
}

/**
 * @brief Returns the total metallicity (metal mass fraction) of the
 * star particle to be used in the luminosity calculations.
 *
 * No metallicity treatment here -> return 0.
 *
 * @param sp Pointer to the star particle data.
 */
__attribute__((always_inline)) INLINE static float
chemistry_get_star_total_metal_mass_fraction_for_luminosity(
    const struct spart *restrict sp) {

  return 0.f;
}

/**
 * @brief Extra chemistry operations to be done during the drift.
 *
 * @param p Particle to act upon.
 * @param xp The extended particle data to act upon.
 * @param dt_drift The drift time-step for positions.
 * @param dt_therm The drift time-step for thermal quantities.
 * @param cosmo The current cosmological model.
 * @param chem_data The global properties of the chemistry scheme.
 */
__attribute__((always_inline)) INLINE static void chemistry_predict_extra(
    struct part* p, struct xpart* xp, float dt_drift, float dt_therm,
    const struct cosmology* cosmo,
    const struct chemistry_global_data* chem_data) {}

#endif /* SWIFT_CHEMISTRY_QLA_H */<|MERGE_RESOLUTION|>--- conflicted
+++ resolved
@@ -113,7 +113,6 @@
  * @param cd The global properties of the chemistry scheme.
  */
 __attribute__((always_inline)) INLINE static void chemistry_end_force(
-<<<<<<< HEAD
     struct part* restrict p, const struct cosmology* cosmo,
     const int with_cosmology, const double time, const double dt,
     const struct chemistry_global_data* cd) {}
@@ -135,10 +134,6 @@
     struct part* restrict p, struct xpart* restrict xp,
     const struct cosmology* cosmo, const float dt_alpha, const float dt_therm,
     const struct chemistry_global_data* cd) {}
-=======
-    struct part *restrict p, const struct cosmology *cosmo,
-    const int with_cosmology, const double time, const double dt) {}
->>>>>>> 265f198f
 
 /**
  * @brief Computes the chemistry-related time-step constraint.
