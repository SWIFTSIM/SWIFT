--- conflicted
+++ resolved
@@ -85,11 +85,7 @@
  * @return Returns the number of fields to write.
  */
 INLINE static int chemistry_write_sinkparticles(const struct sink* sinks,
-<<<<<<< HEAD
-						struct io_props* list) {
-=======
                                                 struct io_props* list) {
->>>>>>> d3cb4bd6
   return 0;
 }
 
