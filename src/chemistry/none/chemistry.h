/*******************************************************************************
 * This file is part of SWIFT.
 * Copyright (c) 2016 Matthieu Schaller (schaller@strw.leidenuniv.nl)
 *
 * This program is free software: you can redistribute it and/or modify
 * it under the terms of the GNU Lesser General Public License as published
 * by the Free Software Foundation, either version 3 of the License, or
 * (at your option) any later version.
 *
 * This program is distributed in the hope that it will be useful,
 * but WITHOUT ANY WARRANTY; without even the implied warranty of
 * MERCHANTABILITY or FITNESS FOR A PARTICULAR PURPOSE.  See the
 * GNU General Public License for more details.
 *
 * You should have received a copy of the GNU Lesser General Public License
 * along with this program.  If not, see <http://www.gnu.org/licenses/>.
 *
 ******************************************************************************/
#ifndef SWIFT_CHEMISTRY_NONE_H
#define SWIFT_CHEMISTRY_NONE_H

/**
 * @file src/chemistry/none/chemistry.h
 * @brief Empty infrastructure for the cases without chemistry function
 */

/* Some standard headers. */
#include <float.h>
#include <math.h>

/* Local includes. */
#include "chemistry_struct.h"
#include "cosmology.h"
#include "error.h"
#include "hydro.h"
#include "parser.h"
#include "part.h"
#include "physical_constants.h"
#include "units.h"

/**
 * @brief Return a string containing the name of a given #chemistry_element.
 */
__attribute__((always_inline)) INLINE static const char *
chemistry_get_element_name(enum chemistry_element elem) {

  static const char *chemistry_element_names[chemistry_element_count] = {};

  return chemistry_element_names[elem];
}

/**
 * @brief Copies the chemistry properties of the gas particle over to the
 * star particle.
 *
 * @param p the gas particles.
 * @param xp the additional properties of the gas particles.
 * @param sp the new created star particle with its properties.
 */
INLINE static void chemistry_copy_star_formation_properties(
    const struct part *p, const struct xpart *xp, struct spart *sp) {}

/**
 * @brief Initialises the chemistry properties.
 *
 * Nothing to do here.
 *
 * @param parameter_file The parsed parameter file.
 * @param us The current internal system of units.
 * @param phys_const The physical constants in internal units.
 * @param data The global chemistry information (to be filled).
 */
static INLINE void chemistry_init_backend(struct swift_params *parameter_file,
                                          const struct unit_system *us,
                                          const struct phys_const *phys_const,
                                          struct chemistry_global_data *data) {}

/**
 * @brief Prints the properties of the chemistry model to stdout.
 *
 * @brief The #chemistry_global_data containing information about the current
 * model.
 */
static INLINE void chemistry_print_backend(
    const struct chemistry_global_data *data) {

  message("Chemistry function is 'No chemistry'.");
}

/**
 * @brief Finishes the density calculation.
 *
 * @param p The particle to act upon
 * @param cd The global chemistry information.
 * @param cosmo The current cosmological model.
 */
__attribute__((always_inline)) INLINE static void chemistry_end_density(
    struct part *restrict p, const struct chemistry_global_data *cd,
    const struct cosmology *cosmo) {}
<<<<<<< HEAD
=======

/**
 * @brief Finishes the gradient calculation.
 *
 * Nothing to do here.
 *
 * @param p The particle to act upon.
 * @param cd The global properties of the chemistry scheme.
 */
__attribute__((always_inline)) INLINE static void chemistry_end_gradient(
    struct part *p, const struct chemistry_global_data *cd) {}

/**
 * @brief Prepare a particle for the force calculation.
 *
 * Nothing to do here.
 *
 * @param p The particle to act upon
 * @param xp The extended particle data to act upon
 * @param cosmo The current cosmological model.
 * @param dt_alpha The time-step used to evolve non-cosmological quantities such
 *                 as the artificial viscosity.
 * @param dt_therm The time-step used to evolve hydrodynamical quantities.
 */
__attribute__((always_inline)) INLINE static void chemistry_prepare_force(
    struct part *restrict p, struct xpart *restrict xp,
    const struct cosmology *cosmo, const float dt_alpha, const float dt_therm,
    const struct chemistry_global_data *cd) {}
>>>>>>> d70196fd

/**
 * @brief Updates to the chemistry data after the hydro force loop.
 *
 * Nothing to do here.
 *
 * @param p The particle to act upon.
 * @param cosmo The current cosmological model.
 * @param with_cosmology Are we running with the cosmology?
 * @param time Current time of the simulation.
 * @param dt Time step (in physical units).
 * @param chem_data The global properties of the chemistry scheme.
 */
__attribute__((always_inline)) INLINE static void chemistry_end_force(
    struct part *restrict p, const struct cosmology *cosmo,
<<<<<<< HEAD
    const int with_cosmology, const double time, const double dt) {}
=======
    const int with_cosmology, const double time, const double dt,
    const struct chemistry_global_data *cd) {}
>>>>>>> d70196fd

/**
 * @brief Computes the chemistry-related time-step constraint.
 *
 * @param phys_const The physical constants in internal units.
 * @param cosmo The current cosmological model.
 * @param us The internal system of units.
 * @param hydro_props The properties of the hydro scheme.
 * @param cd The global properties of the chemistry scheme.
 * @param p Pointer to the particle data.
 */
__attribute__((always_inline)) INLINE static float chemistry_timestep(
    const struct phys_const *restrict phys_const,
    const struct cosmology *restrict cosmo,
    const struct unit_system *restrict us,
    const struct hydro_props *hydro_props,
    const struct chemistry_global_data *cd, const struct part *restrict p) {
  return FLT_MAX;
}

/**
 * @brief Sets all particle fields to sensible values when the #part has 0 ngbs.
 *
 * @param p The particle to act upon
 * @param xp The extended particle data to act upon
 * @param cd #chemistry_global_data containing chemistry informations.
 * @param cosmo The current cosmological model.
 */
__attribute__((always_inline)) INLINE static void
chemistry_part_has_no_neighbours(struct part *restrict p,
                                 struct xpart *restrict xp,
                                 const struct chemistry_global_data *cd,
                                 const struct cosmology *cosmo) {}

/**
 * @brief Sets the chemistry properties of the (x-)particles to a valid start
 * state.
 *
 * Nothing to do here.
 *
 * @param phys_const The physical constant in internal units.
 * @param us The unit system.
 * @param cosmo The current cosmological model.
 * @param data The global chemistry information used for this run.
 * @param p Pointer to the particle data.
 * @param xp Pointer to the extended particle data.
 */
__attribute__((always_inline)) INLINE static void chemistry_first_init_part(
    const struct phys_const *restrict phys_const,
    const struct unit_system *restrict us,
    const struct cosmology *restrict cosmo,
    const struct chemistry_global_data *data, const struct part *restrict p,
    struct xpart *restrict xp) {}

/**
 * @brief Sets the chemistry properties of the (x-)particles to a valid start
 * state.
 *
 * Nothing to do here.
 *
 * @param p Pointer to the particle data.
 * @param data The global chemistry information.
 */
__attribute__((always_inline)) INLINE static void chemistry_init_part(
    struct part *restrict p, const struct chemistry_global_data *data) {}

/**
 * @brief Sets the chemistry properties of the sparticles to a valid start
 * state.
 *
 * @param phys_const The physical constants in internal units.
 * @param us The internal system of units.
 * @param cosmo The current cosmological model.
 * @param data The global chemistry information.
 * @param sp Pointer to the sparticle data.
 * @param xp Pointer to the extended particle data.
 */
__attribute__((always_inline)) INLINE static void chemistry_first_init_spart(
    const struct chemistry_global_data *data, struct spart *restrict sp) {}

/**
 * @brief Sets the chemistry properties of the sink particles to a valid start
 * state.
 *
 * @param data The global chemistry information.
 * @param sink Pointer to the sink particle data.
 */
__attribute__((always_inline)) INLINE static void chemistry_first_init_sink(
    const struct chemistry_global_data *data, struct sink *restrict sink) {}

/**
 * @brief Initialise the chemistry properties of a black hole with
 * the chemistry properties of the gas it is born from.
 *
 * Nothing to do here.
 *
 * @param bp_data The black hole data to initialise.
 * @param p_data The gas data to use.
 * @param gas_mass The mass of the gas particle.
 */
__attribute__((always_inline)) INLINE static void chemistry_bpart_from_part(
    struct chemistry_bpart_data *bp_data,
    const struct chemistry_part_data *p_data, const double gas_mass) {}

/**
 * @brief Add the chemistry data of a gas particle to a black hole.
 *
 * Nothing to do here.
 *
 * @param bp_data The black hole data to add to.
 * @param p_data The gas data to use.
 * @param gas_mass The mass of the gas particle.
 */
__attribute__((always_inline)) INLINE static void chemistry_add_part_to_bpart(
    struct chemistry_bpart_data *bp_data,
    const struct chemistry_part_data *p_data, const double gas_mass) {}

/**
 * @brief Transfer chemistry data of a gas particle to a black hole.
 *
 * Nothing to do here.
 *
 * @param bp_data The black hole data to add to.
 * @param p_data The gas data to use.
 * @param nibble_mass The mass to be removed from the gas particle.
 * @param nibble_fraction The fraction of the (original) mass of the gas
 *        particle that is removed.
 */
__attribute__((always_inline)) INLINE static void
chemistry_transfer_part_to_bpart(struct chemistry_bpart_data *bp_data,
                                 struct chemistry_part_data *p_data,
                                 const double nibble_mass,
                                 const double nibble_fraction) {}

/**
 * @brief Add the chemistry data of a black hole to another one.
 *
 * Nothing to do here.
 *
 * @param bp_data The black hole data to add to.
 * @param swallowed_data The black hole data to use.
 */
__attribute__((always_inline)) INLINE static void chemistry_add_bpart_to_bpart(
    struct chemistry_bpart_data *bp_data,
    const struct chemistry_bpart_data *swallowed_data) {}

/**
 * @brief Add the chemistry data of a sink particle to a sink.
 *
 * Nothing to do here.
 *
 * @param si_data The black hole data to add to.
 * @param sj_data The gas data to use.
 * @param gas_mass The mass of the gas particle.
 */
__attribute__((always_inline)) INLINE static void chemistry_add_sink_to_sink(
    struct chemistry_sink_data *si_data,
    const struct chemistry_sink_data *sj_data) {}

/**
 * @brief Add the chemistry data of a gas particle to a sink.
 *
 * Nothing to do here.
 *
 * @param sp_data The sink data to add to.
 * @param p_data The gas data to use.
 * @param gas_mass The mass of the gas particle.
 */
__attribute__((always_inline)) INLINE static void chemistry_add_part_to_sink(
    struct chemistry_sink_data *sp_data,
    const struct chemistry_part_data *p_data, const double gas_mass) {}

/**
 * @brief Split the metal content of a particle into n pieces
 *
 * Nothing to do here.
 *
 * @param p The #part.
 * @param n The number of pieces to split into.
 */
__attribute__((always_inline)) INLINE static void chemistry_split_part(
    struct part *p, const double n) {}

/**
 * @brief Returns the total metallicity (metal mass fraction) of the
 * gas particle to be used in feedback/enrichment related routines.
 *
 * No metallicity treatment here -> return 0.
 *
 * @param p Pointer to the particle data.
 */
__attribute__((always_inline)) INLINE static float
chemistry_get_total_metal_mass_fraction_for_feedback(
    const struct part *restrict p) {

  return 0.f;
}

/**
 * @brief Returns the abundance array (metal mass fractions) of the
 * gas particle to be used in feedback/enrichment related routines.
 *
 * No metallicity treatment here -> return NULL array.
 *
 * @param p Pointer to the particle data.
 */
__attribute__((always_inline)) INLINE static float const *
chemistry_get_metal_mass_fraction_for_feedback(const struct part *restrict p) {

  return NULL;
}

/**
 * @brief Returns the total metallicity (metal mass fraction) of the
 * star particle to be used in feedback/enrichment related routines.
 *
 * No metallicity treatment here -> return 0.
 *
 * @param sp Pointer to the particle data.
 */
__attribute__((always_inline)) INLINE static float
chemistry_get_star_total_metal_mass_fraction_for_feedback(
    const struct spart *restrict sp) {

  return 0.f;
}

/**
 * @brief Returns the abundance array (metal mass fractions) of the
 * star particle to be used in feedback/enrichment related routines.
 *
 * No metallicity treatment here -> return NULL array.
 *
 * @param sp Pointer to the particle data.
 */
__attribute__((always_inline)) INLINE static float const *
chemistry_get_star_metal_mass_fraction_for_feedback(
    const struct spart *restrict sp) {

  return NULL;
}

/**
 * @brief Returns the total metallicity (metal mass fraction) of the
 * gas particle to be used in cooling related routines.
 *
 * No metallicity treatment here -> return 0.
 *
 * @param p Pointer to the particle data.
 */
__attribute__((always_inline)) INLINE static float
chemistry_get_total_metal_mass_fraction_for_cooling(
    const struct part *restrict p) {

  return 0.f;
}

/**
 * @brief Returns the abundance array (metal mass fractions) of the
 * gas particle to be used in cooling related routines.
 *
 * No metallicity treatment here -> return NULL array.
 *
 * @param p Pointer to the particle data.
 */
__attribute__((always_inline)) INLINE static float const *
chemistry_get_metal_mass_fraction_for_cooling(const struct part *restrict p) {

  return NULL;
}

/**
 * @brief Returns the total metallicity (metal mass fraction) of the
 * gas particle to be used in star formation related routines.
 *
 * No metallicity treatment here -> return 0.
 *
 * @param p Pointer to the particle data.
 */
__attribute__((always_inline)) INLINE static float
chemistry_get_total_metal_mass_fraction_for_star_formation(
    const struct part *restrict p) {

  return 0.f;
}

/**
 * @brief Returns the abundance array (metal mass fractions) of the
 * gas particle to be used in star formation related routines.
 *
 * No metallicity treatment here -> return NULL array.
 *
 * @param p Pointer to the particle data.
 */
__attribute__((always_inline)) INLINE static float const *
chemistry_get_metal_mass_fraction_for_star_formation(
    const struct part *restrict p) {

  return NULL;
}

/**
 * @brief Returns the total metal mass of the
 * gas particle to be used in the stats related routines.
 *
 * No metallicity treatment here -> return 0.
 *
 * @param p Pointer to the particle data.
 */
__attribute__((always_inline)) INLINE static float
chemistry_get_total_metal_mass_for_stats(const struct part *restrict p) {

  return 0.f;
}

/**
 * @brief Returns the total metal mass of the
 * star particle to be used in the stats related routines.
 *
 * No metallicity treatment here -> return 0.
 *
 * @param p Pointer to the particle data.
 */
__attribute__((always_inline)) INLINE static float
chemistry_get_star_total_metal_mass_for_stats(const struct spart *restrict sp) {

  return 0.f;
}

/**
 * @brief Returns the total metal mass of the
 * black hole particle to be used in the stats related routines.
 *
 * No metallicity treatment here -> return 0.
 *
 * @param p Pointer to the particle data.
 */
__attribute__((always_inline)) INLINE static float
chemistry_get_bh_total_metal_mass_for_stats(const struct bpart *restrict bp) {

  return 0.f;
}

/**
 * @brief Returns the total metallicity (metal mass fraction) of the
 * star particle to be used in the luminosity calculations.
 *
 * No metallicity treatment here -> return 0.
 *
 * @param sp Pointer to the star particle data.
 */
__attribute__((always_inline)) INLINE static float
chemistry_get_star_total_metal_mass_fraction_for_luminosity(
    const struct spart *restrict sp) {

  return 0.f;
}

/**
 * @brief Extra chemistry operations to be done during the drift.
 *
 * @param p Particle to act upon.
 * @param xp The extended particle data to act upon.
 * @param dt_drift The drift time-step for positions.
 * @param dt_therm The drift time-step for thermal quantities.
 * @param cosmo The current cosmological model.
 * @param chem_data The global properties of the chemistry scheme.
 */
__attribute__((always_inline)) INLINE static void chemistry_predict_extra(
    struct part *p, struct xpart *xp, float dt_drift, float dt_therm,
    const struct cosmology *cosmo,
    const struct chemistry_global_data *chem_data) {}

#endif /* SWIFT_CHEMISTRY_NONE_H */<|MERGE_RESOLUTION|>--- conflicted
+++ resolved
@@ -97,8 +97,6 @@
 __attribute__((always_inline)) INLINE static void chemistry_end_density(
     struct part *restrict p, const struct chemistry_global_data *cd,
     const struct cosmology *cosmo) {}
-<<<<<<< HEAD
-=======
 
 /**
  * @brief Finishes the gradient calculation.
@@ -127,7 +125,6 @@
     struct part *restrict p, struct xpart *restrict xp,
     const struct cosmology *cosmo, const float dt_alpha, const float dt_therm,
     const struct chemistry_global_data *cd) {}
->>>>>>> d70196fd
 
 /**
  * @brief Updates to the chemistry data after the hydro force loop.
@@ -143,12 +140,8 @@
  */
 __attribute__((always_inline)) INLINE static void chemistry_end_force(
     struct part *restrict p, const struct cosmology *cosmo,
-<<<<<<< HEAD
-    const int with_cosmology, const double time, const double dt) {}
-=======
     const int with_cosmology, const double time, const double dt,
     const struct chemistry_global_data *cd) {}
->>>>>>> d70196fd
 
 /**
  * @brief Computes the chemistry-related time-step constraint.
