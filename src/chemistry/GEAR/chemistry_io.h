--- conflicted
+++ resolved
@@ -151,12 +151,8 @@
  * @param e The #engine.
  */
 INLINE static void chemistry_write_flavour(hid_t h_grp, hid_t h_grp_columns,
-<<<<<<< HEAD
-                                           const struct engine* e) {
-=======
                                            const struct engine *e) {
 
->>>>>>> c96e8b78
   io_write_attribute_s(h_grp, "Chemistry model", "GEAR");
   io_write_attribute_d(h_grp, "Chemistry element count",
                        GEAR_CHEMISTRY_ELEMENT_COUNT);
