--- conflicted
+++ resolved
@@ -612,15 +612,9 @@
  */
 __attribute__((always_inline)) INLINE static float
 chemistry_get_total_metal_mass_fraction_for_feedback(
-<<<<<<< HEAD
     const struct part* restrict p) {
   return p->chemistry_data
       .smoothed_metal_mass_fraction[GEAR_CHEMISTRY_ELEMENT_COUNT - 1];
-=======
-    const struct part *restrict p) {
-  error("Not implemented");
-  return 0.f;
->>>>>>> c96e8b78
 }
 
 /**
