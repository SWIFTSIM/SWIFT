--- conflicted
+++ resolved
@@ -48,13 +48,9 @@
  * @param cosmo The current cosmological model.
  */
 INLINE static void chemistry_copy_star_formation_properties(
-<<<<<<< HEAD
     struct part* p, const struct xpart* xp, struct spart* sp,
     const struct chemistry_global_data* chem_data,
     const struct cosmology* cosmo) {
-=======
-    struct part *p, const struct xpart *xp, struct spart *sp) {
->>>>>>> 265f198f
 
   /* gas mass after update */
   float mass = hydro_get_mass(p);
@@ -401,7 +397,6 @@
  * @param chem_data The global properties of the chemistry scheme.
  */
 __attribute__((always_inline)) INLINE static void chemistry_end_force(
-<<<<<<< HEAD
     struct part* restrict p, const struct cosmology* cosmo,
     const int with_cosmology, const double time, const double dt,
     const struct chemistry_global_data* cd) {}
@@ -422,10 +417,6 @@
     struct part* restrict p, struct xpart* restrict xp,
     const struct cosmology* cosmo, const float dt_alpha, const float dt_therm,
     const struct chemistry_global_data* cd) {}
-=======
-    struct part *restrict p, const struct cosmology *cosmo,
-    const int with_cosmology, const double time, const double dt) {}
->>>>>>> 265f198f
 
 /**
  * @brief Sets all particle fields to sensible values when the #part has 0 ngbs.
