--- conflicted
+++ resolved
@@ -62,13 +62,9 @@
  * @param cosmo The current cosmological model.
  */
 INLINE static void chemistry_copy_star_formation_properties(
-<<<<<<< HEAD
     struct part* p, const struct xpart* xp, struct spart* sp,
     const struct chemistry_global_data* chem_data,
     const struct cosmology* cosm) {
-=======
-    struct part *p, const struct xpart *xp, struct spart *sp) {
->>>>>>> 265f198f
 
   float mass = hydro_get_mass(p);
 
