/*******************************************************************************
 * This file is part of SWIFT.
 * Copyright (c) 2023 Yves Revaz (yves.revaz@epfl.ch)
 *
 * This program is free software: you can redistribute it and/or modify
 * it under the terms of the GNU Lesser General Public License as published
 * by the Free Software Foundation, either version 3 of the License, or
 * (at your option) any later version.
 *
 * This program is distributed in the hope that it will be useful,
 * but WITHOUT ANY WARRANTY; without even the implied warranty of
 * MERCHANTABILITY or FITNESS FOR A PARTICULAR PURPOSE.  See the
 * GNU General Public License for more details.
 *
 * You should have received a copy of the GNU Lesser General Public License
 * along with this program.  If not, see <http://www.gnu.org/licenses/>.
 *
 ******************************************************************************/
#ifndef SWIFT_CHEMISTRY_AGORA_H
#define SWIFT_CHEMISTRY_AGORA_H

/**
 * @file src/chemistry/none/chemistry.h
 * @brief Empty infrastructure for the cases without chemistry function
 */

/* Some standard headers. */
#include <float.h>
#include <math.h>
#include <string.h>

/* Local includes. */
#include "chemistry_struct.h"
#include "cosmology.h"
#include "error.h"
#include "hydro.h"
#include "parser.h"
#include "part.h"
#include "physical_constants.h"
#include "units.h"

/**
 * @brief Get the name of the element i.
 *
 * @param sm The #stellar_model.
 * @param i The element indice.
 */
static INLINE const char *chemistry_get_element_name(
    const struct chemistry_global_data *data, int i) {

  return data->elements_name + i * AGORA_LABELS_SIZE;
}

/**
 * @brief Copies the chemistry properties of the gas particle over to the
 * star particle.
 *
 * @param p the gas particles.
 * @param xp the additional properties of the gas particles.
 * @param sp the new created star particle with its properties.
 * @param chem_data The global properties of the chemistry scheme.
 * @param cosmo The current cosmological model.
 */
INLINE static void chemistry_copy_star_formation_properties(
<<<<<<< HEAD
    struct part *p, const struct xpart *xp, struct spart *sp) {
=======
    struct part *p, const struct xpart *xp, struct spart *sp,
    const struct chemistry_global_data *chem_data,
    const struct cosmology *cosm) {
>>>>>>> d70196fd

  float mass = hydro_get_mass(p);

  /* Store the chemistry struct in the star particle */
  for (int i = 0; i < AGORA_CHEMISTRY_ELEMENT_COUNT; i++) {
    sp->chemistry_data.metal_mass_fraction[i] =
        p->chemistry_data.smoothed_metal_mass_fraction[i];

    /* Remove the metals taken by the star. */
    p->chemistry_data.metal_mass[i] *= mass / (mass + sp->mass);
  }
}

/**
 * @brief Initialises the chemistry properties.
 *
 * Nothing to do here.
 *
 * @param parameter_file The parsed parameter file.
 * @param us The current internal system of units.
 * @param phys_const The physical constants in internal units.
 * @param data The global chemistry information (to be filled).
 */
static INLINE void chemistry_init_backend(struct swift_params *parameter_file,
                                          const struct unit_system *us,
                                          const struct phys_const *phys_const,
                                          struct chemistry_global_data *data) {

  /* read parameters */
  const float initial_metallicity = parser_get_param_float(
      parameter_file, "AGORAChemistry:initial_metallicity");

  if (initial_metallicity < 0) {
    message("Setting the initial metallicity from the snapshot.");
  } else {
    message("Setting the initial metallicity from the parameter file.");
  }

  /* Set the initial metallicities */
  for (int i = 0; i < AGORA_CHEMISTRY_ELEMENT_COUNT; i++) {
    data->initial_metallicities[i] = initial_metallicity;
  }

  /* Check if need to scale the initial metallicity */
  const int scale_metallicity = parser_get_opt_param_int(
      parameter_file, "AGORAChemistry:scale_initial_metallicity", 0);

  /* Scale the metallicities if required */
  if (scale_metallicity) {

    /* Set element name (Metals goes to the end). */
    strcpy(data->elements_name + (0) * AGORA_LABELS_SIZE, "Fe");
    strcpy(data->elements_name +
               (AGORA_CHEMISTRY_ELEMENT_COUNT - 1) * AGORA_LABELS_SIZE,
           "Metals");

    /* Read the solar abundances. */
    data->solar_abundances[0] = parser_get_opt_param_double(
        parameter_file, "AGORAChemistry:solar_abundance_Fe", 0.001771);
    data->solar_abundances[AGORA_CHEMISTRY_ELEMENT_COUNT - 1] =
        parser_get_opt_param_double(
            parameter_file, "AGORAChemistry:solar_abundance_Metals", 0.02);

    /* Scale the metallicities */
    for (int i = 0; i < AGORA_CHEMISTRY_ELEMENT_COUNT; i++) {
      data->initial_metallicities[i] *= data->solar_abundances[i];
    }
  }
}

/**
 * @brief Prepares a particle for the smooth metal calculation.
 *
 * Zeroes all the relevant arrays in preparation for the sums taking place in
 * the various smooth metallicity tasks
 *
 * @param p The particle to act upon
 * @param cd #chemistry_global_data containing chemistry informations.
 */
__attribute__((always_inline)) INLINE static void chemistry_init_part(
    struct part *restrict p, const struct chemistry_global_data *cd) {

  struct chemistry_part_data *cpd = &p->chemistry_data;

  for (int i = 0; i < AGORA_CHEMISTRY_ELEMENT_COUNT; i++) {
    /* Reset the smoothed metallicity */
    cpd->smoothed_metal_mass_fraction[i] = 0.f;
  }
}

/**
 * @brief Prints the properties of the chemistry model to stdout.
 *
 * @brief The #chemistry_global_data containing information about the current
 * model.
 */
static INLINE void chemistry_print_backend(
    const struct chemistry_global_data *data) {

  message("Chemistry function is 'AGORA'.");
}

/**
 * @brief Finishes the density calculation.
 *
 * @param p The particle to act upon
 * @param cd The global chemistry information.
 * @param cosmo The current cosmological model.
 */
__attribute__((always_inline)) INLINE static void chemistry_end_density(
    struct part *restrict p, const struct chemistry_global_data *cd,
    const struct cosmology *cosmo) {

  /* Some smoothing length multiples. */
  const float h = p->h;
  const float h_inv = 1.0f / h;                       /* 1/h */
  const float factor = pow_dimension(h_inv) / p->rho; /* 1 / h^d * rho */

  struct chemistry_part_data *cpd = &p->chemistry_data;

  for (int i = 0; i < AGORA_CHEMISTRY_ELEMENT_COUNT; i++) {
    /* Final operation on the density (add self-contribution). */
    cpd->smoothed_metal_mass_fraction[i] += cpd->metal_mass[i] * kernel_root;

    /* Finish the calculation by inserting the missing h-factors */
    cpd->smoothed_metal_mass_fraction[i] *= factor;
  }
}

/**
 * @brief Finishes the gradient calculation.
 *
 * Nothing to do here.
 *
 * @param p The particle to act upon.
 * @param cd The global properties of the chemistry scheme.
 */
__attribute__((always_inline)) INLINE static void chemistry_end_gradient(
    struct part *p, const struct chemistry_global_data *cd) {}

/**
 * @brief Updates to the chemistry data after the hydro force loop.
 *
 * Nothing to do here
 *
 * @param p The particle to act upon.
 * @param cosmo The current cosmological model.
 * @param with_cosmology Are we running with the cosmology?
 * @param time Current time of the simulation.
 * @param dt Time step (in physical units).
 * @param chem_data The global properties of the chemistry scheme.
 */
__attribute__((always_inline)) INLINE static void chemistry_end_force(
    struct part *restrict p, const struct cosmology *cosmo,
<<<<<<< HEAD
    const int with_cosmology, const double time, const double dt) {}
=======
    const int with_cosmology, const double time, const double dt,
    const struct chemistry_global_data *cd) {}

/**
 * @brief Prepare a particle for the force calculation.
 *
 * Nothing to do here.
 *
 * @param p The particle to act upon
 * @param xp The extended particle data to act upon
 * @param cosmo The current cosmological model.
 * @param dt_alpha The time-step used to evolve non-cosmological quantities such
 *                 as the artificial viscosity.
 * @param dt_therm The time-step used to evolve hydrodynamical quantities.
 */
__attribute__((always_inline)) INLINE static void chemistry_prepare_force(
    struct part *restrict p, struct xpart *restrict xp,
    const struct cosmology *cosmo, const float dt_alpha, const float dt_therm,
    const struct chemistry_global_data *cd) {}
>>>>>>> d70196fd

/**
 * @brief Computes the chemistry-related time-step constraint.
 *
 * @param phys_const The physical constants in internal units.
 * @param cosmo The current cosmological model.
 * @param us The internal system of units.
 * @param hydro_props The properties of the hydro scheme.
 * @param cd The global properties of the chemistry scheme.
 * @param p Pointer to the particle data.
 */
__attribute__((always_inline)) INLINE static float chemistry_timestep(
    const struct phys_const *restrict phys_const,
    const struct cosmology *restrict cosmo,
    const struct unit_system *restrict us,
    const struct hydro_props *hydro_props,
    const struct chemistry_global_data *cd, const struct part *restrict p) {
  return FLT_MAX;
}

/**
 * @brief Sets all particle fields to sensible values when the #part has 0 ngbs.
 *
 * @param p The particle to act upon
 * @param xp The extended particle data to act upon
 * @param cd #chemistry_global_data containing chemistry informations.
 * @param cosmo The current cosmological model.
 */
__attribute__((always_inline)) INLINE static void
chemistry_part_has_no_neighbours(struct part *restrict p,
                                 struct xpart *restrict xp,
                                 const struct chemistry_global_data *cd,
                                 const struct cosmology *cosmo) {

  /* Set the smoothed fractions with the non smoothed fractions */
  for (int i = 0; i < AGORA_CHEMISTRY_ELEMENT_COUNT; i++) {
    p->chemistry_data.smoothed_metal_mass_fraction[i] =
        p->chemistry_data.metal_mass[i] / hydro_get_mass(p);
  }
}

/**
 * @brief Sets the chemistry properties of the (x-)particles to a valid start
 * state.
 *
 * Nothing to do here.
 *
 * @param phys_const The physical constant in internal units.
 * @param us The unit system.
 * @param cosmo The current cosmological model.
 * @param data The global chemistry information used for this run.
 * @param p Pointer to the particle data.
 * @param xp Pointer to the extended particle data.
 */
__attribute__((always_inline)) INLINE static void chemistry_first_init_part(
    const struct phys_const *restrict phys_const,
    const struct unit_system *restrict us,
    const struct cosmology *restrict cosmo,
    const struct chemistry_global_data *data, struct part *restrict p,
    struct xpart *restrict xp) {

  for (int i = 0; i < AGORA_CHEMISTRY_ELEMENT_COUNT; i++) {
    if (data->initial_metallicities[i] < 0) {
      /* Use the value from the IC. We are reading the metal mass fraction. */
      p->chemistry_data.metal_mass[i] *= hydro_get_mass(p);
    } else {
      /* Use the value from the parameter file */
      p->chemistry_data.metal_mass[i] =
          data->initial_metallicities[i] * hydro_get_mass(p);
    }
  }

  chemistry_init_part(p, data);
}

/**
 * @brief Sets the chemistry properties of the sparticles to a valid start
 * state.
 *
 * @param phys_const The physical constants in internal units.
 * @param us The internal system of units.
 * @param cosmo The current cosmological model.
 * @param data The global chemistry information.
 * @param sp Pointer to the sparticle data.
 * @param xp Pointer to the extended particle data.
 */
__attribute__((always_inline)) INLINE static void chemistry_first_init_spart(
    const struct chemistry_global_data *data, struct spart *restrict sp) {

  for (int i = 0; i < AGORA_CHEMISTRY_ELEMENT_COUNT; i++) {
    /* Bug fix (26.07.2024): Check that the initial me metallicities are non
       negative. */
    if (data->initial_metallicities[i] >= 0) {
      /* Use the value from the parameter file */
      sp->chemistry_data.metal_mass_fraction[i] =
          data->initial_metallicities[i];
    }
    /* else : Use the value from the IC. We are reading the metal mass
       fraction. So do not overwrite the metallicities */
  }
}

/**
 * @brief Sets the chemistry properties of the sink particles to a valid start
 * state.
 *
 * @param data The global chemistry information.
 * @param sink Pointer to the sink particle data.
 */
__attribute__((always_inline)) INLINE static void chemistry_first_init_sink(
    const struct chemistry_global_data *data, struct sink *restrict sink) {}

/**
 * @brief Initialise the chemistry properties of a black hole with
 * the chemistry properties of the gas it is born from.
 *
 * Nothing to do here.
 *
 * @param bp_data The black hole data to initialise.
 * @param p_data The gas data to use.
 * @param gas_mass The mass of the gas particle.
 */
__attribute__((always_inline)) INLINE static void chemistry_bpart_from_part(
    struct chemistry_bpart_data *bp_data,
    const struct chemistry_part_data *p_data, const double gas_mass) {
  error("To be implemented.");
}

/**
 * @brief Add the chemistry data of a gas particle to a black hole.
 *
 * Nothing to do here.
 *
 * @param bp_data The black hole data to add to.
 * @param p_data The gas data to use.
 * @param gas_mass The mass of the gas particle.
 */
__attribute__((always_inline)) INLINE static void chemistry_add_part_to_bpart(
    struct chemistry_bpart_data *bp_data,
    const struct chemistry_part_data *p_data, const double gas_mass) {
  error("To be implemented.");
}

/**
 * @brief Transfer chemistry data of a gas particle to a black hole.
 *
 * Nothing to do here.
 *
 * @param bp_data The black hole data to add to.
 * @param p_data The gas data to use.
 * @param nibble_mass The mass to be removed from the gas particle.
 * @param nibble_fraction The fraction of the (original) mass of the gas
 *        particle that is removed.
 */
__attribute__((always_inline)) INLINE static void
chemistry_transfer_part_to_bpart(struct chemistry_bpart_data *bp_data,
                                 struct chemistry_part_data *p_data,
                                 const double nibble_mass,
                                 const double nibble_fraction) {
  error("To be implemented.");
}

/**
 * @brief Add the chemistry data of a black hole to another one.
 *
 * Nothing to do here.
 *
 * @param bp_data The black hole data to add to.
 * @param swallowed_data The black hole data to use.
 */
__attribute__((always_inline)) INLINE static void chemistry_add_bpart_to_bpart(
    struct chemistry_bpart_data *bp_data,
    const struct chemistry_bpart_data *swallowed_data) {
  error("To be implemented.");
}

/**
 * @brief Add the chemistry data of a sink particle to a sink.
 *
 * Nothing to do here.
 *
 * @param si_data The black hole data to add to.
 * @param sj_data The gas data to use.
 * @param gas_mass The mass of the gas particle.
 */
__attribute__((always_inline)) INLINE static void chemistry_add_sink_to_sink(
    struct chemistry_sink_data *si_data,
    const struct chemistry_sink_data *sj_data) {
  error("To be implemented.");
}

/**
 * @brief Add the chemistry data of a gas particle to a sink.
 *
 * Nothing to do here.
 *
 * @param sp_data The sink data to add to.
 * @param p_data The gas data to use.
 * @param gas_mass The mass of the gas particle.
 */
__attribute__((always_inline)) INLINE static void chemistry_add_part_to_sink(
    struct chemistry_sink_data *sp_data,
    const struct chemistry_part_data *p_data, const double gas_mass) {
  error("To be implemented.");
}

/**
 * @brief Split the metal content of a particle into n pieces
 *
 * Nothing to do here.
 *
 * @param p The #part.
 * @param n The number of pieces to split into.
 */
__attribute__((always_inline)) INLINE static void chemistry_split_part(
    struct part *p, const double n) {
  error("To be implemented.");
}

/**
 * @brief Returns the total metallicity (metal mass fraction) of the
 * gas particle to be used in feedback/enrichment related routines.
 *
 * No metallicity treatment here -> return 0.
 *
 * @param p Pointer to the particle data.
 */
__attribute__((always_inline)) INLINE static float
chemistry_get_total_metal_mass_fraction_for_feedback(
    const struct part *restrict p) {
  error("To be implemented.");
  return 0.f;
}

/**
 * @brief Returns the abundance array (metal mass fractions) of the
 * gas particle to be used in feedback/enrichment related routines.
 *
 * No metallicity treatment here -> return NULL array.
 *
 * @param p Pointer to the particle data.
 */
__attribute__((always_inline)) INLINE static float const *
chemistry_get_metal_mass_fraction_for_feedback(const struct part *restrict p) {
  error("To be implemented.");
  return NULL;
}

/**
 * @brief Returns the total metallicity (metal mass fraction) of the
 * star particle to be used in feedback/enrichment related routines.
 *
 * No metallicity treatment here -> return 0.
 *
 * @param sp Pointer to the particle data.
 */
__attribute__((always_inline)) INLINE static float
chemistry_get_star_total_metal_mass_fraction_for_feedback(
    const struct spart *restrict sp) {

  return sp->chemistry_data
      .metal_mass_fraction[AGORA_CHEMISTRY_ELEMENT_COUNT - 1];
}

/**
 * @brief Returns the abundance array (metal mass fractions) of the
 * star particle to be used in feedback/enrichment related routines.
 *
 * No metallicity treatment here -> return NULL array.
 *
 * @param sp Pointer to the particle data.
 */
__attribute__((always_inline)) INLINE static double const *
chemistry_get_star_metal_mass_fraction_for_feedback(
    const struct spart *restrict sp) {

  return sp->chemistry_data.metal_mass_fraction;
}

/**
 * @brief Returns the total metallicity (metal mass fraction) of the
 * gas particle to be used in cooling related routines.
 *
 * No metallicity treatment here -> return 0.
 *
 * @param p Pointer to the particle data.
 */
__attribute__((always_inline)) INLINE static float
chemistry_get_total_metal_mass_fraction_for_cooling(
    const struct part *restrict p) {

  return p->chemistry_data
      .smoothed_metal_mass_fraction[AGORA_CHEMISTRY_ELEMENT_COUNT - 1];
}

/**
 * @brief Returns the abundance array (metal mass fractions) of the
 * gas particle to be used in cooling related routines.
 *
 * No metallicity treatment here -> return NULL array.
 *
 * @param p Pointer to the particle data.
 */
__attribute__((always_inline)) INLINE static double const *
chemistry_get_metal_mass_fraction_for_cooling(const struct part *restrict p) {

  return p->chemistry_data.smoothed_metal_mass_fraction;
}

/**
 * @brief Returns the total metallicity (metal mass fraction) of the
 * gas particle to be used in star formation related routines.
 *
 * No metallicity treatment here -> return 0.
 *
 * @param p Pointer to the particle data.
 */
__attribute__((always_inline)) INLINE static double
chemistry_get_total_metal_mass_fraction_for_star_formation(
    const struct part *restrict p) {

  return p->chemistry_data
      .smoothed_metal_mass_fraction[AGORA_CHEMISTRY_ELEMENT_COUNT - 1];
}

/**
 * @brief Returns the abundance array (metal mass fractions) of the
 * gas particle to be used in star formation related routines.
 *
 * No metallicity treatment here -> return NULL array.
 *
 * @param p Pointer to the particle data.
 */
__attribute__((always_inline)) INLINE static double const *
chemistry_get_metal_mass_fraction_for_star_formation(
    const struct part *restrict p) {

  return p->chemistry_data.smoothed_metal_mass_fraction;
}

/**
 * @brief Returns the total metal mass of the
 * gas particle to be used in the stats related routines.
 *
 * No metallicity treatment here -> return 0.
 *
 * @param p Pointer to the particle data.
 */
__attribute__((always_inline)) INLINE static float
chemistry_get_total_metal_mass_for_stats(const struct part *restrict p) {

  return p->chemistry_data.metal_mass[AGORA_CHEMISTRY_ELEMENT_COUNT - 1];
}

/**
 * @brief Returns the total metal mass of the
 * star particle to be used in the stats related routines.
 *
 * No metallicity treatment here -> return 0.
 *
 * @param p Pointer to the particle data.
 */
__attribute__((always_inline)) INLINE static float
chemistry_get_star_total_metal_mass_for_stats(const struct spart *restrict sp) {

  return sp->chemistry_data
             .metal_mass_fraction[AGORA_CHEMISTRY_ELEMENT_COUNT - 1] *
         sp->mass;
}

/**
 * @brief Returns the total metal mass of the
 * black hole particle to be used in the stats related routines.
 *
 * No metallicity treatment here -> return 0.
 *
 * @param p Pointer to the particle data.
 */
__attribute__((always_inline)) INLINE static float
chemistry_get_bh_total_metal_mass_for_stats(const struct bpart *restrict bp) {

  error("To be implemented.");
  return 0.f;
}

/**
 * @brief Returns the total metallicity (metal mass fraction) of the
 * star particle to be used in the luminosity calculations.
 *
 * No metallicity treatment here -> return 0.
 *
 * @param sp Pointer to the star particle data.
 */
__attribute__((always_inline)) INLINE static float
chemistry_get_star_total_metal_mass_fraction_for_luminosity(
    const struct spart *restrict sp) {

  error("To be implemented.");
  return 0.f;
}

/**
 * @brief Extra chemistry operations to be done during the drift.
 *
 * Nothing to do here.
 *
 * @param p Particle to act upon.
 * @param xp The extended particle data to act upon.
 * @param dt_drift The drift time-step for positions.
 * @param dt_therm The drift time-step for thermal quantities.
 * @param cosmo The current cosmological model.
 * @param chem_data The global properties of the chemistry scheme.
 */
__attribute__((always_inline)) INLINE static void chemistry_predict_extra(
    struct part *p, struct xpart *xp, float dt_drift, float dt_therm,
    const struct cosmology *cosmo,
    const struct chemistry_global_data *chem_data) {}

#endif /* SWIFT_CHEMISTRY_AGORA_H */<|MERGE_RESOLUTION|>--- conflicted
+++ resolved
@@ -62,13 +62,9 @@
  * @param cosmo The current cosmological model.
  */
 INLINE static void chemistry_copy_star_formation_properties(
-<<<<<<< HEAD
-    struct part *p, const struct xpart *xp, struct spart *sp) {
-=======
     struct part *p, const struct xpart *xp, struct spart *sp,
     const struct chemistry_global_data *chem_data,
     const struct cosmology *cosm) {
->>>>>>> d70196fd
 
   float mass = hydro_get_mass(p);
 
@@ -223,9 +219,6 @@
  */
 __attribute__((always_inline)) INLINE static void chemistry_end_force(
     struct part *restrict p, const struct cosmology *cosmo,
-<<<<<<< HEAD
-    const int with_cosmology, const double time, const double dt) {}
-=======
     const int with_cosmology, const double time, const double dt,
     const struct chemistry_global_data *cd) {}
 
@@ -245,7 +238,6 @@
     struct part *restrict p, struct xpart *restrict xp,
     const struct cosmology *cosmo, const float dt_alpha, const float dt_therm,
     const struct chemistry_global_data *cd) {}
->>>>>>> d70196fd
 
 /**
  * @brief Computes the chemistry-related time-step constraint.
