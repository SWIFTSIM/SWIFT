--- conflicted
+++ resolved
@@ -44,15 +44,9 @@
  * @param metal Index of metal specie.
  * @return flux Fluxes for the particle (array of size 1).
  */
-<<<<<<< HEAD
 __attribute__((always_inline)) INLINE double chemistry_get_metal_mass_fluxes(
     const struct part* restrict p, int metal) {
   return p->chemistry_data.metal_mass_riemann[metal];
-=======
-__attribute__((always_inline)) INLINE void chemistry_get_metal_mass_fluxes(
-    const struct part *restrict p, int metal, double *flux) {
-  *flux = p->chemistry_data.metal_mass_riemann[metal];
->>>>>>> ffb4e580
 }
 
 /**
