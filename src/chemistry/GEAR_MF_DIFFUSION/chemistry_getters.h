--- conflicted
+++ resolved
@@ -410,66 +410,6 @@
 }
 
 /**
-<<<<<<< HEAD
-=======
- * @brief Get the physical diffusion speed.
- *
- * Note: The units are always U_L/U_T.
- *
- * TODO: CHECK THIS
- *
- * @param p Particle.
- * @param chem_data The global properties of the chemistry scheme.
- * @param cosmo The current cosmological model.
- */
-__attribute__((always_inline)) INLINE static double
-chemistry_get_physical_diffusion_speed(
-    const struct part *restrict p,
-    const struct chemistry_global_data *chem_data,
-    const struct cosmology *cosmo) {
-#if defined(CHEMISTRY_GEAR_MF_HYPERBOLIC_DIFFUSION)
-  return chemistry_get_physical_hyperbolic_soundspeed(p, chem_data, cosmo);
-#else
-  /* For the parabolic diffusion, we can estimate the diffusion speed with
-                v_diff ~ ||K|| * || Grad q || / ||U||.
-     See apendix D in Hopkins 2017 (https://arxiv.org/abs/1602.07703). */
-  const struct chemistry_part_data *chd = &p->chemistry_data;
-
-  /* Compute diffusion matrix K */
-  double K[3][3];
-  chemistry_get_physical_matrix_K(p, chem_data, cosmo, K);
-  const double norm_matrix_K = chemistry_get_matrix_norm(K);
-
-  /* Note: The State vector is U = (rho*Z_1,rho*Z_2, ...). */
-  double norm_U = 0.0;
-  double norm_nabla_q = 0.0;
-
-  /* Compute the norms */
-  for (int i = 0; i < GEAR_CHEMISTRY_ELEMENT_COUNT; i++) {
-    norm_U += chemistry_get_physical_metal_density(p, i, cosmo) *
-              chemistry_get_physical_metal_density(p, i, cosmo);
-
-    for (int j = 0; j < 3; j++) {
-      /* Compute the Frobenius norm of \nabla \otimes q */
-      norm_nabla_q += chd->gradients.Z[i][j] * chd->gradients.Z[i][j];
-    }
-  }
-
-  /* Take the sqrt and convert to physical units */
-  norm_U = sqrtf(norm_U);
-  norm_nabla_q = sqrtf(norm_nabla_q) * cosmo->a_inv;
-
-  /* Prevent pathological cases */
-  if (norm_U == 0.0) {
-    return FLT_MAX;
-  }
-
-  return norm_matrix_K * norm_nabla_q / norm_U;
-#endif
-}
-
-/**
->>>>>>> ffb4e580
  * @brief Returns the total metallicity (metal mass fraction) of the
  * gas particle to be used in feedback/enrichment related routines.
  *
