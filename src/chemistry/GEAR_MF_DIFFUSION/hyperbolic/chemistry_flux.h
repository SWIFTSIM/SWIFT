--- conflicted
+++ resolved
@@ -211,17 +211,9 @@
   chemistry_check_unphysical_hyperbolic_flux(hyper_flux_R);
 /* #endif */
 
-<<<<<<< HEAD
   chemistry_riemann_solve_for_flux(dx, pi, pj, UL, UR, WL, WR, hyper_flux_L,
 				   hyper_flux_R, Anorm, n_unit, metal, chem_data,
 				   cosmo, fluxes);
-=======
-  /* While solving the Riemann problem, we shall get a scalar because of the
-     scalar product betwee F_diff_ij^* and A_ij */
-  chemistry_riemann_solve_for_flux(dx, pi, pj, UL, UR, WL, WR, F_diff_i,
-                                   F_diff_j, Anorm, n_unit, metal, chem_data,
-                                   cosmo, metal_flux);
->>>>>>> ffb4e580
 
   /* Anorm is already in physical units here. */
   fluxes[0] *= Anorm;
