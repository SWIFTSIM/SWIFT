--- conflicted
+++ resolved
@@ -35,12 +35,8 @@
 void write_fof_hdf5_header(hid_t h_file, const struct engine* e,
                            const long long num_groups_total,
                            const long long num_groups_this_file,
-<<<<<<< HEAD
-                           const struct fof_props* props, const int virtual) {
-=======
                            const struct fof_props* props,
                            const int virtual_file) {
->>>>>>> 59ae6a5e
 
   /* Open header to write simulation properties */
   hid_t h_grp =
@@ -122,11 +118,7 @@
   io_write_attribute_i(h_grp, "NumFilesPerSnapshot", e->nr_nodes);
   io_write_attribute_i(h_grp, "ThisFile", e->nodeID);
   io_write_attribute_s(h_grp, "SelectOutput", "Default");
-<<<<<<< HEAD
-  io_write_attribute_i(h_grp, "Virtual", virtual);
-=======
   io_write_attribute_i(h_grp, "Virtual", virtual_file);
->>>>>>> 59ae6a5e
   const int to_write[swift_type_count] = {0};
   io_write_attribute(h_grp, "CanHaveTypes", INT, to_write, swift_type_count);
   io_write_attribute_s(h_grp, "OutputType", "FOF");
@@ -316,11 +308,7 @@
 
   /* Start by writing the header */
   write_fof_hdf5_header(h_file, e, num_groups_total, num_groups_total, props,
-<<<<<<< HEAD
-                        /*virtual=*/1);
-=======
                         /*virtual_file=*/1);
->>>>>>> 59ae6a5e
   hid_t h_grp =
       H5Gcreate(h_file, "/Groups", H5P_DEFAULT, H5P_DEFAULT, H5P_DEFAULT);
   if (h_grp < 0) error("Error while creating groups group.\n");
@@ -552,11 +540,7 @@
 
   /* Start by writing the header */
   write_fof_hdf5_header(h_file, e, num_groups_total, num_groups_local, props,
-<<<<<<< HEAD
-                        /*virtual=*/0);
-=======
                         /*virtual_file=*/0);
->>>>>>> 59ae6a5e
 
   hid_t h_grp =
       H5Gcreate(h_file, "/Groups", H5P_DEFAULT, H5P_DEFAULT, H5P_DEFAULT);
