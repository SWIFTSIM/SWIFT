/*******************************************************************************
 * This file is part of SWIFT.
 * Copyright (c) 2016 Matthieu Schaller (schaller@strw.leidenuniv.nl)
 *
 * This program is free software: you can redistribute it and/or modify
 * it under the terms of the GNU Lesser General Public License as published
 * by the Free Software Foundation, either version 3 of the License, or
 * (at your option) any later version.
 *
 * This program is distributed in the hope that it will be useful,
 * but WITHOUT ANY WARRANTY; without even the implied warranty of
 * MERCHANTABILITY or FITNESS FOR A PARTICULAR PURPOSE.  See the
 * GNU General Public License for more details.
 *
 * You should have received a copy of the GNU Lesser General Public License
 * along with this program.  If not, see <http://www.gnu.org/licenses/>.
 *
 ******************************************************************************/
#ifndef SWIFT_DRIFT_H
#define SWIFT_DRIFT_H

/* Config parameters. */
#include <config.h>

/* Local headers. */
#include "black_holes.h"
#include "const.h"
#include "dark_matter.h"
#include "debug.h"
#include "dimension.h"
#include "engine.h"
#include "entropy_floor.h"
#include "hydro.h"
#include "hydro_properties.h"
#include "lightcone/lightcone_crossing.h"
#include "lightcone/lightcone_replications.h"
#include "mhd.h"
#include "part.h"
#include "rt.h"
#include "sink.h"
#include "stars.h"

/**
 * @brief Perform the 'drift' operation on a #gpart.
 *
 * @param gp The #gpart to drift.
 * @param dt_drift The drift time-step.
 * @param ti_old Integer start of time-step (for debugging checks).
 * @param ti_current Integer end of time-step (for debugging checks).
 * @param grav_props The properties of the gravity scheme.
 * @param e the #engine
 */
__attribute__((always_inline)) INLINE static void drift_gpart(
    struct gpart *restrict gp, double dt_drift, integertime_t ti_old,
    integertime_t ti_current, const struct gravity_props *grav_props,
    const struct engine *e, struct replication_list *replication_list,
    const double cell_loc[3]) {

#ifdef SWIFT_DEBUG_CHECKS
  if (gp->time_bin == time_bin_not_created) {
    error("Found an extra gpart in the drift");
  }

  if (gp->ti_drift != ti_old)
    error(
        "g-particle has not been drifted to the current time "
        "gp->ti_drift=%lld, "
        "c->ti_old=%lld, ti_current=%lld",
        gp->ti_drift, ti_old, ti_current);

  gp->ti_drift = ti_current;
#endif

#ifdef SWIFT_FIXED_BOUNDARY_PARTICLES

  /* Get the ID of the gpart */
  long long id = 0;
  if (gp->type == swift_type_gas)
    id = e->s->parts[-gp->id_or_neg_offset].id;
  else if (gp->type == swift_type_stars)
    id = e->s->sparts[-gp->id_or_neg_offset].id;
  else if (gp->type == swift_type_black_hole)
    id = e->s->bparts[-gp->id_or_neg_offset].id;
  else
    id = gp->id_or_neg_offset;

  /* Cancel the velocity of the particles */
  if (id < SWIFT_FIXED_BOUNDARY_PARTICLES) {

    /* Don't move! */
    gp->v_full[0] = 0.f;
    gp->v_full[1] = 0.f;
    gp->v_full[2] = 0.f;
  }
#endif
<<<<<<< HEAD

#ifdef WITH_LIGHTCONE
  /* Store initial position and velocity for lightcone check after the drift */
  const double x[3] = {gp->x[0], gp->x[1], gp->x[2]};
  const float v_full[3] = {gp->v_full[0], gp->v_full[1], gp->v_full[2]};
#endif

=======
    
>>>>>>> cb1e82d8
  /* Drift... */
  gp->x[0] += gp->v_full[0] * dt_drift;
  gp->x[1] += gp->v_full[1] * dt_drift;
  gp->x[2] += gp->v_full[2] * dt_drift;

  gravity_predict_extra(gp, grav_props);
<<<<<<< HEAD

#ifdef WITH_LIGHTCONE
  /* Check for lightcone crossing */
  switch (gp->type) {
    case swift_type_dark_matter:
    case swift_type_dark_matter_background:
    case swift_type_neutrino:
      /* This particle has no *part counterpart, so check for lightcone crossing
       * here */
      lightcone_check_particle_crosses(e, replication_list, x, v_full, gp,
                                       dt_drift, ti_old, ti_current, cell_loc);
      break;
    default:
      /* Particle has a counterpart or is of a type not supported in lightcones
       */
      break;
  }
#endif
=======
        
>>>>>>> cb1e82d8
}

/**
 * @brief Perform the 'drift' operation on a #part
 *
 * @param p The #part to drift.
 * @param xp The #xpart of the particle.
 * @param dt_drift The drift time-step
 * @param dt_kick_grav The kick time-step for gravity accelerations.
 * @param dt_kick_hydro The kick time-step for hydro accelerations.
 * @param dt_therm The drift time-step for thermodynamic quantities.
 * @param ti_old Integer start of time-step (for debugging checks).
 * @param ti_current Integer end of time-step (for debugging checks).
 * @param cosmo The cosmological model.
 * @param hydro_props The properties of the hydro scheme.
 * @param floor The properties of the entropy floor.
 */
__attribute__((always_inline)) INLINE static void drift_part(
    struct part *restrict p, struct xpart *restrict xp, double dt_drift,
    double dt_kick_hydro, double dt_kick_grav, double dt_therm,
    integertime_t ti_old, integertime_t ti_current, const struct engine *e,
    struct replication_list *replication_list, const double cell_loc[3]) {

  const struct cosmology *cosmo = e->cosmology;
  const struct hydro_props *hydro_props = e->hydro_properties;
  const struct entropy_floor_properties *entropy_floor = e->entropy_floor;
  const struct pressure_floor_props *pressure_floor = e->pressure_floor_props;

#ifdef SWIFT_DEBUG_CHECKS
  if (p->ti_drift != ti_old)
    error(
        "particle has not been drifted to the current time p->ti_drift=%lld, "
        "c->ti_old=%lld, ti_current=%lld",
        p->ti_drift, ti_old, ti_current);

  p->ti_drift = ti_current;
#endif

#ifdef SWIFT_FIXED_BOUNDARY_PARTICLES

  /* Get the ID of the gpart */
  const long long id = p->id;

  /* Cancel the velocity of the particles */
  if (id < SWIFT_FIXED_BOUNDARY_PARTICLES) {

    /* Don't move! */
    xp->v_full[0] = 0.f;
    xp->v_full[1] = 0.f;
    xp->v_full[2] = 0.f;
  }
#endif

#ifdef WITH_LIGHTCONE
  /* Store initial position and velocity for lightcone check after the drift */
  const double x[3] = {p->x[0], p->x[1], p->x[2]};
  const float v_full[3] = {xp->v_full[0], xp->v_full[1], xp->v_full[2]};
#endif

  /* Drift... */
  p->x[0] += xp->v_full[0] * dt_drift;
  p->x[1] += xp->v_full[1] * dt_drift;
  p->x[2] += xp->v_full[2] * dt_drift;

  /* Predict velocities (for hydro terms) */
  p->v[0] += p->a_hydro[0] * dt_kick_hydro;
  p->v[1] += p->a_hydro[1] * dt_kick_hydro;
  p->v[2] += p->a_hydro[2] * dt_kick_hydro;

  /* Predict velocities (for gravity terms) */
  if (p->gpart != NULL) {
    p->v[0] += xp->a_grav[0] * dt_kick_grav;
    p->v[1] += xp->a_grav[1] * dt_kick_grav;
    p->v[2] += xp->a_grav[2] * dt_kick_grav;
  }

  /* Predict the values of the extra fields */
  hydro_predict_extra(p, xp, dt_drift, dt_therm, dt_kick_grav, cosmo,
                      hydro_props, entropy_floor, pressure_floor);
  mhd_predict_extra(p, xp, dt_drift, dt_therm, cosmo, hydro_props,
                    entropy_floor);
  rt_predict_extra(p, xp, dt_drift);

  /* Compute offsets since last cell construction */
  for (int k = 0; k < 3; k++) {
    const float dx = xp->v_full[k] * dt_drift;
    xp->x_diff[k] -= dx;
    xp->x_diff_sort[k] -= dx;
  }

#ifdef SWIFT_FIXED_BOUNDARY_PARTICLES

  /* Cancel the velocity of the particles */
  if (id < SWIFT_FIXED_BOUNDARY_PARTICLES) {
    p->v[0] = 0.f;
    p->v[1] = 0.f;
    p->v[2] = 0.f;
  }
#endif

#ifdef WITH_LIGHTCONE
  /* Check if the particle crossed the lightcone */
  if (p->gpart)
    lightcone_check_particle_crosses(e, replication_list, x, v_full, p->gpart,
                                     dt_drift, ti_old, ti_current, cell_loc);
#endif
}

/**
 * @brief Perform the 'drift' operation on a #spart
 *
 * @param sp The #spart to drift.
 * @param dt_drift The drift time-step.
 * @param ti_old Integer start of time-step (for debugging checks).
 * @param ti_current Integer end of time-step (for debugging checks).
 */
__attribute__((always_inline)) INLINE static void drift_spart(
    struct spart *restrict sp, double dt_drift, integertime_t ti_old,
    integertime_t ti_current, const struct engine *e,
    struct replication_list *replication_list, const double cell_loc[3]) {

#ifdef SWIFT_DEBUG_CHECKS
  if (sp->ti_drift != ti_old)
    error(
        "s-particle has not been drifted to the current time "
        "sp->ti_drift=%lld, "
        "c->ti_old=%lld, ti_current=%lld",
        sp->ti_drift, ti_old, ti_current);

  sp->ti_drift = ti_current;
#endif

#ifdef SWIFT_FIXED_BOUNDARY_PARTICLES

  /* Get the ID of the gpart */
  const long long id = sp->id;

  /* Cancel the velocity of the particles */
  if (id < SWIFT_FIXED_BOUNDARY_PARTICLES) {

    /* Don't move! */
    sp->v[0] = 0.f;
    sp->v[1] = 0.f;
    sp->v[2] = 0.f;
  }
#endif

#ifdef WITH_LIGHTCONE
  /* Store initial position and velocity for lightcone check after the drift */
  const double x[3] = {sp->x[0], sp->x[1], sp->x[2]};
  const float v_full[3] = {sp->v[0], sp->v[1], sp->v[2]};
#endif

  /* Drift... */
  sp->x[0] += sp->v[0] * dt_drift;
  sp->x[1] += sp->v[1] * dt_drift;
  sp->x[2] += sp->v[2] * dt_drift;

  /* Predict the values of the extra fields */
  stars_predict_extra(sp, dt_drift);

  /* Compute offsets since last cell construction */
  for (int k = 0; k < 3; k++) {
    const float dx = sp->v[k] * dt_drift;
    sp->x_diff[k] -= dx;
    sp->x_diff_sort[k] -= dx;
  }

#ifdef WITH_LIGHTCONE
  /* Check for lightcone crossing */
  if (sp->gpart)
    lightcone_check_particle_crosses(e, replication_list, x, v_full, sp->gpart,
                                     dt_drift, ti_old, ti_current, cell_loc);
#endif
}

/**
 * @brief Perform the 'drift' operation on a #dmpart
 *
 * @param sp The #dmpart to drift.
 * @param dt_drift The drift time-step.
 * @param ti_old Integer start of time-step (for debugging checks).
 * @param ti_current Integer end of time-step (for debugging checks).
 */
__attribute__((always_inline)) INLINE static void drift_dmpart(
    struct dmpart *restrict dmp, double dt_drift, integertime_t ti_old,
    integertime_t ti_current) {

#ifdef SWIFT_DEBUG_CHECKS
    if (dmp->ti_drift != ti_old)
        error(
              "DM-particle has not been drifted to the current time "
              "dmp->ti_drift=%lld, "
              "c->ti_old=%lld, ti_current=%lld",
              dmp->ti_drift, ti_old, ti_current);
    
    dmp->ti_drift = ti_current;
#endif
    
    
#ifdef SWIFT_FIXED_BOUNDARY_PARTICLES
    
    /* Get the ID of the gpart */
    const long long id = dmp->id_or_neg_offset;
    
    /* Cancel the velocity of the particles */
    if (id < SWIFT_FIXED_BOUNDARY_PARTICLES) {
        
        /* Don't move! */
        dmp->v[0] = 0.f;
        dmp->v[1] = 0.f;
        dmp->v[2] = 0.f;
    }
#endif
    
    /* Drift... */
    dmp->x[0] += dmp->v_full[0] * dt_drift;
    dmp->x[1] += dmp->v_full[1] * dt_drift;
    dmp->x[2] += dmp->v_full[2] * dt_drift;
    
    /* Predict the values of the extra fields */
    /*dark_matter_predict_extra(dmp, dt_drift);*/
    
    /* Compute offsets since last cell construction */
    for (int k = 0; k < 3; k++) {
        const float dx = dmp->v_full[k] * dt_drift;
        dmp->x_diff[k] -= dx;
    }
}

/**
 * @brief Perform the 'drift' operation on a #bpart
 *
 * @param bp The #bpart to drift.
 * @param dt_drift The drift time-step.
 * @param ti_old Integer start of time-step (for debugging checks).
 * @param ti_current Integer end of time-step (for debugging checks).
 */
__attribute__((always_inline)) INLINE static void drift_bpart(
    struct bpart *restrict bp, double dt_drift, integertime_t ti_old,
    integertime_t ti_current, const struct engine *e,
    struct replication_list *replication_list, const double cell_loc[3]) {

#ifdef SWIFT_DEBUG_CHECKS
  if (bp->ti_drift != ti_old)
    error(
        "b-particle has not been drifted to the current time "
        "bp->ti_drift=%lld, "
        "c->ti_old=%lld, ti_current=%lld",
        bp->ti_drift, ti_old, ti_current);

  bp->ti_drift = ti_current;
#endif

#ifdef SWIFT_FIXED_BOUNDARY_PARTICLES

  /* Get the ID of the gpart */
  const long long id = bp->id;

  /* Cancel the velocity of the particles */
  if (id < SWIFT_FIXED_BOUNDARY_PARTICLES) {

    /* Don't move! */
    bp->v[0] = 0.f;
    bp->v[1] = 0.f;
    bp->v[2] = 0.f;
  }
#endif

#ifdef WITH_LIGHTCONE
  /* Store initial position and velocity for lightcone check after the drift */
  const double x[3] = {bp->x[0], bp->x[1], bp->x[2]};
  const float v_full[3] = {bp->v[0], bp->v[1], bp->v[2]};
#endif

  /* Drift... */
  bp->x[0] += bp->v[0] * dt_drift;
  bp->x[1] += bp->v[1] * dt_drift;
  bp->x[2] += bp->v[2] * dt_drift;

  /* Predict the values of the extra fields */
  black_holes_predict_extra(bp, dt_drift);

  /* Compute offsets since last cell construction */
  for (int k = 0; k < 3; k++) {
    const float dx = bp->v[k] * dt_drift;
    bp->x_diff[k] -= dx;
  }

#ifdef WITH_LIGHTCONE
  /* Check for lightcone crossing */
  if (bp->gpart)
    lightcone_check_particle_crosses(e, replication_list, x, v_full, bp->gpart,
                                     dt_drift, ti_old, ti_current, cell_loc);
#endif
}

/**
 * @brief Perform the 'drift' operation on a #sink
 *
 * @param sink The #sink to drift.
 * @param dt_drift The drift time-step.
 * @param ti_old Integer start of time-step (for debugging checks).
 * @param ti_current Integer end of time-step (for debugging checks).
 */
__attribute__((always_inline)) INLINE static void drift_sink(
    struct sink *restrict sink, double dt_drift, integertime_t ti_old,
    integertime_t ti_current) {

#ifdef SWIFT_DEBUG_CHECKS
  if (sink->ti_drift != ti_old) {
    error(
        "s-particle has not been drifted to the current time "
        "sink->ti_drift=%lld, "
        "c->ti_old=%lld, ti_current=%lld",
        sink->ti_drift, ti_old, ti_current);
  }

  sink->ti_drift = ti_current;
#endif

  /* Drift... */
  sink->x[0] += sink->v[0] * dt_drift;
  sink->x[1] += sink->v[1] * dt_drift;
  sink->x[2] += sink->v[2] * dt_drift;

  /* Predict the values of the extra fields */
  sink_predict_extra(sink, dt_drift);

  /* Compute offsets since last cell construction */
  for (int k = 0; k < 3; k++) {
    const float dx = sink->v[k] * dt_drift;
    sink->x_diff[k] -= dx;
  }
}

#endif /* SWIFT_DRIFT_H */<|MERGE_RESOLUTION|>--- conflicted
+++ resolved
@@ -81,6 +81,8 @@
     id = e->s->sparts[-gp->id_or_neg_offset].id;
   else if (gp->type == swift_type_black_hole)
     id = e->s->bparts[-gp->id_or_neg_offset].id;
+  else if (gp->type == swift_type_dark_matter)
+    id = e->s->dmparts[-gp->id_or_neg_offset].id;
   else
     id = gp->id_or_neg_offset;
 
@@ -93,7 +95,6 @@
     gp->v_full[2] = 0.f;
   }
 #endif
-<<<<<<< HEAD
 
 #ifdef WITH_LIGHTCONE
   /* Store initial position and velocity for lightcone check after the drift */
@@ -101,16 +102,12 @@
   const float v_full[3] = {gp->v_full[0], gp->v_full[1], gp->v_full[2]};
 #endif
 
-=======
-    
->>>>>>> cb1e82d8
   /* Drift... */
   gp->x[0] += gp->v_full[0] * dt_drift;
   gp->x[1] += gp->v_full[1] * dt_drift;
   gp->x[2] += gp->v_full[2] * dt_drift;
 
   gravity_predict_extra(gp, grav_props);
-<<<<<<< HEAD
 
 #ifdef WITH_LIGHTCONE
   /* Check for lightcone crossing */
@@ -129,9 +126,6 @@
       break;
   }
 #endif
-=======
-        
->>>>>>> cb1e82d8
 }
 
 /**
