/*******************************************************************************
 * This file is part of SWIFT.
 * Copyright (c) 2018 Matthieu Schaller (schaller@strw.leidenuniv.nl)
 *               2019 Folkert Nobels    (nobels@strw.leidenuniv.nl)
 *
 * This program is free software: you can redistribute it and/or modify
 * it under the terms of the GNU Lesser General Public License as published
 * by the Free Software Foundation, either version 3 of the License, or
 * (at your option) any later version.
 *
 * This program is distributed in the hope that it will be useful,
 * but WITHOUT ANY WARRANTY; without even the implied warranty of
 * MERCHANTABILITY or FITNESS FOR A PARTICULAR PURPOSE.  See the
 * GNU General Public License for more details.
 *
 * You should have received a copy of the GNU Lesser General Public License
 * along with this program.  If not, see <http://www.gnu.org/licenses/>.
 *
 *******************************************************************************/
#ifndef SWIFT_RANDOM_H
#define SWIFT_RANDOM_H

/* Code configuration */
#include "../config.h"

/* Standard header */
#include <stdint.h>
#include <stdlib.h>
#include <string.h>
#include <sys/types.h>

/**
 * @brief The categories of random number generated.
 *
 * The values of the fields are carefully chose numbers
 * the numbers are very large primes such that the IDs
 * will not have a prime factorization with this coefficient
 * this results in a very high period for the random number
 * generator.
 * Only change when you know what you are doing, changing
 * the numbers to bad values will break the random number
 * generator.
 * In case new numbers need to be added other possible
 * numbers could be:
 * 126247697
 * 193877777
 * 303595777
 * 384160001
 * 406586897
 * 562448657
 */
enum random_number_type {
  random_number_star_formation = 0LL,
  random_number_sink_formation = 5947309451LL,
  random_number_stellar_feedback_1 = 3947008991LL,
  random_number_stellar_feedback_2 = 6977309513LL,
  random_number_stellar_feedback_3 = 9762399103LL,
  random_number_isotropic_SNII_feedback_ray_theta = 3298327511LL,
  random_number_isotropic_SNII_feedback_ray_phi = 6311114273LL,
  random_number_isotropic_AGN_feedback_ray_theta = 8899891613LL,
  random_number_isotropic_AGN_feedback_ray_phi = 10594523341LL,
  random_number_stellar_enrichment = 2936881973LL,
  random_number_BH_feedback = 1640531371LL,
  random_number_BH_swallow = 4947009007LL,
  random_number_BH_reposition = 59969537LL,
<<<<<<< HEAD
  random_number_SIDM = 2189989727LL,
  random_number_SIDM_theta = 1640531371LL,
  random_number_SIDM_phi = 4947009007LL
=======
  random_number_snapshot_sampling = 6561001LL,
>>>>>>> 3c953c0f
};

#ifndef __APPLE__

#include <errno.h>
#include <ieee754.h>
#include <limits.h>

/* Inline the default RNG functions to avoid costly function calls. These
   functions are minor modifications, but functional equivalents, of their glibc
   counterparts. */

INLINE static int inl_rand_r(uint32_t *seed) {
  uint32_t next = *seed;
  int result;
  next *= 1103515245;
  next += 12345;
  result = (uint32_t)(next / 65536) % 2048;
  next *= 1103515245;
  next += 12345;
  result <<= 10;
  result ^= (uint32_t)(next / 65536) % 1024;
  next *= 1103515245;
  next += 12345;
  result <<= 10;
  result ^= (uint32_t)(next / 65536) % 1024;
  *seed = next;
  return result;
}

INLINE static void inl_drand48_iterate(uint16_t xsubi[3]) {
  uint64_t X;
  uint64_t result;
  const uint64_t __a = 0x5deece66dull;
  const uint16_t __c = 0xb;

  /* Do the real work.  We choose a data type which contains at least
     48 bits.  Because we compute the modulus it does not care how
     many bits really are computed.  */
  X = (uint64_t)xsubi[2] << 32 | (uint32_t)xsubi[1] << 16 | xsubi[0];
  result = X * __a + __c;
  xsubi[0] = result & 0xffff;
  xsubi[1] = (result >> 16) & 0xffff;
  xsubi[2] = (result >> 32) & 0xffff;
}

INLINE static double inl_erand48(uint16_t xsubi[3]) {
  union ieee754_double temp;

  /* Compute next state.  */
  inl_drand48_iterate(xsubi);

  /* Construct a positive double with the 48 random bits distributed over
     its fractional part so the resulting FP number is [0.0,1.0).  */
  temp.ieee.negative = 0;
  temp.ieee.exponent = IEEE754_DOUBLE_BIAS;
  temp.ieee.mantissa0 = (xsubi[2] << 4) | (xsubi[1] >> 12);
  temp.ieee.mantissa1 = (((uint32_t)xsubi[1] & 0xfff) << 20) | (xsubi[0] << 4);

  /* Please note the lower 4 bits of mantissa1 are always 0.  */
  return temp.d - 1.0;
}

#else

/* In the case of OSX, we default to the platform's
   default implementation. */

INLINE static int inl_rand_r(uint32_t *seed) { return rand_r(seed); }

INLINE static double inl_erand48(uint16_t xsubi[3]) { return erand48(xsubi); }

#endif

/**
 * @brief Returns a pseudo-random number in the range [0, 1[.
 *
 * We generate numbers that are always reproducible for a given particle ID and
 * simulation time (on the integer time-line). If more than one number per
 * time-step per particle is needed, additional randomness can be obtained by
 * using the type argument.
 *
 * @param id The ID of the particle for which to generate a number.
 * @param ti_current The time (on the time-line) for which to generate a number.
 * @param type The #random_number_type to generate.
 * @return a random number in the interval [0, 1.[.
 */
INLINE static double random_unit_interval(int64_t id,
                                          const integertime_t ti_current,
                                          const enum random_number_type type) {

  /* Start by packing the state into a sequence of 16-bit seeds for rand_r. */
  uint16_t buff[9];
  id += type;
  memcpy(&buff[0], &id, 8);
  memcpy(&buff[4], &ti_current, 8);

  /* The inputs give 16 bytes of state, but we need a multiple of 6 for the
     calls to erand48(), so we add an additional aribrary constant two-byte
     value to get 18 bytes of state. */
  buff[8] = 6178;

  /* Use the random seed to generate a new random number */
  buff[0] = buff[0] ^ (uint16_t)SWIFT_RANDOM_SEED_XOR;

  /* Shuffle the buffer values, this will be our source of entropy for
     the erand48 generator. */
  uint32_t seed16 = 0;
  for (int k = 0; k < 9; k++) {
    seed16 ^= buff[k];
    inl_rand_r(&seed16);
  }
  for (int k = 0; k < 9; k++) buff[k] ^= inl_rand_r(&seed16) & 0xffff;

  /* Do three steps of erand48() over the state generated previously. */
  uint16_t seed48[3] = {0, 0, 0};
  for (int k = 0; k < 3; k++) {
    for (int j = 0; j < 3; j++) seed48[j] ^= buff[3 * k + j];
    inl_erand48(seed48);
  }

  /* Generate one final value, this is our output. */
  return inl_erand48(seed48);
}

INLINE static double random_unit_interval_two_IDs(
    int64_t id_star, int64_t id_gas, const integertime_t ti_current,
    const enum random_number_type type) {

  /* We need to combine the gas and star IDs such that we do not get correlation
   * for same id_star + id_gas pairs, because of this we combine everything
   * nonlinearly */
  int64_t input_id = (id_star * id_gas + id_star * ti_current +
                      id_gas * ti_current * ti_current) %
                     INT64_MAX;

  return random_unit_interval(input_id, ti_current, type);
}

INLINE static double random_unit_interval_part_ID_and_ray_idx(
    int64_t id_star, const int ray_idx, const integertime_t ti_current,
    const enum random_number_type type) {

  /* For better mixing, we apply a non-linear transformation y=x^3 */
  const long long ray_idx_3 = ray_idx * ray_idx * ray_idx;
  return random_unit_interval_two_IDs(id_star, ray_idx_3, ti_current, type);
}

#endif /* SWIFT_RANDOM_H */<|MERGE_RESOLUTION|>--- conflicted
+++ resolved
@@ -63,13 +63,10 @@
   random_number_BH_feedback = 1640531371LL,
   random_number_BH_swallow = 4947009007LL,
   random_number_BH_reposition = 59969537LL,
-<<<<<<< HEAD
   random_number_SIDM = 2189989727LL,
   random_number_SIDM_theta = 1640531371LL,
-  random_number_SIDM_phi = 4947009007LL
-=======
-  random_number_snapshot_sampling = 6561001LL,
->>>>>>> 3c953c0f
+  random_number_SIDM_phi = 4947009007LL,
+  random_number_snapshot_sampling = 6561001LL
 };
 
 #ifndef __APPLE__
