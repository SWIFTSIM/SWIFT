--- conflicted
+++ resolved
@@ -113,15 +113,9 @@
 void io_write_part_type_names(hid_t h_grp);
 
 void io_write_cell_offsets(hid_t h_grp, const int cdim[3], const double dim[3],
-<<<<<<< HEAD
-                           const struct cell* cells_top, const int nr_cells,
+                           const struct cell *cells_top, const int nr_cells,
                            const double width[3], const double shift[3],
                            const int nodeID, const int distributed,
-=======
-                           const struct cell *cells_top, const int nr_cells,
-                           const double width[3], const int nodeID,
-                           const int distributed,
->>>>>>> 265f198f
                            const int subsample[swift_type_count],
                            const float subsample_fraction[swift_type_count],
                            const int snap_num,
@@ -180,51 +174,44 @@
                                       const float subsample_ratio,
                                       const int snap_num);
 
-<<<<<<< HEAD
-long long io_count_gas_in_zoom_to_write(const struct space* s,
+long long io_count_gas_in_zoom_to_write(const struct space *s,
                                         const int subsample,
                                         const float subsample_ratio,
                                         const int snap_num);
 
-long long io_count_dark_matter_in_zoom_to_write(const struct space* s,
+long long io_count_dark_matter_in_zoom_to_write(const struct space *s,
                                                 const int subsample,
                                                 const float subsample_ratio,
                                                 const int snap_num);
 
 long long io_count_background_dark_matter_in_zoom_to_write(
-    const struct space* s, const int subsample, const float subsample_ratio,
+    const struct space *s, const int subsample, const float subsample_ratio,
     const int snap_num);
 
-long long io_count_stars_in_zoom_to_write(const struct space* s,
+long long io_count_stars_in_zoom_to_write(const struct space *s,
                                           const int subsample,
                                           const float subsample_ratio,
                                           const int snap_num);
 
-long long io_count_sinks_in_zoom_to_write(const struct space* s,
+long long io_count_sinks_in_zoom_to_write(const struct space *s,
                                           const int subsample,
                                           const float subsample_ratio,
                                           const int snap_num);
 
-long long io_count_black_holes_in_zoom_to_write(const struct space* s,
+long long io_count_black_holes_in_zoom_to_write(const struct space *s,
                                                 const int subsample,
                                                 const float subsample_ratio,
                                                 const int snap_num);
 
-long long io_count_neutrinos_in_zoom_to_write(const struct space* s,
+long long io_count_neutrinos_in_zoom_to_write(const struct space *s,
                                               const int subsample,
                                               const float subsample_ratio,
                                               const int snap_num);
 
-void io_collect_parts_to_write(const struct part* restrict parts,
-                               const struct xpart* restrict xparts,
-                               struct part* restrict parts_written,
-                               struct xpart* restrict xparts_written,
-=======
 void io_collect_parts_to_write(const struct part *restrict parts,
                                const struct xpart *restrict xparts,
                                struct part *restrict parts_written,
                                struct xpart *restrict xparts_written,
->>>>>>> 265f198f
                                const int subsample, const float subsample_ratio,
                                const int snap_num, const size_t Nparts,
                                const size_t Nparts_written);
