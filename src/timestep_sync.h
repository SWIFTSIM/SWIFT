/*******************************************************************************
 * This file is part of SWIFT.
 * Copyright (c) 2018 Matthieu Schaller (matthieu.schaller@durham.ac.uk)
 *
 * This program is free software: you can redistribute it and/or modify
 * it under the terms of the GNU Lesser General Public License as published
 * by the Free Software Foundation, either version 3 of the License, or
 * (at your option) any later version.
 *
 * This program is distributed in the hope that it will be useful,
 * but WITHOUT ANY WARRANTY; without even the implied warranty of
 * MERCHANTABILITY or FITNESS FOR A PARTICULAR PURPOSE.  See the
 * GNU General Public License for more details.
 *
 * You should have received a copy of the GNU Lesser General Public License
 * along with this program.  If not, see <http://www.gnu.org/licenses/>.
 *
 ******************************************************************************/
#ifndef SWIFT_TIMESTEP_SYNC_H
#define SWIFT_TIMESTEP_SYNC_H

/* Config parameters. */
#include "../config.h"

/* Local includes */
#include "engine.h"
#include "kick.h"
#include "timestep.h"
#include "drift.h"

/**
 * @brief Processes a particle that has been flagged for synchronization on the
 * time-line.
 *
 * We revert the particle's kick and apply a new one that ends at the current
 * time. The particle is then ready to compute a new time-step and proceed with
 * a regular kick1.
 *
 * @param p The #part.
 * @param xp The #xpart.
 * @param e The #engine.
 * @param cosmo The cosmology model.
 */
INLINE static void timestep_process_sync_dmpart(struct dmpart *p, const struct engine *e,
                                              const struct cosmology *cosmo) {

  const timebin_t min_active_bin = e->min_active_bin;
  const timebin_t max_active_bin = e->max_active_bin;
    
  /* This particle is already active. Nothing to do here... */
  if (p->time_bin <= max_active_bin) {
      return;
  }
<<<<<<< HEAD

  /* We want to make the particle finish it's time-step now. */

  /* Start by recovering the start and end point of the particle's time-step. */
  const integertime_t old_ti_beg =
      get_integer_time_begin(ti_current, p->time_bin);
  const integertime_t old_ti_end =
      get_integer_time_end(ti_current, p->time_bin);

  /* Old time-step length on the time-line */
  const integertime_t old_dti = old_ti_end - old_ti_beg;
  const integertime_t ti_end_half_old = old_ti_beg + old_dti / 2;

  /* The actual time-step size this particle will use */
  const integertime_t new_ti_beg = old_ti_beg;
  const integertime_t new_ti_end = ti_current;

#ifdef SWIFT_DEBUG_CHECKS
  const integertime_t new_dti = new_ti_end - new_ti_beg;

  /* Some basic safety checks */
  if (old_ti_beg >= ti_current)
    error(
        "Incorrect value for old time-step beginning ti_current=%lld, "
        "old_ti_beg=%lld",
        ti_current, old_ti_beg);

  if (old_ti_end <= ti_current)
    error(
        "Incorrect value for old time-step end ti_current=%lld, "
        "old_ti_end=%lld",
        ti_current, old_ti_end);

  if (new_ti_end > old_ti_end) error("New end of time-step after the old one");

  if (new_dti > old_dti) error("New time-step larger than old one");
=======
    
  /* Did this particle had a SIDM kick? if so, resolve and skip kick2 */
  sidm_kick_to_dmpart(p);
    
#ifdef SWIFT_DEBUG_CHECKS
  /* With SIDM kick particle has been kicked to current time */
  const integertime_t ti_current = e->ti_current;
  const integertime_t ti_end = ti_current;
  p->ti_kick = ti_end;
>>>>>>> 4e26a0e3
#endif

    
  /* The particle is now ready to compute its new time-step size and for the
   * next kick */
  p->time_bin = -min_active_bin;
  p->limiter_data.wakeup = time_bin_not_awake;

<<<<<<< HEAD
  /* Now we need to reverse the kick1...
   * Note the minus sign! (the dt are negative here) */
  dt_kick_hydro = -kick_get_hydro_kick_dt(old_ti_beg, ti_end_half_old,
                                          time_base, with_cosmology, cosmo);
  dt_kick_grav = -kick_get_grav_kick_dt(old_ti_beg, ti_end_half_old, time_base,
                                        with_cosmology, cosmo);
  dt_kick_therm = -kick_get_therm_kick_dt(old_ti_beg, ti_end_half_old,
                                          time_base, with_cosmology, cosmo);
  dt_kick_corr = -kick_get_corr_kick_dt(old_ti_beg, ti_end_half_old, time_base,
                                        with_cosmology, cosmo);

  /* Note that there is no need to change the mesh integration as we
   * can't go back more than one global step */
  kick_part(p, xp, dt_kick_hydro, dt_kick_grav, /*dt_kick_mesh_grav=*/0.,
            dt_kick_therm, dt_kick_corr, e->cosmology, e->hydro_properties,
            e->entropy_floor, ti_end_half_old, old_ti_beg,
            /*ti_start_mesh=*/-1, /*ti_end_mesh=*/-1);

  /* We can now produce a kick to the current point */
  dt_kick_hydro = kick_get_hydro_kick_dt(new_ti_beg, new_ti_end, time_base,
                                         with_cosmology, cosmo);
  dt_kick_grav = kick_get_grav_kick_dt(new_ti_beg, new_ti_end, time_base,
                                       with_cosmology, cosmo);
  dt_kick_therm = kick_get_therm_kick_dt(new_ti_beg, new_ti_end, time_base,
                                         with_cosmology, cosmo);
  dt_kick_corr = kick_get_corr_kick_dt(new_ti_beg, new_ti_end, time_base,
                                       with_cosmology, cosmo);

  /* Note that there is no need to change the mesh integration as we
   * can't go back more than one global step */
  kick_part(p, xp, dt_kick_hydro, dt_kick_grav, /*dt_kick_mesh_grav=*/0.,
            dt_kick_therm, dt_kick_corr, e->cosmology, e->hydro_properties,
            e->entropy_floor, new_ti_beg, new_ti_end,
            /*ti_start_mesh=*/-1, /*ti_end_mesh=*/-1);

  /* The particle is now ready to compute its new time-step size and for the
   * next kick */
  p->time_bin = -min_active_bin;
  p->limiter_data.wakeup = time_bin_not_awake;
=======
}


/**
 * @brief Processes a particle that has been flagged for synchronization on the
 * time-line.
 *
 * We revert the particle's kick and apply a new one that ends at the current
 * time. The particle is then ready to compute a new time-step and proceed with
 * a regular kick1.
 *
 * @param p The #part.
 * @param xp The #xpart.
 * @param e The #engine.
 * @param cosmo The cosmology model.
 */
INLINE static void timestep_process_sync_part(struct part *p, struct xpart *xp,
                                              const struct engine *e,
                                              const struct cosmology *cosmo) {
    
    const int with_cosmology = (e->policy & engine_policy_cosmology);
    const integertime_t ti_current = e->ti_current;
    const timebin_t max_active_bin = e->max_active_bin;
    const timebin_t min_active_bin = e->min_active_bin;
    const double time_base = e->time_base;
    
    p->limiter_data.to_be_synchronized = 0;
    
    /* This particle is already active. Nothing to do here... */
    if (p->time_bin <= max_active_bin) {
        return;
    }
    
    // message(" Synchronizing particle! %lld old bin=%d", p->id, p->time_bin);
    
    /* We want to make the particle finish it's time-step now. */
    
    /* Start by recovering the start and end point of the particle's time-step. */
    const integertime_t old_ti_beg =
    get_integer_time_begin(ti_current, p->time_bin);
    const integertime_t old_ti_end =
    get_integer_time_end(ti_current, p->time_bin);
    
    /* Old time-step length on the time-line */
    const integertime_t old_dti = old_ti_end - old_ti_beg;
    
    /* The actual time-step size this particle will use */
    const integertime_t new_ti_beg = old_ti_beg;
    const integertime_t new_ti_end = ti_current;
    const integertime_t new_dti = new_ti_end - new_ti_beg;
    
#ifdef SWIFT_DEBUG_CHECKS
    /* Some basic safety checks */
    if (old_ti_beg >= ti_current)
        error(
              "Incorrect value for old time-step beginning ti_current=%lld, "
              "old_ti_beg=%lld",
              ti_current, old_ti_beg);
    
    if (old_ti_end <= ti_current)
        error(
              "Incorrect value for old time-step end ti_current=%lld, "
              "old_ti_end=%lld",
              ti_current, old_ti_end);
    
    if (new_ti_end > old_ti_end) error("New end of time-step after the old one");
    
    if (new_dti > old_dti) error("New time-step larger than old one");
#endif
    
    double dt_kick_grav = 0., dt_kick_hydro = 0., dt_kick_therm = 0.,
    dt_kick_corr = 0.;
    
    /* Now we need to reverse the kick1... (the dt are negative here) */
    if (with_cosmology) {
        dt_kick_hydro = -cosmology_get_hydro_kick_factor(cosmo, old_ti_beg,
                                                         old_ti_beg + old_dti / 2);
        dt_kick_grav = -cosmology_get_grav_kick_factor(cosmo, old_ti_beg,
                                                       old_ti_beg + old_dti / 2);
        dt_kick_therm = -cosmology_get_therm_kick_factor(cosmo, old_ti_beg,
                                                         old_ti_beg + old_dti / 2);
        dt_kick_corr = -cosmology_get_corr_kick_factor(cosmo, old_ti_beg,
                                                       old_ti_beg + old_dti / 2);
    } else {
        dt_kick_hydro = -(old_dti / 2) * time_base;
        dt_kick_grav = -(old_dti / 2) * time_base;
        dt_kick_therm = -(old_dti / 2) * time_base;
        dt_kick_corr = -(old_dti / 2) * time_base;
    }
    
    kick_part(p, xp, dt_kick_hydro, dt_kick_grav, dt_kick_therm, dt_kick_corr,
              e->cosmology, e->hydro_properties, e->entropy_floor,
              old_ti_beg + old_dti / 2, old_ti_beg);
    
    /* We can now produce a kick to the current point */
    if (with_cosmology) {
        dt_kick_hydro = cosmology_get_hydro_kick_factor(cosmo, new_ti_beg,
                                                        new_ti_beg + new_dti);
        dt_kick_grav =
        cosmology_get_grav_kick_factor(cosmo, old_ti_beg, new_ti_beg + new_dti);
        dt_kick_therm = cosmology_get_therm_kick_factor(cosmo, old_ti_beg,
                                                        new_ti_beg + new_dti);
        dt_kick_corr =
        cosmology_get_corr_kick_factor(cosmo, old_ti_beg, new_ti_beg + new_dti);
    } else {
        dt_kick_hydro = (new_dti)*time_base;
        dt_kick_grav = (new_dti)*time_base;
        dt_kick_therm = (new_dti)*time_base;
        dt_kick_corr = (new_dti)*time_base;
    }
    
    kick_part(p, xp, dt_kick_hydro, dt_kick_grav, dt_kick_therm, dt_kick_corr,
              e->cosmology, e->hydro_properties, e->entropy_floor, new_ti_beg,
              new_ti_beg + new_dti);
    
    /* The particle is now ready to compute its new time-step size and for the
     * next kick */
    p->time_bin = -min_active_bin;
    p->limiter_data.wakeup = time_bin_not_awake;
>>>>>>> 4e26a0e3
}

#endif /* SWIFT_TIMESTEP_SYNC_H */<|MERGE_RESOLUTION|>--- conflicted
+++ resolved
@@ -25,8 +25,6 @@
 /* Local includes */
 #include "engine.h"
 #include "kick.h"
-#include "timestep.h"
-#include "drift.h"
 
 /**
  * @brief Processes a particle that has been flagged for synchronization on the
@@ -41,36 +39,41 @@
  * @param e The #engine.
  * @param cosmo The cosmology model.
  */
-INLINE static void timestep_process_sync_dmpart(struct dmpart *p, const struct engine *e,
+INLINE static void timestep_process_sync_part(struct part *p, struct xpart *xp,
+                                              const struct engine *e,
                                               const struct cosmology *cosmo) {
 
-  const timebin_t min_active_bin = e->min_active_bin;
-  const timebin_t max_active_bin = e->max_active_bin;
-    
-  /* This particle is already active. Nothing to do here... */
-  if (p->time_bin <= max_active_bin) {
-      return;
-  }
-<<<<<<< HEAD
+    const int with_cosmology = (e->policy & engine_policy_cosmology);
+    const integertime_t ti_current = e->ti_current;
+    const timebin_t max_active_bin = e->max_active_bin;
+    const timebin_t min_active_bin = e->min_active_bin;
+    const double time_base = e->time_base;
 
-  /* We want to make the particle finish it's time-step now. */
+    p->limiter_data.to_be_synchronized = 0;
 
-  /* Start by recovering the start and end point of the particle's time-step. */
-  const integertime_t old_ti_beg =
-      get_integer_time_begin(ti_current, p->time_bin);
-  const integertime_t old_ti_end =
-      get_integer_time_end(ti_current, p->time_bin);
+    /* This particle is already active. Nothing to do here... */
+    if (p->time_bin <= max_active_bin) {
+        return;
+    }
 
-  /* Old time-step length on the time-line */
-  const integertime_t old_dti = old_ti_end - old_ti_beg;
-  const integertime_t ti_end_half_old = old_ti_beg + old_dti / 2;
+    /* We want to make the particle finish it's time-step now. */
 
-  /* The actual time-step size this particle will use */
-  const integertime_t new_ti_beg = old_ti_beg;
-  const integertime_t new_ti_end = ti_current;
+    /* Start by recovering the start and end point of the particle's time-step. */
+    const integertime_t old_ti_beg =
+            get_integer_time_begin(ti_current, p->time_bin);
+    const integertime_t old_ti_end =
+            get_integer_time_end(ti_current, p->time_bin);
+
+    /* Old time-step length on the time-line */
+    const integertime_t old_dti = old_ti_end - old_ti_beg;
+    const integertime_t ti_end_half_old = old_ti_beg + old_dti / 2;
+
+    /* The actual time-step size this particle will use */
+    const integertime_t new_ti_beg = old_ti_beg;
+    const integertime_t new_ti_end = ti_current;
 
 #ifdef SWIFT_DEBUG_CHECKS
-  const integertime_t new_dti = new_ti_end - new_ti_beg;
+    const integertime_t new_dti = new_ti_end - new_ti_beg;
 
   /* Some basic safety checks */
   if (old_ti_beg >= ti_current)
@@ -88,68 +91,51 @@
   if (new_ti_end > old_ti_end) error("New end of time-step after the old one");
 
   if (new_dti > old_dti) error("New time-step larger than old one");
-=======
-    
-  /* Did this particle had a SIDM kick? if so, resolve and skip kick2 */
-  sidm_kick_to_dmpart(p);
-    
-#ifdef SWIFT_DEBUG_CHECKS
-  /* With SIDM kick particle has been kicked to current time */
-  const integertime_t ti_current = e->ti_current;
-  const integertime_t ti_end = ti_current;
-  p->ti_kick = ti_end;
->>>>>>> 4e26a0e3
 #endif
 
-    
-  /* The particle is now ready to compute its new time-step size and for the
-   * next kick */
-  p->time_bin = -min_active_bin;
-  p->limiter_data.wakeup = time_bin_not_awake;
+    double dt_kick_grav = 0., dt_kick_hydro = 0., dt_kick_therm = 0.,
+            dt_kick_corr = 0.;
 
-<<<<<<< HEAD
-  /* Now we need to reverse the kick1...
-   * Note the minus sign! (the dt are negative here) */
-  dt_kick_hydro = -kick_get_hydro_kick_dt(old_ti_beg, ti_end_half_old,
-                                          time_base, with_cosmology, cosmo);
-  dt_kick_grav = -kick_get_grav_kick_dt(old_ti_beg, ti_end_half_old, time_base,
-                                        with_cosmology, cosmo);
-  dt_kick_therm = -kick_get_therm_kick_dt(old_ti_beg, ti_end_half_old,
-                                          time_base, with_cosmology, cosmo);
-  dt_kick_corr = -kick_get_corr_kick_dt(old_ti_beg, ti_end_half_old, time_base,
-                                        with_cosmology, cosmo);
+    /* Now we need to reverse the kick1...
+     * Note the minus sign! (the dt are negative here) */
+    dt_kick_hydro = -kick_get_hydro_kick_dt(old_ti_beg, ti_end_half_old,
+                                            time_base, with_cosmology, cosmo);
+    dt_kick_grav = -kick_get_grav_kick_dt(old_ti_beg, ti_end_half_old, time_base,
+                                          with_cosmology, cosmo);
+    dt_kick_therm = -kick_get_therm_kick_dt(old_ti_beg, ti_end_half_old,
+                                            time_base, with_cosmology, cosmo);
+    dt_kick_corr = -kick_get_corr_kick_dt(old_ti_beg, ti_end_half_old, time_base,
+                                          with_cosmology, cosmo);
 
-  /* Note that there is no need to change the mesh integration as we
-   * can't go back more than one global step */
-  kick_part(p, xp, dt_kick_hydro, dt_kick_grav, /*dt_kick_mesh_grav=*/0.,
-            dt_kick_therm, dt_kick_corr, e->cosmology, e->hydro_properties,
-            e->entropy_floor, ti_end_half_old, old_ti_beg,
+    /* Note that there is no need to change the mesh integration as we
+     * can't go back more than one global step */
+    kick_part(p, xp, dt_kick_hydro, dt_kick_grav, /*dt_kick_mesh_grav=*/0.,
+              dt_kick_therm, dt_kick_corr, e->cosmology, e->hydro_properties,
+              e->entropy_floor, ti_end_half_old, old_ti_beg,
             /*ti_start_mesh=*/-1, /*ti_end_mesh=*/-1);
 
-  /* We can now produce a kick to the current point */
-  dt_kick_hydro = kick_get_hydro_kick_dt(new_ti_beg, new_ti_end, time_base,
+    /* We can now produce a kick to the current point */
+    dt_kick_hydro = kick_get_hydro_kick_dt(new_ti_beg, new_ti_end, time_base,
+                                           with_cosmology, cosmo);
+    dt_kick_grav = kick_get_grav_kick_dt(new_ti_beg, new_ti_end, time_base,
                                          with_cosmology, cosmo);
-  dt_kick_grav = kick_get_grav_kick_dt(new_ti_beg, new_ti_end, time_base,
-                                       with_cosmology, cosmo);
-  dt_kick_therm = kick_get_therm_kick_dt(new_ti_beg, new_ti_end, time_base,
+    dt_kick_therm = kick_get_therm_kick_dt(new_ti_beg, new_ti_end, time_base,
+                                           with_cosmology, cosmo);
+    dt_kick_corr = kick_get_corr_kick_dt(new_ti_beg, new_ti_end, time_base,
                                          with_cosmology, cosmo);
-  dt_kick_corr = kick_get_corr_kick_dt(new_ti_beg, new_ti_end, time_base,
-                                       with_cosmology, cosmo);
 
-  /* Note that there is no need to change the mesh integration as we
-   * can't go back more than one global step */
-  kick_part(p, xp, dt_kick_hydro, dt_kick_grav, /*dt_kick_mesh_grav=*/0.,
-            dt_kick_therm, dt_kick_corr, e->cosmology, e->hydro_properties,
-            e->entropy_floor, new_ti_beg, new_ti_end,
+    /* Note that there is no need to change the mesh integration as we
+     * can't go back more than one global step */
+    kick_part(p, xp, dt_kick_hydro, dt_kick_grav, /*dt_kick_mesh_grav=*/0.,
+              dt_kick_therm, dt_kick_corr, e->cosmology, e->hydro_properties,
+              e->entropy_floor, new_ti_beg, new_ti_end,
             /*ti_start_mesh=*/-1, /*ti_end_mesh=*/-1);
 
-  /* The particle is now ready to compute its new time-step size and for the
-   * next kick */
-  p->time_bin = -min_active_bin;
-  p->limiter_data.wakeup = time_bin_not_awake;
-=======
+    /* The particle is now ready to compute its new time-step size and for the
+     * next kick */
+    p->time_bin = -min_active_bin;
+    p->limiter_data.wakeup = time_bin_not_awake;
 }
-
 
 /**
  * @brief Processes a particle that has been flagged for synchronization on the
@@ -164,110 +150,34 @@
  * @param e The #engine.
  * @param cosmo The cosmology model.
  */
-INLINE static void timestep_process_sync_part(struct part *p, struct xpart *xp,
-                                              const struct engine *e,
-                                              const struct cosmology *cosmo) {
-    
-    const int with_cosmology = (e->policy & engine_policy_cosmology);
-    const integertime_t ti_current = e->ti_current;
+INLINE static void timestep_process_sync_dmpart(struct dmpart *p, const struct engine *e,
+                                                const struct cosmology *cosmo) {
+
+    const timebin_t min_active_bin = e->min_active_bin;
     const timebin_t max_active_bin = e->max_active_bin;
-    const timebin_t min_active_bin = e->min_active_bin;
-    const double time_base = e->time_base;
-    
-    p->limiter_data.to_be_synchronized = 0;
-    
+
     /* This particle is already active. Nothing to do here... */
     if (p->time_bin <= max_active_bin) {
         return;
     }
-    
-    // message(" Synchronizing particle! %lld old bin=%d", p->id, p->time_bin);
-    
-    /* We want to make the particle finish it's time-step now. */
-    
-    /* Start by recovering the start and end point of the particle's time-step. */
-    const integertime_t old_ti_beg =
-    get_integer_time_begin(ti_current, p->time_bin);
-    const integertime_t old_ti_end =
-    get_integer_time_end(ti_current, p->time_bin);
-    
-    /* Old time-step length on the time-line */
-    const integertime_t old_dti = old_ti_end - old_ti_beg;
-    
-    /* The actual time-step size this particle will use */
-    const integertime_t new_ti_beg = old_ti_beg;
-    const integertime_t new_ti_end = ti_current;
-    const integertime_t new_dti = new_ti_end - new_ti_beg;
-    
+
+    /* Did this particle had a SIDM kick? if so, resolve and skip kick2 */
+    sidm_kick_to_dmpart(p);
+
 #ifdef SWIFT_DEBUG_CHECKS
-    /* Some basic safety checks */
-    if (old_ti_beg >= ti_current)
-        error(
-              "Incorrect value for old time-step beginning ti_current=%lld, "
-              "old_ti_beg=%lld",
-              ti_current, old_ti_beg);
-    
-    if (old_ti_end <= ti_current)
-        error(
-              "Incorrect value for old time-step end ti_current=%lld, "
-              "old_ti_end=%lld",
-              ti_current, old_ti_end);
-    
-    if (new_ti_end > old_ti_end) error("New end of time-step after the old one");
-    
-    if (new_dti > old_dti) error("New time-step larger than old one");
+    /* With SIDM kick particle has been kicked to current time */
+  const integertime_t ti_current = e->ti_current;
+  const integertime_t ti_end = ti_current;
+  p->ti_kick = ti_end;
 #endif
-    
-    double dt_kick_grav = 0., dt_kick_hydro = 0., dt_kick_therm = 0.,
-    dt_kick_corr = 0.;
-    
-    /* Now we need to reverse the kick1... (the dt are negative here) */
-    if (with_cosmology) {
-        dt_kick_hydro = -cosmology_get_hydro_kick_factor(cosmo, old_ti_beg,
-                                                         old_ti_beg + old_dti / 2);
-        dt_kick_grav = -cosmology_get_grav_kick_factor(cosmo, old_ti_beg,
-                                                       old_ti_beg + old_dti / 2);
-        dt_kick_therm = -cosmology_get_therm_kick_factor(cosmo, old_ti_beg,
-                                                         old_ti_beg + old_dti / 2);
-        dt_kick_corr = -cosmology_get_corr_kick_factor(cosmo, old_ti_beg,
-                                                       old_ti_beg + old_dti / 2);
-    } else {
-        dt_kick_hydro = -(old_dti / 2) * time_base;
-        dt_kick_grav = -(old_dti / 2) * time_base;
-        dt_kick_therm = -(old_dti / 2) * time_base;
-        dt_kick_corr = -(old_dti / 2) * time_base;
-    }
-    
-    kick_part(p, xp, dt_kick_hydro, dt_kick_grav, dt_kick_therm, dt_kick_corr,
-              e->cosmology, e->hydro_properties, e->entropy_floor,
-              old_ti_beg + old_dti / 2, old_ti_beg);
-    
-    /* We can now produce a kick to the current point */
-    if (with_cosmology) {
-        dt_kick_hydro = cosmology_get_hydro_kick_factor(cosmo, new_ti_beg,
-                                                        new_ti_beg + new_dti);
-        dt_kick_grav =
-        cosmology_get_grav_kick_factor(cosmo, old_ti_beg, new_ti_beg + new_dti);
-        dt_kick_therm = cosmology_get_therm_kick_factor(cosmo, old_ti_beg,
-                                                        new_ti_beg + new_dti);
-        dt_kick_corr =
-        cosmology_get_corr_kick_factor(cosmo, old_ti_beg, new_ti_beg + new_dti);
-    } else {
-        dt_kick_hydro = (new_dti)*time_base;
-        dt_kick_grav = (new_dti)*time_base;
-        dt_kick_therm = (new_dti)*time_base;
-        dt_kick_corr = (new_dti)*time_base;
-    }
-    
-    kick_part(p, xp, dt_kick_hydro, dt_kick_grav, dt_kick_therm, dt_kick_corr,
-              e->cosmology, e->hydro_properties, e->entropy_floor, new_ti_beg,
-              new_ti_beg + new_dti);
-    
+
+
     /* The particle is now ready to compute its new time-step size and for the
      * next kick */
     p->time_bin = -min_active_bin;
     p->limiter_data.wakeup = time_bin_not_awake;
->>>>>>> 4e26a0e3
+
 }
 
+
 #endif /* SWIFT_TIMESTEP_SYNC_H */