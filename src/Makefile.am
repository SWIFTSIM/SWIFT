--- conflicted
+++ resolved
@@ -48,11 +48,7 @@
     dump.h logger.h active.h timeline.h xmf.h gravity_properties.h gravity_derivatives.h \
     gravity_softened_derivatives.h vector_power.h collectgroup.h hydro_space.h sort_part.h \
     chemistry.h chemistry_io.h chemistry_struct.h cosmology.h restart.h space_getsid.h utilities.h \
-<<<<<<< HEAD
-    mesh_gravity.h
-=======
-    cbrt.h
->>>>>>> 0442c30d
+    mesh_gravity.h cbrt.h
 
 # Common source files
 AM_SOURCES = space.c runner.c queue.c task.c cell.c engine.c \
