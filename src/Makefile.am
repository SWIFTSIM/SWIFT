--- conflicted
+++ resolved
@@ -285,15 +285,10 @@
 		 pressure_floor/GEAR/pressure_floor_iact.h pressure_floor/none/pressure_floor_iact.h \
 		 pressure_floor/GEAR/pressure_floor_struct.h pressure_floor/none/pressure_floor_struct.h \
 	         task_order/GEAR/task_order.h task_order/EAGLE/task_order.h task_order/default/task_order.h \
-<<<<<<< HEAD
-     sink/Default/sink.h sink/Default/sink_io.h sink/Default/sink_part.h \
-	   sink.h sink_io.h \
-	 todo_temporary_globals.h
+		 sink/Default/sink.h sink/Default/sink_io.h sink/Default/sink_part.h \
+		 sink.h sink_io.h \
+		 todo_temporary_globals.h
 # TODO: added temporary globals
-=======
-		 sink/Default/sink.h sink/Default/sink_io.h sink/Default/sink_part.h \
-		 sink.h sink_io.h
->>>>>>> c927e524
 
 
 # Sources and special flags for the gravity library
