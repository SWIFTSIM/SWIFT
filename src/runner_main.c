/*******************************************************************************
 * This file is part of SWIFT.
 * Copyright (c) 2012 Pedro Gonnet (pedro.gonnet@durham.ac.uk)
 *                    Matthieu Schaller (schaller@strw.leidenuniv.nl)
 *               2015 Peter W. Draper (p.w.draper@durham.ac.uk)
 *
 * This program is free software: you can redistribute it and/or modify
 * it under the terms of the GNU Lesser General Public License as published
 * by the Free Software Foundation, either version 3 of the License, or
 * (at your option) any later version.
 *
 * This program is distributed in the hope that it will be useful,
 * but WITHOUT ANY WARRANTY; without even the implied warranty of
 * MERCHANTABILITY or FITNESS FOR A PARTICULAR PURPOSE.  See the
 * GNU General Public License for more details.
 *
 * You should have received a copy of the GNU Lesser General Public License
 * along with this program.  If not, see <http://www.gnu.org/licenses/>.
 *
 ******************************************************************************/

/* Config parameters. */
#include <config.h>

/* MPI headers. */
#ifdef WITH_MPI
#include <mpi.h>
#endif

/* This object's header. */
#include "runner.h"

/* Local headers. */
#include "engine.h"
#include "feedback.h"
#include "runner_doiact_sinks.h"
#include "scheduler.h"
#include "space_getsid.h"
#include "timers.h"

/* Import the gravity loop functions. */
#include "runner_doiact_grav.h"

/* Import the dark matter density loop functions. */
#define FUNCTION dark_matter_density
#include "runner_doiact_dark_matter.h"
#undef FUNCTION

/* Import the density loop functions. */
#define FUNCTION density
#define FUNCTION_TASK_LOOP TASK_LOOP_DENSITY
#include "runner_doiact_hydro.h"
#include "runner_doiact_undef.h"

/* Import the gradient loop functions (if required). */
#ifdef EXTRA_HYDRO_LOOP
#define FUNCTION gradient
#define FUNCTION_TASK_LOOP TASK_LOOP_GRADIENT
#include "runner_doiact_hydro.h"
#include "runner_doiact_undef.h"
#endif

/* Import the force loop functions. */
#define FUNCTION force
#define FUNCTION_TASK_LOOP TASK_LOOP_FORCE
#include "runner_doiact_hydro.h"
#include "runner_doiact_undef.h"

/* Import the limiter loop functions. */
#define FUNCTION limiter
#define FUNCTION_TASK_LOOP TASK_LOOP_LIMITER
#include "runner_doiact_limiter.h"
#include "runner_doiact_undef.h"

/* Import the stars density loop functions. */
#define FUNCTION density
#define FUNCTION_TASK_LOOP TASK_LOOP_DENSITY
#include "runner_doiact_stars.h"
#include "runner_doiact_undef.h"

#ifdef EXTRA_STAR_LOOPS

/* Import the stars prepare1 loop functions. */
#define FUNCTION prep1
#define FUNCTION_TASK_LOOP TASK_LOOP_STARS_PREP1
#include "runner_doiact_stars.h"
#include "runner_doiact_undef.h"

/* Import the stars prepare2 loop functions. */
#define FUNCTION prep2
#define FUNCTION_TASK_LOOP TASK_LOOP_STARS_PREP2
#include "runner_doiact_stars.h"
#include "runner_doiact_undef.h"

#endif /* EXTRA_STAR_LOOPS */

/* Import the stars feedback loop functions. */
#define FUNCTION feedback
#define FUNCTION_TASK_LOOP TASK_LOOP_FEEDBACK
#include "runner_doiact_stars.h"
#include "runner_doiact_undef.h"

/* Import the black hole density loop functions. */
#define FUNCTION density
#define FUNCTION_TASK_LOOP TASK_LOOP_DENSITY
#include "runner_doiact_black_holes.h"
#include "runner_doiact_undef.h"

/* Import the black hole feedback loop functions. */
#define FUNCTION swallow
#define FUNCTION_TASK_LOOP TASK_LOOP_SWALLOW
#include "runner_doiact_black_holes.h"
#include "runner_doiact_undef.h"

/* Import the black hole feedback loop functions. */
#define FUNCTION feedback
#define FUNCTION_TASK_LOOP TASK_LOOP_FEEDBACK
#include "runner_doiact_black_holes.h"
#include "runner_doiact_undef.h"

/* Import the RT gradient loop functions */
#define FUNCTION rt_gradient
#define FUNCTION_TASK_LOOP TASK_LOOP_RT_GRADIENT
#include "runner_doiact_hydro.h"
#include "runner_doiact_undef.h"

/* Import the RT transport (force) loop functions. */
#define FUNCTION rt_transport
#define FUNCTION_TASK_LOOP TASK_LOOP_RT_TRANSPORT
#include "runner_doiact_hydro.h"
#include "runner_doiact_undef.h"

/**
 * @brief The #runner main thread routine.
 *
 * @param data A pointer to this thread's data.
 */
void *runner_main(void *data) {

  struct runner *r = (struct runner *)data;
  struct engine *e = r->e;
  struct scheduler *sched = &e->sched;

  /* Main loop. */
  while (1) {

    /* Wait at the barrier. */
    engine_barrier(e);

    /* Can we go home yet? */
    if (e->step_props & engine_step_prop_done) break;

    /* Re-set the pointer to the previous task, as there is none. */
    struct task *t = NULL;
    struct task *prev = NULL;

    /* Loop while there are tasks... */
    while (1) {

      /* If there's no old task, try to get a new one. */
      if (t == NULL) {

        /* Get the task. */
        TIMER_TIC
        t = scheduler_gettask(sched, r->qid, prev);
        TIMER_TOC(timer_gettask);

        /* Did I get anything? */
        if (t == NULL) break;
      }

      /* Get the cells. */
      struct cell *ci = t->ci;
      struct cell *cj = t->cj;

#ifdef SWIFT_DEBUG_TASKS
      /* Mark the thread we run on */
      t->rid = r->cpuid;

      /* And recover the pair direction */
      if (t->type == task_type_pair || t->type == task_type_sub_pair) {
        struct cell *ci_temp = ci;
        struct cell *cj_temp = cj;
        double shift[3];
        t->sid = space_getsid(e->s, &ci_temp, &cj_temp, shift);
      } else {
        t->sid = -1;
      }
#endif

#ifdef SWIFT_DEBUG_CHECKS
      /* Check that we haven't scheduled an inactive task */
      t->ti_run = e->ti_current;
      /* Store the task that will be running (for debugging only) */
      r->t = t;
#endif

      const ticks task_beg = getticks();
      /* Different types of tasks... */
      switch (t->type) {
        case task_type_self:
          if (t->subtype == task_subtype_density)
            runner_doself1_branch_density(r, ci);
#ifdef EXTRA_HYDRO_LOOP
          else if (t->subtype == task_subtype_gradient)
            runner_doself1_branch_gradient(r, ci);
#endif
          else if (t->subtype == task_subtype_force)
            runner_doself2_branch_force(r, ci);
          else if (t->subtype == task_subtype_limiter)
            runner_doself1_branch_limiter(r, ci);
          else if (t->subtype == task_subtype_dark_matter_density)
            runner_doself1_branch_dark_matter_density(r, ci);
          else if (t->subtype == task_subtype_sidm)
            runner_doself2_branch_dark_matter_sidm(r, ci);
          else if (t->subtype == task_subtype_grav)
            runner_doself_recursive_grav(r, ci, 1);
          else if (t->subtype == task_subtype_external_grav)
            runner_do_grav_external(r, ci, 1);
          else if (t->subtype == task_subtype_stars_density)
            runner_doself_branch_stars_density(r, ci);
#ifdef EXTRA_STAR_LOOPS
          else if (t->subtype == task_subtype_stars_prep1)
            runner_doself_branch_stars_prep1(r, ci);
          else if (t->subtype == task_subtype_stars_prep2)
            runner_doself_branch_stars_prep2(r, ci);
#endif
          else if (t->subtype == task_subtype_stars_feedback)
            runner_doself_branch_stars_feedback(r, ci);
          else if (t->subtype == task_subtype_bh_density)
            runner_doself_branch_bh_density(r, ci);
          else if (t->subtype == task_subtype_bh_swallow)
            runner_doself_branch_bh_swallow(r, ci);
          else if (t->subtype == task_subtype_do_gas_swallow)
            runner_do_gas_swallow_self(r, ci, 1);
          else if (t->subtype == task_subtype_do_bh_swallow)
            runner_do_bh_swallow_self(r, ci, 1);
          else if (t->subtype == task_subtype_bh_feedback)
            runner_doself_branch_bh_feedback(r, ci);
          else if (t->subtype == task_subtype_rt_gradient)
            runner_doself1_branch_rt_gradient(r, ci);
          else if (t->subtype == task_subtype_rt_transport)
            runner_doself2_branch_rt_transport(r, ci);
          else if (t->subtype == task_subtype_sink_swallow)
            runner_doself_branch_sinks_swallow(r, ci);
          else if (t->subtype == task_subtype_sink_do_gas_swallow)
            runner_do_sinks_gas_swallow_self(r, ci, 1);
          else if (t->subtype == task_subtype_sink_do_sink_swallow)
            runner_do_sinks_sink_swallow_self(r, ci, 1);
          else
            error("Unknown/invalid task subtype (%s).",
                  subtaskID_names[t->subtype]);
          break;

        case task_type_pair:
          if (t->subtype == task_subtype_density)
            runner_dopair1_branch_density(r, ci, cj);
#ifdef EXTRA_HYDRO_LOOP
          else if (t->subtype == task_subtype_gradient)
            runner_dopair1_branch_gradient(r, ci, cj);
#endif
          else if (t->subtype == task_subtype_force)
            runner_dopair2_branch_force(r, ci, cj);
          else if (t->subtype == task_subtype_limiter)
            runner_dopair1_branch_limiter(r, ci, cj);
          else if (t->subtype == task_subtype_dark_matter_density)
            runner_dopair1_branch_dark_matter_density(r, ci, cj);
          else if (t->subtype == task_subtype_sidm)
            runner_dopair2_branch_dark_matter_sidm(r, ci, cj);
          else if (t->subtype == task_subtype_grav)
            runner_dopair_recursive_grav(r, ci, cj, 1);
          else if (t->subtype == task_subtype_stars_density)
            runner_dopair_branch_stars_density(r, ci, cj);
#ifdef EXTRA_STAR_LOOPS
          else if (t->subtype == task_subtype_stars_prep1)
            runner_dopair_branch_stars_prep1(r, ci, cj);
          else if (t->subtype == task_subtype_stars_prep2)
            runner_dopair_branch_stars_prep2(r, ci, cj);
#endif
          else if (t->subtype == task_subtype_stars_feedback)
            runner_dopair_branch_stars_feedback(r, ci, cj);
          else if (t->subtype == task_subtype_bh_density)
            runner_dopair_branch_bh_density(r, ci, cj);
          else if (t->subtype == task_subtype_bh_swallow)
            runner_dopair_branch_bh_swallow(r, ci, cj);
          else if (t->subtype == task_subtype_do_gas_swallow)
            runner_do_gas_swallow_pair(r, ci, cj, 1);
          else if (t->subtype == task_subtype_do_bh_swallow)
            runner_do_bh_swallow_pair(r, ci, cj, 1);
          else if (t->subtype == task_subtype_bh_feedback)
            runner_dopair_branch_bh_feedback(r, ci, cj);
          else if (t->subtype == task_subtype_rt_gradient)
            runner_dopair1_branch_rt_gradient(r, ci, cj);
          else if (t->subtype == task_subtype_rt_transport)
            runner_dopair2_branch_rt_transport(r, ci, cj);
          else if (t->subtype == task_subtype_sink_swallow)
            runner_dopair_branch_sinks_swallow(r, ci, cj);
          else if (t->subtype == task_subtype_sink_do_gas_swallow)
            runner_do_sinks_gas_swallow_pair(r, ci, cj, 1);
          else if (t->subtype == task_subtype_sink_do_sink_swallow)
            runner_do_sinks_sink_swallow_pair(r, ci, cj, 1);
          else
            error("Unknown/invalid task subtype (%s/%s).",
                  taskID_names[t->type], subtaskID_names[t->subtype]);
          break;

        case task_type_sub_self:
          if (t->subtype == task_subtype_density)
            runner_dosub_self1_density(r, ci, 1);
#ifdef EXTRA_HYDRO_LOOP
          else if (t->subtype == task_subtype_gradient)
            runner_dosub_self1_gradient(r, ci, 1);
#endif
          else if (t->subtype == task_subtype_force)
            runner_dosub_self2_force(r, ci, 1);
          else if (t->subtype == task_subtype_limiter)
            runner_dosub_self1_limiter(r, ci, 1);
          else if (t->subtype == task_subtype_dark_matter_density)
            runner_dosub_self1_dark_matter_density(r, ci);
          else if (t->subtype == task_subtype_sidm)
            runner_dosub_self2_dark_matter_sidm(r, ci);
          else if (t->subtype == task_subtype_stars_density)
            runner_dosub_self_stars_density(r, ci, 1);
#ifdef EXTRA_STAR_LOOPS
          else if (t->subtype == task_subtype_stars_prep1)
            runner_dosub_self_stars_prep1(r, ci, 1);
          else if (t->subtype == task_subtype_stars_prep2)
            runner_dosub_self_stars_prep2(r, ci, 1);
#endif
          else if (t->subtype == task_subtype_stars_feedback)
            runner_dosub_self_stars_feedback(r, ci, 1);
          else if (t->subtype == task_subtype_bh_density)
            runner_dosub_self_bh_density(r, ci, 1);
          else if (t->subtype == task_subtype_bh_swallow)
            runner_dosub_self_bh_swallow(r, ci, 1);
          else if (t->subtype == task_subtype_do_gas_swallow)
            runner_do_gas_swallow_self(r, ci, 1);
          else if (t->subtype == task_subtype_do_bh_swallow)
            runner_do_bh_swallow_self(r, ci, 1);
          else if (t->subtype == task_subtype_bh_feedback)
            runner_dosub_self_bh_feedback(r, ci, 1);
          else if (t->subtype == task_subtype_rt_gradient)
            runner_dosub_self1_rt_gradient(r, ci, 1);
          else if (t->subtype == task_subtype_rt_transport)
            runner_dosub_self2_rt_transport(r, ci, 1);
          else if (t->subtype == task_subtype_sink_swallow)
            runner_dosub_self_sinks_swallow(r, ci, 1);
          else if (t->subtype == task_subtype_sink_do_gas_swallow)
            runner_do_sinks_gas_swallow_self(r, ci, 1);
          else if (t->subtype == task_subtype_sink_do_sink_swallow)
            runner_do_sinks_sink_swallow_self(r, ci, 1);
          else
            error("Unknown/invalid task subtype (%s/%s).",
                  taskID_names[t->type], subtaskID_names[t->subtype]);
          break;


        case task_type_sub_pair:
          if (t->subtype == task_subtype_density)
            runner_dosub_pair1_density(r, ci, cj, 1);
#ifdef EXTRA_HYDRO_LOOP
          else if (t->subtype == task_subtype_gradient)
            runner_dosub_pair1_gradient(r, ci, cj, 1);
#endif
          else if (t->subtype == task_subtype_force)
            runner_dosub_pair2_force(r, ci, cj, 1);
          else if (t->subtype == task_subtype_limiter)
            runner_dosub_pair1_limiter(r, ci, cj, 1);
          else if (t->subtype == task_subtype_stars_density)
            runner_dosub_pair_stars_density(r, ci, cj, 1);
#ifdef EXTRA_STAR_LOOPS
          else if (t->subtype == task_subtype_stars_prep1)
            runner_dosub_pair_stars_prep1(r, ci, cj, 1);
          else if (t->subtype == task_subtype_stars_prep2)
            runner_dosub_pair_stars_prep2(r, ci, cj, 1);
#endif
          else if (t->subtype == task_subtype_stars_feedback)
            runner_dosub_pair_stars_feedback(r, ci, cj, 1);
          else if (t->subtype == task_subtype_dark_matter_density)
            runner_dosub_pair1_dark_matter_density(r, ci, cj);
          else if (t->subtype == task_subtype_sidm)
            runner_dosub_pair2_dark_matter_sidm(r, ci, cj);
          else if (t->subtype == task_subtype_bh_density)
            runner_dosub_pair_bh_density(r, ci, cj, 1);
          else if (t->subtype == task_subtype_bh_swallow)
            runner_dosub_pair_bh_swallow(r, ci, cj, 1);
          else if (t->subtype == task_subtype_do_gas_swallow)
            runner_do_gas_swallow_pair(r, ci, cj, 1);
          else if (t->subtype == task_subtype_do_bh_swallow)
            runner_do_bh_swallow_pair(r, ci, cj, 1);
          else if (t->subtype == task_subtype_bh_feedback)
            runner_dosub_pair_bh_feedback(r, ci, cj, 1);
          else if (t->subtype == task_subtype_rt_gradient)
            runner_dosub_pair1_rt_gradient(r, ci, cj, 1);
          else if (t->subtype == task_subtype_rt_transport)
            runner_dosub_pair2_rt_transport(r, ci, cj, 1);
          else if (t->subtype == task_subtype_sink_swallow)
            runner_dosub_pair_sinks_swallow(r, ci, cj, 1);
          else if (t->subtype == task_subtype_sink_do_gas_swallow)
            runner_do_sinks_gas_swallow_pair(r, ci, cj, 1);
          else if (t->subtype == task_subtype_sink_do_sink_swallow)
            runner_do_sinks_sink_swallow_pair(r, ci, cj, 1);
          else
            error("Unknown/invalid task subtype (%s/%s).",
                  taskID_names[t->type], subtaskID_names[t->subtype]);
          break;

        case task_type_sort:
          /* Cleanup only if any of the indices went stale. */
          runner_do_hydro_sort(
              r, ci, t->flags,
              ci->hydro.dx_max_sort_old > space_maxreldx * ci->dmin,
              cell_get_flag(ci, cell_flag_rt_requests_sort), 1);
          /* Reset the sort flags as our work here is done. */
          t->flags = 0;
          break;
        case task_type_rt_sort:
          /* Cleanup only if any of the indices went stale.
           * NOTE: we check whether we reset the sort flags when the
           * recv tasks are running. Cells without an RT recv task
           * don't have rt_sort tasks. */
          runner_do_hydro_sort(
              r, ci, t->flags,
              ci->hydro.dx_max_sort_old > space_maxreldx * ci->dmin, 1, 1);
          /* Reset the sort flags as our work here is done. */
          t->flags = 0;
          break;
        case task_type_stars_sort:
          /* Cleanup only if any of the indices went stale. */
          runner_do_stars_sort(
              r, ci, t->flags,
              ci->stars.dx_max_sort_old > space_maxreldx * ci->dmin, 1);
          /* Reset the sort flags as our work here is done. */
          t->flags = 0;
          break;
        case task_type_init_grav:
          runner_do_init_grav(r, ci, 1);
          break;
        case task_type_ghost:
          runner_do_ghost(r, ci, 1);
          break;
#ifdef EXTRA_HYDRO_LOOP
        case task_type_extra_ghost:
          runner_do_extra_ghost(r, ci, 1);
          break;
#endif
        case task_type_stars_ghost:
          runner_do_stars_ghost(r, ci, 1);
          break;
        case task_type_dark_matter_ghost:
          runner_do_dark_matter_density_ghost(r, ci);
          break;
        case task_type_bh_density_ghost:
          runner_do_black_holes_density_ghost(r, ci, 1);
          break;
        case task_type_bh_swallow_ghost3:
          runner_do_black_holes_swallow_ghost(r, ci, 1);
          break;
        case task_type_drift_part:
          runner_do_drift_part(r, ci, 1);
          break;
        case task_type_drift_spart:
          runner_do_drift_spart(r, ci, 1);
          break;
        case task_type_drift_sink:
          runner_do_drift_sink(r, ci, 1);
          break;
        case task_type_drift_bpart:
          runner_do_drift_bpart(r, ci, 1);
          break;
        case task_type_drift_gpart:
          runner_do_drift_gpart(r, ci, 1);
          break;
        case task_type_drift_dmpart:
          runner_do_drift_dmpart(r, ci, 1);
          break;
        case task_type_kick1:
          runner_do_kick1(r, ci, 1);
          break;
        case task_type_sidm_kick:
          runner_do_sidm_kick(r, ci);
        break;
        case task_type_kick2:
          runner_do_kick2(r, ci, 1);
          break;
        case task_type_end_hydro_force:
          runner_do_end_hydro_force(r, ci, 1);
          break;
        case task_type_end_grav_force:
          runner_do_end_grav_force(r, ci, 1);
          break;
        case task_type_csds:
          runner_do_csds(r, ci, 1);
          break;
        case task_type_timestep:
          runner_do_timestep(r, ci, 1);
          break;
        case task_type_timestep_limiter:
          runner_do_limiter(r, ci, 0, 1);
          break;
        case task_type_timestep_sync:
          runner_do_sync(r, ci, 0, 1);
          break;
<<<<<<< HEAD
        case task_type_collect:
          runner_do_timestep_collect(r, ci, 1);
          break;
        case task_type_rt_collect_times:
          runner_do_collect_rt_times(r, ci, 1);
=======
        case task_type_timestep_dark_matter_sync:
          runner_do_sync_dmparts(r, ci, 0);
>>>>>>> cb1e82d8
          break;
#ifdef WITH_MPI
        case task_type_send:
          if (t->subtype == task_subtype_tend) {
            free(t->buff);
          } else if (t->subtype == task_subtype_tend_dmpart) {
              free(t->buff);
          } else if (t->subtype == task_subtype_sf_counts) {
            free(t->buff);
          } else if (t->subtype == task_subtype_part_swallow) {
            free(t->buff);
          } else if (t->subtype == task_subtype_bpart_merger) {
            free(t->buff);
          } else if (t->subtype == task_subtype_limiter) {
            free(t->buff);
          }
          break;
        case task_type_recv:
<<<<<<< HEAD
          if (t->subtype == task_subtype_tend) {
            cell_unpack_end_step(ci, (struct pcell_step *)t->buff);
=======
          if (t->subtype == task_subtype_tend_part) {
            cell_unpack_end_step_hydro(ci, (struct pcell_step_hydro *)t->buff);
            free(t->buff);
          } else if (t->subtype == task_subtype_tend_gpart) {
            cell_unpack_end_step_grav(ci, (struct pcell_step_grav *)t->buff);
            free(t->buff);
          } else if (t->subtype == task_subtype_tend_spart) {
            cell_unpack_end_step_stars(ci, (struct pcell_step_stars *)t->buff);
            free(t->buff);
          } else if (t->subtype == task_subtype_tend_dmpart) {
              cell_unpack_end_step_dark_matter(ci, (struct pcell_step_dark_matter *)t->buff);
              free(t->buff);
          } else if (t->subtype == task_subtype_tend_bpart) {
            cell_unpack_end_step_black_holes(
                ci, (struct pcell_step_black_holes *)t->buff);
>>>>>>> cb1e82d8
            free(t->buff);
          } else if (t->subtype == task_subtype_sf_counts) {
            cell_unpack_sf_counts(ci, (struct pcell_sf *)t->buff);
            cell_clear_stars_sort_flags(ci, /*clear_unused_flags=*/0);
            free(t->buff);
          } else if (t->subtype == task_subtype_xv) {
            runner_do_recv_part(r, ci, 1, 1);
          } else if (t->subtype == task_subtype_rho) {
            runner_do_recv_part(r, ci, 0, 1);
          } else if (t->subtype == task_subtype_gradient) {
            runner_do_recv_part(r, ci, 0, 1);
          } else if (t->subtype == task_subtype_rt_gradient) {
            runner_do_recv_part(r, ci, 2, 1);
          } else if (t->subtype == task_subtype_rt_transport) {
            runner_do_recv_part(r, ci, -1, 1);
          } else if (t->subtype == task_subtype_part_swallow) {
            cell_unpack_part_swallow(ci,
                                     (struct black_holes_part_data *)t->buff);
            free(t->buff);
          } else if (t->subtype == task_subtype_bpart_merger) {
            cell_unpack_bpart_swallow(ci,
                                      (struct black_holes_bpart_data *)t->buff);
            free(t->buff);
          } else if (t->subtype == task_subtype_limiter) {
            /* Nothing to do here. Unpacking done in a separate task */
          } else if (t->subtype == task_subtype_gpart) {
            runner_do_recv_gpart(r, ci, 1);
          } else if (t->subtype == task_subtype_spart_density) {
            runner_do_recv_spart(r, ci, 1, 1);
          } else if (t->subtype == task_subtype_part_prep1) {
            runner_do_recv_part(r, ci, 0, 1);
          } else if (t->subtype == task_subtype_spart_prep2) {
            runner_do_recv_spart(r, ci, 0, 1);
          } else if (t->subtype == task_subtype_dmpart_xv) {
            runner_do_recv_dmpart(r, ci, 1, 1);
          } else if (t->subtype == task_subtype_dmpart_rho) {
            runner_do_recv_dmpart(r, ci, 0, 1);
          } else if (t->subtype == task_subtype_bpart_rho) {
            runner_do_recv_bpart(r, ci, 1, 1);
          } else if (t->subtype == task_subtype_bpart_feedback) {
            runner_do_recv_bpart(r, ci, 0, 1);
          } else {
            error("Unknown/invalid task subtype (%d).", t->subtype);
          }
          break;

        case task_type_pack:
          runner_do_pack_limiter(r, ci, &t->buff, 1);
          task_get_unique_dependent(t)->buff = t->buff;
          break;
        case task_type_unpack:
          runner_do_unpack_limiter(r, ci, t->buff, 1);
          break;
#endif
        case task_type_grav_down:
          runner_do_grav_down(r, t->ci, 1);
          break;
        case task_type_grav_long_range:
          runner_do_grav_long_range(r, t->ci, 1);
          break;
        case task_type_grav_mm:
          runner_dopair_grav_mm_progenies(r, t->flags, t->ci, t->cj);
          break;
        case task_type_cooling:
          runner_do_cooling(r, t->ci, 1);
          break;
        case task_type_star_formation:
          runner_do_star_formation(r, t->ci, 1);
          break;
        case task_type_star_formation_sink:
          runner_do_star_formation_sink(r, t->ci, 1);
          break;
        case task_type_stars_resort:
          runner_do_stars_resort(r, t->ci, 1);
          break;
        case task_type_sink_formation:
          runner_do_sink_formation(r, t->ci);
          break;
        case task_type_fof_self:
          runner_do_fof_search_self(r, t->ci, 1);
          break;
        case task_type_fof_pair:
          runner_do_fof_search_pair(r, t->ci, t->cj, 1);
          break;
        case task_type_fof_attach_self:
          runner_do_fof_attach_self(r, t->ci, 1);
          break;
        case task_type_fof_attach_pair:
          runner_do_fof_attach_pair(r, t->ci, t->cj, 1);
          break;
        case task_type_neutrino_weight:
          runner_do_neutrino_weighting(r, ci, 1);
          break;
        case task_type_rt_ghost1:
          runner_do_rt_ghost1(r, t->ci, 1);
          break;
        case task_type_rt_ghost2:
          runner_do_rt_ghost2(r, t->ci, 1);
          break;
        case task_type_rt_tchem:
          runner_do_rt_tchem(r, t->ci, 1);
          break;
        case task_type_rt_advance_cell_time:
          runner_do_rt_advance_cell_time(r, t->ci, 1);
          break;
        default:
          error("Unknown/invalid task type (%d).", t->type);
      }
      r->active_time += (getticks() - task_beg);

/* Mark that we have run this task on these cells */
#ifdef SWIFT_DEBUG_CHECKS
      if (ci != NULL) {
        ci->tasks_executed[t->type]++;
        ci->subtasks_executed[t->subtype]++;
      }
      if (cj != NULL) {
        cj->tasks_executed[t->type]++;
        cj->subtasks_executed[t->subtype]++;
      }

      /* This runner is not doing a task anymore */
      r->t = NULL;
#endif

      /* We're done with this task, see if we get a next one. */
      prev = t;
      t = scheduler_done(sched, t);

    } /* main loop. */
  }

  /* Be kind, rewind. */
  return NULL;
}

ticks runner_get_active_time(const struct runner *restrict r) {
  return r->active_time;
}

void runner_reset_active_time(struct runner *restrict r) { r->active_time = 0; }<|MERGE_RESOLUTION|>--- conflicted
+++ resolved
@@ -353,7 +353,6 @@
             error("Unknown/invalid task subtype (%s/%s).",
                   taskID_names[t->type], subtaskID_names[t->subtype]);
           break;
-
 
         case task_type_sub_pair:
           if (t->subtype == task_subtype_density)
@@ -501,16 +500,13 @@
         case task_type_timestep_sync:
           runner_do_sync(r, ci, 0, 1);
           break;
-<<<<<<< HEAD
         case task_type_collect:
           runner_do_timestep_collect(r, ci, 1);
           break;
         case task_type_rt_collect_times:
           runner_do_collect_rt_times(r, ci, 1);
-=======
         case task_type_timestep_dark_matter_sync:
-          runner_do_sync_dmparts(r, ci, 0);
->>>>>>> cb1e82d8
+          runner_do_sync_dmparts(r, ci, 1);
           break;
 #ifdef WITH_MPI
         case task_type_send:
@@ -529,26 +525,8 @@
           }
           break;
         case task_type_recv:
-<<<<<<< HEAD
           if (t->subtype == task_subtype_tend) {
             cell_unpack_end_step(ci, (struct pcell_step *)t->buff);
-=======
-          if (t->subtype == task_subtype_tend_part) {
-            cell_unpack_end_step_hydro(ci, (struct pcell_step_hydro *)t->buff);
-            free(t->buff);
-          } else if (t->subtype == task_subtype_tend_gpart) {
-            cell_unpack_end_step_grav(ci, (struct pcell_step_grav *)t->buff);
-            free(t->buff);
-          } else if (t->subtype == task_subtype_tend_spart) {
-            cell_unpack_end_step_stars(ci, (struct pcell_step_stars *)t->buff);
-            free(t->buff);
-          } else if (t->subtype == task_subtype_tend_dmpart) {
-              cell_unpack_end_step_dark_matter(ci, (struct pcell_step_dark_matter *)t->buff);
-              free(t->buff);
-          } else if (t->subtype == task_subtype_tend_bpart) {
-            cell_unpack_end_step_black_holes(
-                ci, (struct pcell_step_black_holes *)t->buff);
->>>>>>> cb1e82d8
             free(t->buff);
           } else if (t->subtype == task_subtype_sf_counts) {
             cell_unpack_sf_counts(ci, (struct pcell_sf *)t->buff);
