--- conflicted
+++ resolved
@@ -473,13 +473,11 @@
             free(t->buff);
           } else if (t->subtype == task_subtype_limiter) {
             free(t->buff);
-<<<<<<< HEAD
+          } else if (t->subtype == task_subtype_gpart) {
+            free(t->buff);
+          } else if (t->subtype == task_subtype_fof) {
+            free(t->buff);
           } else if (t->subtype == task_subtype_faces) {
-=======
-          } else if (t->subtype == task_subtype_gpart) {
-            free(t->buff);
-          } else if (t->subtype == task_subtype_fof) {
->>>>>>> 78a7fdbf
             free(t->buff);
           }
           break;
