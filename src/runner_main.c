/*******************************************************************************
 * This file is part of SWIFT.
 * Copyright (c) 2012 Pedro Gonnet (pedro.gonnet@durham.ac.uk)
 *                    Matthieu Schaller (schaller@strw.leidenuniv.nl)
 *               2015 Peter W. Draper (p.w.draper@durham.ac.uk)
 *
 * This program is free software: you can redistribute it and/or modify
 * it under the terms of the GNU Lesser General Public License as published
 * by the Free Software Foundation, either version 3 of the License, or
 * (at your option) any later version.
 *
 * This program is distributed in the hope that it will be useful,
 * but WITHOUT ANY WARRANTY; without even the implied warranty of
 * MERCHANTABILITY or FITNESS FOR A PARTICULAR PURPOSE.  See the
 * GNU General Public License for more details.
 *
 * You should have received a copy of the GNU Lesser General Public License
 * along with this program.  If not, see <http://www.gnu.org/licenses/>.
 *
 ******************************************************************************/

/* Config parameters. */
#include "cell.h"

#include <config.h>

/* MPI headers. */
#ifdef WITH_MPI
#include <mpi.h>
#endif

/* This object's header. */
#include "runner.h"

/* Local headers. */
#include "engine.h"
#include "feedback.h"
#include "runner_doiact_sinks.h"
#include "scheduler.h"
#include "space_getsid.h"
#include "timers.h"

/* Import the gravity loop functions. */
#include "runner_doiact_grav.h"

/* Import the density loop functions. */
#define FUNCTION density
#define FUNCTION_TASK_LOOP TASK_LOOP_DENSITY
#include "runner_doiact_hydro.h"
#include "runner_doiact_undef.h"

/* Import the gradient loop functions (if required). */
#ifdef EXTRA_HYDRO_LOOP
#define FUNCTION gradient
#define FUNCTION_TASK_LOOP TASK_LOOP_GRADIENT
#include "runner_doiact_hydro.h"
#include "runner_doiact_undef.h"
#endif

/* Import the force loop functions. */
#define FUNCTION force
#define FUNCTION_TASK_LOOP TASK_LOOP_FORCE
#include "runner_doiact_hydro.h"
#include "runner_doiact_undef.h"

/* Import the limiter loop functions. */
#define FUNCTION limiter
#define FUNCTION_TASK_LOOP TASK_LOOP_LIMITER
#include "runner_doiact_limiter.h"
#include "runner_doiact_undef.h"

/* Import the stars density loop functions. */
#define FUNCTION density
#define FUNCTION_TASK_LOOP TASK_LOOP_DENSITY
#include "runner_doiact_stars.h"
#include "runner_doiact_undef.h"

#ifdef EXTRA_STAR_LOOPS

/* Import the stars prepare1 loop functions. */
#define FUNCTION prep1
#define FUNCTION_TASK_LOOP TASK_LOOP_STARS_PREP1
#include "runner_doiact_stars.h"
#include "runner_doiact_undef.h"

/* Import the stars prepare2 loop functions. */
#define FUNCTION prep2
#define FUNCTION_TASK_LOOP TASK_LOOP_STARS_PREP2
#include "runner_doiact_stars.h"
#include "runner_doiact_undef.h"

#endif /* EXTRA_STAR_LOOPS */

/* Import the stars feedback loop functions. */
#define FUNCTION feedback
#define FUNCTION_TASK_LOOP TASK_LOOP_FEEDBACK
#include "runner_doiact_stars.h"
#include "runner_doiact_undef.h"

/* Import the black hole density loop functions. */
#define FUNCTION density
#define FUNCTION_TASK_LOOP TASK_LOOP_DENSITY
#include "runner_doiact_black_holes.h"
#include "runner_doiact_undef.h"

/* Import the black hole feedback loop functions. */
#define FUNCTION swallow
#define FUNCTION_TASK_LOOP TASK_LOOP_SWALLOW
#include "runner_doiact_black_holes.h"
#include "runner_doiact_undef.h"

/* Import the black hole feedback loop functions. */
#define FUNCTION feedback
#define FUNCTION_TASK_LOOP TASK_LOOP_FEEDBACK
#include "runner_doiact_black_holes.h"
#include "runner_doiact_undef.h"

/* Import the RT gradient loop functions */
#define FUNCTION rt_gradient
#define FUNCTION_TASK_LOOP TASK_LOOP_RT_GRADIENT
#include "runner_doiact_hydro.h"
#include "runner_doiact_undef.h"

/* Import the RT transport (force) loop functions. */
#define FUNCTION rt_transport
#define FUNCTION_TASK_LOOP TASK_LOOP_RT_TRANSPORT
#include "runner_doiact_hydro.h"
#include "runner_doiact_undef.h"

/**
 * @brief The #runner main thread routine.
 *
 * @param data A pointer to this thread's data.
 */
void *runner_main(void *data) {

  struct runner *r = (struct runner *)data;
  struct engine *e = r->e;
  struct scheduler *sched = &e->sched;

  /* Main loop. */
  while (1) {

    /* Wait at the barrier. */
    engine_barrier(e);

    /* Can we go home yet? */
    if (e->step_props & engine_step_prop_done) break;

    /* Re-set the pointer to the previous task, as there is none. */
    struct task *t = NULL;
    struct task *prev = NULL;

    /* Loop while there are tasks... */
    while (1) {

      /* If there's no old task, try to get a new one. */
      if (t == NULL) {

        /* Get the task. */
        TIMER_TIC
        t = scheduler_gettask(sched, r->qid, prev);
        TIMER_TOC(timer_gettask);

        /* Did I get anything? */
        if (t == NULL) break;
      }

      /* Get the cells. */
      struct cell *ci = t->ci;
      struct cell *cj = t->cj;

#ifdef SWIFT_DEBUG_TASKS
      /* Mark the thread we run on */
      t->rid = r->cpuid;

      /* And recover the pair direction */
      if (t->type == task_type_pair || t->type == task_type_sub_pair) {
        struct cell *ci_temp = ci;
        struct cell *cj_temp = cj;
        double shift[3];
        t->sid = space_getsid_and_swap_cells(e->s, &ci_temp, &cj_temp, shift);
      } else {
        t->sid = -1;
      }
#endif

#ifdef SWIFT_DEBUG_CHECKS
      /* Check that we haven't scheduled an inactive task */
      t->ti_run = e->ti_current;
      /* Store the task that will be running (for debugging only) */
      r->t = t;
<<<<<<< HEAD

=======
>>>>>>> 90a55111
#endif

      const ticks task_beg = getticks();
      /* Different types of tasks... */
      switch (t->type) {
        case task_type_self:
          if (t->subtype == task_subtype_density)
            runner_doself1_branch_density(r, ci);
#ifdef EXTRA_HYDRO_LOOP
          else if (t->subtype == task_subtype_gradient)
            runner_doself1_branch_gradient(r, ci);
#endif
          else if (t->subtype == task_subtype_force)
            runner_doself2_branch_force(r, ci);
          else if (t->subtype == task_subtype_limiter)
            runner_doself1_branch_limiter(r, ci);
          else if (t->subtype == task_subtype_grav)
            runner_doself_recursive_grav(r, ci, 1);
          else if (t->subtype == task_subtype_external_grav)
            runner_do_grav_external(r, ci, 1);
          else if (t->subtype == task_subtype_stars_density)
            runner_doself_branch_stars_density(r, ci);
#ifdef EXTRA_STAR_LOOPS
          else if (t->subtype == task_subtype_stars_prep1)
            runner_doself_branch_stars_prep1(r, ci);
          else if (t->subtype == task_subtype_stars_prep2)
            runner_doself_branch_stars_prep2(r, ci);
#endif
          else if (t->subtype == task_subtype_stars_feedback)
            runner_doself_branch_stars_feedback(r, ci);
          else if (t->subtype == task_subtype_bh_density)
            runner_doself_branch_bh_density(r, ci);
          else if (t->subtype == task_subtype_bh_swallow)
            runner_doself_branch_bh_swallow(r, ci);
          else if (t->subtype == task_subtype_do_gas_swallow)
            runner_do_gas_swallow_self(r, ci, 1);
          else if (t->subtype == task_subtype_do_bh_swallow)
            runner_do_bh_swallow_self(r, ci, 1);
          else if (t->subtype == task_subtype_bh_feedback)
            runner_doself_branch_bh_feedback(r, ci);
          else if (t->subtype == task_subtype_rt_gradient)
            runner_doself1_branch_rt_gradient(r, ci);
          else if (t->subtype == task_subtype_rt_transport)
            runner_doself2_branch_rt_transport(r, ci);
          else if (t->subtype == task_subtype_sink_swallow)
            runner_doself_branch_sinks_swallow(r, ci);
          else if (t->subtype == task_subtype_sink_do_gas_swallow)
            runner_do_sinks_gas_swallow_self(r, ci, 1);
          else if (t->subtype == task_subtype_sink_do_sink_swallow)
            runner_do_sinks_sink_swallow_self(r, ci, 1);
          else
            error("Unknown/invalid task subtype (%s).",
                  subtaskID_names[t->subtype]);
          break;

        case task_type_pair:
          if (t->subtype == task_subtype_density)
            runner_dopair1_branch_density(r, ci, cj);
#ifdef EXTRA_HYDRO_LOOP
          else if (t->subtype == task_subtype_gradient)
            runner_dopair1_branch_gradient(r, ci, cj);
#endif
          else if (t->subtype == task_subtype_force)
            runner_dopair2_branch_force(r, ci, cj);
          else if (t->subtype == task_subtype_limiter)
            runner_dopair1_branch_limiter(r, ci, cj);
          else if (t->subtype == task_subtype_grav)
            runner_dopair_recursive_grav(r, ci, cj, 1);
          else if (t->subtype == task_subtype_stars_density)
            runner_dopair_branch_stars_density(r, ci, cj);
#ifdef EXTRA_STAR_LOOPS
          else if (t->subtype == task_subtype_stars_prep1)
            runner_dopair_branch_stars_prep1(r, ci, cj);
          else if (t->subtype == task_subtype_stars_prep2)
            runner_dopair_branch_stars_prep2(r, ci, cj);
#endif
          else if (t->subtype == task_subtype_stars_feedback)
            runner_dopair_branch_stars_feedback(r, ci, cj);
          else if (t->subtype == task_subtype_bh_density)
            runner_dopair_branch_bh_density(r, ci, cj);
          else if (t->subtype == task_subtype_bh_swallow)
            runner_dopair_branch_bh_swallow(r, ci, cj);
          else if (t->subtype == task_subtype_do_gas_swallow)
            runner_do_gas_swallow_pair(r, ci, cj, 1);
          else if (t->subtype == task_subtype_do_bh_swallow)
            runner_do_bh_swallow_pair(r, ci, cj, 1);
          else if (t->subtype == task_subtype_bh_feedback)
            runner_dopair_branch_bh_feedback(r, ci, cj);
          else if (t->subtype == task_subtype_rt_gradient)
            runner_dopair1_branch_rt_gradient(r, ci, cj);
          else if (t->subtype == task_subtype_rt_transport)
            runner_dopair2_branch_rt_transport(r, ci, cj);
          else if (t->subtype == task_subtype_sink_swallow)
            runner_dopair_branch_sinks_swallow(r, ci, cj);
          else if (t->subtype == task_subtype_sink_do_gas_swallow)
            runner_do_sinks_gas_swallow_pair(r, ci, cj, 1);
          else if (t->subtype == task_subtype_sink_do_sink_swallow)
            runner_do_sinks_sink_swallow_pair(r, ci, cj, 1);
          else
            error("Unknown/invalid task subtype (%s/%s).",
                  taskID_names[t->type], subtaskID_names[t->subtype]);
          break;

        case task_type_sub_self:
          if (t->subtype == task_subtype_density)
            runner_dosub_self1_density(r, ci, 1);
#ifdef EXTRA_HYDRO_LOOP
          else if (t->subtype == task_subtype_gradient)
            runner_dosub_self1_gradient(r, ci, 1);
#endif
          else if (t->subtype == task_subtype_force)
            runner_dosub_self2_force(r, ci, 1);
          else if (t->subtype == task_subtype_limiter)
            runner_dosub_self1_limiter(r, ci, 1);
          else if (t->subtype == task_subtype_stars_density)
            runner_dosub_self_stars_density(r, ci, 1);
#ifdef EXTRA_STAR_LOOPS
          else if (t->subtype == task_subtype_stars_prep1)
            runner_dosub_self_stars_prep1(r, ci, 1);
          else if (t->subtype == task_subtype_stars_prep2)
            runner_dosub_self_stars_prep2(r, ci, 1);
#endif
          else if (t->subtype == task_subtype_stars_feedback)
            runner_dosub_self_stars_feedback(r, ci, 1);
          else if (t->subtype == task_subtype_bh_density)
            runner_dosub_self_bh_density(r, ci, 1);
          else if (t->subtype == task_subtype_bh_swallow)
            runner_dosub_self_bh_swallow(r, ci, 1);
          else if (t->subtype == task_subtype_do_gas_swallow)
            runner_do_gas_swallow_self(r, ci, 1);
          else if (t->subtype == task_subtype_do_bh_swallow)
            runner_do_bh_swallow_self(r, ci, 1);
          else if (t->subtype == task_subtype_bh_feedback)
            runner_dosub_self_bh_feedback(r, ci, 1);
          else if (t->subtype == task_subtype_rt_gradient)
            runner_dosub_self1_rt_gradient(r, ci, 1);
          else if (t->subtype == task_subtype_rt_transport)
            runner_dosub_self2_rt_transport(r, ci, 1);
          else if (t->subtype == task_subtype_sink_swallow)
            runner_dosub_self_sinks_swallow(r, ci, 1);
          else if (t->subtype == task_subtype_sink_do_gas_swallow)
            runner_do_sinks_gas_swallow_self(r, ci, 1);
          else if (t->subtype == task_subtype_sink_do_sink_swallow)
            runner_do_sinks_sink_swallow_self(r, ci, 1);
          else
            error("Unknown/invalid task subtype (%s/%s).",
                  taskID_names[t->type], subtaskID_names[t->subtype]);
          break;

        case task_type_sub_pair:
          if (t->subtype == task_subtype_density)
            runner_dosub_pair1_density(r, ci, cj, 1);
#ifdef EXTRA_HYDRO_LOOP
          else if (t->subtype == task_subtype_gradient)
            runner_dosub_pair1_gradient(r, ci, cj, 1);
#endif
          else if (t->subtype == task_subtype_force)
            runner_dosub_pair2_force(r, ci, cj, 1);
          else if (t->subtype == task_subtype_limiter)
            runner_dosub_pair1_limiter(r, ci, cj, 1);
          else if (t->subtype == task_subtype_stars_density)
            runner_dosub_pair_stars_density(r, ci, cj, 1);
#ifdef EXTRA_STAR_LOOPS
          else if (t->subtype == task_subtype_stars_prep1)
            runner_dosub_pair_stars_prep1(r, ci, cj, 1);
          else if (t->subtype == task_subtype_stars_prep2)
            runner_dosub_pair_stars_prep2(r, ci, cj, 1);
#endif
          else if (t->subtype == task_subtype_stars_feedback)
            runner_dosub_pair_stars_feedback(r, ci, cj, 1);
          else if (t->subtype == task_subtype_bh_density)
            runner_dosub_pair_bh_density(r, ci, cj, 1);
          else if (t->subtype == task_subtype_bh_swallow)
            runner_dosub_pair_bh_swallow(r, ci, cj, 1);
          else if (t->subtype == task_subtype_do_gas_swallow)
            runner_do_gas_swallow_pair(r, ci, cj, 1);
          else if (t->subtype == task_subtype_do_bh_swallow)
            runner_do_bh_swallow_pair(r, ci, cj, 1);
          else if (t->subtype == task_subtype_bh_feedback)
            runner_dosub_pair_bh_feedback(r, ci, cj, 1);
          else if (t->subtype == task_subtype_rt_gradient)
            runner_dosub_pair1_rt_gradient(r, ci, cj, 1);
          else if (t->subtype == task_subtype_rt_transport)
            runner_dosub_pair2_rt_transport(r, ci, cj, 1);
          else if (t->subtype == task_subtype_sink_swallow)
            runner_dosub_pair_sinks_swallow(r, ci, cj, 1);
          else if (t->subtype == task_subtype_sink_do_gas_swallow)
            runner_do_sinks_gas_swallow_pair(r, ci, cj, 1);
          else if (t->subtype == task_subtype_sink_do_sink_swallow)
            runner_do_sinks_sink_swallow_pair(r, ci, cj, 1);
          else
            error("Unknown/invalid task subtype (%s/%s).",
                  taskID_names[t->type], subtaskID_names[t->subtype]);
          break;

        case task_type_sort:
          /* Cleanup only if any of the indices went stale. */
          runner_do_hydro_sort(
              r, ci, t->flags,
              ci->hydro.dx_max_sort_old > space_maxreldx * ci->dmin,
              cell_get_flag(ci, cell_flag_rt_requests_sort), 1);
          /* Reset the sort flags as our work here is done. */
          t->flags = 0;
          break;
        case task_type_rt_sort:
          /* Cleanup only if any of the indices went stale.
           * NOTE: we check whether we reset the sort flags when the
           * recv tasks are running. Cells without an RT recv task
           * don't have rt_sort tasks. */
          runner_do_hydro_sort(
              r, ci, t->flags,
              ci->hydro.dx_max_sort_old > space_maxreldx * ci->dmin, 1, 1);
          /* Reset the sort flags as our work here is done. */
          t->flags = 0;
          break;
        case task_type_stars_sort:
          /* Cleanup only if any of the indices went stale. */
          runner_do_stars_sort(
              r, ci, t->flags,
              ci->stars.dx_max_sort_old > space_maxreldx * ci->dmin, 1);
          /* Reset the sort flags as our work here is done. */
          t->flags = 0;
          break;
        case task_type_init_grav:
          runner_do_init_grav(r, ci, 1);
          break;
        case task_type_ghost:
          runner_do_ghost(r, ci, 1);
          break;
#ifdef EXTRA_HYDRO_LOOP
        case task_type_extra_ghost:
          runner_do_extra_ghost(r, ci, 1);
          break;
#endif
        case task_type_stars_ghost:
          runner_do_stars_ghost(r, ci, 1);
          break;
        case task_type_bh_density_ghost:
          runner_do_black_holes_density_ghost(r, ci, 1);
          break;
        case task_type_bh_swallow_ghost3:
          runner_do_black_holes_swallow_ghost(r, ci, 1);
          break;
        case task_type_drift_part:
          runner_do_drift_part(r, ci, 1);
          break;
        case task_type_drift_spart:
          runner_do_drift_spart(r, ci, 1);
          break;
        case task_type_drift_sink:
          runner_do_drift_sink(r, ci, 1);
          break;
        case task_type_drift_bpart:
          runner_do_drift_bpart(r, ci, 1);
          break;
        case task_type_drift_gpart:
          runner_do_drift_gpart(r, ci, 1);
          break;
        case task_type_kick1:
          runner_do_kick1(r, ci, 1);
          break;
        case task_type_kick2:
          runner_do_kick2(r, ci, 1);
          break;
        case task_type_end_hydro_force:
          runner_do_end_hydro_force(r, ci, 1);
          break;
        case task_type_end_grav_force:
          runner_do_end_grav_force(r, ci, 1);
          break;
        case task_type_csds:
          runner_do_csds(r, ci, 1);
          break;
        case task_type_timestep:
          runner_do_timestep(r, ci, 1);
          break;
        case task_type_timestep_limiter:
          runner_do_limiter(r, ci, 0, 1);
          break;
        case task_type_timestep_sync:
          runner_do_sync(r, ci, 0, 1);
          break;
        case task_type_collect:
          runner_do_timestep_collect(r, ci, 1);
          break;
        case task_type_rt_collect_times:
          runner_do_collect_rt_times(r, ci, 1);
          break;
#ifdef WITH_MPI
        case task_type_send:
          if (t->subtype == task_subtype_tend) {
            free(t->buff);
          } else if (t->subtype == task_subtype_sf_counts) {
            free(t->buff);
          } else if (t->subtype == task_subtype_part_swallow) {
            free(t->buff);
          } else if (t->subtype == task_subtype_bpart_merger) {
            free(t->buff);
          } else if (t->subtype == task_subtype_limiter) {
            free(t->buff);
          }
          break;
        case task_type_recv:
          if (t->subtype == task_subtype_tend) {
            cell_unpack_end_step(ci, (struct pcell_step *)t->buff);
            free(t->buff);
          } else if (t->subtype == task_subtype_sf_counts) {
            cell_unpack_sf_counts(ci, (struct pcell_sf *)t->buff);
            cell_clear_stars_sort_flags(ci, /*clear_unused_flags=*/0);
            free(t->buff);
          } else if (t->subtype == task_subtype_xv) {
            runner_do_recv_part(r, ci, 1, 1);
          } else if (t->subtype == task_subtype_rho) {
            runner_do_recv_part(r, ci, 0, 1);
          } else if (t->subtype == task_subtype_gradient) {
            runner_do_recv_part(r, ci, 0, 1);
          } else if (t->subtype == task_subtype_rt_gradient) {
            runner_do_recv_part(r, ci, 2, 1);
          } else if (t->subtype == task_subtype_rt_transport) {
            runner_do_recv_part(r, ci, -1, 1);
          } else if (t->subtype == task_subtype_part_swallow) {
            cell_unpack_part_swallow(ci,
                                     (struct black_holes_part_data *)t->buff);
            free(t->buff);
          } else if (t->subtype == task_subtype_bpart_merger) {
            cell_unpack_bpart_swallow(ci,
                                      (struct black_holes_bpart_data *)t->buff);
            free(t->buff);
          } else if (t->subtype == task_subtype_limiter) {
            /* Nothing to do here. Unpacking done in a separate task */
          } else if (t->subtype == task_subtype_gpart) {
            runner_do_recv_gpart(r, ci, 1);
          } else if (t->subtype == task_subtype_spart_density) {
            runner_do_recv_spart(r, ci, 1, 1);
          } else if (t->subtype == task_subtype_part_prep1) {
            runner_do_recv_part(r, ci, 0, 1);
          } else if (t->subtype == task_subtype_spart_prep2) {
            runner_do_recv_spart(r, ci, 0, 1);
          } else if (t->subtype == task_subtype_bpart_rho) {
            runner_do_recv_bpart(r, ci, 1, 1);
          } else if (t->subtype == task_subtype_bpart_feedback) {
            runner_do_recv_bpart(r, ci, 0, 1);
          } else {
            error("Unknown/invalid task subtype (%d).", t->subtype);
          }
          break;

        case task_type_pack:
          runner_do_pack_limiter(r, ci, &t->buff, 1);
          task_get_unique_dependent(t)->buff = t->buff;
          break;
        case task_type_unpack:
          runner_do_unpack_limiter(r, ci, t->buff, 1);
          break;
#endif
        case task_type_grav_down:
          runner_do_grav_down(r, t->ci, 1);
          break;
        case task_type_grav_long_range:
          runner_do_grav_long_range(r, t->ci, 1);
          break;
        case task_type_grav_mm:
          runner_dopair_grav_mm_progenies(r, t->flags, t->ci, t->cj);
          break;
        case task_type_cooling:
          runner_do_cooling(r, t->ci, 1);
          break;
        case task_type_star_formation:
          runner_do_star_formation(r, t->ci, 1);
          break;
        case task_type_star_formation_sink:
          runner_do_star_formation_sink(r, t->ci, 1);
          break;
        case task_type_stars_resort:
          runner_do_stars_resort(r, t->ci, 1);
          break;
        case task_type_sink_formation:
          runner_do_sink_formation(r, t->ci);
          break;
        case task_type_fof_self:
          runner_do_fof_search_self(r, t->ci, 1);
          break;
        case task_type_fof_pair:
          runner_do_fof_search_pair(r, t->ci, t->cj, 1);
          break;
        case task_type_fof_attach_self:
          runner_do_fof_attach_self(r, t->ci, 1);
          break;
        case task_type_fof_attach_pair:
          runner_do_fof_attach_pair(r, t->ci, t->cj, 1);
          break;
        case task_type_neutrino_weight:
          runner_do_neutrino_weighting(r, ci, 1);
          break;
        case task_type_rt_ghost1:
          runner_do_rt_ghost1(r, t->ci, 1);
          break;
        case task_type_rt_ghost2:
          runner_do_rt_ghost2(r, t->ci, 1);
          break;
        case task_type_rt_tchem:
          runner_do_rt_tchem(r, t->ci, 1);
          break;
        case task_type_rt_advance_cell_time:
          runner_do_rt_advance_cell_time(r, t->ci, 1);
          break;
        default:
          error("Unknown/invalid task type (%d).", t->type);
      }
      r->active_time += (getticks() - task_beg);

/* Mark that we have run this task on these cells */
#ifdef SWIFT_DEBUG_CHECKS
      if (ci != NULL) {
        ci->tasks_executed[t->type]++;
        ci->subtasks_executed[t->subtype]++;
      }
      if (cj != NULL) {
        cj->tasks_executed[t->type]++;
        cj->subtasks_executed[t->subtype]++;
      }

      /* This runner is not doing a task anymore */
      r->t = NULL;
#endif

      /* We're done with this task, see if we get a next one. */
      prev = t;
      t = scheduler_done(sched, t);

    } /* main loop. */
  }

  /* Be kind, rewind. */
  return NULL;
}

ticks runner_get_active_time(const struct runner *restrict r) {
  return r->active_time;
}

void runner_reset_active_time(struct runner *restrict r) { r->active_time = 0; }<|MERGE_RESOLUTION|>--- conflicted
+++ resolved
@@ -190,10 +190,6 @@
       t->ti_run = e->ti_current;
       /* Store the task that will be running (for debugging only) */
       r->t = t;
-<<<<<<< HEAD
-
-=======
->>>>>>> 90a55111
 #endif
 
       const ticks task_beg = getticks();
