--- conflicted
+++ resolved
@@ -227,153 +227,6 @@
           else if (t->subtype == task_subtype_external_grav)
             runner_do_grav_external(r, ci, 1);
           else if (t->subtype == task_subtype_density)
-<<<<<<< HEAD
-            runner_doself1_branch_density(r, ci, /*limit_h_min=*/0,
-                                          /*limit_h_max=*/0);
-#ifdef EXTRA_HYDRO_LOOP
-          else if (t->subtype == task_subtype_gradient)
-#ifdef EXTRA_HYDRO_LOOP_TYPE2
-            runner_doself2_branch_gradient(r, ci, /*limit_h_min=*/0,
-                                           /*limit_h_max=*/0);
-#else
-            runner_doself1_branch_gradient(r, ci, /*limit_h_min=*/0,
-                                           /*limit_h_max=*/0);
-#endif
-#endif
-          else if (t->subtype == task_subtype_force)
-            runner_doself2_branch_force(r, ci, /*limit_h_min=*/0,
-                                        /*limit_h_max=*/0);
-          else if (t->subtype == task_subtype_limiter)
-            runner_doself1_branch_limiter(r, ci, /*limit_h_min=*/0,
-                                          /*limit_h_max=*/0);
-          else if (t->subtype == task_subtype_stars_density)
-            runner_doself_branch_stars_density(r, ci, /*limit_h_min=*/0,
-                                               /*limit_h_max=*/0);
-#ifdef EXTRA_STAR_LOOPS
-          else if (t->subtype == task_subtype_stars_prep1)
-            runner_doself_branch_stars_prep1(r, ci, /*limit_h_min=*/0,
-                                             /*limit_h_max=*/0);
-          else if (t->subtype == task_subtype_stars_prep2)
-            runner_doself_branch_stars_prep2(r, ci, /*limit_h_min=*/0,
-                                             /*limit_h_max=*/0);
-#endif
-#ifdef EXTRA_STAR_LOOPS_2
-          else if (t->subtype == task_subtype_stars_prep3)
-            runner_doself_branch_stars_prep3(r, ci, /*limit_h_min=*/0,
-                                             /*limit_h_max=*/0);
-          else if (t->subtype == task_subtype_stars_prep4)
-            runner_doself_branch_stars_prep4(r, ci, /*limit_h_min=*/0,
-                                             /*limit_h_max=*/0);
-#endif
-          else if (t->subtype == task_subtype_stars_feedback)
-            runner_doself_branch_stars_feedback(r, ci, /*limit_h_min=*/0,
-                                                /*limit_h_max=*/0);
-          else if (t->subtype == task_subtype_bh_density)
-            runner_doself_branch_bh_density(r, ci);
-          else if (t->subtype == task_subtype_bh_swallow)
-            runner_doself_branch_bh_swallow(r, ci);
-          else if (t->subtype == task_subtype_do_gas_swallow)
-            runner_do_gas_swallow_self(r, ci, 1);
-          else if (t->subtype == task_subtype_do_bh_swallow)
-            runner_do_bh_swallow_self(r, ci, 1);
-          else if (t->subtype == task_subtype_bh_feedback)
-            runner_doself_branch_bh_feedback(r, ci);
-          else if (t->subtype == task_subtype_rt_gradient)
-            runner_doself1_branch_rt_gradient(r, ci, /*limit_h_min=*/0,
-                                              /*limit_h_max=*/0);
-          else if (t->subtype == task_subtype_rt_transport)
-            runner_doself2_branch_rt_transport(r, ci, /*limit_h_min=*/0,
-                                               /*limit_h_max=*/0);
-          else if (t->subtype == task_subtype_sink_density)
-            runner_doself_branch_sinks_density(r, ci);
-          else if (t->subtype == task_subtype_sink_swallow)
-            runner_doself_branch_sinks_swallow(r, ci);
-          else if (t->subtype == task_subtype_sink_do_gas_swallow)
-            runner_do_sinks_gas_swallow_self(r, ci, 1);
-          else if (t->subtype == task_subtype_sink_do_sink_swallow)
-            runner_do_sinks_sink_swallow_self(r, ci, 1);
-          else
-            error("Unknown/invalid task subtype (%s).",
-                  subtaskID_names[t->subtype]);
-          break;
-
-        case task_type_pair:
-          if (t->subtype == task_subtype_grav)
-            runner_dopair_recursive_grav(r, ci, cj, 1);
-          else if (t->subtype == task_subtype_density)
-            runner_dopair1_branch_density(r, ci, cj, /*limit_h_min=*/0,
-                                          /*limit_h_max=*/0);
-#ifdef EXTRA_HYDRO_LOOP
-          else if (t->subtype == task_subtype_gradient)
-#ifdef EXTRA_HYDRO_LOOP_TYPE2
-            runner_dopair2_branch_gradient(r, ci, cj, /*limit_h_min=*/0,
-                                           /*limit_h_max=*/0);
-#else
-            runner_dopair1_branch_gradient(r, ci, cj, /*limit_h_min=*/0,
-                                           /*limit_h_max=*/0);
-#endif
-#endif
-          else if (t->subtype == task_subtype_force)
-            runner_dopair2_branch_force(r, ci, cj, /*limit_h_min=*/0,
-                                        /*limit_h_max=*/0);
-          else if (t->subtype == task_subtype_limiter)
-            runner_dopair1_branch_limiter(r, ci, cj, /*limit_h_min=*/0,
-                                          /*limit_h_max=*/0);
-          else if (t->subtype == task_subtype_stars_density)
-            runner_dopair_branch_stars_density(r, ci, cj, /*limit_h_min=*/0,
-                                               /*limit_h_max=*/0);
-#ifdef EXTRA_STAR_LOOPS
-          else if (t->subtype == task_subtype_stars_prep1)
-            runner_dopair_branch_stars_prep1(r, ci, cj, /*limit_h_min=*/0,
-                                             /*limit_h_max=*/0);
-          else if (t->subtype == task_subtype_stars_prep2)
-            runner_dopair_branch_stars_prep2(r, ci, cj, /*limit_h_min=*/0,
-                                             /*limit_h_max=*/0);
-#endif
-#ifdef EXTRA_STAR_LOOPS_2
-          else if (t->subtype == task_subtype_stars_prep3)
-            runner_dopair_branch_stars_prep3(r, ci, cj, /*limit_h_min=*/0,
-                                             /*limit_h_max=*/0);
-          else if (t->subtype == task_subtype_stars_prep4)
-            runner_dopair_branch_stars_prep4(r, ci, cj, /*limit_h_min=*/0,
-                                             /*limit_h_max=*/0);
-#endif
-          else if (t->subtype == task_subtype_stars_feedback)
-            runner_dopair_branch_stars_feedback(r, ci, cj, /*limit_h_min=*/0,
-                                                /*limit_h_max=*/0);
-          else if (t->subtype == task_subtype_bh_density)
-            runner_dopair_branch_bh_density(r, ci, cj);
-          else if (t->subtype == task_subtype_bh_swallow)
-            runner_dopair_branch_bh_swallow(r, ci, cj);
-          else if (t->subtype == task_subtype_do_gas_swallow)
-            runner_do_gas_swallow_pair(r, ci, cj, 1);
-          else if (t->subtype == task_subtype_do_bh_swallow)
-            runner_do_bh_swallow_pair(r, ci, cj, 1);
-          else if (t->subtype == task_subtype_bh_feedback)
-            runner_dopair_branch_bh_feedback(r, ci, cj);
-          else if (t->subtype == task_subtype_rt_gradient)
-            runner_dopair1_branch_rt_gradient(r, ci, cj, /*limit_h_min=*/0,
-                                              /*limit_h_max=*/0);
-          else if (t->subtype == task_subtype_rt_transport)
-            runner_dopair2_branch_rt_transport(r, ci, cj, /*limit_h_min=*/0,
-                                               /*limit_h_max=*/0);
-          else if (t->subtype == task_subtype_sink_density)
-            runner_dopair_branch_sinks_density(r, ci, cj);
-          else if (t->subtype == task_subtype_sink_swallow)
-            runner_dopair_branch_sinks_swallow(r, ci, cj);
-          else if (t->subtype == task_subtype_sink_do_gas_swallow)
-            runner_do_sinks_gas_swallow_pair(r, ci, cj, 1);
-          else if (t->subtype == task_subtype_sink_do_sink_swallow)
-            runner_do_sinks_sink_swallow_pair(r, ci, cj, 1);
-          else
-            error("Unknown/invalid task subtype (%s/%s).",
-                  taskID_names[t->type], subtaskID_names[t->subtype]);
-          break;
-
-        case task_type_sub_self:
-          if (t->subtype == task_subtype_density)
-=======
->>>>>>> 9c17498b
             runner_dosub_self1_density(r, ci, /*below_h_max=*/0, 1);
 #ifdef EXTRA_HYDRO_LOOP
           else if (t->subtype == task_subtype_gradient)
