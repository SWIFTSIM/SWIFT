/*******************************************************************************
 * This file is part of SWIFT.
 * Copyright (c) 2012 Pedro Gonnet (pedro.gonnet@durham.ac.uk)
 *                    Matthieu Schaller (schaller@strw.leidenuniv.nl)
 *               2015 Peter W. Draper (p.w.draper@durham.ac.uk)
 *
 * This program is free software: you can redistribute it and/or modify
 * it under the terms of the GNU Lesser General Public License as published
 * by the Free Software Foundation, either version 3 of the License, or
 * (at your option) any later version.
 *
 * This program is distributed in the hope that it will be useful,
 * but WITHOUT ANY WARRANTY; without even the implied warranty of
 * MERCHANTABILITY or FITNESS FOR A PARTICULAR PURPOSE.  See the
 * GNU General Public License for more details.
 *
 * You should have received a copy of the GNU Lesser General Public License
 * along with this program.  If not, see <http://www.gnu.org/licenses/>.
 *
 ******************************************************************************/

/* Config parameters. */
#include <config.h>

/* MPI headers. */
#ifdef WITH_MPI
#include <mpi.h>
#endif

/* This object's header. */
#include "runner.h"

/* Local headers. */
#include "engine.h"
#include "feedback.h"
#include "scheduler.h"
#include "space_getsid.h"
#include "timers.h"

/* Import the gravity loop functions. */
#include "runner_doiact_grav.h"

/* Import the density loop functions. */
#define FUNCTION density
#define FUNCTION_TASK_LOOP TASK_LOOP_DENSITY
#include "runner_doiact_hydro.h"
#include "runner_doiact_undef.h"

/* Import the gradient loop functions (if required). */
#ifdef EXTRA_HYDRO_LOOP
#define FUNCTION gradient
#define FUNCTION_TASK_LOOP TASK_LOOP_GRADIENT
#include "runner_doiact_hydro.h"
#include "runner_doiact_undef.h"
#endif

/* Import the force loop functions. */
#define FUNCTION force
#define FUNCTION_TASK_LOOP TASK_LOOP_FORCE
#include "runner_doiact_hydro.h"
#include "runner_doiact_undef.h"

/* Import the limiter loop functions. */
#define FUNCTION limiter
#define FUNCTION_TASK_LOOP TASK_LOOP_LIMITER
#include "runner_doiact_limiter.h"
#include "runner_doiact_undef.h"

/* Import the stars density loop functions. */
#define FUNCTION density
#define FUNCTION_TASK_LOOP TASK_LOOP_DENSITY
#include "runner_doiact_stars.h"
#include "runner_doiact_undef.h"

#ifdef EXTRA_STAR_LOOPS

/* Import the stars prepare1 loop functions. */
#define FUNCTION prep1
#define FUNCTION_TASK_LOOP TASK_LOOP_STARS_PREP1
#include "runner_doiact_stars.h"
#include "runner_doiact_undef.h"

/* Import the stars prepare2 loop functions. */
#define FUNCTION prep2
#define FUNCTION_TASK_LOOP TASK_LOOP_STARS_PREP2
#include "runner_doiact_stars.h"
#include "runner_doiact_undef.h"

#endif /* EXTRA_STAR_LOOPS */

/* Import the stars feedback loop functions. */
#define FUNCTION feedback
#define FUNCTION_TASK_LOOP TASK_LOOP_FEEDBACK
#include "runner_doiact_stars.h"
#include "runner_doiact_undef.h"

/* Import the black hole density loop functions. */
#define FUNCTION density
#define FUNCTION_TASK_LOOP TASK_LOOP_DENSITY
#include "runner_doiact_black_holes.h"
#include "runner_doiact_undef.h"

/* Import the black hole feedback loop functions. */
#define FUNCTION swallow
#define FUNCTION_TASK_LOOP TASK_LOOP_SWALLOW
#include "runner_doiact_black_holes.h"
#include "runner_doiact_undef.h"

/* Import the black hole feedback loop functions. */
#define FUNCTION feedback
#define FUNCTION_TASK_LOOP TASK_LOOP_FEEDBACK
#include "runner_doiact_black_holes.h"
#include "runner_doiact_undef.h"

<<<<<<< HEAD
/* Import the sink density loop functions. */
#define FUNCTION density
#define FUNCTION_TASK_LOOP TASK_LOOP_DENSITY
#include "runner_doiact_sinks.h"
#include "runner_doiact_undef.h"

=======
>>>>>>> ddfcf9b4
/* Import the sink swallow loop functions. */
#define FUNCTION swallow
#define FUNCTION_TASK_LOOP TASK_LOOP_SWALLOW
#include "runner_doiact_sinks.h"
#include "runner_doiact_undef.h"

/* Import the RT gradient loop functions */
#define FUNCTION rt_gradient
#define FUNCTION_TASK_LOOP TASK_LOOP_RT_GRADIENT
#include "runner_doiact_hydro.h"
#include "runner_doiact_undef.h"

/* Import the RT transport (force) loop functions. */
#define FUNCTION rt_transport
#define FUNCTION_TASK_LOOP TASK_LOOP_RT_TRANSPORT
#include "runner_doiact_hydro.h"
#include "runner_doiact_undef.h"

/**
 * @brief The #runner main thread routine.
 *
 * @param data A pointer to this thread's data.
 */
void *runner_main(void *data) {

  struct runner *r = (struct runner *)data;
  struct engine *e = r->e;
  struct scheduler *sched = &e->sched;

  /* Main loop. */
  while (1) {

    /* Wait at the barrier. */
    engine_barrier(e);

    /* Can we go home yet? */
    if (e->step_props & engine_step_prop_done) break;

    /* Re-set the pointer to the previous task, as there is none. */
    struct task *t = NULL;
    struct task *prev = NULL;

    /* Loop while there are tasks... */
    while (1) {

      /* If there's no old task, try to get a new one. */
      if (t == NULL) {

        /* Get the task. */
        TIMER_TIC
        t = scheduler_gettask(sched, r->qid, prev);
        TIMER_TOC(timer_gettask);

        /* Did I get anything? */
        if (t == NULL) break;
      }

      /* Get the cells. */
      struct cell *ci = t->ci;
      struct cell *cj = t->cj;

#ifdef SWIFT_DEBUG_TASKS
      /* Mark the thread we run on */
      t->rid = r->cpuid;

      /* And recover the pair direction */
      if (t->type == task_type_pair || t->type == task_type_sub_pair) {
        struct cell *ci_temp = ci;
        struct cell *cj_temp = cj;
        double shift[3];
        t->sid = space_getsid_and_swap_cells(e->s, &ci_temp, &cj_temp, shift);
      } else {
        t->sid = -1;
      }
#endif

#ifdef SWIFT_DEBUG_CHECKS
      /* Check that we haven't scheduled an inactive task */
      t->ti_run = e->ti_current;
      /* Store the task that will be running (for debugging only) */
      r->t = t;
#endif

      const ticks task_beg = getticks();
      /* Different types of tasks... */
      switch (t->type) {
        case task_type_self:
          if (t->subtype == task_subtype_density)
            runner_doself1_branch_density(r, ci);
#ifdef EXTRA_HYDRO_LOOP
          else if (t->subtype == task_subtype_gradient)
            runner_doself1_branch_gradient(r, ci);
#endif
          else if (t->subtype == task_subtype_force)
            runner_doself2_branch_force(r, ci);
          else if (t->subtype == task_subtype_limiter)
            runner_doself1_branch_limiter(r, ci);
          else if (t->subtype == task_subtype_grav)
            runner_doself_recursive_grav(r, ci, 1);
          else if (t->subtype == task_subtype_external_grav)
            runner_do_grav_external(r, ci, 1);
          else if (t->subtype == task_subtype_stars_density)
            runner_doself_branch_stars_density(r, ci);
#ifdef EXTRA_STAR_LOOPS
          else if (t->subtype == task_subtype_stars_prep1)
            runner_doself_branch_stars_prep1(r, ci);
          else if (t->subtype == task_subtype_stars_prep2)
            runner_doself_branch_stars_prep2(r, ci);
#endif
          else if (t->subtype == task_subtype_stars_feedback)
            runner_doself_branch_stars_feedback(r, ci);
          else if (t->subtype == task_subtype_bh_density)
            runner_doself_branch_bh_density(r, ci);
          else if (t->subtype == task_subtype_bh_swallow)
            runner_doself_branch_bh_swallow(r, ci);
          else if (t->subtype == task_subtype_do_gas_swallow)
            runner_do_gas_swallow_self(r, ci, 1);
          else if (t->subtype == task_subtype_do_bh_swallow)
            runner_do_bh_swallow_self(r, ci, 1);
          else if (t->subtype == task_subtype_bh_feedback)
            runner_doself_branch_bh_feedback(r, ci);
          else if (t->subtype == task_subtype_rt_gradient)
            runner_doself1_branch_rt_gradient(r, ci);
          else if (t->subtype == task_subtype_rt_transport)
            runner_doself2_branch_rt_transport(r, ci);
          else if (t->subtype == task_subtype_sink_density)
            runner_doself_branch_sinks_density(r, ci);
          else if (t->subtype == task_subtype_sink_swallow)
            runner_doself_branch_sinks_swallow(r, ci);
          else if (t->subtype == task_subtype_sink_do_gas_swallow)
            runner_do_sinks_gas_swallow_self(r, ci, 1);
          else if (t->subtype == task_subtype_sink_do_sink_swallow)
            runner_do_sinks_sink_swallow_self(r, ci, 1);
          else
            error("Unknown/invalid task subtype (%s).",
                  subtaskID_names[t->subtype]);
          break;

        case task_type_pair:
          if (t->subtype == task_subtype_density)
            runner_dopair1_branch_density(r, ci, cj);
#ifdef EXTRA_HYDRO_LOOP
          else if (t->subtype == task_subtype_gradient)
            runner_dopair1_branch_gradient(r, ci, cj);
#endif
          else if (t->subtype == task_subtype_force)
            runner_dopair2_branch_force(r, ci, cj);
          else if (t->subtype == task_subtype_limiter)
            runner_dopair1_branch_limiter(r, ci, cj);
          else if (t->subtype == task_subtype_grav)
            runner_dopair_recursive_grav(r, ci, cj, 1);
          else if (t->subtype == task_subtype_stars_density)
            runner_dopair_branch_stars_density(r, ci, cj);
#ifdef EXTRA_STAR_LOOPS
          else if (t->subtype == task_subtype_stars_prep1)
            runner_dopair_branch_stars_prep1(r, ci, cj);
          else if (t->subtype == task_subtype_stars_prep2)
            runner_dopair_branch_stars_prep2(r, ci, cj);
#endif
          else if (t->subtype == task_subtype_stars_feedback)
            runner_dopair_branch_stars_feedback(r, ci, cj);
          else if (t->subtype == task_subtype_bh_density)
            runner_dopair_branch_bh_density(r, ci, cj);
          else if (t->subtype == task_subtype_bh_swallow)
            runner_dopair_branch_bh_swallow(r, ci, cj);
          else if (t->subtype == task_subtype_do_gas_swallow)
            runner_do_gas_swallow_pair(r, ci, cj, 1);
          else if (t->subtype == task_subtype_do_bh_swallow)
            runner_do_bh_swallow_pair(r, ci, cj, 1);
          else if (t->subtype == task_subtype_bh_feedback)
            runner_dopair_branch_bh_feedback(r, ci, cj);
          else if (t->subtype == task_subtype_rt_gradient)
            runner_dopair1_branch_rt_gradient(r, ci, cj);
          else if (t->subtype == task_subtype_rt_transport)
            runner_dopair2_branch_rt_transport(r, ci, cj);
          else if (t->subtype == task_subtype_sink_density)
            runner_dopair_branch_sinks_density(r, ci, cj);
          else if (t->subtype == task_subtype_sink_swallow)
            runner_dopair_branch_sinks_swallow(r, ci, cj);
          else if (t->subtype == task_subtype_sink_do_gas_swallow)
            runner_do_sinks_gas_swallow_pair(r, ci, cj, 1);
          else if (t->subtype == task_subtype_sink_do_sink_swallow)
            runner_do_sinks_sink_swallow_pair(r, ci, cj, 1);
          else
            error("Unknown/invalid task subtype (%s/%s).",
                  taskID_names[t->type], subtaskID_names[t->subtype]);
          break;

        case task_type_sub_self:
          if (t->subtype == task_subtype_density)
            runner_dosub_self1_density(r, ci, 1);
#ifdef EXTRA_HYDRO_LOOP
          else if (t->subtype == task_subtype_gradient)
            runner_dosub_self1_gradient(r, ci, 1);
#endif
          else if (t->subtype == task_subtype_force)
            runner_dosub_self2_force(r, ci, 1);
          else if (t->subtype == task_subtype_limiter)
            runner_dosub_self1_limiter(r, ci, 1);
          else if (t->subtype == task_subtype_stars_density)
            runner_dosub_self_stars_density(r, ci, 1);
#ifdef EXTRA_STAR_LOOPS
          else if (t->subtype == task_subtype_stars_prep1)
            runner_dosub_self_stars_prep1(r, ci, 1);
          else if (t->subtype == task_subtype_stars_prep2)
            runner_dosub_self_stars_prep2(r, ci, 1);
#endif
          else if (t->subtype == task_subtype_stars_feedback)
            runner_dosub_self_stars_feedback(r, ci, 1);
          else if (t->subtype == task_subtype_bh_density)
            runner_dosub_self_bh_density(r, ci, 1);
          else if (t->subtype == task_subtype_bh_swallow)
            runner_dosub_self_bh_swallow(r, ci, 1);
          else if (t->subtype == task_subtype_do_gas_swallow)
            runner_do_gas_swallow_self(r, ci, 1);
          else if (t->subtype == task_subtype_do_bh_swallow)
            runner_do_bh_swallow_self(r, ci, 1);
          else if (t->subtype == task_subtype_bh_feedback)
            runner_dosub_self_bh_feedback(r, ci, 1);
          else if (t->subtype == task_subtype_rt_gradient)
            runner_dosub_self1_rt_gradient(r, ci, 1);
          else if (t->subtype == task_subtype_rt_transport)
            runner_dosub_self2_rt_transport(r, ci, 1);
          else if (t->subtype == task_subtype_sink_density)
            runner_dosub_self_sinks_density(r, ci, 1);
          else if (t->subtype == task_subtype_sink_swallow)
            runner_dosub_self_sinks_swallow(r, ci, 1);
          else if (t->subtype == task_subtype_sink_do_gas_swallow)
            runner_do_sinks_gas_swallow_self(r, ci, 1);
          else if (t->subtype == task_subtype_sink_do_sink_swallow)
            runner_do_sinks_sink_swallow_self(r, ci, 1);
          else
            error("Unknown/invalid task subtype (%s/%s).",
                  taskID_names[t->type], subtaskID_names[t->subtype]);
          break;

        case task_type_sub_pair:
          if (t->subtype == task_subtype_density)
            runner_dosub_pair1_density(r, ci, cj, 1);
#ifdef EXTRA_HYDRO_LOOP
          else if (t->subtype == task_subtype_gradient)
            runner_dosub_pair1_gradient(r, ci, cj, 1);
#endif
          else if (t->subtype == task_subtype_force)
            runner_dosub_pair2_force(r, ci, cj, 1);
          else if (t->subtype == task_subtype_limiter)
            runner_dosub_pair1_limiter(r, ci, cj, 1);
          else if (t->subtype == task_subtype_stars_density)
            runner_dosub_pair_stars_density(r, ci, cj, 1);
#ifdef EXTRA_STAR_LOOPS
          else if (t->subtype == task_subtype_stars_prep1)
            runner_dosub_pair_stars_prep1(r, ci, cj, 1);
          else if (t->subtype == task_subtype_stars_prep2)
            runner_dosub_pair_stars_prep2(r, ci, cj, 1);
#endif
          else if (t->subtype == task_subtype_stars_feedback)
            runner_dosub_pair_stars_feedback(r, ci, cj, 1);
          else if (t->subtype == task_subtype_bh_density)
            runner_dosub_pair_bh_density(r, ci, cj, 1);
          else if (t->subtype == task_subtype_bh_swallow)
            runner_dosub_pair_bh_swallow(r, ci, cj, 1);
          else if (t->subtype == task_subtype_do_gas_swallow)
            runner_do_gas_swallow_pair(r, ci, cj, 1);
          else if (t->subtype == task_subtype_do_bh_swallow)
            runner_do_bh_swallow_pair(r, ci, cj, 1);
          else if (t->subtype == task_subtype_bh_feedback)
            runner_dosub_pair_bh_feedback(r, ci, cj, 1);
          else if (t->subtype == task_subtype_rt_gradient)
            runner_dosub_pair1_rt_gradient(r, ci, cj, 1);
          else if (t->subtype == task_subtype_rt_transport)
            runner_dosub_pair2_rt_transport(r, ci, cj, 1);
          else if (t->subtype == task_subtype_sink_density)
            runner_dosub_pair_sinks_density(r, ci, cj, 1);
          else if (t->subtype == task_subtype_sink_swallow)
            runner_dosub_pair_sinks_swallow(r, ci, cj, 1);
          else if (t->subtype == task_subtype_sink_do_gas_swallow)
            runner_do_sinks_gas_swallow_pair(r, ci, cj, 1);
          else if (t->subtype == task_subtype_sink_do_sink_swallow)
            runner_do_sinks_sink_swallow_pair(r, ci, cj, 1);
          else
            error("Unknown/invalid task subtype (%s/%s).",
                  taskID_names[t->type], subtaskID_names[t->subtype]);
          break;

        case task_type_sort:
          /* Cleanup only if any of the indices went stale. */
          runner_do_hydro_sort(
              r, ci, t->flags,
              ci->hydro.dx_max_sort_old > space_maxreldx * ci->dmin,
              cell_get_flag(ci, cell_flag_rt_requests_sort), 1);
          /* Reset the sort flags as our work here is done. */
          t->flags = 0;
          break;
        case task_type_rt_sort:
          /* Cleanup only if any of the indices went stale.
           * NOTE: we check whether we reset the sort flags when the
           * recv tasks are running. Cells without an RT recv task
           * don't have rt_sort tasks. */
          runner_do_hydro_sort(
              r, ci, t->flags,
              ci->hydro.dx_max_sort_old > space_maxreldx * ci->dmin, 1, 1);
          /* Reset the sort flags as our work here is done. */
          t->flags = 0;
          break;
        case task_type_stars_sort:
          /* Cleanup only if any of the indices went stale. */
          runner_do_stars_sort(
              r, ci, t->flags,
              ci->stars.dx_max_sort_old > space_maxreldx * ci->dmin, 1);
          /* Reset the sort flags as our work here is done. */
          t->flags = 0;
          break;
        case task_type_init_grav:
          runner_do_init_grav(r, ci, 1);
          break;
        case task_type_ghost:
          runner_do_ghost(r, ci, 1);
          break;
#ifdef EXTRA_HYDRO_LOOP
        case task_type_extra_ghost:
          runner_do_extra_ghost(r, ci, 1);
          break;
#endif
        case task_type_stars_ghost:
          runner_do_stars_ghost(r, ci, 1);
          break;
        case task_type_bh_density_ghost:
          runner_do_black_holes_density_ghost(r, ci, 1);
          break;
        case task_type_bh_swallow_ghost3:
          runner_do_black_holes_swallow_ghost(r, ci, 1);
          break;
        case task_type_sink_density_ghost:
          runner_do_sinks_density_ghost(r, ci, 1);
          break;
        case task_type_drift_part:
          runner_do_drift_part(r, ci, 1);
          break;
        case task_type_drift_spart:
          runner_do_drift_spart(r, ci, 1);
          break;
        case task_type_drift_sink:
          runner_do_drift_sink(r, ci, 1);
          break;
        case task_type_drift_bpart:
          runner_do_drift_bpart(r, ci, 1);
          break;
        case task_type_drift_gpart:
          runner_do_drift_gpart(r, ci, 1);
          break;
        case task_type_kick1:
          runner_do_kick1(r, ci, 1);
          break;
        case task_type_kick2:
          runner_do_kick2(r, ci, 1);
          break;
        case task_type_end_hydro_force:
          runner_do_end_hydro_force(r, ci, 1);
          break;
        case task_type_end_grav_force:
          runner_do_end_grav_force(r, ci, 1);
          break;
        case task_type_csds:
          runner_do_csds(r, ci, 1);
          break;
        case task_type_timestep:
          runner_do_timestep(r, ci, 1);
          break;
        case task_type_timestep_limiter:
          runner_do_limiter(r, ci, 0, 1);
          break;
        case task_type_timestep_sync:
          runner_do_sync(r, ci, 0, 1);
          break;
        case task_type_collect:
          runner_do_timestep_collect(r, ci, 1);
          break;
        case task_type_rt_collect_times:
          runner_do_collect_rt_times(r, ci, 1);
          break;
#ifdef WITH_MPI
        case task_type_send:
          if (t->subtype == task_subtype_tend) {
            free(t->buff);
          } else if (t->subtype == task_subtype_sf_counts) {
            free(t->buff);
          } else if (t->subtype == task_subtype_grav_counts) {
            free(t->buff);
          } else if (t->subtype == task_subtype_part_swallow) {
            free(t->buff);
          } else if (t->subtype == task_subtype_bpart_merger) {
            free(t->buff);
          } else if (t->subtype == task_subtype_limiter) {
            free(t->buff);
          }
          break;
        case task_type_recv:
          if (t->subtype == task_subtype_tend) {
            cell_unpack_end_step(ci, (struct pcell_step *)t->buff);
            free(t->buff);
          } else if (t->subtype == task_subtype_sf_counts) {
            cell_unpack_sf_counts(ci, (struct pcell_sf_stars *)t->buff);
            cell_clear_stars_sort_flags(ci, /*clear_unused_flags=*/0);
            free(t->buff);
          } else if (t->subtype == task_subtype_grav_counts) {
            cell_unpack_grav_counts(ci, (struct pcell_sf_grav *)t->buff);
            free(t->buff);
          } else if (t->subtype == task_subtype_xv) {
            runner_do_recv_part(r, ci, 1, 1);
          } else if (t->subtype == task_subtype_rho) {
            runner_do_recv_part(r, ci, 0, 1);
          } else if (t->subtype == task_subtype_gradient) {
            runner_do_recv_part(r, ci, 0, 1);
          } else if (t->subtype == task_subtype_rt_gradient) {
            runner_do_recv_part(r, ci, 2, 1);
          } else if (t->subtype == task_subtype_rt_transport) {
            runner_do_recv_part(r, ci, -1, 1);
          } else if (t->subtype == task_subtype_part_swallow) {
            cell_unpack_part_swallow(ci,
                                     (struct black_holes_part_data *)t->buff);
            free(t->buff);
          } else if (t->subtype == task_subtype_bpart_merger) {
            cell_unpack_bpart_swallow(ci,
                                      (struct black_holes_bpart_data *)t->buff);
            free(t->buff);
          } else if (t->subtype == task_subtype_limiter) {
            /* Nothing to do here. Unpacking done in a separate task */
          } else if (t->subtype == task_subtype_gpart) {
            runner_do_recv_gpart(r, ci, 1);
          } else if (t->subtype == task_subtype_spart_density) {
            runner_do_recv_spart(r, ci, 1, 1);
          } else if (t->subtype == task_subtype_part_prep1) {
            runner_do_recv_part(r, ci, 0, 1);
          } else if (t->subtype == task_subtype_spart_prep2) {
            runner_do_recv_spart(r, ci, 0, 1);
          } else if (t->subtype == task_subtype_bpart_rho) {
            runner_do_recv_bpart(r, ci, 1, 1);
          } else if (t->subtype == task_subtype_bpart_feedback) {
            runner_do_recv_bpart(r, ci, 0, 1);
          } else {
            error("Unknown/invalid task subtype (%d).", t->subtype);
          }
          break;

        case task_type_pack:
          runner_do_pack_limiter(r, ci, &t->buff, 1);
          task_get_unique_dependent(t)->buff = t->buff;
          break;
        case task_type_unpack:
          runner_do_unpack_limiter(r, ci, t->buff, 1);
          break;
#endif
        case task_type_grav_down:
          runner_do_grav_down(r, t->ci, 1);
          break;
        case task_type_grav_long_range:
          runner_do_grav_long_range(r, t->ci, 1);
          break;
        case task_type_grav_mm:
          runner_dopair_grav_mm_progenies(r, t->flags, t->ci, t->cj);
          break;
        case task_type_cooling:
          runner_do_cooling(r, t->ci, 1);
          break;
        case task_type_star_formation:
          runner_do_star_formation(r, t->ci, 1);
          break;
        case task_type_star_formation_sink:
          runner_do_star_formation_sink(r, t->ci, 1);
          break;
        case task_type_stars_resort:
          runner_do_stars_resort(r, t->ci, 1);
          break;
        case task_type_sink_formation:
          runner_do_sink_formation(r, t->ci);
          break;
        case task_type_fof_self:
          runner_do_fof_search_self(r, t->ci, 1);
          break;
        case task_type_fof_pair:
          runner_do_fof_search_pair(r, t->ci, t->cj, 1);
          break;
        case task_type_fof_attach_self:
          runner_do_fof_attach_self(r, t->ci, 1);
          break;
        case task_type_fof_attach_pair:
          runner_do_fof_attach_pair(r, t->ci, t->cj, 1);
          break;
        case task_type_neutrino_weight:
          runner_do_neutrino_weighting(r, ci, 1);
          break;
        case task_type_rt_ghost1:
          runner_do_rt_ghost1(r, t->ci, 1);
          break;
        case task_type_rt_ghost2:
          runner_do_rt_ghost2(r, t->ci, 1);
          break;
        case task_type_rt_tchem:
          runner_do_rt_tchem(r, t->ci, 1);
          break;
        case task_type_rt_advance_cell_time:
          runner_do_rt_advance_cell_time(r, t->ci, 1);
          break;
        default:
          error("Unknown/invalid task type (%d).", t->type);
      }
      r->active_time += (getticks() - task_beg);

/* Mark that we have run this task on these cells */
#ifdef SWIFT_DEBUG_CHECKS
      if (ci != NULL) {
        ci->tasks_executed[t->type]++;
        ci->subtasks_executed[t->subtype]++;
      }
      if (cj != NULL) {
        cj->tasks_executed[t->type]++;
        cj->subtasks_executed[t->subtype]++;
      }

      /* This runner is not doing a task anymore */
      r->t = NULL;
#endif

      /* We're done with this task, see if we get a next one. */
      prev = t;
      t = scheduler_done(sched, t);

    } /* main loop. */
  }

  /* Be kind, rewind. */
  return NULL;
}

ticks runner_get_active_time(const struct runner *restrict r) {
  return r->active_time;
}

void runner_reset_active_time(struct runner *restrict r) { r->active_time = 0; }<|MERGE_RESOLUTION|>--- conflicted
+++ resolved
@@ -112,15 +112,12 @@
 #include "runner_doiact_black_holes.h"
 #include "runner_doiact_undef.h"
 
-<<<<<<< HEAD
 /* Import the sink density loop functions. */
 #define FUNCTION density
 #define FUNCTION_TASK_LOOP TASK_LOOP_DENSITY
 #include "runner_doiact_sinks.h"
 #include "runner_doiact_undef.h"
 
-=======
->>>>>>> ddfcf9b4
 /* Import the sink swallow loop functions. */
 #define FUNCTION swallow
 #define FUNCTION_TASK_LOOP TASK_LOOP_SWALLOW
