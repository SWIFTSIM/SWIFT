/*******************************************************************************
 * This file is part of SWIFT.
 * Copyright (c) 2012 Pedro Gonnet (pedro.gonnet@durham.ac.uk)
 *                    Matthieu Schaller (matthieu.schaller@durham.ac.uk)
 *               2015 Peter W. Draper (p.w.draper@durham.ac.uk)
 *                    Angus Lepper (angus.lepper@ed.ac.uk)
 *               2016 John A. Regan (john.a.regan@durham.ac.uk)
 *                    Tom Theuns (tom.theuns@durham.ac.uk)
 *
 * This program is free software: you can redistribute it and/or modify
 * it under the terms of the GNU Lesser General Public License as published
 * by the Free Software Foundation, either version 3 of the License, or
 * (at your option) any later version.
 *
 * This program is distributed in the hope that it will be useful,
 * but WITHOUT ANY WARRANTY; without even the implied warranty of
 * MERCHANTABILITY or FITNESS FOR A PARTICULAR PURPOSE.  See the
 * GNU General Public License for more details.
 *
 * You should have received a copy of the GNU Lesser General Public License
 * along with this program.  If not, see <http://www.gnu.org/licenses/>.
 *
 ******************************************************************************/
#ifndef SWIFT_ENGINE_H
#define SWIFT_ENGINE_H

/* Config parameters. */
#include "../config.h"

/* MPI headers. */
#ifdef WITH_MPI
#include <mpi.h>
#endif

/* Includes. */
#include "barrier.h"
#include "clocks.h"
#include "collectgroup.h"
#include "dump.h"
#include "mesh_gravity.h"
#include "output_options.h"
#include "parser.h"
#include "partition.h"
#include "potential.h"
#include "runner.h"
#include "scheduler.h"
#include "space.h"
#include "task.h"
#include "units.h"
#include "velociraptor_interface.h"

struct black_holes_properties;

/**
 * @brief The different policies the #engine can follow.
 */
enum engine_policy {
  engine_policy_none = 0,
  engine_policy_rand = (1 << 0),
  engine_policy_steal = (1 << 1),
  engine_policy_keep = (1 << 2),
  engine_policy_block = (1 << 3),
  engine_policy_cputight = (1 << 4),
  engine_policy_mpi = (1 << 5),
  engine_policy_setaffinity = (1 << 6),
  engine_policy_hydro = (1 << 7),
  engine_policy_self_gravity = (1 << 8),
  engine_policy_external_gravity = (1 << 9),
  engine_policy_cosmology = (1 << 10),
  engine_policy_drift_all = (1 << 11),
  engine_policy_reconstruct_mpoles = (1 << 12),
  engine_policy_temperature = (1 << 13),
  engine_policy_cooling = (1 << 14),
  engine_policy_stars = (1 << 15),
  engine_policy_structure_finding = (1 << 16),
  engine_policy_star_formation = (1 << 17),
  engine_policy_feedback = (1 << 18),
  engine_policy_black_holes = (1 << 19),
  engine_policy_fof = (1 << 20),
  engine_policy_timestep_limiter = (1 << 21),
  engine_policy_timestep_sync = (1 << 22),
  engine_policy_csds = (1 << 23),
  engine_policy_line_of_sight = (1 << 24),
<<<<<<< HEAD
  engine_policy_sinks = (1 << 25),
  engine_policy_rt = (1 << 26),
=======
  engine_policy_sink = (1 << 25),
  engine_policy_sidm = (1 << 26),
>>>>>>> 4e26a0e3
};
#define engine_maxpolicy 27
extern const char *engine_policy_names[engine_maxpolicy + 1];

/**
 * @brief The different unusual events that can take place in a time-step.
 */
enum engine_step_properties {
  engine_step_prop_none = 0,
  engine_step_prop_rebuild = (1 << 0),
  engine_step_prop_redistribute = (1 << 1),
  engine_step_prop_repartition = (1 << 2),
  engine_step_prop_statistics = (1 << 3),
  engine_step_prop_snapshot = (1 << 4),
  engine_step_prop_restarts = (1 << 5),
  engine_step_prop_stf = (1 << 6),
  engine_step_prop_fof = (1 << 7),
  engine_step_prop_mesh = (1 << 8),
  engine_step_prop_done = (1 << 9),
};

/* Some constants */
#define engine_maxproxies 64
#define engine_tasksreweight 1
#define engine_parts_size_grow 1.05
#define engine_redistribute_alloc_margin 1.2
#define engine_rebuild_link_alloc_margin 1.2
#define engine_foreign_alloc_margin 1.05
#define engine_default_energy_file_name "statistics"
#define engine_default_timesteps_file_name "timesteps"
#define engine_max_dmparts_per_ghost_default 1000
#define engine_max_parts_per_ghost_default 1000
#define engine_max_sparts_per_ghost_default 1000
#define engine_max_parts_per_cooling_default 10000
#define engine_star_resort_task_depth_default 2
#define engine_tasks_per_cell_margin 1.2
#define engine_default_stf_subdir_per_output "."
#define engine_default_snapshot_subdir "."

/**
 * @brief The rank of the engine as a global variable (for messages).
 */
extern int engine_rank;

/**
 * @brief The current step as a global variable (for messages).
 */
extern int engine_current_step;

/* Data structure for the engine. */
struct engine {

  /* Number of task threads on which to run. */
  int nr_threads;

  /* Number of threadpool threads on which to run. */
  int nr_pool_threads;

  /* The space with which the runner is associated. */
  struct space *s;

  /* The runner's threads. */
  struct runner *runners;

  /* The running policy. */
  int policy;

  /* The task scheduler. */
  struct scheduler sched;

  /* Common threadpool for all the engine's tasks. */
  struct threadpool threadpool;

  /* The minimum and maximum allowed dt */
  double dt_min, dt_max;

  /* Maximum time-step allowed by the RMS condition in cosmology runs. */
  double dt_max_RMS_displacement;

  /* Dimensionless factor for the RMS time-step condition. */
  double max_RMS_displacement_factor;

  /* Time of the simulation beginning */
  double time_begin;

  /* Time of the simulation end */
  double time_end;

  /* The previous system time. */
  double time_old;
  integertime_t ti_old;

  /* The current system time. */
  double time;
  integertime_t ti_current;

  /* The highest active bin at this time */
  timebin_t max_active_bin;

  /* The lowest active bin at this time */
  timebin_t min_active_bin;

  /* Time step */
  double time_step;

  /* Time base */
  double time_base;
  double time_base_inv;

  /* Minimal hydro ti_end for the next time-step */
  integertime_t ti_hydro_end_min;

  /* Maximal hydro ti_end for the next time-step */
  integertime_t ti_hydro_end_max;

  /* Maximal hydro ti_beg for the next time-step */
  integertime_t ti_hydro_beg_max;

  /* Minimal gravity ti_end for the next time-step */
  integertime_t ti_gravity_end_min;

  /* Maximal gravity ti_end for the next time-step */
  integertime_t ti_gravity_end_max;

  /* Maximal gravity ti_beg for the next time-step */
  integertime_t ti_gravity_beg_max;

  /* Minimal stars ti_end for the next time-step */
  integertime_t ti_stars_end_min;

  /* Maximal stars ti_end for the next time-step */
  integertime_t ti_stars_end_max;

  /* Maximal stars ti_beg for the next time-step */
  integertime_t ti_stars_beg_max;

  /* Minimal black holes ti_end for the next time-step */
  integertime_t ti_black_holes_end_min;

  /* Maximal black holes ti_end for the next time-step */
  integertime_t ti_black_holes_end_max;

  /* Maximal black holes ti_beg for the next time-step */
  integertime_t ti_black_holes_beg_max;

<<<<<<< HEAD
  /* Minimal sinks ti_end for the next time-step */
  integertime_t ti_sinks_end_min;

  /* Maximal sinks ti_end for the next time-step */
  integertime_t ti_sinks_end_max;

  /* Maximal sinks ti_beg for the next time-step */
  integertime_t ti_sinks_beg_max;
=======
    /* Minimal dark_matter ti_end for the next time-step */
    integertime_t ti_dark_matter_end_min;
    
    /* Maximal dark_matter ti_end for the next time-step */
    integertime_t ti_dark_matter_end_max;
    
    /* Maximal dark_matter ti_beg for the next time-step */
    integertime_t ti_dark_matter_beg_max;
>>>>>>> 4e26a0e3

  /* Minimal overall ti_end for the next time-step */
  integertime_t ti_end_min;

  /* Maximal overall ti_beg for the next time-step */
  integertime_t ti_beg_max;

  /* Number of particles updated in the previous step */
<<<<<<< HEAD
  long long updates, g_updates, s_updates, b_updates, sink_updates;
=======
  long long updates, g_updates, s_updates, b_updates, dm_updates;
>>>>>>> 4e26a0e3

  /* Number of updates since the last rebuild */
  long long updates_since_rebuild;
  long long g_updates_since_rebuild;
  long long s_updates_since_rebuild;
  long long sink_updates_since_rebuild;
  long long b_updates_since_rebuild;
  long long dm_updates_since_rebuild;

  /* Star formation logger information */
  struct star_formation_history_accumulator sfh;

  /* SIDM history logger information */
  struct sidm_history_accumulator dm;

  /* Properties of the previous step */
  int step_props;

  /* Total numbers of particles in the system. */
  long long total_nr_parts;
  long long total_nr_gparts;
  long long total_nr_sparts;
  long long total_nr_sinks;
  long long total_nr_bparts;
  long long total_nr_dmparts;
  long long total_nr_DM_background_gparts;
  long long total_nr_neutrino_gparts;

  /* Total numbers of cells (top-level and sub-cells) in the system. */
  long long total_nr_cells;

  /* Total numbers of tasks in the system. */
  long long total_nr_tasks;

  /* The total number of inhibited particles in the system. */
  long long nr_inhibited_parts;
  long long nr_inhibited_gparts;
  long long nr_inhibited_sparts;
  long long nr_inhibited_sinks;
  long long nr_inhibited_bparts;
  long long nr_inhibited_dmparts;

#ifdef SWIFT_DEBUG_CHECKS
  /* Total number of particles removed from the system since the last rebuild */
  long long count_inhibited_parts;
  long long count_inhibited_gparts;
  long long count_inhibited_sparts;
  long long count_inhibited_bparts;
  long long count_inhibited_dmparts;
#endif

  /* Maximal ID of the parts (used for the generation of new IDs when splitting)
   */
  long long max_parts_id;

  /* Total mass in the simulation */
  double total_mass;

  /* Conversion factor between microscopic neutrino mass (eV) and gpart mass */
  double neutrino_mass_conversion_factor;

  /* The internal system of units */
  const struct unit_system *internal_units;

  /* Snapshot information */
  double a_first_snapshot;
  double time_first_snapshot;
  double delta_time_snapshot;

  /* Output_List for the snapshots */
  struct output_list *output_list_snapshots;

  /* Integer time of the next snapshot */
  integertime_t ti_next_snapshot;

  char snapshot_base_name[PARSER_MAX_LINE_SIZE];
  char snapshot_subdir[PARSER_MAX_LINE_SIZE];
  char snapshot_dump_command[PARSER_MAX_LINE_SIZE];
  int snapshot_run_on_dump;
  int snapshot_distributed;
  int snapshot_compression;
  int snapshot_invoke_stf;
  int snapshot_invoke_fof;
  struct unit_system *snapshot_units;
  int snapshot_output_count;

  /* Structure finding information */
  double a_first_stf_output;
  double time_first_stf_output;
  double delta_time_stf;

  /* Output_List for the structure finding */
  struct output_list *output_list_stf;

  /* Integer time of the next stf output */
  integertime_t ti_next_stf;

  char stf_config_file_name[PARSER_MAX_LINE_SIZE];
  char stf_base_name[PARSER_MAX_LINE_SIZE];
  char stf_subdir_per_output[PARSER_MAX_LINE_SIZE];
  int stf_output_count;

  /* FoF black holes seeding information */
  double a_first_fof_call;
  double time_first_fof_call;
  double delta_time_fof;

  /* Integer time of the next FoF black holes seeding call */
  integertime_t ti_next_fof;

  /* FOF information */
  int run_fof;
  int dump_catalogue_when_seeding;

  /* Statistics information */
  double a_first_statistics;
  double time_first_statistics;
  double delta_time_statistics;

  /* Output_List for the stats */
  struct output_list *output_list_stats;

  /* Integer time of the next statistics dump */
  integertime_t ti_next_stats;

  /* File handle for the statistics */
  FILE *file_stats;

  /* File handle for the timesteps information */
  FILE *file_timesteps;

  /* File handle for the SFH logger file */
  FILE *sfh_logger;

  /* File handle for the SIDM history logger file */
  FILE *dm_logger;

  /* The current step number. */
  int step;

  /* Data for the threads' barrier. */
  swift_barrier_t wait_barrier;
  swift_barrier_t run_barrier;

  /* ID of the node this engine lives on. */
  int nr_nodes, nodeID;

  /* Proxies for the other nodes in this simulation. */
  struct proxy *proxies;
  int nr_proxies, *proxy_ind;

  /* Tic/toc at the start/end of a step. */
  ticks tic_step, toc_step;

#ifdef WITH_MPI
  /* CPU times that the tasks used in the last step. */
  double usertime_last_step;
  double systime_last_step;

  /* Step of last repartition. */
  int last_repartition;

  /* Use synchronous redistributes. */
  int syncredist;

#endif

  /* Wallclock time of the last time-step */
  float wallclock_time;

  /* Are we in the process of restaring a simulation? */
  int restarting;

  /* Force the engine to rebuild? */
  int forcerebuild;

  /* Force the engine to repartition ? */
  int forcerepart;
  struct repartition *reparttype;

  /* The Continuous Simulation Data Stream (CSDS) */
  struct csds_writer *csds;

  /* How many steps have we done with the same set of tasks? */
  int tasks_age;

  /* Linked list for cell-task association. */
  struct link *links;
  size_t nr_links, size_links;

  /* Average number of tasks per cell. Used to estimate the sizes
   * of the various task arrays. Also the maximum from all ranks. */
  float tasks_per_cell;
  float tasks_per_cell_max;

  /* Average number of links per tasks. This number is used before
     the creation of communication tasks so needs to be large enough. */
  float links_per_tasks;

  /* Are we talkative ? */
  int verbose;

  /* Physical constants definition */
  const struct phys_const *physical_constants;

  /* The cosmological model */
  struct cosmology *cosmology;

  /* Properties of the hydro scheme */
  struct hydro_props *hydro_properties;

  /* Properties of the entropy floor */
  const struct entropy_floor_properties *entropy_floor;

  /* Properties of the star model */
  const struct stars_props *stars_properties;

  /* Properties of the black hole model */
  const struct black_holes_props *black_holes_properties;

  /* Properties of the sink model */
  const struct sink_props *sink_properties;

  /* Properties of the neutrino model */
  const struct neutrino_props *neutrino_properties;

  /* Properties of the self-gravity scheme */
  struct gravity_props *gravity_properties;

  /* The mesh used for long-range gravity forces */
  struct pm_mesh *mesh;

  /* Properties of external gravitational potential */
  const struct external_potential *external_potential;

  /* Properties of the cooling scheme */
  struct cooling_function_data *cooling_func;

  /* Properties of the starformation law */
  const struct star_formation *star_formation;

  /* Properties of the sellar feedback model */
  struct feedback_props *feedback_props;

<<<<<<< HEAD
  /* Properties of the radiative transfer model */
  struct rt_props *rt_props;
=======
  /* Properties of the sidm model */
  struct sidm_props *sidm_properties;
>>>>>>> 4e26a0e3

  /* Properties of the chemistry model */
  const struct chemistry_global_data *chemistry;

  /*! The FOF properties data. */
  struct fof_props *fof_properties;

  /* The (parsed) parameter file */
  struct swift_params *parameter_file;

  /* The output selection options */
  struct output_options *output_options;

  /* Temporary struct to hold a group of deferable properties (in MPI mode
   * these are reduced together, but may not be required just yet). */
  struct collectgroup1 collect_group1;

  /* Whether to dump restart files. */
  int restart_dump;

  /* Whether to save previous generation of restart files. */
  int restart_save;

  /* Whether to dump restart files after the last step. */
  int restart_onexit;

  /* Name of the restart file. */
  const char *restart_file;

  /* Ticks between restart dumps. */
  ticks restart_dt;

  /* Time after which next dump will occur. */
  ticks restart_next;

  /* Maximum number of tasks needed for restarting. */
  int restart_max_tasks;

  /* The globally agreed runtime, in hours. */
  float runtime;

  /* Time-integration mesh kick to apply to the particle velocities for
   * snapshots */
  float dt_kick_grav_mesh_for_io;

  /* Label of the run */
  char run_name[PARSER_MAX_LINE_SIZE];

  /* Has there been an stf this timestep? */
  char stf_this_timestep;

  /* Line of sight properties. */
  struct los_props *los_properties;

  /* Line of sight outputs information. */
  struct output_list *output_list_los;
  double a_first_los;
  double time_first_los;
  double delta_time_los;
  integertime_t ti_next_los;
  int los_output_count;

#ifdef SWIFT_GRAVITY_FORCE_CHECKS
  /* Run brute force checks only on steps when all gparts active? */
  int force_checks_only_all_active;

  /* Run brute force checks only during snapshot timesteps? */
  int force_checks_only_at_snapshots;

  /* Are all gparts active this timestep? */
  int all_gparts_active;

  /* Flag to tell brute force checks a snapshot was recently written. */
  int force_checks_snapshot_flag;
#endif
};

/* Function prototypes, engine.c. */
void engine_addlink(struct engine *e, struct link **l, struct task *t);
void engine_barrier(struct engine *e);
void engine_compute_next_snapshot_time(struct engine *e);
void engine_compute_next_stf_time(struct engine *e);
void engine_compute_next_fof_time(struct engine *e);
void engine_compute_next_statistics_time(struct engine *e);
void engine_compute_next_los_time(struct engine *e);
void engine_recompute_displacement_constraint(struct engine *e);
void engine_unskip(struct engine *e);
void engine_unskip_timestep_communications(struct engine *e);
void engine_drift_all(struct engine *e, const int drift_mpoles);
void engine_drift_top_multipoles(struct engine *e);
void engine_reconstruct_multipoles(struct engine *e);
void engine_allocate_foreign_particles(struct engine *e);
void engine_print_stats(struct engine *e);
void engine_check_for_dumps(struct engine *e);
void engine_collect_end_of_step(struct engine *e, int apply);
void engine_dump_snapshot(struct engine *e);
<<<<<<< HEAD
void engine_run_on_dump(struct engine *e);
void engine_init_output_lists(struct engine *e, struct swift_params *params,
                              const struct output_options *output_options);
void engine_init(
    struct engine *e, struct space *s, struct swift_params *params,
    struct output_options *output_options, long long Ngas, long long Ngparts,
    long long Nsinks, long long Nstars, long long Nblackholes,
    long long Nbackground_gparts, long long Nnuparts, int policy, int verbose,
    struct repartition *reparttype, const struct unit_system *internal_units,
    const struct phys_const *physical_constants, struct cosmology *cosmo,
    struct hydro_props *hydro,
    const struct entropy_floor_properties *entropy_floor,
    struct gravity_props *gravity, const struct stars_props *stars,
    const struct black_holes_props *black_holes, const struct sink_props *sinks,
    const struct neutrino_props *neutrinos, struct feedback_props *feedback,
    struct rt_props *rt, struct pm_mesh *mesh,
    const struct external_potential *potential,
    struct cooling_function_data *cooling_func,
    const struct star_formation *starform,
    const struct chemistry_global_data *chemistry,
    struct fof_props *fof_properties, struct los_props *los_properties);
=======
void engine_init_output_lists(struct engine *e, struct swift_params *params);
void engine_init(struct engine *e, struct space *s, struct swift_params *params,
                 struct output_options *output_options, long long Ngas,
                 long long Ngparts, long long Nsinks, long long Nstars,
                 long long Nblackholes, long long Ndarkmatter, long long Nbackground_gparts,
                 int policy, int verbose, struct repartition *reparttype,
                 const struct unit_system *internal_units,
                 const struct phys_const *physical_constants,
                 struct cosmology *cosmo, struct hydro_props *hydro,
                 const struct entropy_floor_properties *entropy_floor,
                 struct gravity_props *gravity, const struct stars_props *stars,
                 const struct black_holes_props *black_holes,
                 struct feedback_props *feedback, struct pm_mesh *mesh,
                 struct sidm_props *sidm,
                 const struct external_potential *potential,
                 struct cooling_function_data *cooling_func,
                 const struct star_formation *starform,
                 const struct chemistry_global_data *chemistry,
                 struct fof_props *fof_properties,
                 struct los_props *los_properties);
>>>>>>> 4e26a0e3
void engine_config(int restart, int fof, struct engine *e,
                   struct swift_params *params, int nr_nodes, int nodeID,
                   int nr_task_threads, int nr_pool_threads, int with_aff,
                   int verbose, const char *restart_file);
void engine_launch(struct engine *e, const char *call);
int engine_prepare(struct engine *e);
void engine_init_particles(struct engine *e, int flag_entropy_ICs,
                           int clean_h_values);
void engine_step(struct engine *e);
void engine_split(struct engine *e, struct partition *initial_partition);
void engine_exchange_strays(struct engine *e, const size_t offset_parts,
                            const int *ind_part, size_t *Npart,
                            const size_t offset_gparts, const int *ind_gpart,
                            size_t *Ngpart, const size_t offset_sparts,
                            const int *ind_spart, size_t *Nspart,
                            const size_t offset_bparts, const int *ind_bpart,
                            size_t *Nbpart,
                            const size_t offset_dmparts, const int *ind_dmpart,
                            size_t *Ndmpart);
void engine_rebuild(struct engine *e, int redistributed, int clean_h_values);
void engine_repartition(struct engine *e);
void engine_repartition_trigger(struct engine *e);
void engine_makeproxies(struct engine *e);
void engine_redistribute(struct engine *e);
void engine_print_policy(struct engine *e);
int engine_is_done(struct engine *e);
void engine_pin(void);
void engine_unpin(void);
void engine_clean(struct engine *e, const int fof, const int restart);
int engine_estimate_nr_tasks(const struct engine *e);
void engine_print_task_counts(const struct engine *e);
void engine_fof(struct engine *e, const int dump_results,
                const int dump_debug_results, const int seed_black_holes);
void engine_activate_gpart_comms(struct engine *e);

/* Function prototypes, engine_maketasks.c. */
void engine_maketasks(struct engine *e);

/* Function prototypes, engine_maketasks.c. */
void engine_make_fof_tasks(struct engine *e);

/* Function prototypes, engine_marktasks.c. */
int engine_marktasks(struct engine *e);

/* Function prototypes, engine_split_particles.c. */
void engine_split_gas_particles(struct engine *e);

#ifdef HAVE_SETAFFINITY
cpu_set_t *engine_entry_affinity(void);
#endif

/* Struct dump/restore support. */
void engine_struct_dump(struct engine *e, FILE *stream);
void engine_struct_restore(struct engine *e, FILE *stream);
void engine_dump_restarts(struct engine *e, int drifted_all, int final_step);

#endif /* SWIFT_ENGINE_H */<|MERGE_RESOLUTION|>--- conflicted
+++ resolved
@@ -81,15 +81,12 @@
   engine_policy_timestep_sync = (1 << 22),
   engine_policy_csds = (1 << 23),
   engine_policy_line_of_sight = (1 << 24),
-<<<<<<< HEAD
   engine_policy_sinks = (1 << 25),
   engine_policy_rt = (1 << 26),
-=======
-  engine_policy_sink = (1 << 25),
-  engine_policy_sidm = (1 << 26),
->>>>>>> 4e26a0e3
+  engine_policy_sidm = (1 << 27),
 };
-#define engine_maxpolicy 27
+
+#define engine_maxpolicy 28
 extern const char *engine_policy_names[engine_maxpolicy + 1];
 
 /**
@@ -233,7 +230,6 @@
   /* Maximal black holes ti_beg for the next time-step */
   integertime_t ti_black_holes_beg_max;
 
-<<<<<<< HEAD
   /* Minimal sinks ti_end for the next time-step */
   integertime_t ti_sinks_end_min;
 
@@ -242,16 +238,15 @@
 
   /* Maximal sinks ti_beg for the next time-step */
   integertime_t ti_sinks_beg_max;
-=======
-    /* Minimal dark_matter ti_end for the next time-step */
-    integertime_t ti_dark_matter_end_min;
+
+  /* Minimal dark_matter ti_end for the next time-step */
+  integertime_t ti_dark_matter_end_min;
     
-    /* Maximal dark_matter ti_end for the next time-step */
-    integertime_t ti_dark_matter_end_max;
+  /* Maximal dark_matter ti_end for the next time-step */
+  integertime_t ti_dark_matter_end_max;
     
-    /* Maximal dark_matter ti_beg for the next time-step */
-    integertime_t ti_dark_matter_beg_max;
->>>>>>> 4e26a0e3
+  /* Maximal dark_matter ti_beg for the next time-step */
+  integertime_t ti_dark_matter_beg_max;
 
   /* Minimal overall ti_end for the next time-step */
   integertime_t ti_end_min;
@@ -260,11 +255,7 @@
   integertime_t ti_beg_max;
 
   /* Number of particles updated in the previous step */
-<<<<<<< HEAD
-  long long updates, g_updates, s_updates, b_updates, sink_updates;
-=======
-  long long updates, g_updates, s_updates, b_updates, dm_updates;
->>>>>>> 4e26a0e3
+  long long updates, g_updates, s_updates, b_updates, sink_updates, dm_updates;
 
   /* Number of updates since the last rebuild */
   long long updates_since_rebuild;
@@ -509,13 +500,11 @@
   /* Properties of the sellar feedback model */
   struct feedback_props *feedback_props;
 
-<<<<<<< HEAD
   /* Properties of the radiative transfer model */
   struct rt_props *rt_props;
-=======
+
   /* Properties of the sidm model */
   struct sidm_props *sidm_properties;
->>>>>>> 4e26a0e3
 
   /* Properties of the chemistry model */
   const struct chemistry_global_data *chemistry;
@@ -612,14 +601,13 @@
 void engine_check_for_dumps(struct engine *e);
 void engine_collect_end_of_step(struct engine *e, int apply);
 void engine_dump_snapshot(struct engine *e);
-<<<<<<< HEAD
 void engine_run_on_dump(struct engine *e);
 void engine_init_output_lists(struct engine *e, struct swift_params *params,
                               const struct output_options *output_options);
 void engine_init(
     struct engine *e, struct space *s, struct swift_params *params,
     struct output_options *output_options, long long Ngas, long long Ngparts,
-    long long Nsinks, long long Nstars, long long Nblackholes,
+    long long Nsinks, long long Nstars, long long Nblackholes, long long Ndarkmatter,
     long long Nbackground_gparts, long long Nnuparts, int policy, int verbose,
     struct repartition *reparttype, const struct unit_system *internal_units,
     const struct phys_const *physical_constants, struct cosmology *cosmo,
@@ -628,34 +616,12 @@
     struct gravity_props *gravity, const struct stars_props *stars,
     const struct black_holes_props *black_holes, const struct sink_props *sinks,
     const struct neutrino_props *neutrinos, struct feedback_props *feedback,
-    struct rt_props *rt, struct pm_mesh *mesh,
+    struct rt_props *rt, struct pm_mesh *mesh, struct sidm_props *sidm,
     const struct external_potential *potential,
     struct cooling_function_data *cooling_func,
     const struct star_formation *starform,
     const struct chemistry_global_data *chemistry,
     struct fof_props *fof_properties, struct los_props *los_properties);
-=======
-void engine_init_output_lists(struct engine *e, struct swift_params *params);
-void engine_init(struct engine *e, struct space *s, struct swift_params *params,
-                 struct output_options *output_options, long long Ngas,
-                 long long Ngparts, long long Nsinks, long long Nstars,
-                 long long Nblackholes, long long Ndarkmatter, long long Nbackground_gparts,
-                 int policy, int verbose, struct repartition *reparttype,
-                 const struct unit_system *internal_units,
-                 const struct phys_const *physical_constants,
-                 struct cosmology *cosmo, struct hydro_props *hydro,
-                 const struct entropy_floor_properties *entropy_floor,
-                 struct gravity_props *gravity, const struct stars_props *stars,
-                 const struct black_holes_props *black_holes,
-                 struct feedback_props *feedback, struct pm_mesh *mesh,
-                 struct sidm_props *sidm,
-                 const struct external_potential *potential,
-                 struct cooling_function_data *cooling_func,
-                 const struct star_formation *starform,
-                 const struct chemistry_global_data *chemistry,
-                 struct fof_props *fof_properties,
-                 struct los_props *los_properties);
->>>>>>> 4e26a0e3
 void engine_config(int restart, int fof, struct engine *e,
                    struct swift_params *params, int nr_nodes, int nodeID,
                    int nr_task_threads, int nr_pool_threads, int with_aff,
