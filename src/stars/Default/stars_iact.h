--- conflicted
+++ resolved
@@ -58,15 +58,10 @@
 __attribute__((always_inline)) INLINE static void
 runner_iact_nonsym_stars_feedback(float r2, const float *dx, float hi, float hj,
                                   struct spart *restrict si,
-<<<<<<< HEAD
                                   struct part *restrict pj, float a, float H,
                                   const struct cosmology *restrict cosmo,
                                   const struct stars_props *restrict stars_properties,
                                   struct xpart *restrict xp) {
-=======
-                                  struct part *restrict pj, float a, float H) {
-
->>>>>>> 49276852
   const float mj = pj->mass;
   const float rhoj = pj->rho;
   const float r = sqrtf(r2);
@@ -81,12 +76,7 @@
   float wi_dr = hid_inv * wi_dx;
 
   /* Compute dv dot r */
-<<<<<<< HEAD
-  float dvdr = (si->v[0] - pj->v[0]) * dx[0] +
-               (si->v[1] - pj->v[1]) * dx[1] +
-=======
   float dvdr = (si->v[0] - pj->v[0]) * dx[0] + (si->v[1] - pj->v[1]) * dx[1] +
->>>>>>> 49276852
                (si->v[2] - pj->v[2]) * dx[2];
 
   /* Get the time derivative for h. */
