/*******************************************************************************
 * This file is part of SWIFT.
 * Coypright (c) 2016 Matthieu Schaller (matthieu.schaller@durham.ac.uk)
 *
 * This program is free software: you can redistribute it and/or modify
 * it under the terms of the GNU Lesser General Public License as published
 * by the Free Software Foundation, either version 3 of the License, or
 * (at your option) any later version.
 *
 * This program is distributed in the hope that it will be useful,
 * but WITHOUT ANY WARRANTY; without even the implied warranty of
 * MERCHANTABILITY or FITNESS FOR A PARTICULAR PURPOSE.  See the
 * GNU General Public License for more details.
 *
 * You should have received a copy of the GNU Lesser General Public License
 * along with this program.  If not, see <http://www.gnu.org/licenses/>.
 *
 ******************************************************************************/
#ifndef SWIFT_EAGLE_STARS_H
#define SWIFT_EAGLE_STARS_H

#include <float.h>
#include "minmax.h"
#include "imf.h"
#include "yield_tables.h"

static const float log10_SNII_min_mass_msun = 0.77815125f; // log10(6).
static const float log10_SNII_max_mass_msun = 2.f; // log10(100).
static const float log10_SNIa_max_mass_msun = 0.90308999f; // log10(8).
static const float imf_max_mass_msun = 100.f; // temporary guess.
//static const float log_min_metallicity = 0.f; // temporary guess.

/**
 * @brief Computes the gravity time-step of a given star particle.
 *
 * @param sp Pointer to the s-particle data.
 */
__attribute__((always_inline)) INLINE static float stars_compute_timestep(
    const struct spart* const sp) {

  return FLT_MAX;
}

/**
 * @brief Prepares a s-particle for its interactions
 *
 * @param sp The particle to act upon
 */
__attribute__((always_inline)) INLINE static void stars_init_spart(
    struct spart* sp) {

#ifdef DEBUG_INTERACTIONS_STARS
  for (int i = 0; i < MAX_NUM_OF_NEIGHBOURS_STARS; ++i)
    sp->ids_ngbs_density[i] = -1;
  sp->num_ngb_density = 0;
#endif

  sp->density.wcount = 0.f;
  sp->density.wcount_dh = 0.f;
  sp->rho_gas = 0.f;
}

/**
 * @brief Initialises the s-particles for the first time
 *
 * This function is called only once just after the ICs have been
 * read in to do some conversions.
 *
 * @param sp The particle to act upon
 */
__attribute__((always_inline)) INLINE static void stars_first_init_spart(
    struct spart* sp) {

  sp->time_bin = 0;
  sp->birth_density = -1.f;
  sp->birth_time = -1.f;

  stars_init_spart(sp);
}

/**
 * @brief Predict additional particle fields forward in time when drifting
 *
 * @param sp The particle
 * @param dt_drift The drift time-step for positions.
 */
__attribute__((always_inline)) INLINE static void stars_predict_extra(
    struct spart* restrict sp, float dt_drift) {

  // MATTHIEU
  /* const float h_inv = 1.f / sp->h; */

  /* /\* Predict smoothing length *\/ */
  /* const float w1 = sp->feedback.h_dt * h_inv * dt_drift; */
  /* if (fabsf(w1) < 0.2f) */
  /*   sp->h *= approx_expf(w1); /\* 4th order expansion of exp(w) *\/ */
  /* else */
  /*   sp->h *= expf(w1); */
}

/**
 * @brief Predict additional particle fields forward in time when drifting
 *
 * @param p The particle
 * @param dt_drift The drift time-step for positions.
 */
__attribute__((always_inline)) INLINE static void stars_predict_extra(
    struct spart *restrict sp, float dt_drift) {

  // Matthieu has it commented out in 646a0f54f6d56e5226b4275f224c1e6e8eb94e78
  //const float h_inv = 1.f / sp->h;

  ///* Predict smoothing length */
  //const float w1 = sp->feedback.h_dt * h_inv * dt_drift;
  //if (fabsf(w1) < 0.2f)
  //  sp->h *= approx_expf(w1); /* 4th order expansion of exp(w) */
  //else
  //  sp->h *= expf(w1);

}

/**
 * @brief Sets the values to be predicted in the drifts to their values at a
 * kick time
 *
 * @param sp The particle.
 */
__attribute__((always_inline)) INLINE static void stars_reset_predicted_values(
    struct spart* restrict sp) {}

/**
 * @brief Finishes the calculation of (non-gravity) forces acting on stars
 *
 * Multiplies the forces and accelerations by the appropiate constants
 *
 * @param sp The particle to act upon
 */
__attribute__((always_inline)) INLINE static void stars_end_feedback(
<<<<<<< HEAD
    struct spart* sp) {}
=======
    struct spart* sp) {

  sp->feedback.h_dt *= sp->h * hydro_dimension_inv;
}
>>>>>>> 49276852

/**
 * @brief Kick the additional variables
 *
 * @param sp The particle to act upon
 * @param dt The time-step for this kick
 */
__attribute__((always_inline)) INLINE static void stars_kick_extra(
    struct spart* sp, float dt) {}

/**
 * @brief Finishes the calculation of density on stars
 *
 * @param sp The particle to act upon
 * @param cosmo The current cosmological model.
 */
__attribute__((always_inline)) INLINE static void stars_end_density(
    struct spart* sp, const struct cosmology* cosmo) {

  /* Some smoothing length multiples. */
  const float h = sp->h;
  const float h_inv = 1.0f / h;                       /* 1/h */
  const float h_inv_dim = pow_dimension(h_inv);       /* 1/h^d */
  const float h_inv_dim_plus_one = h_inv_dim * h_inv; /* 1/h^(d+1) */

  /* Finish the calculation by inserting the missing h-factors */
  sp->rho_gas *= h_inv_dim;
  sp->density.wcount *= h_inv_dim;
  sp->density.wcount_dh *= h_inv_dim_plus_one;
}

/**
 * @brief Sets all particle fields to sensible values when the #spart has 0
 * ngbs.
 *
 * @param sp The particle to act upon
 * @param cosmo The current cosmological model.
 */
__attribute__((always_inline)) INLINE static void stars_spart_has_no_neighbours(
    struct spart* restrict sp, const struct cosmology* cosmo) {

  /* Re-set problematic values */
  sp->density.wcount = 0.f;
  sp->density.wcount_dh = 0.f;
  sp->rho_gas = 0.f;
}

/**
 * @brief Reset acceleration fields of a particle
 *
 * This is the equivalent of hydro_reset_acceleration.
 * We do not compute the acceleration on star, therefore no need to use it.
 *
 * @param p The particle to act upon
 */
__attribute__((always_inline)) INLINE static void stars_reset_acceleration(
    struct spart* restrict p) {
#ifdef DEBUG_INTERACTIONS_STARS
  p->num_ngb_force = 0;
#endif
}

// -------------------- Work in progress ------------------------------

// This really needs to be somewhere else
inline static double interpol_1d(double *table, int i, float dx) {
  double result;

  result = (1 - dx) * table[i] + dx * table[i + 1];

  return result;
}

inline static double interpol_2d(double **table, int i, int j, float dx, float dy) {
  double result;

  result = (1 - dx) * (1 - dy) * table[i][j] + (1 - dx) * dy * table[i][j + 1] +
           dx * (1 - dy) * table[i + 1][j] + dx * dy * table[i + 1][j + 1];

  return result;
}



inline static float dying_mass_msun(float age_Gyr, float metallicity,
			     const struct stars_props *restrict star_properties) {

  // check out units for all these quantities and name them accordingly
  float mass = 0, d_metal, d_time1 = 0, d_time2 = 0, log_age_yr, mass1, mass2;

  int metal_index, i, index_time1 = -1, index_time2 = -1;

  // What do we do with the constants here?
  switch(star_properties->stellar_lifetime_flag) {
    case 0:
      /* padovani & matteucci 1993 */

      if (age_Gyr > 0.039765318659064693)
        mass = exp(M_LN10 * 
            (7.764 - (1.79 -
	             (1.338 - 0.1116 * (9 + log10(age_Gyr))) * 
                     (1.338 - 0.1116 * (9 + log10(age_Gyr)))) /
                        0.2232));
      else if (age_Gyr > 0.003)
        mass = pow((age_Gyr - 0.003) / 1.2, -1 / 1.85);
      else
        mass = imf_max_mass_msun;
      break;
     
    case 1:
      /* maeder & meynet 1989 */

      if (age_Gyr >= 8.4097378)
        mass = exp(M_LN10 * (1 - log10(age_Gyr)) / 0.6545);
      else if (age_Gyr >= 0.35207776)
        mass = exp(M_LN10 * (1.35 - log10(age_Gyr)) / 3.7);
      else if (age_Gyr >= 0.050931493)
        mass = exp(M_LN10 * (0.77 - log10(age_Gyr)) / 2.51);
      else if (age_Gyr >= 0.010529099)
        mass = exp(M_LN10 * (0.17 - log10(age_Gyr)) / 1.78);
      else if (age_Gyr >= 0.0037734787)
        mass = exp(M_LN10 * (-0.94 - log10(age_Gyr)) / 0.86);
      else if (age_Gyr > 0.003)
        mass = pow((age_Gyr - 0.003) / 1.2, -0.54054053);
      else
        mass = imf_max_mass_msun;
      break;

    case 2:
      /* portinari et al. 1998 */

      if (age_Gyr <= 0) {
        mass = imf_max_mass_msun;
        break;
      }

      log_age_yr = log10(age_Gyr * 1.e9);

      // Can we simplify this whole thing somehow to be more readable?
      if (metallicity <= star_properties->lifetimes.metallicity[0]) {
        metal_index = 0;
        d_metal = 0.0;
      } else if (metallicity >= star_properties->lifetimes.metallicity[star_properties->lifetimes.n_z - 1]) {
        metal_index = star_properties->lifetimes.n_z - 2;
        d_metal = 1.0;
      } else {
        for (metal_index = 0; metal_index < star_properties->lifetimes.n_z - 1; metal_index++)
          if (star_properties->lifetimes.metallicity[metal_index + 1] > metallicity) break;

        d_metal = (metallicity - star_properties->lifetimes.metallicity[metal_index]) /
                  (star_properties->lifetimes.metallicity[metal_index + 1] -
                   star_properties->lifetimes.metallicity[metal_index]);
      }

      if (log_age_yr >= star_properties->lifetimes.dyingtime[metal_index][0]) {
        index_time1 = 0;
        d_time1 = 0.0;
      } else if (log_age_yr <= star_properties->lifetimes.dyingtime[metal_index][star_properties->lifetimes.n_mass - 1]) {
        index_time1 = star_properties->lifetimes.n_mass - 2;
        d_time1 = 1.0;
      }

      if (log_age_yr >= star_properties->lifetimes.dyingtime[metal_index + 1][0]) {
        index_time2 = 0;
        d_time2 = 0.0;
      } else if (log_age_yr <=
                 star_properties->lifetimes.dyingtime[metal_index + 1][star_properties->lifetimes.n_mass - 1]) {
        index_time2 = star_properties->lifetimes.n_mass - 2;
        d_time2 = 1.0;
      }

      i = star_properties->lifetimes.n_mass;
      while (i >= 0 && (index_time1 == -1 || index_time2 == -1)) {
        i--;
        if (star_properties->lifetimes.dyingtime[metal_index][i] >= log_age_yr && index_time1 == -1) {
          index_time1 = i;
          d_time1 = (log_age_yr - star_properties->lifetimes.dyingtime[metal_index][index_time1]) /
                    (star_properties->lifetimes.dyingtime[metal_index][index_time1 + 1] -
                     star_properties->lifetimes.dyingtime[metal_index][index_time1]);
        }
        if (star_properties->lifetimes.dyingtime[metal_index + 1][i] >= log_age_yr && index_time2 == -1) {
          index_time2 = i;
          d_time2 = (log_age_yr - star_properties->lifetimes.dyingtime[metal_index + 1][index_time2]) /
                    (star_properties->lifetimes.dyingtime[metal_index + 1][index_time2 + 1] -
                     star_properties->lifetimes.dyingtime[metal_index + 1][index_time2]);
        }
      }

      mass1 = interpol_1d(star_properties->lifetimes.mass, index_time1, d_time1);
      mass2 = interpol_1d(star_properties->lifetimes.mass, index_time2, d_time2);

      mass = (1.0 - d_metal) * mass1 + d_metal * mass2;
      break;

    default:
      error("stellar lifetimes not defined\n");

  }
  if (mass > imf_max_mass_msun) mass = imf_max_mass_msun;

  return mass;
}

inline static float lifetime_in_Gyr(float mass, float metallicity,
			     const struct stars_props *restrict star_properties) {

  double time = 0, d_mass, d_metal;

  int mass_index, metal_index;

  switch (star_properties->stellar_lifetime_flag) {
    case 0:
      /* PM93 (Padovani & Matteucci 1993) */

      if (mass <= 0.6)
        time = 160.0;
      else if (mass <= 6.6)
        time =
            pow(10.0, (0.334 - sqrt(1.790 - 0.2232 * (7.764 - log10(mass)))) /
                          0.1116);
      else
        time = 1.2 * pow(mass, -1.85) + 0.003;
      break;

    case 1:
      /* MM89 (Maeder & Meynet 1989) */

      if (mass <= 1.3)
        time = pow(10.0, -0.6545 * log10(mass) + 1.0);
      else if (mass <= 3.0)
        time = pow(10.0, -3.7 * log10(mass) + 1.35);
      else if (mass <= 7.0)
        time = pow(10.0, -2.51 * log10(mass) + 0.77);
      else if (mass <= 15.0)
        time = pow(10.0, -1.78 * log10(mass) + 0.17);
      else if (mass <= 60.0)
        time = pow(10.0, -0.86 * log10(mass) - 0.94);
      else
        time = 1.2 * pow(mass, -1.85) + 0.003;
      break;

    case 2:
      /* P98 (Portinari et al. 1998) */

      if (mass <= star_properties->lifetimes.mass[0]) {
        mass_index = 0;
        d_mass = 0.0;
      } else if (mass >= star_properties->lifetimes.mass[star_properties->lifetimes.n_mass - 1]) {
        mass_index = star_properties->lifetimes.n_mass - 2;
        d_mass = 1.0;
      } else {
        for (mass_index = 0; mass_index < star_properties->lifetimes.n_mass - 1; mass_index++)
          if (star_properties->lifetimes.mass[mass_index + 1] > mass) break;

        d_mass = (mass - star_properties->lifetimes.mass[mass_index]) /
                 (star_properties->lifetimes.mass[mass_index + 1] - star_properties->lifetimes.mass[mass_index]);
      }

      if (metallicity <= star_properties->lifetimes.metallicity[0]) {
        metal_index = 0;
        d_metal = 0.0;
      } else if (metallicity >= star_properties->lifetimes.metallicity[star_properties->lifetimes.n_z - 1]) {
        metal_index = star_properties->lifetimes.n_z - 2;
        d_metal = 1.0;
      } else {
        for (metal_index = 0; metal_index < star_properties->lifetimes.n_z - 1; metal_index++)
          if (star_properties->lifetimes.metallicity[metal_index + 1] > metallicity) break;

        d_metal = (metallicity - star_properties->lifetimes.metallicity[metal_index]) /
                  (star_properties->lifetimes.metallicity[metal_index + 1] -
                   star_properties->lifetimes.metallicity[metal_index]);
      }

      /* time in Gyr */
      time = exp(M_LN10 * interpol_2d(star_properties->lifetimes.dyingtime, metal_index, mass_index,
                                       d_metal, d_mass)) / 1.0e9;

      break;

    default:
      error("stellar lifetimes not defined");
  }

  return time;
}

inline static void determine_bin_yield(int *iz_low, int *iz_high, float *dz, float log_metallicity, 
				const struct stars_props *restrict star_properties){

  // Modify to work with SNII yields !!!
  if (log_metallicity > log_min_metallicity) {
    int j;
    for (j = 0; j < star_properties->AGB_n_z - 1 &&
                         log_metallicity > star_properties->yield_AGB.metallicity[j + 1];
         j++);
    *iz_low = j;
    *iz_high = *iz_low + 1;

    if (*iz_high >= star_properties->AGB_n_z) *iz_high = star_properties->AGB_n_z - 1;

    if (log_metallicity >= star_properties->yield_AGB.metallicity[0] &&
        log_metallicity <= star_properties->yield_AGB.metallicity[star_properties->AGB_n_z - 1])
      *dz = log_metallicity - star_properties->yield_AGB.metallicity[*iz_low];
    else
      *dz = 0;

    float deltaz = star_properties->yield_AGB.metallicity[*iz_high] - star_properties->yield_AGB.metallicity[*iz_low];

    if (deltaz > 0)
      *dz = *dz / deltaz;
    else
      dz = 0;
  } else {
    *iz_low = 0;
    *iz_high = 0;
    *dz = 0;
  }
}


inline static void evolve_SNIa(float log10_min_mass, float log10_max_mass,
			      const struct stars_props *restrict stars,
			      struct spart *restrict sp, float dt_Gyr){
  int i;

  /* Check if we're outside the mass range for SNIa */
  if (log10_min_mass >= log10_SNIa_max_mass_msun) return;

  /* check integration limits */
  if (log10_max_mass > log10_SNIa_max_mass_msun) {
    log10_max_mass = log10_SNIa_max_mass_msun;
    float lifetime_Gyr = lifetime_in_Gyr(exp(M_LN10 * log10_SNIa_max_mass_msun), sp->chemistry_data.metal_mass_fraction_total, stars);
    dt_Gyr = sp->time_since_enrich_Gyr + dt_Gyr - lifetime_Gyr;
    sp->time_since_enrich_Gyr = lifetime_Gyr;
  }

  /* compute the fraction of white dwarfs */
  float num_of_SNIa_per_msun;
  /* Efolding (Forster 2006) */
  num_of_SNIa_per_msun =
      stars->SNIa_efficiency *
      (exp(-sp->time_since_enrich_Gyr / stars->SNIa_timescale) -
       exp(-(sp->time_since_enrich_Gyr + dt_Gyr) / stars->SNIa_timescale));

  // switch included in EAGLE but there don't seem to be any alternatives.
  //switch (stars->SNIa_mode) {
  //  case 2:
  //    /* Efolding (Forster 2006) */
  //    num_of_SNIa_per_msun =
  //        stars->SNIa_efficiency *
  //        (exp(-sp->time_since_enrich_Gyr / stars->SNIa_timescale) -
  //         exp(-(sp->time_since_enrich_Gyr + dt_Gyr) / stars->SNIa_timescale));
  //    break;
  //  default:
  //    error("SNIa mode not defined yet %d\n", stars->SNIa_mode);
  //    break;
  //}

  sp->num_snia = num_of_SNIa_per_msun;

  if (stars->SNIa_mass_transfer == 1) {
    for (i = 0; i < chemistry_element_count; i++) {
      sp->metals_released[i] += num_of_SNIa_per_msun * stars->yield_SNIa_SPH[i];
    }

    sp->chemistry_data.mass_from_SNIa += num_of_SNIa_per_msun * stars->yield_SNIa_total_metals_SPH;
    sp->chemistry_data.metal_mass_fraction_from_SNIa += num_of_SNIa_per_msun * stars->yield_SNIa_total_metals_SPH;

    sp->metal_mass_released += num_of_SNIa_per_msun * stars->yield_SNIa_total_metals_SPH;

    // Make sure chemistry_element_Fe corresponds to the iron_index used in EAGLE!!!
    sp->chemistry_data.iron_mass_fraction_from_SNIa += num_of_SNIa_per_msun * stars->yield_SNIa_SPH[chemistry_element_Fe];

    /* metal_mass_released is the yield of ALL metals, not just the
       11 tabulated in the code.  SNIa remnants inject no H or He
       so chemistry_data.mass_from_SNIa == chemistry_data.metal_mass_fraction_from_SNIa */

  } else {
    sp->chemistry_data.iron_mass_fraction_from_SNIa = 0;
    sp->chemistry_data.metal_mass_fraction_from_SNIa = 0;
    sp->chemistry_data.mass_from_SNIa = 0;
  }
}

inline static void evolve_SNII(float log10_min_mass, float log10_max_mass,
			      const struct stars_props *restrict stars,
			      struct spart *restrict sp){
  // come up with more descriptive index names
  int ilow, ihigh, imass, i = 0;

  // start counting SNII. This should probably be passed in as a pointer.
  // GCC complains about not using num_SNII. temporarily commented out.
  //float num_SNII = 0.;

  /* determine integration range: make sure all these stars actually become SN
  * of type II */
  if (log10_min_mass < log10_SNII_min_mass_msun)
    log10_min_mass = log10_SNII_min_mass_msun;

  if (log10_max_mass > log10_SNII_max_mass_msun)
    log10_max_mass = log10_SNII_max_mass_msun;

  if (log10_min_mass >= log10_max_mass) return;

  /* determine which mass bins will contribute */
  determine_imf_bins(log10_min_mass, log10_max_mass, &ilow, &ihigh, stars);

// Decide how to treat this ifdef!!!
// #ifdef BG_DOUBLE_IMF
//   if (phys_dens > All.IMF_PhysDensThresh)
//     *Number_of_SNII = integrate_imf(log10_min_mass, log10_max_mass, 0.0, 4);
//   else
//     *Number_of_SNII = integrate_imf(log10_min_mass, log10_max_mass, 0.0, 0);
// #else
  // GCC complains about not using num_SNII. temporarily commented out.
  //num_SNII = integrate_imf(log10_min_mass, log10_max_mass, 0.0, 0, stars->stellar_yield,stars);
// #endif

  /* determine yield of these bins (not equally spaced bins) */
  int iz_low, iz_high, low_index_3d, high_index_3d, low_index_2d, high_index_2d;
  float dz;
  determine_bin_yield(&iz_low, &iz_high, &dz, log10(sp->chemistry_data.metal_mass_fraction_total), stars);

  /* compute stellar_yield as function of mass */
  float metals[chemistry_element_count], mass;
  for (i = 0; i < chemistry_element_count; i++) {
    for (imass = ilow; imass < ihigh + 1; imass++) {
      low_index_3d = row_major_index_3d(iz_low,i,imass,stars->SNII_n_z,chemistry_element_count,stars->SNII_n_mass);
      high_index_3d = row_major_index_3d(iz_high,i,imass,stars->SNII_n_z,chemistry_element_count,stars->SNII_n_mass);
      low_index_2d = row_major_index_2d(iz_low,imass,stars->SNII_n_z,stars->SNII_n_mass);
      high_index_2d = row_major_index_2d(iz_high,imass,stars->SNII_n_z,stars->SNII_n_mass);
      /* yield_SNII.SPH refers to elements produced, yield_SNII.ejecta_SPH refers
       * to elements already in star */
      stars->stellar_yield[imass] =
          (1 - dz) * (stars->yield_SNII.SPH[low_index_3d] +
                      sp->chemistry_data.metal_mass_fraction[i] * stars->yield_SNII.ejecta_SPH[low_index_2d]) +
          dz * (stars->yield_SNII.SPH[high_index_3d] +
                sp->chemistry_data.metal_mass_fraction[i] * stars->yield_SNII.ejecta_SPH[high_index_2d]);
    }

// temporarily commented ifdef until sorted out how to treat this.
// #ifdef BG_DOUBLE_IMF
//     if (phys_dens > All.IMF_PhysDensThresh)
//       metals[i] = integrate_imf(log10_min_mass, log10_max_mass, 0.0, 6, stars->stellar_yield);
//     else
//       metals[i] = integrate_imf(log10_min_mass, log10_max_mass, 0.0, 2, stars->stellar_yield);
// #else
    metals[i] = integrate_imf(log10_min_mass, log10_max_mass, 0.0, 2, stars->stellar_yield,stars);
// #endif
  }

  for (imass = ilow; imass < ihigh + 1; imass++) {
    low_index_2d = row_major_index_2d(iz_low,imass,stars->SNII_n_z,stars->SNII_n_mass);
    high_index_2d = row_major_index_2d(iz_high,imass,stars->SNII_n_z,stars->SNII_n_mass);
    stars->stellar_yield[imass] =
        (1 - dz) * (stars->yield_SNII.total_metals_SPH[low_index_2d] +
                    sp->chemistry_data.metal_mass_fraction_total * stars->yield_SNII.ejecta_SPH[low_index_2d]) +
        dz * (stars->yield_SNII.total_metals_SPH[high_index_2d] +
              sp->chemistry_data.metal_mass_fraction_total * stars->yield_SNII.ejecta_SPH[high_index_2d]);
  }

// temporarily commented ifdef until sorted out how to treat this.
// #ifdef BG_DOUBLE_IMF
//   if (phys_dens > All.IMF_PhysDensThresh)
//     mass = integrate_imf(log10_min_mass, log10_max_mass, 0.0, 6, stars->stellar_yield);
//   else
//     mass = integrate_imf(log10_min_mass, log10_max_mass, 0.0, 2, stars->stellar_yield);
// #else
  mass = integrate_imf(log10_min_mass, log10_max_mass, 0.0, 2, stars->stellar_yield, stars);
// #endif

  /* yield normalization */
  float norm0, norm1;

  /* zero all negative values */
  for (i = 0; i < chemistry_element_count; i++)
    if (metals[i] < 0) metals[i] = 0;

  if (mass < 0) mass = 0;

  /* get the total mass ejected from the table */
  for (imass = ilow; imass < ihigh + 1; imass++) {
    low_index_2d = row_major_index_2d(iz_low,imass,stars->SNII_n_z,stars->SNII_n_mass);
    high_index_2d = row_major_index_2d(iz_high,imass,stars->SNII_n_z,stars->SNII_n_mass);
    stars->stellar_yield[imass] = (1 - dz) * stars->yield_SNII.ejecta_SPH[low_index_2d] +
                           dz * stars->yield_SNII.ejecta_SPH[high_index_2d];
  }

  norm0 = integrate_imf(log10_min_mass, log10_max_mass, 0.0, 2, stars->stellar_yield, stars);

  /* compute the total mass ejected */
  norm1 = mass + metals[chemistry_element_H] + metals[chemistry_element_He];

  /* normalize the yields */
  if (stars->SNII_mass_transfer == 1) {
    if (norm1 > 0) {
      // Is this really the right way around? mass += metals and metals += mass? Maybe rename variables?
      for (i = 0; i < chemistry_element_count; i++) {
        sp->metals_released[i] += metals[i] * (norm0 / norm1);
        sp->chemistry_data.mass_from_SNII += metals[i] * (norm0 / norm1);
      }
      sp->metal_mass_released += mass * (norm0 / norm1);
      sp->chemistry_data.metal_mass_fraction_from_SNII += mass * (norm0 / norm1);
    } else {
      error("wrong normalization!!!! norm1 = %e\n", norm1);
    }
  } else {
    sp->chemistry_data.mass_from_SNII = 0;
    sp->chemistry_data.metal_mass_fraction_from_SNII = 0;
  }
}

inline static void evolve_AGB(float log10_min_mass, float log10_max_mass,
			      const struct stars_props *restrict stars,
			      struct spart *restrict sp){
  // come up with more descriptive index names
  int ilow, ihigh, imass, i = 0;

  // Do we need this check?
  if (stars->AGB_mass_transfer == 0) return;

  /* determine integration range, limiting to stars that become AGB stars */
  if (log10_max_mass > log10_SNII_min_mass_msun)
    log10_max_mass = log10_SNII_min_mass_msun;

  if (log10_min_mass >= log10_max_mass) return;

  /* determine which mass bins will contribute */
  determine_imf_bins(log10_min_mass, log10_max_mass, &ilow, &ihigh, stars);

  /* determine yield of these bins (not equally spaced bins) */
  int iz_low, iz_high, low_index_3d, high_index_3d, low_index_2d, high_index_2d;
  float dz;
  determine_bin_yield(&iz_low, &iz_high, &dz, log10(sp->chemistry_data.metal_mass_fraction_total), stars);

  /* compute stellar_yield as function of mass */
  float metals[chemistry_element_count], mass;
  for (i = 0; i < chemistry_element_count; i++) {
    for (imass = ilow; imass < ihigh + 1; imass++) {
      low_index_3d = row_major_index_3d(iz_low,i,imass,stars->AGB_n_z,chemistry_element_count,stars->AGB_n_mass);
      high_index_3d = row_major_index_3d(iz_high,i,imass,stars->AGB_n_z,chemistry_element_count,stars->AGB_n_mass);
      low_index_2d = row_major_index_2d(iz_low,imass,stars->AGB_n_z,stars->AGB_n_mass);
      high_index_2d = row_major_index_2d(iz_high,imass,stars->AGB_n_z,stars->AGB_n_mass);
      /* yield_AGB.SPH refers to elements produced, yield_AGB.ejecta_SPH refers
       * to elements already in star */
      stars->stellar_yield[imass] =
          (1 - dz) * (stars->yield_AGB.SPH[low_index_3d] +
                      sp->chemistry_data.metal_mass_fraction[i] * stars->yield_AGB.ejecta_SPH[low_index_2d]) +
          dz * (stars->yield_AGB.SPH[high_index_3d] +
                sp->chemistry_data.metal_mass_fraction[i] * stars->yield_AGB.ejecta_SPH[high_index_2d]);
    }

// temporarily commented ifdef until sorted out how to treat this.
// #ifdef BG_DOUBLE_IMF
//     if (phys_dens > All.IMF_PhysDensThresh)
//       metals[i] = integrate_imf(log10_min_mass, log10_max_mass, 0.0, 6, stars->stellar_yield);
//     else
//       metals[i] = integrate_imf(log10_min_mass, log10_max_mass, 0.0, 2, stars->stellar_yield);
// #else
    metals[i] = integrate_imf(log10_min_mass, log10_max_mass, 0.0, 2, stars->stellar_yield,stars);
// #endif
  }

  for (imass = ilow; imass < ihigh + 1; imass++) {
    low_index_2d = row_major_index_2d(iz_low,imass,stars->AGB_n_z,stars->AGB_n_mass);
    high_index_2d = row_major_index_2d(iz_high,imass,stars->AGB_n_z,stars->AGB_n_mass);
    stars->stellar_yield[imass] =
        (1 - dz) * (stars->yield_AGB.total_metals_SPH[low_index_2d] +
                    sp->chemistry_data.metal_mass_fraction_total * stars->yield_AGB.ejecta_SPH[low_index_2d]) +
        dz * (stars->yield_AGB.total_metals_SPH[high_index_2d] +
              sp->chemistry_data.metal_mass_fraction_total * stars->yield_AGB.ejecta_SPH[high_index_2d]);
  }

// temporarily commented ifdef until sorted out how to treat this.
// #ifdef BG_DOUBLE_IMF
//   if (phys_dens > All.IMF_PhysDensThresh)
//     mass = integrate_imf(log10_min_mass, log10_max_mass, 0.0, 6, stars->stellar_yield);
//   else
//     mass = integrate_imf(log10_min_mass, log10_max_mass, 0.0, 2, stars->stellar_yield);
// #else
  mass = integrate_imf(log10_min_mass, log10_max_mass, 0.0, 2, stars->stellar_yield, stars);
// #endif

  /* yield normalization */
  float norm0, norm1;

  /* zero all negative values */
  for (i = 0; i < chemistry_element_count; i++)
    if (metals[i] < 0) metals[i] = 0;

  if (mass < 0) mass = 0;

  /* get the total mass ejected from the table */
  for (imass = ilow; imass < ihigh + 1; imass++) {
    low_index_2d = row_major_index_2d(iz_low,imass,stars->AGB_n_z,stars->AGB_n_mass);
    high_index_2d = row_major_index_2d(iz_high,imass,stars->AGB_n_z,stars->AGB_n_mass);
    stars->stellar_yield[imass] = (1 - dz) * stars->yield_AGB.ejecta_SPH[low_index_2d] +
                           dz * stars->yield_AGB.ejecta_SPH[high_index_2d];
  }

  norm0 = integrate_imf(log10_min_mass, log10_max_mass, 0.0, 2, stars->stellar_yield, stars);

  /* compute the total mass ejected */
  norm1 = mass + metals[chemistry_element_H] + metals[chemistry_element_He];

  /* normalize the yields */
  if (norm1 > 0) {
    for (i = 0; i < chemistry_element_count; i++) metals[i] *= (norm0 / norm1);
    mass *= (norm0 / norm1);

    // Is this really the right way around? mass += metals and metals += mass? Maybe rename variables?
    for (i = 0; i < chemistry_element_count; i++) {
      sp->metals_released[i] += metals[i];
      sp->chemistry_data.mass_from_AGB += metals[i];
    }
    sp->metal_mass_released += mass;
    sp->chemistry_data.metal_mass_fraction_from_AGB += mass;
  } else {
    error("wrong normalization!!!! norm1 = %e\n", norm1);
  }
}

// Analogue of eagle_do_stellar_evolution...
inline static void compute_stellar_evolution(const struct stars_props *restrict star_properties, 
					     struct spart *restrict sp, float dt) {
  
  // Convert dt from internal units to Gyr. (Do correct conversion!)
  float convert_time_to_Gyr = 1.0;
  float dt_Gyr = dt*convert_time_to_Gyr;
  float age_of_star_Gyr = sp->birth_time*convert_time_to_Gyr; // This should be same as age_of_star_in_Gyr_begstep in EAGLE, check. Also, make sure it works with cosmology, might need to use birth_scale_factor.

  // set max and min mass of dying stars
  float log10_max_dying_mass =
      log10(dying_mass_msun(age_of_star_Gyr, sp->chemistry_data.metal_mass_fraction_total, star_properties));
  float log10_min_dying_mass = log10(
      dying_mass_msun(age_of_star_Gyr + dt_Gyr, sp->chemistry_data.metal_mass_fraction_total, star_properties));

  if (log10_min_dying_mass > log10_max_dying_mass) error("min dying mass is greater than max dying mass");

  /* integration interval is zero - this can happen if minimum and maximum
   * dying masses are above imf_max_mass_msun */
  if (log10_min_dying_mass == log10_max_dying_mass) return;

  /* Evolve SNIa, SNII, AGB */
  evolve_SNIa(log10_min_dying_mass,log10_max_dying_mass,star_properties,sp,dt_Gyr);
  evolve_SNII(log10_min_dying_mass,log10_max_dying_mass,star_properties,sp); 
  evolve_AGB(log10_min_dying_mass,log10_max_dying_mass,star_properties,sp);

}

/**
 * @brief Evolve the stellar properties of a #spart.
 *
 * This function allows for example to compute the SN rate before sending
 * this information to a different MPI rank.
 *
 * @param sp The particle to act upon
 * @param cosmo The current cosmological model.
 * @param stars_properties The #stars_props
 */
__attribute__((always_inline)) INLINE static void stars_evolve_spart(
    struct spart* restrict sp, const struct stars_props* stars_properties,
    const struct cosmology* cosmo, double dt) {

    sp->num_snia = 0;
    // get mass and initial mass of particle to pass to evolution function
    // except we're working in mass fraction so maybe not necessary...
    //float mass = hydro_get_mass(p);
    //float initial_mass = ;

    // Set elements released to zero
    for(int i = 0; i < chemistry_element_count; i++) sp->metals_released[i] = 0;
    sp->metal_mass_released = 0;
    sp->chemistry_data.mass_from_AGB = 0;
    sp->chemistry_data.metal_mass_fraction_from_AGB = 0;
    sp->chemistry_data.mass_from_SNII = 0;
    sp->chemistry_data.metal_mass_fraction_from_SNII = 0;
    sp->chemistry_data.mass_from_SNIa = 0;
    sp->chemistry_data.metal_mass_fraction_from_SNIa = 0;
    sp->chemistry_data.iron_mass_fraction_from_SNIa = 0;

    // Evolve the star
    compute_stellar_evolution(stars_properties, sp, dt);
    
    // set_particle_metal_content
}

inline static void stars_evolve_init(struct swift_params *params, struct stars_props* restrict stars){
  
  stars->SNIa_n_elements = 42;
  stars->SNII_n_mass = 11;
  stars->SNII_n_elements = 11;
  stars->SNII_n_z = 5;
  stars->AGB_n_mass = 23;
  stars->AGB_n_elements = 11;
  stars->AGB_n_z = 3;
  stars->lifetimes.n_mass = 30;
  stars->lifetimes.n_z = 6;
  stars->element_name_length = 15;

  /* Turn on AGB and SNII mass transfer (Do we really need this? 
   * Should these maybe always be on? If not on they effectively 
   * turn off SNII and AGB evolution.) */
  stars->AGB_mass_transfer = 1;
  stars->SNII_mass_transfer = 1;

  /* Which stellar lifetime model are we using? (To do: read from yml file)  */
  stars->stellar_lifetime_flag = 2;

  /* Yield table filepath  */
  parser_get_param_string(params, "EagleStellarEvolution:filename", stars->yield_table_path);

  //stars->yield_SNIa_total_metals_SPH = ;

  /* Allocate yield tables  */
  allocate_yield_tables(stars);
  
  // Find out what these factors should actually be...
  for (int i = 0; i < chemistry_element_count; i++) stars->typeII_factor[i] = 2;

  /* Read the tables  */
  read_yield_tables(stars);

  /* Initialise IMF */
  init_imf(stars);

  /* Further calculation on tables to convert them to log10 and compute yields for each element  */
  compute_yields(stars);

}

/**
 * @brief Reset acceleration fields of a particle
 *
 * This is the equivalent of hydro_reset_acceleration.
 * We do not compute the acceleration on star, therefore no need to use it.
 *
 * @param p The particle to act upon
 */
__attribute__((always_inline)) INLINE static void stars_reset_feedback(
    struct spart* restrict p) {

  /* Reset time derivative */
  p->feedback.h_dt = 0.f;

#ifdef DEBUG_INTERACTIONS_STARS
  for (int i = 0; i < MAX_NUM_OF_NEIGHBOURS_STARS; ++i)
    p->ids_ngbs_force[i] = -1;
  p->num_ngb_force = 0;
#endif
}

#endif /* SWIFT_EAGLE_STARS_H */<|MERGE_RESOLUTION|>--- conflicted
+++ resolved
@@ -136,14 +136,10 @@
  * @param sp The particle to act upon
  */
 __attribute__((always_inline)) INLINE static void stars_end_feedback(
-<<<<<<< HEAD
-    struct spart* sp) {}
-=======
     struct spart* sp) {
 
   sp->feedback.h_dt *= sp->h * hydro_dimension_inv;
 }
->>>>>>> 49276852
 
 /**
  * @brief Kick the additional variables
