--- conflicted
+++ resolved
@@ -2860,32 +2860,16 @@
       if (t->type == task_type_self) {
         cell_activate_subcell_sinks_tasks(ci, NULL, s, with_timestep_sync);
 
-<<<<<<< HEAD
-        /* TODO: Check if we need that. Stars have it, BHs don't */
-        /* cell_activate_drift_sink(ci, s); */
-        /* cell_activate_drift_part(ci, s);         */
-=======
         /* Particle creation requires requires particles in thise cell to be
            drifted. So drift them all! */
         cell_activate_drift_sink(ci, s);
         cell_activate_drift_part(ci, s);
->>>>>>> c96e8b78
       }
 
       /* Store current values of dx_max and h_max. */
       else if (t->type == task_type_pair) {
         cell_activate_subcell_sinks_tasks(ci, cj, s, with_timestep_sync);
 
-<<<<<<< HEAD
-        /* TODO: Check if we need that. Stars have it, BHs don't */
-        /* Activate the drift tasks. */
-        /* if (ci_nodeID == nodeID) cell_activate_drift_sink(ci, s); */
-        /* if (cj_nodeID == nodeID) cell_activate_drift_part(cj, s); */
-
-        /* Activate the drift tasks. */
-        /* if (cj_nodeID == nodeID) cell_activate_drift_sink(cj, s); */
-        /* if (ci_nodeID == nodeID) cell_activate_drift_part(ci, s); */
-=======
         /* Particle creation requires requires particles in thise cell to be
            drifted. So drift them all! */
         if (ci_nodeID == nodeID) cell_activate_drift_sink(ci, s);
@@ -2893,7 +2877,6 @@
 
         if (cj_nodeID == nodeID) cell_activate_drift_sink(cj, s);
         if (ci_nodeID == nodeID) cell_activate_drift_part(ci, s);
->>>>>>> c96e8b78
 
         /* Activate sinks_in for each cell that is part of
          * a pair task as to not miss any dependencies */
