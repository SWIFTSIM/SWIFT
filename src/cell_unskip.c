--- conflicted
+++ resolved
@@ -2849,50 +2849,39 @@
     const int cj_active = (cj != NULL) && (cell_is_active_sinks(cj, e) ||
                                            cell_is_active_hydro(cj, e));
 
-    /* Activate the drifts */
-    if (t->type == task_type_self && ci_active) {
-      cell_activate_drift_part(ci, s);
-      cell_activate_drift_sink(ci, s);
-    }
-
     /* Only activate tasks that involve a local active cell. */
     if ((ci_active || cj_active) &&
         (ci_nodeID == nodeID || cj_nodeID == nodeID)) {
       scheduler_activate(s, t);
 
-<<<<<<< HEAD
-      if (t->type == task_type_pair) {
-	/* Activate sink_in for each cell that is part of
+      /* Store current values of dx_max and h_max. */
+      if (t->type == task_type_self) {
+        cell_activate_subcell_sinks_tasks(ci, NULL, s, with_timestep_sync);
+
+	/* TODO: Check if we need that. Stars have it, BHs don't */
+        /* cell_activate_drift_sink(ci, s); */
+        /* cell_activate_drift_part(ci, s);         */
+      }
+
+      /* Store current values of dx_max and h_max. */
+      else if (t->type == task_type_pair) {
+        cell_activate_subcell_sinks_tasks(ci, cj, s, with_timestep_sync);
+
+	/* TODO: Check if we need that. Stars have it, BHs don't */        
+	/* Activate the drift tasks. */
+        /* if (ci_nodeID == nodeID) cell_activate_drift_sink(ci, s); */
+        /* if (cj_nodeID == nodeID) cell_activate_drift_part(cj, s); */
+
+        /* Activate the drift tasks. */
+        /* if (cj_nodeID == nodeID) cell_activate_drift_sink(cj, s); */
+        /* if (ci_nodeID == nodeID) cell_activate_drift_part(ci, s); */
+
+	/* Activate sinks_in for each cell that is part of
          * a pair task as to not miss any dependencies */
         if (ci_nodeID == nodeID)
           scheduler_activate(s, ci->hydro.super->sinks.sink_in);
         if (cj_nodeID == nodeID)
-          scheduler_activate(s, cj->hydro.super->sinks.sink_in);
-
-	/* Pay attention to be consistent with
-	   cell_activate_subcell_sinks_tasks() */
-
-	/* Activate the drift tasks.
-         * Note we need to drift *both* sink cells to deal with sink<->sink swallows
-         * But we only need to drift the gas cell if the *other* cell has an
-         * active sink */
-	if (ci_nodeID == nodeID) cell_activate_drift_sink(ci, s);
-	if (ci_nodeID == nodeID && cj_active) cell_activate_drift_part(ci, s);
-
-	if (cj_nodeID == nodeID) cell_activate_drift_sink(cj, s);
-	if (cj_nodeID == nodeID && ci_active) cell_activate_drift_part(cj, s);
-      }
-
-=======
->>>>>>> 12c73eb9
-      /* Store current values of dx_max and h_max. */
-      if (t->type == task_type_self) {
-        cell_activate_subcell_sinks_tasks(ci, NULL, s, with_timestep_sync);
-      }
-
-      /* Store current values of dx_max and h_max. */
-      else if (t->type == task_type_pair) {
-        cell_activate_subcell_sinks_tasks(ci, cj, s, with_timestep_sync);
+          scheduler_activate(s, cj->hydro.super->sinks.sink_in);        
       }
     }
 
@@ -3041,8 +3030,7 @@
    * "Additionally unskip force interactions between inactive local cell and
    * active remote cell. (The cell unskip will only be called for active cells,
    * so, we have to do this now, from the active remote cell)."
-   *
-   * Also have a look at stars... */
+   */
 
   /* Un-skip the swallow tasks involved with this cell. */
   for (struct link *l = c->sinks.swallow; l != NULL; l = l->next) {
@@ -3061,41 +3049,11 @@
         cell_is_active_sinks(ci, e) || cell_is_active_hydro(ci, e);
     const int cj_active = (cj != NULL) && (cell_is_active_sinks(cj, e) ||
                                            cell_is_active_hydro(cj, e));
-
-    if (t->type == task_type_self && ci_active) {
+    
+    /* Only activate tasks that involve a local active cell. */
+    if ((ci_active || cj_active) &&
+	(ci_nodeID == nodeID || cj_nodeID == nodeID)) {
       scheduler_activate(s, t);
-    }
-
-    else if (t->type == task_type_sub_self && ci_active) {
-      scheduler_activate(s, t);
-    }
-
-    /* The sink.density is activated only if : */
-    /* Only activate tasks that involve a local active cell. */
-    /* if ((ci_active || cj_active) && */
-    /*     (ci_nodeID == nodeID || cj_nodeID == nodeID)) { */
-
-    else if (t->type == task_type_pair || t->type == task_type_sub_pair) {
-      /* Only activate tasks that involve a local active cell. */
-      if ((ci_active || cj_active) &&
-	  (ci_nodeID == nodeID || cj_nodeID == nodeID)) {
-	scheduler_activate(s, t);
-      }
-
-      /* We only want to activate the task if the cell is active and is
-         going to update some sink on the *local* node */
-      /* if ((ci_nodeID == nodeID && cj_nodeID == nodeID) && */
-      /*     (ci_active || cj_active)) { */
-      /*   scheduler_activate(s, t); */
-      /* } */
-      /* /\* Cells ci and cj are from different MPI domains *\/ */
-      /* else if ((ci_nodeID == nodeID && cj_nodeID != nodeID) && (cj_active)) { */
-      /*   /\* In task swallow, we update gas and sinks so sinks must be on foreign node *\/ */
-      /*   scheduler_activate(s, t); */
-      /* } else if ((ci_nodeID != nodeID && cj_nodeID == nodeID) && (ci_active)) { */
-      /*   /\* In task prepare1, we update gas so sparts must be on foreign node *\/ */
-      /*   scheduler_activate(s, t); */
-      /* } */
     }
   }
 
@@ -3117,34 +3075,11 @@
     const int cj_active = (cj != NULL) && (cell_is_active_sinks(cj, e) ||
                                            cell_is_active_hydro(cj, e));
 
-    if (t->type == task_type_self && ci_active) {
+   
+    /* Only activate tasks that involve a local active cell. */
+    if ((ci_active || cj_active) &&
+	(ci_nodeID == nodeID || cj_nodeID == nodeID)) {
       scheduler_activate(s, t);
-    }
-
-    else if (t->type == task_type_sub_self && ci_active) {
-      scheduler_activate(s, t);
-    }
-
-    else if (t->type == task_type_pair || t->type == task_type_sub_pair) {
-      /* Only activate tasks that involve a local active cell. */
-      if ((ci_active || cj_active) &&
-	  (ci_nodeID == nodeID || cj_nodeID == nodeID)) {
-	scheduler_activate(s, t);
-      }
-      /* /\* We only want to activate the task if the cell is active and is */
-      /*    going to update some sink on the *local* node *\/ */
-      /* if ((ci_nodeID == nodeID && cj_nodeID == nodeID) && */
-      /*     (ci_active || cj_active)) { */
-      /*   scheduler_activate(s, t); */
-      /* } */
-      /* /\* Cells ci and cj are from different MPI domains *\/ */
-      /* else if ((ci_nodeID == nodeID && cj_nodeID != nodeID) && (cj_active)) { */
-      /*   /\* In task swallow, we update gas and sinks so sinks must be on foreign node *\/ */
-      /*   scheduler_activate(s, t); */
-      /* } else if ((ci_nodeID != nodeID && cj_nodeID == nodeID) && (ci_active)) { */
-      /*   /\* In task prepare1, we update gas so sparts must be on foreign node *\/ */
-      /*   scheduler_activate(s, t); */
-      /* } */
     }
   }
 
@@ -3166,49 +3101,22 @@
     const int cj_active = (cj != NULL) && (cell_is_active_sinks(cj, e) ||
                                            cell_is_active_hydro(cj, e));
 
-    if (t->type == task_type_self && ci_active) {
-      scheduler_activate(s, t);
-    }
-
-<<<<<<< HEAD
-    else if (t->type == task_type_sub_self && ci_active) {
-      scheduler_activate(s, t);
-    }
-
-    else if (t->type == task_type_pair || t->type == task_type_sub_pair) {
-
-      if (ci_active || cj_active) {
-        /* Activate stars_out for each cell that is part of
-         * a pair/sub_pair task as to not miss any dependencies */
-=======
+      /* Only activate tasks that involve a local active cell. */
+      if ((ci_active || cj_active) &&
+	  (ci_nodeID == nodeID || cj_nodeID == nodeID)) {
+	scheduler_activate(s, t);
+      }    
+    
       if (t->type == task_type_pair) {
         /* Activate sinks_out for each cell that is part of
          * a pair/pair task as to not miss any dependencies */
->>>>>>> 12c73eb9
         if (ci_nodeID == nodeID)
           scheduler_activate(s, ci->hydro.super->sinks.sink_out);
         if (cj_nodeID == nodeID)
           scheduler_activate(s, cj->hydro.super->sinks.sink_out);
       }
 
-      /* Only activate tasks that involve a local active cell. */
-      if ((ci_active || cj_active) &&
-	  (ci_nodeID == nodeID || cj_nodeID == nodeID)) {
-	scheduler_activate(s, t);
-      }
-
-      /* /\* We only want to activate the task if the cell is active and is */
-      /*    going to update some gas on the *local* node *\/ */
-      /* if ((ci_nodeID == nodeID && cj_nodeID == nodeID) && */
-      /*     (ci_active || cj_active)) { */
-      /*   scheduler_activate(s, t); */
-
-      /* } else if ((ci_nodeID == nodeID && cj_nodeID != nodeID) && (cj_active)) { */
-      /*   scheduler_activate(s, t); */
-
-      /* } else if ((ci_nodeID != nodeID && cj_nodeID == nodeID) && (ci_active)) { */
-      /*   scheduler_activate(s, t); */
-      /* } */
+
     }
   }
 
