--- conflicted
+++ resolved
@@ -2483,7 +2483,6 @@
 
     else if (t->type == task_type_sub_self && ci_active) {
       scheduler_activate(s, t);
-<<<<<<< HEAD
     }
 
     else if (t->type == task_type_pair || t->type == task_type_sub_pair) {
@@ -2502,26 +2501,6 @@
         scheduler_activate(s, t);
       }
     }
-=======
-    }
-
-    else if (t->type == task_type_pair || t->type == task_type_sub_pair) {
-      /* We only want to activate the task if the cell is active and is
-         going to update some gas on the *local* node */
-      if ((ci_nodeID == nodeID && cj_nodeID == nodeID) &&
-          (ci_active || cj_active)) {
-        scheduler_activate(s, t);
-      }
-      /* Cells ci and cj are from different MPI domains */
-      else if ((ci_nodeID == nodeID && cj_nodeID != nodeID) && (ci_active)) {
-        /* In task prep2, we update stars so sparts must be on the local node */
-        scheduler_activate(s, t);
-      } else if ((ci_nodeID != nodeID && cj_nodeID == nodeID) && (cj_active)) {
-        /* In task prep2, we update stars so sparts must be on the local node */
-        scheduler_activate(s, t);
-      }
-    }
->>>>>>> f7935ed8
   }
 
   for (struct link *l = c->stars.prepare3; l != NULL; l = l->next) {
