/*******************************************************************************
 * This file is part of SWIFT.
 * Copyright (c) 2013 Pedro Gonnet (pedro.gonnet@durham.ac.uk)
 *               2016 Matthieu Schaller (schaller@strw.leidenuniv.nl)
 *
 * This program is free software: you can redistribute it and/or modify
 * it under the terms of the GNU Lesser General Public License as published
 * by the Free Software Foundation, either version 3 of the License, or
 * (at your option) any later version.
 *
 * This program is distributed in the hope that it will be useful,
 * but WITHOUT ANY WARRANTY; without even the implied warranty of
 * MERCHANTABILITY or FITNESS FOR A PARTICULAR PURPOSE.  See the
 * GNU General Public License for more details.
 *
 * You should have received a copy of the GNU Lesser General Public License
 * along with this program.  If not, see <http://www.gnu.org/licenses/>.
 *
 ******************************************************************************/
#include <config.h>

/* This object's header. */
#include "runner_doiact_grav.h"

/* Local includes. */
#include "active.h"
#include "cell.h"
#include "gravity.h"
#include "gravity_cache.h"
#include "gravity_iact.h"
#include "inline.h"
#include "part.h"
#include "space_getsid.h"
#include "timers.h"

/**
 * @brief Clear the unskip flags of this cell.
 *
 * For inactive or foreign cells, we additionally need to recurse.
 *
 * @brief c The #cell of interest.
 * @brief e The #engine (to check whether active or not).
 */
static INLINE void runner_clear_grav_flags(struct cell *c,
                                           const struct engine *e) {

  if ((!cell_is_active_gravity(c, e) || c->nodeID != e->nodeID) && c->split) {
    for (int k = 0; k < 8; ++k)
      if (c->progeny[k] != NULL) runner_clear_grav_flags(c->progeny[k], e);
  }

  /* Remove the unskip flags. */
  cell_clear_flag(c, cell_flag_unskip_self_grav_processed |
                         cell_flag_unskip_pair_grav_processed);
}

/**
 * @brief Recursively propagate the multipoles down the tree by applying the
 * L2L and L2P kernels.
 *
 * @param r The #runner.
 * @param c The #cell we are working on.
 * @param timer Are we timing this ?
 */
void runner_do_grav_down(struct runner *r, struct cell *c, int timer) {

  /* Some constants */
  const struct engine *e = r->e;

  TIMER_TIC;

#ifdef SWIFT_DEBUG_CHECKS
  if (c->grav.ti_old_multipole != e->ti_current)
    error("c->multipole not drifted.");
  if (c->grav.multipole->pot.ti_init != e->ti_current)
    error("c->field tensor not initialised");
#endif

<<<<<<< HEAD
=======
  /* Is the cell not a leaf? */
  /* Note: In zoom land we have void cells whose leaves have split = 0 to
   * differentiate them from the zoom cell tree they link in to. Despite this
   * void cells are always split. */
>>>>>>> 90a55111
  if (c->split || c->subtype == cell_subtype_void) {

    /* Node case */

    /* Add the field-tensor to all the 8 progenitors */
    for (int k = 0; k < 8; ++k) {
      struct cell *cp = c->progeny[k];

      /* Do we have a progenitor with any active g-particles ? */
      if (cp != NULL && cell_is_active_gravity(cp, e)) {

#ifdef SWIFT_DEBUG_CHECKS
        if (cp->grav.ti_old_multipole != e->ti_current)
          error("cp->multipole not drifted.");
        if (cp->grav.multipole->pot.ti_init != e->ti_current)
          error("cp->field tensor not initialised");
#endif
        /* If the tensor received any contribution, push it down */
        if (c->grav.multipole->pot.interacted) {

          struct grav_tensor shifted_tensor;

          /* Shift the field tensor */
          gravity_L2L(&shifted_tensor, &c->grav.multipole->pot,
                      cp->grav.multipole->CoM, c->grav.multipole->CoM);

          /* Add it to this level's tensor */
          gravity_field_tensors_add(&cp->grav.multipole->pot, &shifted_tensor);
        }

<<<<<<< HEAD
        /* Recurse */
=======
        /* Recurse, but only if we haven't reached the super level. This can
         * only happen in zoom land when recursing from the void cells to
         * the zoom cells. From the zoom super onwards to the leaves is handled
         * by the zoom super down call. */
>>>>>>> 90a55111
        if (cp->grav.super != cp) {
          runner_do_grav_down(r, cp, 0);
        }
      }
    }

  } else {

    /* Leaf case */

    /* We can abort early if no interactions via multipole happened */
    if (!c->grav.multipole->pot.interacted) return;

    if (!cell_are_gpart_drifted(c, e)) error("Un-drifted gparts");

#ifndef SWIFT_TASKS_WITHOUT_ATOMICS
    /* Lock the cell for the particle updates */
    lock_lock(&c->grav.plock);
#endif

    /* Cell properties */
    struct gpart *gparts = c->grav.parts;
    const int gcount = c->grav.count;
    const struct grav_tensor *pot = &c->grav.multipole->pot;
    const double CoM[3] = {c->grav.multipole->CoM[0], c->grav.multipole->CoM[1],
                           c->grav.multipole->CoM[2]};

    /* Apply accelerations to the particles */
    for (int i = 0; i < gcount; ++i) {

      /* Get a handle on the gpart */
      struct gpart *gp = &gparts[i];

      /* Update if active */
      if (gpart_is_active(gp, e)) {

#ifdef SWIFT_DEBUG_CHECKS
        /* Check that particles have been drifted to the current time */
        if (gp->ti_drift != e->ti_current)
          error("gpart not drifted to current time");
        if (c->grav.multipole->pot.ti_init != e->ti_current)
          error("c->field tensor not initialised");

        /* Check that we are not updated an inhibited particle */
        if (gpart_is_inhibited(gp, e)) error("Updating an inhibited particle!");

        /* Check that the particle was initialised */
        if (gp->initialised == 0)
          error("Adding forces to an un-initialised gpart.");
#endif
        /* Apply the kernel */
        gravity_L2P(pot, CoM, gp);
      }
    }

#ifndef SWIFT_TASKS_WITHOUT_ATOMICS
    /* All done -> unlock the cell */
    if (lock_unlock(&c->grav.plock) != 0) error("Error unlocking cell");
#endif
  }

  if (timer) TIMER_TOC(timer_dograv_down);
}

/**
 * @brief Compute the fully Newtonian gravitational forces from particles
 * one array onto the particles in another array
 *
 * This function *must* be called at the leaf level for particles i.
 *
 * @param gparts_i The particles receiving forces (at leaf level).
 * @param gcount_i The number of particles receiving forces.
 * @param gparts_j The particles giving forces (at any level).
 * @param gcount_j The number of particles giving forces.
 * @param e The #engine structure.
 * @param grav_props The properties of the gravity scheme.
 * @param cache_i The gravity cache to use to store the results in i.
 * @param ci The (leaf-)cell containing the particles i.
 * @param multi_j The multipole in cell j.
 */
static INLINE void runner_dopair_grav_pp_full_no_cache(
    struct gpart *restrict gparts_i, const int gcount_i,
    const struct gpart *restrict gparts_j, const int gcount_j,
    const struct engine *e, const struct gravity_props *grav_props,
    struct gravity_cache *cache_i, struct cell *ci,
    const struct gravity_tensors *multi_j) {

  /* Prepare the i cache */
  const int gcount_padded_i = gcount_i - (gcount_i % VEC_SIZE) + VEC_SIZE;
  if (cache_i->count < gcount_padded_i)
    gravity_cache_init(cache_i, gcount_padded_i);
  gravity_cache_zero_output(cache_i, gcount_padded_i);

#ifdef SWIFT_DEBUG_CHECKS
  if (ci->split) error("Using function above leaf level!");
#endif

  /* Loop over sink particles */
  for (int i = 0; i < gcount_i; ++i) {

    struct gpart *gpi = &gparts_i[i];

    /* Ignore inactive particles */
    if (!gpart_is_active(gpi, e)) continue;

#ifdef SWIFT_DEBUG_CHECKS
    /* Check that particles have been drifted to the current time */
    if (gpi->ti_drift != e->ti_current)
      error("gpi not drifted to current time");

    /* Check that the particle was initialised */
    if (gpi->initialised == 0)
      error("Adding forces to an un-initialised gpart.");
#endif

    const float x_i = gpi->x[0];
    const float y_i = gpi->x[1];
    const float z_i = gpi->x[2];
    const float h_i = gravity_get_softening(gpi, grav_props);

    /* Local accumulators for the acceleration and potential */
    float a_x = 0.f, a_y = 0.f, a_z = 0.f, pot = 0.f;

    /* Now, we can start the interactions for that particle */

    /* Distance to the Multipole */
    const float CoM_j[3] = {multi_j->CoM[0], multi_j->CoM[1], multi_j->CoM[2]};
    const float dx_multi = CoM_j[0] - x_i;
    const float dy_multi = CoM_j[1] - y_i;
    const float dz_multi = CoM_j[2] - z_i;

    const float r2_multi =
        dx_multi * dx_multi + dy_multi * dy_multi + dz_multi * dz_multi;

    /* Can we use the Mulipole here? */
    if (gcount_j > 1 && gravity_M2P_accept(grav_props, gpi, multi_j, r2_multi,
                                           /*periodic=*/1)) {

      const float h_inv_i = 1.f / h_i;

      /* Interact! */
      float f_x, f_y, f_z, pot_ij;
      runner_iact_grav_pm_full(dx_multi, dy_multi, dz_multi, r2_multi, h_i,
                               h_inv_i, &multi_j->m_pole, &f_x, &f_y, &f_z,
                               &pot_ij);

      /* Store it back */
      a_x += f_x;
      a_y += f_y;
      a_z += f_z;
      pot += pot_ij;

#ifdef SWIFT_DEBUG_CHECKS
      /* Update the interaction counter */
      accumulate_add_ll(&gparts_i[i].num_interacted, multi_j->m_pole.num_gpart);
#endif

#ifdef SWIFT_GRAVITY_FORCE_CHECKS
      /* Update the M2P interaction counter and forces. */
      accumulate_add_ll(&gparts_i[i].num_interacted_m2p,
                        multi_j->m_pole.num_gpart);
      accumulate_add_f(&gparts_i[i].a_grav_m2p[0], f_x);
      accumulate_add_f(&gparts_i[i].a_grav_m2p[1], f_y);
      accumulate_add_f(&gparts_i[i].a_grav_m2p[2], f_z);
#endif

    } else {

      /* Loop over source particles */
      for (int j = 0; j < gcount_j; ++j) {

        const struct gpart *gpj = &gparts_j[j];

        /* Ignore inhibited particles */
        if (gpart_is_inhibited(gpj, e)) continue;

        /* Get info about j */
        const float x_j = gpj->x[0];
        const float y_j = gpj->x[1];
        const float z_j = gpj->x[2];
        const float mass_j = gpj->mass;
        const float h_j = gravity_get_softening(gpj, grav_props);

        /* Compute the pairwise distance.
           Note: no need for box wrap here! This is non-periodic */
        const float dx = x_j - x_i;
        const float dy = y_j - y_i;
        const float dz = z_j - z_i;

        const float r2 = dx * dx + dy * dy + dz * dz;

        /* Pick the maximal softening length of i and j */
        const float h = max(h_i, h_j);
        const float h2 = h * h;
        const float h_inv = 1.f / h;
        const float h_inv_3 = h_inv * h_inv * h_inv;

#ifdef SWIFT_DEBUG_CHECKS
        if (gpj->time_bin == time_bin_not_created) {
          error("Found an extra gpart in the gravity interaction");
        }

        if (r2 == 0.f && h2 == 0.)
          error("Interacting particles with 0 distance and 0 softening.");

        /* Check that particles have been drifted to the current time */
        if (gpj->ti_drift != e->ti_current)
          error("gpj not drifted to current time");
#endif

        /* Interact! */
        float f_ij, pot_ij;
        runner_iact_grav_pp_full(r2, h2, h_inv, h_inv_3, mass_j, &f_ij,
                                 &pot_ij);

        /* Store it back */
        a_x += f_ij * dx;
        a_y += f_ij * dy;
        a_z += f_ij * dz;
        pot += pot_ij;

#ifdef SWIFT_DEBUG_CHECKS
        /* Update the interaction counter */
        accumulate_inc_ll(&gparts_i[i].num_interacted);
#endif

#ifdef SWIFT_GRAVITY_FORCE_CHECKS
        /* Update the p2p interaction counter */
        accumulate_inc_ll(&gparts_i[i].num_interacted_p2p);
        accumulate_add_f(&gparts_i[i].a_grav_p2p[0], a_x);
        accumulate_add_f(&gparts_i[i].a_grav_p2p[1], a_y);
        accumulate_add_f(&gparts_i[i].a_grav_p2p[2], a_z);
#endif
      }
    }
    /* Store everything back in cache */
    cache_i->a_x[i] += a_x;
    cache_i->a_y[i] += a_y;
    cache_i->a_z[i] += a_z;
    cache_i->pot[i] += pot;
    cache_i->active[i] = 1;
  }

  /* Write back to the particle data */
#ifndef SWIFT_TASKS_WITHOUT_ATOMICS
  lock_lock(&ci->grav.plock);
#endif
  gravity_cache_write_back(cache_i, ci->grav.parts, gcount_i);
#ifndef SWIFT_TASKS_WITHOUT_ATOMICS
  if (lock_unlock(&ci->grav.plock) != 0) error("Error unlocking cell");
#endif
}

/**
 * @brief Compute the long-range truncated gravitational forces from particles
 * one array onto the particles in another array
 *
 * This function *must* be called at the leaf level for particles i.
 *
 * @param gparts_i The particles receiving forces (at leaf level).
 * @param gcount_i The number of particles receiving forces.
 * @param gparts_j The particles giving forces (at any level).
 * @param gcount_j The number of particles giving forces.
 * @param dim The size of the computational domain.
 * @param e The #engine structure.
 * @param grav_props The properties of the gravity scheme.
 * @param cache_i The gravity cache to use to store the results in i.
 * @param ci The (leaf-)cell containing the particles i.
 * @param multi_j The multipole in cell j.
 */
static INLINE void runner_dopair_grav_pp_truncated_no_cache(
    struct gpart *restrict gparts_i, const int gcount_i,
    const struct gpart *restrict gparts_j, const int gcount_j,
    const float dim[3], const struct engine *e,
    const struct gravity_props *grav_props, struct gravity_cache *cache_i,
    struct cell *ci, const struct gravity_tensors *multi_j) {

#ifdef SWIFT_DEBUG_CHECKS
  if (!e->s->periodic)
    error("Calling truncated PP function in non-periodic setup.");

  if (ci->split) error("Using function above leaf level!");
#endif

  const float r_s_inv = grav_props->r_s_inv;

  /* Prepare the i cache */
  const int gcount_padded_i = gcount_i - (gcount_i % VEC_SIZE) + VEC_SIZE;
  if (cache_i->count < gcount_padded_i)
    gravity_cache_init(cache_i, gcount_padded_i);
  gravity_cache_zero_output(cache_i, gcount_padded_i);

  /* Loop over sink particles */
  for (int i = 0; i < gcount_i; ++i) {

    struct gpart *gpi = &gparts_i[i];

    /* Ignore inactive particles */
    if (!gpart_is_active(gpi, e)) continue;

#ifdef SWIFT_DEBUG_CHECKS
    /* Check that particles have been drifted to the current time */
    if (gpi->ti_drift != e->ti_current)
      error("gpi not drifted to current time");

    /* Check that the particle was initialised */
    if (gpi->initialised == 0)
      error("Adding forces to an un-initialised gpart.");
#endif

    const float x_i = gpi->x[0];
    const float y_i = gpi->x[1];
    const float z_i = gpi->x[2];
    const float h_i = gravity_get_softening(gpi, grav_props);

    /* Local accumulators for the acceleration and potential */
    float a_x = 0.f, a_y = 0.f, a_z = 0.f, pot = 0.f;

    /* Now, we can start the interactions for that particle */

    /* Distance to the Multipole */
    const float CoM_j[3] = {multi_j->CoM[0], multi_j->CoM[1], multi_j->CoM[2]};
    float dx_multi = CoM_j[0] - x_i;
    float dy_multi = CoM_j[1] - y_i;
    float dz_multi = CoM_j[2] - z_i;

    /* Apply periodic BCs */
    dx_multi = nearestf(dx_multi, dim[0]);
    dy_multi = nearestf(dy_multi, dim[1]);
    dz_multi = nearestf(dz_multi, dim[2]);

    const float r2_multi =
        dx_multi * dx_multi + dy_multi * dy_multi + dz_multi * dz_multi;

    /* Can we use the Mulipole here? */
    if (gcount_j > 1 && gravity_M2P_accept(grav_props, gpi, multi_j, r2_multi,
                                           /*periodic=*/1)) {

      const float h_inv_i = 1.f / h_i;

      /* Interact! */
      float f_x, f_y, f_z, pot_ij;
      runner_iact_grav_pm_truncated(dx_multi, dy_multi, dz_multi, r2_multi, h_i,
                                    h_inv_i, r_s_inv, &multi_j->m_pole, &f_x,
                                    &f_y, &f_z, &pot_ij);

      /* Store it back */
      a_x += f_x;
      a_y += f_y;
      a_z += f_z;
      pot += pot_ij;

#ifdef SWIFT_DEBUG_CHECKS
      /* Update the interaction counter */
      accumulate_add_ll(&gparts_i[i].num_interacted, multi_j->m_pole.num_gpart);
#endif

#ifdef SWIFT_GRAVITY_FORCE_CHECKS
      /* Update the M2P interaction counter and forces. */
      accumulate_add_ll(&gparts_i[i].num_interacted_m2p,
                        multi_j->m_pole.num_gpart);
      accumulate_add_f(&gparts_i[i].a_grav_m2p[0], f_x);
      accumulate_add_f(&gparts_i[i].a_grav_m2p[1], f_y);
      accumulate_add_f(&gparts_i[i].a_grav_m2p[2], f_z);
#endif

    } else {

      /* Loop over source particles */
      for (int j = 0; j < gcount_j; ++j) {

        const struct gpart *gpj = &gparts_j[j];

        /* Ignore inhibited particles */
        if (gpart_is_inhibited(gpj, e)) continue;

        /* Get info about j */
        const float x_j = gpj->x[0];
        const float y_j = gpj->x[1];
        const float z_j = gpj->x[2];
        const float mass_j = gpj->mass;
        const float h_j = gravity_get_softening(gpj, grav_props);

        /* Compute the pairwise distance.
           Note: no need for box wrap here! This is non-periodic */
        float dx = x_j - x_i;
        float dy = y_j - y_i;
        float dz = z_j - z_i;

        /* Correct for periodic BCs */
        dx = nearestf(dx, dim[0]);
        dy = nearestf(dy, dim[1]);
        dz = nearestf(dz, dim[2]);

        const float r2 = dx * dx + dy * dy + dz * dz;

        /* Pick the maximal softening length of i and j */
        const float h = max(h_i, h_j);
        const float h2 = h * h;
        const float h_inv = 1.f / h;
        const float h_inv_3 = h_inv * h_inv * h_inv;

#ifdef SWIFT_DEBUG_CHECKS
        if (gpj->time_bin == time_bin_not_created) {
          error("Found an extra gpart in the gravity interaction");
        }

        if (r2 == 0.f && h2 == 0.)
          error("Interacting particles with 0 distance and 0 softening.");

        /* Check that particles have been drifted to the current time */
        if (gpj->ti_drift != e->ti_current)
          error("gpj not drifted to current time");
#endif

        /* Interact! */
        float f_ij, pot_ij;
        runner_iact_grav_pp_truncated(r2, h2, h_inv, h_inv_3, mass_j, r_s_inv,
                                      &f_ij, &pot_ij);

        /* Store it back */
        a_x += f_ij * dx;
        a_y += f_ij * dy;
        a_z += f_ij * dz;
        pot += pot_ij;

#ifdef SWIFT_DEBUG_CHECKS
        /* Update the interaction counter */
        accumulate_inc_ll(&gparts_i[i].num_interacted);
#endif

#ifdef SWIFT_GRAVITY_FORCE_CHECKS
        /* Update the p2p interaction counter */
        accumulate_inc_ll(&gparts_i[i].num_interacted_p2p);
        accumulate_add_f(&gparts_i[i].a_grav_p2p[0], a_x);
        accumulate_add_f(&gparts_i[i].a_grav_p2p[1], a_y);
        accumulate_add_f(&gparts_i[i].a_grav_p2p[2], a_z);
#endif
      }
    }

    /* Store everything back in cache */
    cache_i->a_x[i] += a_x;
    cache_i->a_y[i] += a_y;
    cache_i->a_z[i] += a_z;
    cache_i->pot[i] += pot;
    cache_i->active[i] = 1;
  }

  /* Write back to the particle data */
#ifndef SWIFT_TASKS_WITHOUT_ATOMICS
  lock_lock(&ci->grav.plock);
#endif
  gravity_cache_write_back(cache_i, ci->grav.parts, gcount_i);
#ifndef SWIFT_TASKS_WITHOUT_ATOMICS
  if (lock_unlock(&ci->grav.plock) != 0) error("Error unlocking cell");
#endif
}

/**
 * @brief Compute the non-truncated gravity interactions between all particles
 * of a cell and the particles of the other cell.
 *
 * The calculation is performed non-symmetrically using the pre-filled
 * #gravity_cache structures. The loop over the j cache should auto-vectorize.
 *
 * @param ci_cache #gravity_cache contaning the particles to be updated.
 * @param cj_cache #gravity_cache contaning the source particles.
 * @param gcount_i The number of particles in the cell i.
 * @param gcount_padded_j The number of particles in the cell j padded to the
 * vector length.
 * @param periodic Is the calculation using periodic BCs ?
 * @param dim The size of the simulation volume.
 *
 * @param e The #engine (for debugging checks only).
 * @param gparts_i The #gpart in cell i (for debugging checks only).
 * @param gparts_j The #gpart in cell j (for debugging checks only).
 * @param gcount_j The number of particles in the cell j (for debugging checks
 * only).
 */
static INLINE void runner_dopair_grav_pp_full(
    struct gravity_cache *restrict ci_cache,
    struct gravity_cache *restrict cj_cache, const int gcount_i,
    const int gcount_j, const int gcount_padded_j, const int periodic,
    const float dim[3], const struct engine *restrict e,
    struct gpart *restrict gparts_i, const struct gpart *restrict gparts_j) {

  /* Loop over all particles in ci... */
  for (int pid = 0; pid < gcount_i; pid++) {

    /* Skip inactive particles */
    if (!ci_cache->active[pid]) continue;

    /* Skip particle that can use the multipole */
    if (ci_cache->use_mpole[pid]) continue;

#ifdef SWIFT_DEBUG_CHECKS
    if (!gpart_is_active(&gparts_i[pid], e))
      error("Inactive particle went through the cache");
#endif

    const float x_i = ci_cache->x[pid];
    const float y_i = ci_cache->y[pid];
    const float z_i = ci_cache->z[pid];
    const float h_i = ci_cache->epsilon[pid];

    /* Local accumulators for the acceleration and potential */
    float a_x = 0.f, a_y = 0.f, a_z = 0.f, pot = 0.f;

    /* Make the compiler understand we are in happy vectorization land */
    swift_align_information(float, cj_cache->x, SWIFT_CACHE_ALIGNMENT);
    swift_align_information(float, cj_cache->y, SWIFT_CACHE_ALIGNMENT);
    swift_align_information(float, cj_cache->z, SWIFT_CACHE_ALIGNMENT);
    swift_align_information(float, cj_cache->m, SWIFT_CACHE_ALIGNMENT);
    swift_align_information(float, cj_cache->epsilon, SWIFT_CACHE_ALIGNMENT);
    swift_assume_size(gcount_padded_j, VEC_SIZE);

    /* Loop over every particle in the other cell. */
    for (int pjd = 0; pjd < gcount_padded_j; pjd++) {

      /* Get info about j */
      const float x_j = cj_cache->x[pjd];
      const float y_j = cj_cache->y[pjd];
      const float z_j = cj_cache->z[pjd];
      const float mass_j = cj_cache->m[pjd];
      const float h_j = cj_cache->epsilon[pjd];

      /* Compute the pairwise distance. */
      float dx = x_j - x_i;
      float dy = y_j - y_i;
      float dz = z_j - z_i;

      /* Correct for periodic BCs */
      if (periodic) {
        dx = nearestf(dx, dim[0]);
        dy = nearestf(dy, dim[1]);
        dz = nearestf(dz, dim[2]);
      }

      const float r2 = dx * dx + dy * dy + dz * dz;

      /* Pick the maximal softening length of i and j */
      const float h = max(h_i, h_j);
      const float h2 = h * h;
      const float h_inv = 1.f / h;
      const float h_inv_3 = h_inv * h_inv * h_inv;

#ifdef SWIFT_DEBUG_CHECKS
      /* The gravity_cache are sometimes allocated with more
         place than required => flag with mass=0 */
      if (gparts_j[pjd].time_bin == time_bin_not_created && mass_j != 0.f) {
        error("Found an extra gpart in the gravity interaction");
      }
      if (gparts_i[pid].time_bin == time_bin_not_created &&
          ci_cache->m[pid] != 0.f) {
        error("Found an extra gpart in the gravity interaction");
      }

      if (r2 == 0.f && h2 == 0.)
        error("Interacting particles with 0 distance and 0 softening.");

      /* Check that particles have been drifted to the current time */
      if (gparts_i[pid].ti_drift != e->ti_current)
        error("gpi not drifted to current time");
      if (pjd < gcount_j && gparts_j[pjd].ti_drift != e->ti_current &&
          !gpart_is_inhibited(&gparts_j[pjd], e))
        error("gpj not drifted to current time");

      /* Check that we are not updated an inhibited particle */
      if (gpart_is_inhibited(&gparts_i[pid], e))
        error("Updating an inhibited particle!");

      /* Check that the particle we interact with was not inhibited */
      if (pjd < gcount_j && gpart_is_inhibited(&gparts_j[pjd], e) &&
          mass_j != 0.f)
        error("Inhibited particle used as gravity source.");

      /* Check that the particle was initialised */
      if (gparts_i[pid].initialised == 0)
        error("Adding forces to an un-initialised gpart.");
#endif

      /* Interact! */
      float f_ij, pot_ij;
      runner_iact_grav_pp_full(r2, h2, h_inv, h_inv_3, mass_j, &f_ij, &pot_ij);

      /* Store it back */
      a_x += f_ij * dx;
      a_y += f_ij * dy;
      a_z += f_ij * dz;
      pot += pot_ij;

#ifdef SWIFT_DEBUG_CHECKS
      /* Update the interaction counter if it's not a padded gpart */
      if (pjd < gcount_j && !gpart_is_inhibited(&gparts_j[pjd], e))
        accumulate_inc_ll(&gparts_i[pid].num_interacted);
#endif

#ifdef SWIFT_GRAVITY_FORCE_CHECKS
      /* Update the p2p interaction counter if it's not a padded gpart */
      if (pjd < gcount_j && !gpart_is_inhibited(&gparts_j[pjd], e))
        accumulate_inc_ll(&gparts_i[pid].num_interacted_p2p);
#endif
    }

    /* Store everything back in cache */
    ci_cache->a_x[pid] += a_x;
    ci_cache->a_y[pid] += a_y;
    ci_cache->a_z[pid] += a_z;
    ci_cache->pot[pid] += pot;

#ifdef SWIFT_GRAVITY_FORCE_CHECKS
    accumulate_add_f(&gparts_i[pid].a_grav_p2p[0], a_x);
    accumulate_add_f(&gparts_i[pid].a_grav_p2p[1], a_y);
    accumulate_add_f(&gparts_i[pid].a_grav_p2p[2], a_z);
#endif
  }
}

/**
 * @brief Compute the truncated gravity interactions between all particles
 * of a cell and the particles of the other cell.
 *
 * The calculation is performed non-symmetrically using the pre-filled
 * #gravity_cache structures. The loop over the j cache should auto-vectorize.
 *
 * This function only makes sense in periodic BCs.
 *
 * @param ci_cache #gravity_cache contaning the particles to be updated.
 * @param cj_cache #gravity_cache contaning the source particles.
 * @param gcount_i The number of particles in the cell i.
 * @param gcount_padded_j The number of particles in the cell j padded to the
 * vector length.
 * @param dim The size of the simulation volume.
 * @param r_s_inv The inverse of the gravity-mesh smoothing-scale.
 *
 * @param e The #engine (for debugging checks only).
 * @param gparts_i The #gpart in cell i (for debugging checks only).
 * @param gparts_j The #gpart in cell j (for debugging checks only).
 * @param gcount_j The number of particles in the cell j (for debugging checks
 * only).
 */
static INLINE void runner_dopair_grav_pp_truncated(
    struct gravity_cache *restrict ci_cache,
    struct gravity_cache *restrict cj_cache, const int gcount_i,
    const int gcount_j, const int gcount_padded_j, const float dim[3],
    const float r_s_inv, const struct engine *restrict e,
    struct gpart *restrict gparts_i, const struct gpart *restrict gparts_j) {

#ifdef SWIFT_DEBUG_CHECKS
  if (!e->s->periodic)
    error("Calling truncated PP function in non-periodic setup.");
#endif

  /* Loop over all particles in ci... */
  for (int pid = 0; pid < gcount_i; pid++) {

    /* Skip inactive particles */
    if (!ci_cache->active[pid]) continue;

    /* Skip particle that can use the multipole */
    if (ci_cache->use_mpole[pid]) continue;

#ifdef SWIFT_DEBUG_CHECKS
    if (!gpart_is_active(&gparts_i[pid], e))
      error("Inactive particle went through the cache");
#endif

    const float x_i = ci_cache->x[pid];
    const float y_i = ci_cache->y[pid];
    const float z_i = ci_cache->z[pid];
    const float h_i = ci_cache->epsilon[pid];

    /* Local accumulators for the acceleration and potential */
    float a_x = 0.f, a_y = 0.f, a_z = 0.f, pot = 0.f;

    /* Make the compiler understand we are in happy vectorization land */
    swift_align_information(float, cj_cache->x, SWIFT_CACHE_ALIGNMENT);
    swift_align_information(float, cj_cache->y, SWIFT_CACHE_ALIGNMENT);
    swift_align_information(float, cj_cache->z, SWIFT_CACHE_ALIGNMENT);
    swift_align_information(float, cj_cache->m, SWIFT_CACHE_ALIGNMENT);
    swift_align_information(float, cj_cache->epsilon, SWIFT_CACHE_ALIGNMENT);
    swift_assume_size(gcount_padded_j, VEC_SIZE);

    /* Loop over every particle in the other cell. */
    for (int pjd = 0; pjd < gcount_padded_j; pjd++) {

      /* Get info about j */
      const float x_j = cj_cache->x[pjd];
      const float y_j = cj_cache->y[pjd];
      const float z_j = cj_cache->z[pjd];
      const float mass_j = cj_cache->m[pjd];
      const float h_j = cj_cache->epsilon[pjd];

      /* Compute the pairwise distance. */
      float dx = x_j - x_i;
      float dy = y_j - y_i;
      float dz = z_j - z_i;

      /* Correct for periodic BCs */
      dx = nearestf(dx, dim[0]);
      dy = nearestf(dy, dim[1]);
      dz = nearestf(dz, dim[2]);

      const float r2 = dx * dx + dy * dy + dz * dz;

      /* Pick the maximal softening length of i and j */
      const float h = max(h_i, h_j);
      const float h2 = h * h;
      const float h_inv = 1.f / h;
      const float h_inv_3 = h_inv * h_inv * h_inv;

#ifdef SWIFT_DEBUG_CHECKS
      /* The gravity_cache are sometimes allocated with more
         place than required => flag with mass=0 */
      if (gparts_i[pid].time_bin == time_bin_not_created &&
          ci_cache->m[pid] != 0.) {
        error("Found an extra gpart in the gravity interaction");
      }
      if (pjd < gcount_j && gparts_j[pjd].time_bin == time_bin_not_created &&
          mass_j != 0.) {
        error("Found an extra gpart in the gravity interaction");
      }

      if (r2 == 0.f && h2 == 0.)
        error("Interacting particles with 0 distance and 0 softening.");

      /* Check that particles have been drifted to the current time */
      if (gparts_i[pid].ti_drift != e->ti_current)
        error("gpi not drifted to current time");
      if (pjd < gcount_j && gparts_j[pjd].ti_drift != e->ti_current &&
          !gpart_is_inhibited(&gparts_j[pjd], e))
        error("gpj not drifted to current time");

      /* Check that we are not updated an inhibited particle */
      if (gpart_is_inhibited(&gparts_i[pid], e))
        error("Updating an inhibited particle!");

      /* Check that the particle we interact with was not inhibited */
      if (pjd < gcount_j && gpart_is_inhibited(&gparts_j[pjd], e) &&
          mass_j != 0.f)
        error("Inhibited particle used as gravity source.");

      /* Check that the particle was initialised */
      if (gparts_i[pid].initialised == 0)
        error("Adding forces to an un-initialised gpart.");
#endif

      /* Interact! */
      float f_ij, pot_ij;
      runner_iact_grav_pp_truncated(r2, h2, h_inv, h_inv_3, mass_j, r_s_inv,
                                    &f_ij, &pot_ij);

      /* Store it back */
      a_x += f_ij * dx;
      a_y += f_ij * dy;
      a_z += f_ij * dz;
      pot += pot_ij;

#ifdef SWIFT_DEBUG_CHECKS
      /* Update the interaction counter if it's not a padded gpart */
      if (pjd < gcount_j && !gpart_is_inhibited(&gparts_j[pjd], e))
        accumulate_inc_ll(&gparts_i[pid].num_interacted);
#endif

#ifdef SWIFT_GRAVITY_FORCE_CHECKS
      /* Update the p2p interaction counter if it's not a padded gpart */
      if (pjd < gcount_j && !gpart_is_inhibited(&gparts_j[pjd], e))
        accumulate_inc_ll(&gparts_i[pid].num_interacted_p2p);
#endif
    }

    /* Store everything back in cache */
    ci_cache->a_x[pid] += a_x;
    ci_cache->a_y[pid] += a_y;
    ci_cache->a_z[pid] += a_z;
    ci_cache->pot[pid] += pot;

#ifdef SWIFT_GRAVITY_FORCE_CHECKS
    accumulate_add_f(&gparts_i[pid].a_grav_p2p[0], a_x);
    accumulate_add_f(&gparts_i[pid].a_grav_p2p[1], a_y);
    accumulate_add_f(&gparts_i[pid].a_grav_p2p[2], a_z);
#endif
  }
}

/**
 * @brief Compute the gravity interactions between all particles
 * of a cell and the multipole of the other cell.
 *
 * The calculation is performedusing the pre-filled
 * #gravity_cache structure. The loop over the i cache should auto-vectorize.
 *
 * @param ci_cache #gravity_cache contaning the particles to be updated.
 * @param gcount_padded_i The number of particles in the cell i padded to the
 * vector length.
 * @param CoM_j Position of the #multipole in #cell j.
 * @param multi_j The #multipole in #cell j.
 * @param periodic Is the calculation using periodic BCs ?
 * @param dim The size of the simulation volume.
 *
 * @param e The #engine (for debugging checks only).
 * @param gparts_i The #gpart in cell i (for debugging checks only).
 * @param gcount_i The number of particles in the cell i (for debugging checks
 * only).
 * @param cj The #cell j (for debugging checks only).
 */
static INLINE void runner_dopair_grav_pm_full(
    struct gravity_cache *ci_cache, const int gcount_padded_i,
    const float CoM_j[3], const struct multipole *restrict multi_j,
    const int periodic, const float dim[3], const struct engine *restrict e,
    struct gpart *restrict gparts_i, const int gcount_i,
    const struct cell *restrict cj) {

  /* Make the compiler understand we are in happy vectorization land */
  swift_declare_aligned_ptr(float, x, ci_cache->x, SWIFT_CACHE_ALIGNMENT);
  swift_declare_aligned_ptr(float, y, ci_cache->y, SWIFT_CACHE_ALIGNMENT);
  swift_declare_aligned_ptr(float, z, ci_cache->z, SWIFT_CACHE_ALIGNMENT);
  swift_declare_aligned_ptr(float, epsilon, ci_cache->epsilon,
                            SWIFT_CACHE_ALIGNMENT);
  swift_declare_aligned_ptr(float, a_x, ci_cache->a_x, SWIFT_CACHE_ALIGNMENT);
  swift_declare_aligned_ptr(float, a_y, ci_cache->a_y, SWIFT_CACHE_ALIGNMENT);
  swift_declare_aligned_ptr(float, a_z, ci_cache->a_z, SWIFT_CACHE_ALIGNMENT);
  swift_declare_aligned_ptr(float, pot, ci_cache->pot, SWIFT_CACHE_ALIGNMENT);
  swift_declare_aligned_ptr(int, active, ci_cache->active,
                            SWIFT_CACHE_ALIGNMENT);
  swift_declare_aligned_ptr(int, use_mpole, ci_cache->use_mpole,
                            SWIFT_CACHE_ALIGNMENT);
  swift_assume_size(gcount_padded_i, VEC_SIZE);

  const float multi_epsilon = multi_j->max_softening;

  /* Loop over all particles in ci... */
#if !defined(SWIFT_DEBUG_CHECKS) && !defined(SWIFT_GRAVITY_FORCE_CHECKS) && \
    _OPENMP >= 201307
#pragma omp simd
#endif
  for (int pid = 0; pid < gcount_padded_i; pid++) {

    /* Skip inactive particles */
    if (!active[pid]) continue;

    /* Skip particle that cannot use the multipole */
    if (!use_mpole[pid]) continue;

#ifdef SWIFT_DEBUG_CHECKS
    /* The gravity_cache are sometimes allocated with more
       place than required => flag with mass=0 */
    if (gparts_i[pid].time_bin == time_bin_not_created &&
        ci_cache->m[pid] != 0.) {
      error("Found an extra gpart in the gravity interaction");
    }

    if (pid < gcount_i && !gpart_is_active(&gparts_i[pid], e))
      error("Active particle went through the cache");

    /* Check that particles have been drifted to the current time */
    if (gparts_i[pid].ti_drift != e->ti_current)
      error("gpi not drifted to current time");

    /* Check that we are not updated an inhibited particle */
    if (gpart_is_inhibited(&gparts_i[pid], e))
      error("Updating an inhibited particle!");

    /* Check that the particle was initialised */
    if (gparts_i[pid].initialised == 0)
      error("Adding forces to an un-initialised gpart.");

    if (pid >= gcount_i) error("Adding forces to padded particle");
#endif

    const float x_i = x[pid];
    const float y_i = y[pid];
    const float z_i = z[pid];

    /* Some powers of the softening length */
    const float h_i = max(epsilon[pid], multi_epsilon);
    const float h_inv_i = 1.f / h_i;

    /* Distance to the Multipole */
    float dx = CoM_j[0] - x_i;
    float dy = CoM_j[1] - y_i;
    float dz = CoM_j[2] - z_i;

    /* Apply periodic BCs? */
    if (periodic) {
      dx = nearestf(dx, dim[0]);
      dy = nearestf(dy, dim[1]);
      dz = nearestf(dz, dim[2]);
    }

    const float r2 = dx * dx + dy * dy + dz * dz;

#ifdef SWIFT_DEBUG_CHECKS
    if (!gravity_M2P_accept(e->gravity_properties, &gparts_i[pid],
                            cj->grav.multipole, r2 * 1.01, periodic))
      error("use_mpole[i] set when M2P accept fails");
#endif

    /* Interact! */
    float f_x, f_y, f_z, pot_ij;
    runner_iact_grav_pm_full(dx, dy, dz, r2, h_i, h_inv_i, multi_j, &f_x, &f_y,
                             &f_z, &pot_ij);

    /* Store it back */
    a_x[pid] += f_x;
    a_y[pid] += f_y;
    a_z[pid] += f_z;
    pot[pid] += pot_ij;

#ifdef SWIFT_DEBUG_CHECKS
    /* Update the interaction counter */
    if (pid < gcount_i)
      accumulate_add_ll(&gparts_i[pid].num_interacted,
                        cj->grav.multipole->m_pole.num_gpart);
#endif

#ifdef SWIFT_GRAVITY_FORCE_CHECKS
    /* Update the M2P interaction counter and forces. */
    if (pid < gcount_i) {
      accumulate_add_ll(&gparts_i[pid].num_interacted_m2p,
                        cj->grav.multipole->m_pole.num_gpart);
      accumulate_add_f(&gparts_i[pid].a_grav_m2p[0], f_x);
      accumulate_add_f(&gparts_i[pid].a_grav_m2p[1], f_y);
      accumulate_add_f(&gparts_i[pid].a_grav_m2p[2], f_z);
    }
#endif
  }
}

/**
 * @brief Compute the gravity interactions between all particles
 * of a cell and the multipole of the other cell.
 *
 * The calculation is performedusing the pre-filled
 * #gravity_cache structure. The loop over the i cache should auto-vectorize.
 *
 * This function only makes sense in periodic BCs.
 *
 * @param ci_cache #gravity_cache contaning the particles to be updated.
 * @param gcount_padded_i The number of particles in the cell i padded to the
 * vector length.
 * @param CoM_j Position of the #multipole in #cell j.
 * @param multi_j The #multipole in #cell j.
 * @param dim The size of the simulation volume.
 * @param r_s_inv The inverse of the gravity-mesh smoothing-scale.
 *
 * @param e The #engine (for debugging checks only).
 * @param gparts_i The #gpart in cell i (for debugging checks only).
 * @param gcount_i The number of particles in the cell i (for debugging checks
 * only).
 * @param cj The #cell j (for debugging checks only).
 */
static INLINE void runner_dopair_grav_pm_truncated(
    struct gravity_cache *ci_cache, const int gcount_padded_i,
    const float CoM_j[3], const struct multipole *restrict multi_j,
    const float dim[3], const float r_s_inv, const struct engine *restrict e,
    struct gpart *restrict gparts_i, const int gcount_i,
    const struct cell *restrict cj) {

#ifdef SWIFT_DEBUG_CHECKS
  if (!e->s->periodic)
    error("Calling truncated PP function in non-periodic setup.");
#endif

  /* Make the compiler understand we are in happy vectorization land */
  swift_declare_aligned_ptr(float, x, ci_cache->x, SWIFT_CACHE_ALIGNMENT);
  swift_declare_aligned_ptr(float, y, ci_cache->y, SWIFT_CACHE_ALIGNMENT);
  swift_declare_aligned_ptr(float, z, ci_cache->z, SWIFT_CACHE_ALIGNMENT);
  swift_declare_aligned_ptr(float, epsilon, ci_cache->epsilon,
                            SWIFT_CACHE_ALIGNMENT);
  swift_declare_aligned_ptr(float, a_x, ci_cache->a_x, SWIFT_CACHE_ALIGNMENT);
  swift_declare_aligned_ptr(float, a_y, ci_cache->a_y, SWIFT_CACHE_ALIGNMENT);
  swift_declare_aligned_ptr(float, a_z, ci_cache->a_z, SWIFT_CACHE_ALIGNMENT);
  swift_declare_aligned_ptr(float, pot, ci_cache->pot, SWIFT_CACHE_ALIGNMENT);
  swift_declare_aligned_ptr(int, active, ci_cache->active,
                            SWIFT_CACHE_ALIGNMENT);
  swift_declare_aligned_ptr(int, use_mpole, ci_cache->use_mpole,
                            SWIFT_CACHE_ALIGNMENT);
  swift_assume_size(gcount_padded_i, VEC_SIZE);

  const float multi_epsilon = multi_j->max_softening;

  /* Loop over all particles in ci... */
#if !defined(SWIFT_DEBUG_CHECKS) && !defined(SWIFT_GRAVITY_FORCE_CHECKS) && \
    _OPENMP >= 201307
#pragma omp simd
#endif
  for (int pid = 0; pid < gcount_padded_i; pid++) {

    /* Skip inactive particles */
    if (!active[pid]) continue;

    /* Skip particle that cannot use the multipole */
    if (!use_mpole[pid]) continue;

#ifdef SWIFT_DEBUG_CHECKS
    /* The gravity_cache are sometimes allocated with more
       place than required => flag with mass=0 */
    if (gparts_i[pid].time_bin == time_bin_not_created &&
        ci_cache->m[pid] != 0.) {
      error("Found an extra gpart in the gravity interaction");
    }

    if (pid < gcount_i && !gpart_is_active(&gparts_i[pid], e))
      error("Active particle went through the cache");

    /* Check that particles have been drifted to the current time */
    if (gparts_i[pid].ti_drift != e->ti_current)
      error("gpi not drifted to current time");

    /* Check that we are not updated an inhibited particle */
    if (gpart_is_inhibited(&gparts_i[pid], e))
      error("Updating an inhibited particle!");

    /* Check that the particle was initialised */
    if (gparts_i[pid].initialised == 0)
      error("Adding forces to an un-initialised gpart.");

    if (pid >= gcount_i) error("Adding forces to padded particle");
#endif

    const float x_i = x[pid];
    const float y_i = y[pid];
    const float z_i = z[pid];

    /* Some powers of the softening length */
    const float h_i = max(epsilon[pid], multi_epsilon);
    const float h_inv_i = 1.f / h_i;

    /* Distance to the Multipole */
    float dx = CoM_j[0] - x_i;
    float dy = CoM_j[1] - y_i;
    float dz = CoM_j[2] - z_i;

    /* Apply periodic BCs */
    dx = nearestf(dx, dim[0]);
    dy = nearestf(dy, dim[1]);
    dz = nearestf(dz, dim[2]);

    const float r2 = dx * dx + dy * dy + dz * dz;

#ifdef SWIFT_DEBUG_CHECKS
    if (!gravity_M2P_accept(e->gravity_properties, &gparts_i[pid],
                            cj->grav.multipole, r2 * 1.01, /*periodic=*/1))
      error("use_mpole[i] set when M2P accept fails");
#endif

    /* Interact! */
    float f_x, f_y, f_z, pot_ij;
    runner_iact_grav_pm_truncated(dx, dy, dz, r2, h_i, h_inv_i, r_s_inv,
                                  multi_j, &f_x, &f_y, &f_z, &pot_ij);

    /* Store it back */
    a_x[pid] += f_x;
    a_y[pid] += f_y;
    a_z[pid] += f_z;
    pot[pid] += pot_ij;

#ifdef SWIFT_DEBUG_CHECKS
    /* Update the interaction counter */
    if (pid < gcount_i)
      accumulate_add_ll(&gparts_i[pid].num_interacted,
                        cj->grav.multipole->m_pole.num_gpart);
#endif

#ifdef SWIFT_GRAVITY_FORCE_CHECKS
    /* Update the M2P interaction counter and forces. */
    if (pid < gcount_i) {
      accumulate_add_ll(&gparts_i[pid].num_interacted_m2p,
                        cj->grav.multipole->m_pole.num_gpart);
      accumulate_add_f(&gparts_i[pid].a_grav_m2p[0], f_x);
      accumulate_add_f(&gparts_i[pid].a_grav_m2p[1], f_y);
      accumulate_add_f(&gparts_i[pid].a_grav_m2p[2], f_z);
    }
#endif
  }
}

/**
 * @brief Computes the interaction of all the particles in a cell with all the
 * particles of another cell.
 *
 * This function switches between the full potential and the truncated one
 * depending on needs. It will also use the M2P (multipole) interaction
 * for the subset of particles in either cell for which the distance criterion
 * is valid.
 *
 * This function starts by constructing the require #gravity_cache for both
 * cells and then call the specialised functions doing the actual work on
 * the caches. It then write the data back to the particles.
 *
 * @param r The #runner.
 * @param ci The first #cell.
 * @param cj The other #cell.
 * @param symmetric Are we updating both cells (1) or just ci (0) ?
 * @param allow_mpole Are we allowing the use of M2P interactions ?
 */
void runner_dopair_grav_pp(struct runner *r, struct cell *ci, struct cell *cj,
                           const int symmetric, const int allow_mpole) {

  /* Recover some useful constants */
  const struct engine *e = r->e;
  const int periodic = e->mesh->periodic;
  const float dim[3] = {(float)e->mesh->dim[0], (float)e->mesh->dim[1],
                        (float)e->mesh->dim[2]};
  const float r_s_inv = e->mesh->r_s_inv;
  const double min_trunc = e->mesh->r_cut_min;

  TIMER_TIC;

  /* Record activity status */
  const int ci_active =
      cell_is_active_gravity(ci, e) && (ci->nodeID == e->nodeID);
  const int cj_active =
      cell_is_active_gravity(cj, e) && (cj->nodeID == e->nodeID);

  /* Anything to do here? */
  if (!ci_active && !cj_active) return;
  if (!ci_active && !symmetric) return;

#ifdef SWIFT_DEBUG_CHECKS
  /* Check that we are not doing something stupid */
  if (ci->split || cj->split) error("Running P-P on splitable cells");

  /* Let's start by checking things are drifted */
  if (!cell_are_gpart_drifted(ci, e)) error("Un-drifted gparts");
  if (!cell_are_gpart_drifted(cj, e)) error("Un-drifted gparts");
  if (cj_active && ci->grav.ti_old_multipole != e->ti_current)
    error("Un-drifted multipole");
  if (ci_active && cj->grav.ti_old_multipole != e->ti_current)
    error("Un-drifted multipole");
#endif

  /* Caches to play with */
  struct gravity_cache *const ci_cache = &r->ci_gravity_cache;
  struct gravity_cache *const cj_cache = &r->cj_gravity_cache;

  /* Shift to apply to the particles in each cell */
  const double shift_i[3] = {0., 0., 0.};
  const double shift_j[3] = {0., 0., 0.};

  /* Recover the multipole info and shift the CoM locations */
  const float rmax_i = ci->grav.multipole->r_max;
  const float rmax_j = cj->grav.multipole->r_max;
  const struct multipole *multi_i = &ci->grav.multipole->m_pole;
  const struct multipole *multi_j = &cj->grav.multipole->m_pole;
  const float CoM_i[3] = {(float)(ci->grav.multipole->CoM[0] - shift_i[0]),
                          (float)(ci->grav.multipole->CoM[1] - shift_i[1]),
                          (float)(ci->grav.multipole->CoM[2] - shift_i[2])};
  const float CoM_j[3] = {(float)(cj->grav.multipole->CoM[0] - shift_j[0]),
                          (float)(cj->grav.multipole->CoM[1] - shift_j[1]),
                          (float)(cj->grav.multipole->CoM[2] - shift_j[2])};

  /* Start by constructing particle caches */

  /* Computed the padded counts */
  const int gcount_i = ci->grav.count;
  const int gcount_j = cj->grav.count;
  const int gcount_padded_i = gcount_i - (gcount_i % VEC_SIZE) + VEC_SIZE;
  const int gcount_padded_j = gcount_j - (gcount_j % VEC_SIZE) + VEC_SIZE;
  const int allow_multipole_i = allow_mpole && ci->grav.count > 1;
  const int allow_multipole_j = allow_mpole && cj->grav.count > 1;

  /* Fill the caches */
  gravity_cache_populate(e->max_active_bin, allow_multipole_j, periodic, dim,
                         ci_cache, ci->grav.parts, gcount_i, gcount_padded_i,
                         shift_i, CoM_j, cj->grav.multipole, ci,
                         e->gravity_properties);
  gravity_cache_populate(e->max_active_bin, allow_multipole_i, periodic, dim,
                         cj_cache, cj->grav.parts, gcount_j, gcount_padded_j,
                         shift_j, CoM_i, ci->grav.multipole, cj,
                         e->gravity_properties);

  /* Can we use the Newtonian version or do we need the truncated one ? */
  if (!periodic) {

    /* Not periodic -> Can always use Newtonian potential */

    /* Let's updated the active cell(s) only */
    if (ci_active) {

      /* First the P2P */
      runner_dopair_grav_pp_full(ci_cache, cj_cache, gcount_i, gcount_j,
                                 gcount_padded_j, periodic, dim, e,
                                 ci->grav.parts, cj->grav.parts);

      /* Then the M2P */
      if (allow_multipole_j)
        runner_dopair_grav_pm_full(ci_cache, gcount_padded_i, CoM_j, multi_j,
                                   periodic, dim, e, ci->grav.parts, gcount_i,
                                   cj);
    }
    if (cj_active && symmetric) {

      /* First the P2P */
      runner_dopair_grav_pp_full(cj_cache, ci_cache, gcount_j, gcount_i,
                                 gcount_padded_i, periodic, dim, e,
                                 cj->grav.parts, ci->grav.parts);

      /* Then the M2P */
      if (allow_multipole_i)
        runner_dopair_grav_pm_full(cj_cache, gcount_padded_j, CoM_i, multi_i,
                                   periodic, dim, e, cj->grav.parts, gcount_j,
                                   ci);
    }

  } else { /* Periodic BC */

    /* Get the relative distance between the CoMs */
    double dx[3] = {CoM_j[0] - CoM_i[0], CoM_j[1] - CoM_i[1],
                    CoM_j[2] - CoM_i[2]};

    /* Correct for periodic BCs */
    dx[0] = nearestf(dx[0], dim[0]);
    dx[1] = nearestf(dx[1], dim[1]);
    dx[2] = nearestf(dx[2], dim[2]);

    const double r2 = dx[0] * dx[0] + dx[1] * dx[1] + dx[2] * dx[2];

    /* Get the maximal distance between any two particles */
    const double max_r = sqrt(r2) + rmax_i + rmax_j;

    /* Do we need to use the truncated interactions ? */
    if (max_r > min_trunc) {

      /* Periodic but far-away cells must use the truncated potential */

      /* Let's updated the active cell(s) only */
      if (ci_active) {

        /* First the (truncated) P2P */
        runner_dopair_grav_pp_truncated(ci_cache, cj_cache, gcount_i, gcount_j,
                                        gcount_padded_j, dim, r_s_inv, e,
                                        ci->grav.parts, cj->grav.parts);

        /* Then the M2P */
        if (allow_multipole_j)
          runner_dopair_grav_pm_truncated(ci_cache, gcount_padded_i, CoM_j,
                                          multi_j, dim, r_s_inv, e,
                                          ci->grav.parts, gcount_i, cj);
      }
      if (cj_active && symmetric) {

        /* First the (truncated) P2P */
        runner_dopair_grav_pp_truncated(cj_cache, ci_cache, gcount_j, gcount_i,
                                        gcount_padded_i, dim, r_s_inv, e,
                                        cj->grav.parts, ci->grav.parts);

        /* Then the M2P */
        if (allow_multipole_i)
          runner_dopair_grav_pm_truncated(cj_cache, gcount_padded_j, CoM_i,
                                          multi_i, dim, r_s_inv, e,
                                          cj->grav.parts, gcount_j, ci);
      }

    } else {

      /* Periodic but close-by cells can use the full Newtonian potential */

      /* Let's updated the active cell(s) only */
      if (ci_active) {

        /* First the (Newtonian) P2P */
        runner_dopair_grav_pp_full(ci_cache, cj_cache, gcount_i, gcount_j,
                                   gcount_padded_j, periodic, dim, e,
                                   ci->grav.parts, cj->grav.parts);

        /* Then the M2P */
        if (allow_multipole_j)
          runner_dopair_grav_pm_full(ci_cache, gcount_padded_i, CoM_j, multi_j,
                                     periodic, dim, e, ci->grav.parts, gcount_i,
                                     cj);
      }
      if (cj_active && symmetric) {

        /* First the (Newtonian) P2P */
        runner_dopair_grav_pp_full(cj_cache, ci_cache, gcount_j, gcount_i,
                                   gcount_padded_i, periodic, dim, e,
                                   cj->grav.parts, ci->grav.parts);

        /* Then the M2P */
        if (allow_multipole_i)
          runner_dopair_grav_pm_full(cj_cache, gcount_padded_j, CoM_i, multi_i,
                                     periodic, dim, e, cj->grav.parts, gcount_j,
                                     ci);
      }
    }
  }

  /* Write back to the particles in ci */
  if (ci_active) {
#ifndef SWIFT_TASKS_WITHOUT_ATOMICS
    lock_lock(&ci->grav.plock);
#endif
    gravity_cache_write_back(ci_cache, ci->grav.parts, gcount_i);
#ifndef SWIFT_TASKS_WITHOUT_ATOMICS
    if (lock_unlock(&ci->grav.plock) != 0) error("Error unlocking cell");
#endif
  }

  /* Write back to the particles in cj */
  if (cj_active && symmetric) {
#ifndef SWIFT_TASKS_WITHOUT_ATOMICS
    lock_lock(&cj->grav.plock);
#endif
    gravity_cache_write_back(cj_cache, cj->grav.parts, gcount_j);
#ifndef SWIFT_TASKS_WITHOUT_ATOMICS
    if (lock_unlock(&cj->grav.plock) != 0) error("Error unlocking cell");
#endif
  }

  TIMER_TOC(timer_dopair_grav_pp);
}

/**
 * @brief Compute the gravitational forces from particles in #cell cj onto
 * particles in #cell ci without using a cache for cj.
 *
 * This function does not update the particles in cj. It also does not
 * make use of the field tensors in ci.
 * The function recurses to the leaf level in ci (not cj!) and then either uses
 * M2P or P2P when too close.
 *
 * @param r The #runner object.
 * @param ci The cell containing particles to update.
 * @param cj The cell containing the particles sourcing the gravity.
 */
void runner_dopair_grav_pp_no_cache(struct runner *r, struct cell *restrict ci,
                                    const struct cell *restrict cj) {

  /* Recover some useful constants */
  const struct engine *e = r->e;
  const int periodic = e->mesh->periodic;
  const float dim[3] = {(float)e->mesh->dim[0], (float)e->mesh->dim[1],
                        (float)e->mesh->dim[2]};

  /* Record activity status */
  const int ci_active =
      cell_is_active_gravity(ci, e) && (ci->nodeID == e->nodeID);

  /* Anything to do here? */
  if (!ci_active) return;
  if (ci->grav.count == 0 || cj->grav.count == 0) return;

  /* Recurse? */
  if (ci->split) {

    for (int k = 0; k < 8; ++k) {
      if (ci->progeny[k] != NULL) {
        runner_dopair_grav_pp_no_cache(r, ci->progeny[k], cj);
      }
    }

  } else {

    /* Can we use the Newtonian version or do we need the truncated one ? */
    if (!periodic) {

      runner_dopair_grav_pp_full_no_cache(
          ci->grav.parts, ci->grav.count, cj->grav.parts, cj->grav.count, e,
          e->gravity_properties, &r->ci_gravity_cache, ci, cj->grav.multipole);

    } else {

      runner_dopair_grav_pp_truncated_no_cache(
          ci->grav.parts, ci->grav.count, cj->grav.parts, cj->grav.count, dim,
          e, e->gravity_properties, &r->ci_gravity_cache, ci,
          cj->grav.multipole);
    }
  }
}

/**
 * @brief Compute the non-truncated gravity interactions between all particles
 * of a cell and the particles of the other cell.
 *
 * The calculation is performed non-symmetrically using the pre-filled
 * #gravity_cache structures. The loop over the j cache should auto-vectorize.
 *
 * @param ci_cache #gravity_cache contaning the particles to be updated.
 * @param gcount The number of particles in the cell.
 * @param gcount_padded The number of particles in the cell padded to the
 * vector length.
 *
 * @param e The #engine (for debugging checks only).
 * @param gparts The #gpart in the cell (for debugging checks only).
 */
static INLINE void runner_doself_grav_pp_full(
    struct gravity_cache *restrict ci_cache, const int gcount,
    const int gcount_padded, const struct engine *e, struct gpart *gparts) {

  /* Loop over all particles in ci... */
  for (int pid = 0; pid < gcount; pid++) {

    /* Skip inactive particles */
    if (!ci_cache->active[pid]) continue;

    const float x_i = ci_cache->x[pid];
    const float y_i = ci_cache->y[pid];
    const float z_i = ci_cache->z[pid];
    const float h_i = ci_cache->epsilon[pid];

    /* Local accumulators for the acceleration */
    float a_x = 0.f, a_y = 0.f, a_z = 0.f, pot = 0.f;

    /* Make the compiler understand we are in happy vectorization land */
    swift_align_information(float, ci_cache->x, SWIFT_CACHE_ALIGNMENT);
    swift_align_information(float, ci_cache->y, SWIFT_CACHE_ALIGNMENT);
    swift_align_information(float, ci_cache->z, SWIFT_CACHE_ALIGNMENT);
    swift_align_information(float, ci_cache->m, SWIFT_CACHE_ALIGNMENT);
    swift_align_information(float, ci_cache->epsilon, SWIFT_CACHE_ALIGNMENT);
    swift_assume_size(gcount_padded, VEC_SIZE);

    /* Loop over every other particle in the cell. */
    for (int pjd = 0; pjd < gcount_padded; pjd++) {

      /* No self interaction */
      if (pid == pjd) continue;

      /* Get info about j */
      const float x_j = ci_cache->x[pjd];
      const float y_j = ci_cache->y[pjd];
      const float z_j = ci_cache->z[pjd];
      const float mass_j = ci_cache->m[pjd];
      const float h_j = ci_cache->epsilon[pjd];

      /* Compute the pairwise (square) distance. */
      /* Note: no need for periodic wrapping inside a cell */
      const float dx = x_j - x_i;
      const float dy = y_j - y_i;
      const float dz = z_j - z_i;
      const float r2 = dx * dx + dy * dy + dz * dz;

      /* Pick the maximal softening length of i and j */
      const float h = max(h_i, h_j);
      const float h2 = h * h;
      const float h_inv = 1.f / h;
      const float h_inv_3 = h_inv * h_inv * h_inv;

#ifdef SWIFT_DEBUG_CHECKS
      /* The gravity_cache are sometimes allocated with more
         place than required => flag with mass=0 */
      if (gparts[pid].time_bin == time_bin_not_created &&
          ci_cache->m[pid] != 0.) {
        error("Found an extra gpart in the gravity interaction");
      }
      if (pjd < gcount && gparts[pjd].time_bin == time_bin_not_created &&
          mass_j != 0.) {
        error("Found an extra gpart in the gravity interaction");
      }

      if (r2 == 0.f && h2 == 0.)
        error("Interacting particles with 0 distance and 0 softening.");

      /* Check that particles have been drifted to the current time */
      if (gparts[pid].ti_drift != e->ti_current)
        error("gpi not drifted to current time");
      if (pjd < gcount && gparts[pjd].ti_drift != e->ti_current &&
          !gpart_is_inhibited(&gparts[pjd], e))
        error("gpj not drifted to current time");

      /* Check that we are not updated an inhibited particle */
      if (gpart_is_inhibited(&gparts[pid], e))
        error("Updating an inhibited particle!");

      /* Check that the particle we interact with was not inhibited */
      if (pjd < gcount && gpart_is_inhibited(&gparts[pjd], e) && mass_j != 0.f)
        error("Inhibited particle used as gravity source.");

      /* Check that the particle was initialised */
      if (gparts[pid].initialised == 0)
        error("Adding forces to an un-initialised gpart.");
#endif

      /* Interact! */
      float f_ij, pot_ij;
      runner_iact_grav_pp_full(r2, h2, h_inv, h_inv_3, mass_j, &f_ij, &pot_ij);

      /* Store it back */
      a_x += f_ij * dx;
      a_y += f_ij * dy;
      a_z += f_ij * dz;
      pot += pot_ij;

#ifdef SWIFT_DEBUG_CHECKS
      /* Update the interaction counter if it's not a padded gpart */
      if (pjd < gcount && !gpart_is_inhibited(&gparts[pjd], e))
        accumulate_inc_ll(&gparts[pid].num_interacted);
#endif

#ifdef SWIFT_GRAVITY_FORCE_CHECKS
      /* Update the P2P interaction counter if it's not a padded gpart */
      if (pjd < gcount && !gpart_is_inhibited(&gparts[pjd], e))
        accumulate_inc_ll(&gparts[pid].num_interacted_p2p);
#endif
    }

    /* Store everything back in cache */
    ci_cache->a_x[pid] += a_x;
    ci_cache->a_y[pid] += a_y;
    ci_cache->a_z[pid] += a_z;
    ci_cache->pot[pid] += pot;

#ifdef SWIFT_GRAVITY_FORCE_CHECKS
    accumulate_add_f(&gparts[pid].a_grav_p2p[0], a_x);
    accumulate_add_f(&gparts[pid].a_grav_p2p[1], a_y);
    accumulate_add_f(&gparts[pid].a_grav_p2p[2], a_z);
#endif
  }
}

/**
 * @brief Compute the truncated gravity interactions between all particles
 * of a cell and the particles of the other cell.
 *
 * The calculation is performed non-symmetrically using the pre-filled
 * #gravity_cache structures. The loop over the j cache should auto-vectorize.
 *
 * This function only makes sense in periodic BCs.
 *
 * @param ci_cache #gravity_cache contaning the particles to be updated.
 * @param gcount The number of particles in the cell.
 * @param gcount_padded The number of particles in the cell padded to the
 * vector length.
 * @param r_s_inv The inverse of the gravity-mesh smoothing-scale.
 *
 * @param e The #engine (for debugging checks only).
 * @param gparts The #gpart in the cell (for debugging checks only).
 */
static INLINE void runner_doself_grav_pp_truncated(
    struct gravity_cache *restrict ci_cache, const int gcount,
    const int gcount_padded, const float r_s_inv, const struct engine *e,
    struct gpart *gparts) {

#ifdef SWIFT_DEBUG_CHECKS
  if (!e->s->periodic)
    error("Calling truncated PP function in non-periodic setup.");
#endif

  /* Loop over all particles in ci... */
  for (int pid = 0; pid < gcount; pid++) {

    /* Skip inactive particles */
    if (!ci_cache->active[pid]) continue;

    const float x_i = ci_cache->x[pid];
    const float y_i = ci_cache->y[pid];
    const float z_i = ci_cache->z[pid];
    const float h_i = ci_cache->epsilon[pid];

    /* Local accumulators for the acceleration and potential */
    float a_x = 0.f, a_y = 0.f, a_z = 0.f, pot = 0.f;

    /* Make the compiler understand we are in happy vectorization land */
    swift_align_information(float, ci_cache->x, SWIFT_CACHE_ALIGNMENT);
    swift_align_information(float, ci_cache->y, SWIFT_CACHE_ALIGNMENT);
    swift_align_information(float, ci_cache->z, SWIFT_CACHE_ALIGNMENT);
    swift_align_information(float, ci_cache->m, SWIFT_CACHE_ALIGNMENT);
    swift_align_information(float, ci_cache->epsilon, SWIFT_CACHE_ALIGNMENT);
    swift_assume_size(gcount_padded, VEC_SIZE);

    /* Loop over every other particle in the cell. */
    for (int pjd = 0; pjd < gcount_padded; pjd++) {

      /* No self interaction */
      if (pid == pjd) continue;

      /* Get info about j */
      const float x_j = ci_cache->x[pjd];
      const float y_j = ci_cache->y[pjd];
      const float z_j = ci_cache->z[pjd];
      const float mass_j = ci_cache->m[pjd];
      const float h_j = ci_cache->epsilon[pjd];

      /* Compute the pairwise (square) distance. */
      /* Note: no need for periodic wrapping inside a cell */
      const float dx = x_j - x_i;
      const float dy = y_j - y_i;
      const float dz = z_j - z_i;

      const float r2 = dx * dx + dy * dy + dz * dz;

      /* Pick the maximal softening length of i and j */
      const float h = max(h_i, h_j);
      const float h2 = h * h;
      const float h_inv = 1.f / h;
      const float h_inv_3 = h_inv * h_inv * h_inv;

#ifdef SWIFT_DEBUG_CHECKS
      /* The gravity_cache are sometimes allocated with more
         place than required => flag with mass=0 */
      if (gparts[pid].time_bin == time_bin_not_created &&
          ci_cache->m[pid] != 0.) {
        error("Found an extra gpart in the gravity interaction");
      }
      if (pjd < gcount && gparts[pjd].time_bin == time_bin_not_created &&
          mass_j != 0.) {
        error("Found an extra gpart in the gravity interaction");
      }

      if (r2 == 0.f && h2 == 0.)
        error("Interacting particles with 0 distance and 0 softening.");

      /* Check that particles have been drifted to the current time */
      if (gparts[pid].ti_drift != e->ti_current)
        error("gpi not drifted to current time");
      if (pjd < gcount && gparts[pjd].ti_drift != e->ti_current &&
          !gpart_is_inhibited(&gparts[pjd], e))
        error("gpj not drifted to current time");

      /* Check that we are not updated an inhibited particle */
      if (gpart_is_inhibited(&gparts[pid], e))
        error("Updating an inhibited particle!");

      /* Check that the particle we interact with was not inhibited */
      if (pjd < gcount && gpart_is_inhibited(&gparts[pjd], e) && mass_j != 0.f)
        error("Inhibited particle used as gravity source.");

      /* Check that the particle was initialised */
      if (gparts[pid].initialised == 0)
        error("Adding forces to an un-initialised gpart.");
#endif

      /* Interact! */
      float f_ij, pot_ij;
      runner_iact_grav_pp_truncated(r2, h2, h_inv, h_inv_3, mass_j, r_s_inv,
                                    &f_ij, &pot_ij);

      /* Store it back */
      a_x += f_ij * dx;
      a_y += f_ij * dy;
      a_z += f_ij * dz;
      pot += pot_ij;

#ifdef SWIFT_DEBUG_CHECKS
      /* Update the interaction counter if it's not a padded gpart */
      if (pjd < gcount && !gpart_is_inhibited(&gparts[pjd], e))
        accumulate_inc_ll(&gparts[pid].num_interacted);
#endif

#ifdef SWIFT_GRAVITY_FORCE_CHECKS
      /* Update the P2P interaction counter if it's not a padded gpart */
      if (pjd < gcount && !gpart_is_inhibited(&gparts[pjd], e))
        accumulate_inc_ll(&gparts[pid].num_interacted_p2p);
#endif
    }

    /* Store everything back in cache */
    ci_cache->a_x[pid] += a_x;
    ci_cache->a_y[pid] += a_y;
    ci_cache->a_z[pid] += a_z;
    ci_cache->pot[pid] += pot;

#ifdef SWIFT_GRAVITY_FORCE_CHECKS
    accumulate_add_f(&gparts[pid].a_grav_p2p[0], a_x);
    accumulate_add_f(&gparts[pid].a_grav_p2p[1], a_y);
    accumulate_add_f(&gparts[pid].a_grav_p2p[2], a_z);
#endif
  }
}

/**
 * @brief Computes the interaction of all the particles in a cell with all the
 * other ones.
 *
 * This function switches between the full potential and the truncated one
 * depending on needs.
 *
 * This function starts by constructing the require #gravity_cache for the
 * cell and then call the specialised functions doing the actual work on
 * the cache. It then write the data back to the particles.
 *
 * @param r The #runner.
 * @param c The #cell.
 */
void runner_doself_grav_pp(struct runner *r, struct cell *c) {

  /* Recover some useful constants */
  const struct engine *e = r->e;
  const int periodic = e->mesh->periodic;
  const float r_s_inv = e->mesh->r_s_inv;
  const double min_trunc = e->mesh->r_cut_min;

  TIMER_TIC;

#ifdef SWIFT_DEBUG_CHECKS
  if (c->grav.count == 0) error("Doing self gravity on an empty cell !");
#endif

  /* Anything to do here? */
  if (!cell_is_active_gravity(c, e)) return;

  /* Check that we are not doing something stupid */
  if (c->split) error("Running P-P on a splitable cell");

  /* Do we need to start by drifting things ? */
  if (!cell_are_gpart_drifted(c, e)) error("Un-drifted gparts");

  /* Start by constructing a cache for the particles */
  struct gravity_cache *const ci_cache = &r->ci_gravity_cache;

  /* Shift to apply to the particles in the cell */
  const double loc[3] = {c->loc[0] + 0.5 * c->width[0],
                         c->loc[1] + 0.5 * c->width[1],
                         c->loc[2] + 0.5 * c->width[2]};

  /* Computed the padded counts */
  const int gcount = c->grav.count;
  const int gcount_padded = gcount - (gcount % VEC_SIZE) + VEC_SIZE;

  /* Fill the cache */
  gravity_cache_populate_no_mpole(e->max_active_bin, ci_cache, c->grav.parts,
                                  gcount, gcount_padded, loc, c,
                                  e->gravity_properties);

  /* Can we use the Newtonian version or do we need the truncated one ? */
  if (!periodic) {

    /* Not periodic -> Can always use Newtonian potential */
    runner_doself_grav_pp_full(ci_cache, gcount, gcount_padded, e,
                               c->grav.parts);

  } else {

    /* Get the maximal distance between any two particles */
    const double max_r = 2. * c->grav.multipole->r_max;

    /* Do we need to use the truncated interactions ? */
    if (max_r > min_trunc) {

      /* Periodic but far-away cells must use the truncated potential */
      runner_doself_grav_pp_truncated(ci_cache, gcount, gcount_padded, r_s_inv,
                                      e, c->grav.parts);

    } else {

      /* Periodic but close-by cells can use the full Newtonian potential */
      runner_doself_grav_pp_full(ci_cache, gcount, gcount_padded, e,
                                 c->grav.parts);
    }
  }

  /* Write back to the particles */
#ifndef SWIFT_TASKS_WITHOUT_ATOMICS
  lock_lock(&c->grav.plock);
#endif
  gravity_cache_write_back(ci_cache, c->grav.parts, gcount);
#ifndef SWIFT_TASKS_WITHOUT_ATOMICS
  if (lock_unlock(&c->grav.plock) != 0) error("Error unlocking cell");
#endif

  TIMER_TOC(timer_doself_grav_pp);
}

/**
 * @brief Computes the interaction of the field tensor and multipole
 * of two cells symmetrically.
 *
 * @param r The #runner.
 * @param ci The first #cell.
 * @param cj The second #cell.
 */
static INLINE void runner_dopair_grav_mm_symmetric(struct runner *r,
                                                   struct cell *restrict ci,
                                                   struct cell *restrict cj) {

  /* Some constants */
  const struct engine *e = r->e;
  const struct gravity_props *props = e->gravity_properties;
  const int periodic = e->mesh->periodic;
  const double dim[3] = {e->mesh->dim[0], e->mesh->dim[1], e->mesh->dim[2]};
  const float r_s_inv = e->mesh->r_s_inv;

  TIMER_TIC;

  /* Anything to do here? */
  if ((!cell_is_active_gravity_mm(ci, e) || ci->nodeID != engine_rank) ||
      (!cell_is_active_gravity_mm(cj, e) || cj->nodeID != engine_rank))
    error("Invalid state in symmetric M-M calculation!");

  /* Short-cut to the multipole */
  const struct multipole *multi_i = &ci->grav.multipole->m_pole;
  const struct multipole *multi_j = &cj->grav.multipole->m_pole;

#ifdef SWIFT_DEBUG_CHECKS
  if (ci == cj) error("Interacting a cell with itself using M2L");

  if (multi_i->num_gpart == 0)
    error("Multipole i does not seem to have been set.");

  if (multi_j->num_gpart == 0)
    error("Multipole j does not seem to have been set.");

  if (ci->grav.multipole->pot.ti_init != e->ti_current)
    error("ci->grav tensor not initialised.");

  if (ci->grav.multipole->pot.ti_init != e->ti_current)
    error("cj->grav tensor not initialised.");

  if (ci->grav.ti_old_multipole != e->ti_current)
    error(
        "Undrifted multipole ci->grav.ti_old_multipole=%lld ci->nodeID=%d "
        "cj->nodeID=%d e->ti_current=%lld",
        ci->grav.ti_old_multipole, ci->nodeID, cj->nodeID, e->ti_current);

  if (cj->grav.ti_old_multipole != e->ti_current)
    error(
        "Undrifted multipole cj->grav.ti_old_multipole=%lld cj->nodeID=%d "
        "ci->nodeID=%d e->ti_current=%lld",
        cj->grav.ti_old_multipole, cj->nodeID, ci->nodeID, e->ti_current);
#endif

#ifndef SWIFT_TASKS_WITHOUT_ATOMICS
  /* Lock the multipoles
   * Note we impose a hierarchy to solve the dining philosopher problem */
  if (ci < cj) {
    lock_lock(&ci->grav.mlock);
    lock_lock(&cj->grav.mlock);
  } else {
    lock_lock(&cj->grav.mlock);
    lock_lock(&ci->grav.mlock);
  }
#endif

  /* Let's interact at this level */
  gravity_M2L_symmetric(&ci->grav.multipole->pot, &cj->grav.multipole->pot,
                        multi_i, multi_j, ci->grav.multipole->CoM,
                        cj->grav.multipole->CoM, props, periodic, dim, r_s_inv);

#ifndef SWIFT_TASKS_WITHOUT_ATOMICS
  /* Unlock the multipoles */
  if (lock_unlock(&ci->grav.mlock) != 0) error("Failed to unlock multipole");
  if (lock_unlock(&cj->grav.mlock) != 0) error("Failed to unlock multipole");
#endif

  TIMER_TOC(timer_dopair_grav_mm);
}

/**
 * @brief Call the M-M calculation on two cells if active.
 *
 * @param r The #runner object.
 * @param ci The first #cell.
 * @param cj The second #cell.
 */
static INLINE void runner_dopair_grav_mm(struct runner *r,
                                         struct cell *restrict ci,
                                         struct cell *restrict cj) {

  const struct engine *e = r->e;

  /* What do we need to do? */
  const int do_i =
      cell_is_active_gravity_mm(ci, e) && (ci->nodeID == e->nodeID);
  const int do_j =
      cell_is_active_gravity_mm(cj, e) && (cj->nodeID == e->nodeID);

  /* Do we need drifting first? */
  if (ci->grav.ti_old_multipole < e->ti_current) cell_drift_multipole(ci, e);
  if (cj->grav.ti_old_multipole < e->ti_current) cell_drift_multipole(cj, e);

  /* Interact! */
  if (do_i && do_j)
    runner_dopair_grav_mm_symmetric(r, ci, cj);
  else if (do_i)
    runner_dopair_grav_mm_nonsym(r, ci, cj);
  else if (do_j)
    runner_dopair_grav_mm_nonsym(r, cj, ci);
}

/**
 * @brief Computes all the M-M interactions between all the well-separated (at
 * rebuild) pairs of progenies of the two cells.
 *
 * @param r The #runner thread.
 * @param flags The task flag containing the list of well-separated pairs as a
 * bit-field.
 * @param ci The first #cell.
 * @param cj The second #cell.
 */
void runner_dopair_grav_mm_progenies(struct runner *r, const long long flags,
                                     struct cell *restrict ci,
                                     struct cell *restrict cj) {

  const struct engine *e = r->e;

  /* Clear the flags */
  runner_clear_grav_flags(ci, e);
  runner_clear_grav_flags(cj, e);

<<<<<<< HEAD
  /* If the flag is -2 we have an mm task not defined at the progeny
   * level. */
=======
  /* A flag of -2 means we have an mm task directly between 2 cells not a
   * combination of their progeny. */
  /* TODO: do this better, surely we can define them based on progeny and
   * limit the number of MM tasks!? */
>>>>>>> 90a55111
  if (flags == -2) {
    runner_dopair_grav_mm(r, ci, cj);
    return;
  }

  /* Loop over all pairs of progenies */
  for (int i = 0; i < 8; i++) {
    if (ci->progeny[i] != NULL) {
      for (int j = 0; j < 8; j++) {
        if (cj->progeny[j] != NULL) {

          struct cell *cpi = ci->progeny[i];
          struct cell *cpj = cj->progeny[j];

          const int flag = i * 8 + j;

          /* Did we agree to use an M-M interaction here at the last rebuild? */
          if (flags & (1ULL << flag)) runner_dopair_grav_mm(r, cpi, cpj);
        }
      }
    }
  }
}

void runner_dopair_recursive_grav_pm(struct runner *r, struct cell *ci,
                                     const struct cell *cj) {

  const struct engine *e = r->e;

  /* Clear the flags */
  runner_clear_grav_flags(ci, e);

  /* Some constants */
  const int periodic = e->mesh->periodic;
  const float dim[3] = {(float)e->mesh->dim[0], (float)e->mesh->dim[1],
                        (float)e->mesh->dim[2]};
  const float r_s_inv = e->mesh->r_s_inv;

  /* Anything to do here? */
  if (!(cell_is_active_gravity(ci, e) && ci->nodeID == e->nodeID)) return;

#ifdef SWIFT_DEBUG_CHECKS
  /* Early abort? */
  if (ci->grav.count == 0 || cj->grav.count == 0)
    error("Doing pair gravity on an empty cell !");

  /* Sanity check */
  if (ci == cj) error("Pair interaction between a cell and itself.");

  if (cj->grav.ti_old_multipole != e->ti_current)
    error("cj->grav.multipole not drifted.");
#endif

  /* Can we recurse further? */
  if (ci->split) {

    /* Loop over ci's children */
    for (int k = 0; k < 8; k++) {
      if (ci->progeny[k] != NULL)
        runner_dopair_recursive_grav_pm(r, ci->progeny[k], cj);
    }

    /* Ok, let's do the interaction here */
  } else {

    /* Start by constructing particle caches */

    /* Cache to play with */
    struct gravity_cache *const ci_cache = &r->ci_gravity_cache;

    /* Computed the padded counts */
    const int gcount_i = ci->grav.count;
    const int gcount_padded_i = gcount_i - (gcount_i % VEC_SIZE) + VEC_SIZE;

    /* Recover the multipole info and the CoM locations */
    const struct multipole *multi_j = &cj->grav.multipole->m_pole;
    const float CoM_j[3] = {(float)(cj->grav.multipole->CoM[0]),
                            (float)(cj->grav.multipole->CoM[1]),
                            (float)(cj->grav.multipole->CoM[2])};

#ifdef SWIFT_DEBUG_CHECKS
    if (cj->grav.count == 1)
      error("Constructing cache for M2P interaction with multipole of size 0!");
#endif

    /* Fill the cache */
    gravity_cache_populate_all_mpole(
        e->max_active_bin, periodic, dim, ci_cache, ci->grav.parts, gcount_i,
        gcount_padded_i, ci, CoM_j, cj->grav.multipole, e->gravity_properties);

    /* Can we use the Newtonian version or do we need the truncated one ? */
    if (!periodic) {

      runner_dopair_grav_pm_full(ci_cache, gcount_padded_i, CoM_j, multi_j,
                                 periodic, dim, e, ci->grav.parts, gcount_i,
                                 cj);

    } else {

      runner_dopair_grav_pm_truncated(ci_cache, gcount_padded_i, CoM_j, multi_j,
                                      dim, r_s_inv, e, ci->grav.parts, gcount_i,
                                      cj);
    }

    /* Write back to the particles */
#ifndef SWIFT_TASKS_WITHOUT_ATOMICS
    lock_lock(&ci->grav.plock);
#endif
    gravity_cache_write_back(ci_cache, ci->grav.parts, gcount_i);
#ifndef SWIFT_TASKS_WITHOUT_ATOMICS
    if (lock_unlock(&ci->grav.plock) != 0) error("Error unlocking cell");
#endif
  }
}

/**
 * @brief Computes the interaction of all the particles in a cell with all the
 * particles of another cell.
 *
 * This function will try to recurse as far down the tree as possible and only
 * default to direct summation if there is no better option.
 *
 * If using periodic BCs, we will abort the recursion if th distance between the
 * cells is larger than the set threshold.
 *
 * @param r The #runner.
 * @param ci The first #cell.
 * @param cj The other #cell.
 * @param gettimer Are we timing this ?
 */
void runner_dopair_recursive_grav(struct runner *r, struct cell *ci,
                                  struct cell *cj, const int gettimer) {

  const struct engine *e = r->e;

  /* Clear the flags */
  runner_clear_grav_flags(ci, e);
  runner_clear_grav_flags(cj, e);

  /* Some constants */
  const int nodeID = e->nodeID;
  const int periodic = e->mesh->periodic;
  const double dim[3] = {e->mesh->dim[0], e->mesh->dim[1], e->mesh->dim[2]};
  const double max_distance = e->mesh->r_cut_max;

  /* Anything to do here? */
  if (!((cell_is_active_gravity(ci, e) && ci->nodeID == nodeID) ||
        (cell_is_active_gravity(cj, e) && cj->nodeID == nodeID)))
    return;

#ifdef SWIFT_DEBUG_CHECKS

  const int gcount_i = ci->grav.count;
  const int gcount_j = cj->grav.count;

  /* Early abort? */
  if (gcount_i == 0 || gcount_j == 0)
    error("Doing pair gravity on an empty cell !");

  /* Sanity check */
  if (ci == cj) error("Pair interaction between a cell and itself.");

  if (cell_is_active_gravity(ci, e) &&
      ci->grav.ti_old_multipole != e->ti_current)
    error("ci->grav.multipole not drifted.");
  if (cell_is_active_gravity(cj, e) &&
      cj->grav.ti_old_multipole != e->ti_current)
    error("cj->grav.multipole not drifted.");
#endif

  TIMER_TIC;

  /* Recover the multipole information */
  struct gravity_tensors *const multi_i = ci->grav.multipole;
  struct gravity_tensors *const multi_j = cj->grav.multipole;

  /* Get the distance between the CoMs */
  double dx = multi_i->CoM[0] - multi_j->CoM[0];
  double dy = multi_i->CoM[1] - multi_j->CoM[1];
  double dz = multi_i->CoM[2] - multi_j->CoM[2];

  /* Apply BC */
  if (periodic) {
    dx = nearest(dx, dim[0]);
    dy = nearest(dy, dim[1]);
    dz = nearest(dz, dim[2]);
  }
  const double r2 = dx * dx + dy * dy + dz * dz;

  /* Minimal distance between any 2 particles in the two cells */
  const double r_lr_check = sqrt(r2) - (multi_i->r_max + multi_j->r_max);

  /* Are we beyond the distance where the truncated forces are 0? */
  if (periodic && r_lr_check > max_distance) {

#ifdef SWIFT_DEBUG_CHECKS
    if (cell_is_active_gravity(ci, e))
      accumulate_add_ll(&multi_i->pot.num_interacted,
                        multi_j->m_pole.num_gpart);
    if (cell_is_active_gravity(cj, e))
      accumulate_add_ll(&multi_j->pot.num_interacted,
                        multi_i->m_pole.num_gpart);
#endif

#ifdef SWIFT_GRAVITY_FORCE_CHECKS
    /* Need to account for the interactions we missed */
    if (cell_is_active_gravity(ci, e))
      accumulate_add_ll(&multi_i->pot.num_interacted_pm,
                        multi_j->m_pole.num_gpart);
    if (cell_is_active_gravity(cj, e))
      accumulate_add_ll(&multi_j->pot.num_interacted_pm,
                        multi_i->m_pole.num_gpart);
#endif
    return;
  }

  /* OK, we actually need to compute this pair. Let's find the cheapest
   * option... */

  if (ci->grav.count <= 1 || cj->grav.count <= 1) {

    /* We have two cheap cells. Go P-P. */
    runner_dopair_grav_pp_no_cache(r, ci, cj);
    runner_dopair_grav_pp_no_cache(r, cj, ci);

    /* Can we use M-M interactions ? */
  } else if (gravity_M2L_accept_symmetric(e->gravity_properties, multi_i,
                                          multi_j, r2,
                                          /* use_rebuild_sizes=*/0, periodic)) {

    /* Go M-M */
    runner_dopair_grav_mm(r, ci, cj);

    /* Did we reach the bottom? */
  } else if (!ci->split && !cj->split) {

    /* We have two leaves. Go P-P. */
    runner_dopair_grav_pp(r, ci, cj, /*symmetric*/ 1, /*allow_mpoles=*/1);

  } else {

    /* Alright, we'll have to split and recurse. */
    /* We know at least one of ci and cj is splittable */

    const double ri_max = multi_i->r_max;
    const double rj_max = multi_j->r_max;

    /* Split the larger of the two cells and start over again */
    if (ri_max > rj_max) {

      /* Can we actually split that interaction ? */
      if (ci->split) {

        /* Loop over ci's children */
        for (int k = 0; k < 8; k++) {
          if (ci->progeny[k] != NULL)
            runner_dopair_recursive_grav(r, ci->progeny[k], cj, 0);
        }

      } else {
        /* cj is split */

        /* MATTHIEU: This could maybe be replaced by P-M interactions ?  */

        /* Loop over cj's children */
        for (int k = 0; k < 8; k++) {
          if (cj->progeny[k] != NULL)
            runner_dopair_recursive_grav(r, ci, cj->progeny[k], 0);
        }
      }
    } else {

      /* Can we actually split that interaction ? */
      if (cj->split) {

        /* Loop over cj's children */
        for (int k = 0; k < 8; k++) {
          if (cj->progeny[k] != NULL)
            runner_dopair_recursive_grav(r, ci, cj->progeny[k], 0);
        }

      } else {
        /* ci is split */

        /* MATTHIEU: This could maybe be replaced by P-M interactions ?  */

        /* Loop over ci's children */
        for (int k = 0; k < 8; k++) {
          if (ci->progeny[k] != NULL)
            runner_dopair_recursive_grav(r, ci->progeny[k], cj, 0);
        }
      }
    }
  }

  if (gettimer) TIMER_TOC(timer_dosub_pair_grav);
}

/**
 * @brief Computes the interaction of all the particles in a cell.
 *
 * This function will try to recurse as far down the tree as possible and only
 * default to direct summation if there is no better option.
 *
 * @param r The #runner.
 * @param c The first #cell.
 * @param gettimer Are we timing this ?
 */
void runner_doself_recursive_grav(struct runner *r, struct cell *c,
                                  const int gettimer) {

  /* Some constants */
  const struct engine *e = r->e;

  /* Clear the flags */
  runner_clear_grav_flags(c, e);

#ifdef SWIFT_DEBUG_CHECKS
  /* Early abort? */
  if (c->grav.count == 0) error("Doing self gravity on an empty cell !");
#endif

  TIMER_TIC;

  /* Anything to do here? */
  if (!cell_is_active_gravity(c, e)) return;

  /* If the cell is split, interact each progeny with itself, and with
     each of its siblings. */
  if (c->split) {

    for (int j = 0; j < 8; j++) {
      if (c->progeny[j] != NULL) {

        runner_doself_recursive_grav(r, c->progeny[j], 0);

        for (int k = j + 1; k < 8; k++) {
          if (c->progeny[k] != NULL) {

            runner_dopair_recursive_grav(r, c->progeny[j], c->progeny[k], 0);
          }
        }
      }
    }
  }

  /* If the cell is not split, then just go for it... */
  else {

    runner_doself_grav_pp(r, c);
  }

  if (gettimer) TIMER_TOC(timer_dosub_self_grav);
}<|MERGE_RESOLUTION|>--- conflicted
+++ resolved
@@ -76,13 +76,10 @@
     error("c->field tensor not initialised");
 #endif
 
-<<<<<<< HEAD
-=======
   /* Is the cell not a leaf? */
   /* Note: In zoom land we have void cells whose leaves have split = 0 to
-   * differentiate them from the zoom cell tree they link in to. Despite this
-   * void cells are always split. */
->>>>>>> 90a55111
+   * differentiate them from the zoom cell tree they link in to. Despite
+   * this void cells are always split. */
   if (c->split || c->subtype == cell_subtype_void) {
 
     /* Node case */
@@ -113,20 +110,15 @@
           gravity_field_tensors_add(&cp->grav.multipole->pot, &shifted_tensor);
         }
 
-<<<<<<< HEAD
-        /* Recurse */
-=======
         /* Recurse, but only if we haven't reached the super level. This can
          * only happen in zoom land when recursing from the void cells to
          * the zoom cells. From the zoom super onwards to the leaves is handled
          * by the zoom super down call. */
->>>>>>> 90a55111
         if (cp->grav.super != cp) {
           runner_do_grav_down(r, cp, 0);
         }
       }
     }
-
   } else {
 
     /* Leaf case */
@@ -2012,15 +2004,10 @@
   runner_clear_grav_flags(ci, e);
   runner_clear_grav_flags(cj, e);
 
-<<<<<<< HEAD
-  /* If the flag is -2 we have an mm task not defined at the progeny
-   * level. */
-=======
   /* A flag of -2 means we have an mm task directly between 2 cells not a
    * combination of their progeny. */
   /* TODO: do this better, surely we can define them based on progeny and
    * limit the number of MM tasks!? */
->>>>>>> 90a55111
   if (flags == -2) {
     runner_dopair_grav_mm(r, ci, cj);
     return;
