--- conflicted
+++ resolved
@@ -422,22 +422,9 @@
   /* Get the mutlipole of the cell we are interacting. */
   struct gravity_tensors *const multi_i = ci->grav.multipole;
 
-<<<<<<< HEAD
-  /* We need to test whether we need a long range interaction at the same
-   * level we used to define pair interactions (i.e. the top level void
-   * cells). Therefore, get the top level void cell. */
-  struct cell *void_top = ci->top->void_parent->top;
-=======
   /* Get the void cells. */
   const int nr_voids = s->zoom_props->nr_void_cells;
   const int *void_cells = s->zoom_props->void_cell_indices;
-
-  /* Now loop over the void cells.  */
-  for (int k = 0; k < nr_voids; k++) {
-
-    /* Get this void cell. */
-    struct cell *void_cell = &cells[void_cells[k]];
->>>>>>> 727692b3
 
   /* Because neighbours are by definition the background cells (or buffer
    * cells) within the mesh distance criterion we only need to check them
