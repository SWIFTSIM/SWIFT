--- conflicted
+++ resolved
@@ -155,13 +155,9 @@
 
   /* Find "our" part. */
   int k;
-<<<<<<< HEAD
-  for (k = 0; k < N && parts[k].id != pid; k++);
-=======
   for (k = 0; k < N && parts[k].id != pid; k++) {
     /* Nothing to do here */
   }
->>>>>>> 5c4ef7a1
 
   /* Clear accumulators. */
   if (k == N) error("Part not found.");
@@ -735,13 +731,9 @@
 
   /* Find "our" part. */
   int k;
-<<<<<<< HEAD
-  for (k = 0; k < N && parts[k].id != pid; k++);
-=======
   for (k = 0; k < N && parts[k].id != pid; k++) {
     /* Nothing to do here */
   }
->>>>>>> 5c4ef7a1
 
   if (k == N) error("Part not found.");
   struct part p = parts[k];
@@ -793,14 +785,10 @@
   float a = 1.f, H = 0.f;
 
   /* Find "our" part. */
-<<<<<<< HEAD
-  for (k = 0; k < N && parts[k].id != pid; k++);
-=======
   for (k = 0; k < N && parts[k].id != pid; k++) {
     /* Nothing to do here */
   }
 
->>>>>>> 5c4ef7a1
   if (k == N) error("Part not found.");
   p = parts[k];
 
