--- conflicted
+++ resolved
@@ -2176,14 +2176,11 @@
   const struct chemistry_global_data *chemistry = e->chemistry;
   const int with_ext_gravity = e->policy & engine_policy_external_gravity;
   const int with_self_gravity = e->policy & engine_policy_self_gravity;
-<<<<<<< HEAD
-  const struct star_formation *star_formation = e->star_formation;
-
-=======
   const int with_cosmology = (e->policy & engine_policy_cosmology);
   const integertime_t ti_current = e->ti_current;
   const double time_base = e->time_base;
->>>>>>> f5cb5d95
+  const struct star_formation *star_formation = e->star_formation;
+
 
   /* Anything to do here? */
   if (c->hydro.count == 0) return;
