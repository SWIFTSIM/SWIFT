--- conflicted
+++ resolved
@@ -1740,23 +1740,101 @@
   if (timer) TIMER_TOC(timer_do_rt_ghost2);
 }
 
-<<<<<<< HEAD
+/**
+ * @brief Intermediate task after the density to finish density calculation
+ *  and calculate accretion rates for the particle swallowing step
+ *
+ * @param r The runner thread.
+ * @param c The cell.
+ * @param timer Are we timing this ?
+ */
+void runner_do_sinks_density_ghost(struct runner *r, struct cell *c,
+                                   int timer) {
+
+  struct sink *restrict sinks = c->sinks.parts;
+  const struct engine *e = r->e;
+  const struct cosmology *cosmo = e->cosmology;
+  const int with_cosmology = e->policy & engine_policy_cosmology;
+
+  TIMER_TIC;
+
+  /* Anything to do here? */
+  if (c->sinks.count == 0) return;
+  if (!cell_is_active_sinks(c, e)) return;
+
+  /* Recurse? */
+  if (c->split) {
+    for (int k = 0; k < 8; k++) {
+      if (c->progeny[k] != NULL) {
+        runner_do_sinks_density_ghost(r, c->progeny[k], 0);
+      }
+    }
+  } else {
+
+    /* Init the list of active particles that have to be updated. */
+    int *sid = NULL;
+    if ((sid = (int *)malloc(sizeof(int) * c->sinks.count)) == NULL)
+      error("Can't allocate memory for sid.");
+
+    int scount = 0;
+    for (int k = 0; k < c->sinks.count; k++)
+      if (sink_is_active(&sinks[k], e)) {
+        sid[scount] = k;
+        ++scount;
+      }
+
+    /* Loop over the remaining active parts in this cell. */
+    for (int i = 0; i < scount; i++) {
+
+      /* Get a direct pointer on the part. */
+      struct sink *sp = &sinks[sid[i]];
+
+#ifdef SWIFT_DEBUG_CHECKS
+      /* Is this part within the timestep? */
+      if (!sink_is_active(sp, e)) error("Ghost applied to inactive particle");
+#endif
+
+      /* Finish the density calculation */
+      sink_end_density(sp, cosmo);
+
+      if (sp->num_ngbs == 0) {
+        sinks_sink_has_no_neighbours(sp, cosmo);
+      }
+
+      /* Get particle time-step */
+      double dt;
+      if (with_cosmology) {
+        const integertime_t ti_step = get_integer_timestep(sp->time_bin);
+        const integertime_t ti_begin =
+            get_integer_time_begin(e->ti_current - 1, sp->time_bin);
+
+        dt = cosmology_get_delta_time(e->cosmology, ti_begin,
+                                      ti_begin + ti_step);
+      } else {
+        dt = get_timestep(sp->time_bin, e->time_base);
+      }
+
+      /* Calculate the accretion rate and accreted mass this timestep, for use
+       * in swallow loop */
+      sink_prepare_swallow(sp, e->sink_properties, e->physical_constants,
+                           e->cosmology, e->cooling_func, e->entropy_floor,
+                           e->time, with_cosmology, dt, e->ti_current);
+    }
+  }
+
+  if (timer) TIMER_TOC(timer_do_sinks_ghost);
+}
+
 #ifdef MOVING_MESH
 /**
  * @brief Some preparation work after the grid construction
  *
  * This function recalculates h_max and prepares for the flux calculation.
-=======
-/**
- * @brief Intermediate task after the density to finish density calculation
- *  and calculate accretion rates for the particle swallowing step
->>>>>>> b513d5a6
  *
  * @param r The runner thread.
  * @param c The cell.
  * @param timer Are we timing this ?
  */
-<<<<<<< HEAD
 void runner_do_grid_ghost(struct runner *r, struct cell *c, int timer) {
 
   if (c->hydro.super == NULL) error("Grid ghost run above grid super level!");
@@ -1774,27 +1852,11 @@
   /* Running value of the maximal smoothing length */
   float h_max = 0.f;
   float h_max_active = 0.f;
-=======
-void runner_do_sinks_density_ghost(struct runner *r, struct cell *c,
-                                   int timer) {
-
-  struct sink *restrict sinks = c->sinks.parts;
-  const struct engine *e = r->e;
-  const struct cosmology *cosmo = e->cosmology;
-  const int with_cosmology = e->policy & engine_policy_cosmology;
-
-  TIMER_TIC;
-
-  /* Anything to do here? */
-  if (c->sinks.count == 0) return;
-  if (!cell_is_active_sinks(c, e)) return;
->>>>>>> b513d5a6
 
   /* Recurse? */
   if (c->split) {
     for (int k = 0; k < 8; k++) {
       if (c->progeny[k] != NULL) {
-<<<<<<< HEAD
         runner_do_grid_ghost(r, c->progeny[k], 0);
 
         /* Update h_max */
@@ -2000,64 +2062,4 @@
  */
 void runner_do_flux_ghost(struct runner *r, struct cell *c, int timer) {}
 
-#endif
-=======
-        runner_do_sinks_density_ghost(r, c->progeny[k], 0);
-      }
-    }
-  } else {
-
-    /* Init the list of active particles that have to be updated. */
-    int *sid = NULL;
-    if ((sid = (int *)malloc(sizeof(int) * c->sinks.count)) == NULL)
-      error("Can't allocate memory for sid.");
-
-    int scount = 0;
-    for (int k = 0; k < c->sinks.count; k++)
-      if (sink_is_active(&sinks[k], e)) {
-        sid[scount] = k;
-        ++scount;
-      }
-
-    /* Loop over the remaining active parts in this cell. */
-    for (int i = 0; i < scount; i++) {
-
-      /* Get a direct pointer on the part. */
-      struct sink *sp = &sinks[sid[i]];
-
-#ifdef SWIFT_DEBUG_CHECKS
-      /* Is this part within the timestep? */
-      if (!sink_is_active(sp, e)) error("Ghost applied to inactive particle");
-#endif
-
-      /* Finish the density calculation */
-      sink_end_density(sp, cosmo);
-
-      if (sp->num_ngbs == 0) {
-        sinks_sink_has_no_neighbours(sp, cosmo);
-      }
-
-      /* Get particle time-step */
-      double dt;
-      if (with_cosmology) {
-        const integertime_t ti_step = get_integer_timestep(sp->time_bin);
-        const integertime_t ti_begin =
-            get_integer_time_begin(e->ti_current - 1, sp->time_bin);
-
-        dt = cosmology_get_delta_time(e->cosmology, ti_begin,
-                                      ti_begin + ti_step);
-      } else {
-        dt = get_timestep(sp->time_bin, e->time_base);
-      }
-
-      /* Calculate the accretion rate and accreted mass this timestep, for use
-       * in swallow loop */
-      sink_prepare_swallow(sp, e->sink_properties, e->physical_constants,
-                           e->cosmology, e->cooling_func, e->entropy_floor,
-                           e->time, with_cosmology, dt, e->ti_current);
-    }
-  }
-
-  if (timer) TIMER_TOC(timer_do_sinks_ghost);
-}
->>>>>>> b513d5a6
+#endif