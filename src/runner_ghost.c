/*******************************************************************************
 * This file is part of SWIFT.
 * Copyright (c) 2012 Pedro Gonnet (pedro.gonnet@durham.ac.uk)
 *                    Matthieu Schaller (schaller@strw.leidenuniv.nl)
 *               2015 Peter W. Draper (p.w.draper@durham.ac.uk)
 *
 * This program is free software: you can redistribute it and/or modify
 * it under the terms of the GNU Lesser General Public License as published
 * by the Free Software Foundation, either version 3 of the License, or
 * (at your option) any later version.
 *
 * This program is distributed in the hope that it will be useful,
 * but WITHOUT ANY WARRANTY; without even the implied warranty of
 * MERCHANTABILITY or FITNESS FOR A PARTICULAR PURPOSE.  See the
 * GNU General Public License for more details.
 *
 * You should have received a copy of the GNU Lesser General Public License
 * along with this program.  If not, see <http://www.gnu.org/licenses/>.
 *
 ******************************************************************************/

/* Config parameters. */
#include <config.h>

/* This object's header. */
#include "runner.h"

/* Local headers. */
#include "active.h"
#include "adaptive_softening.h"
#include "black_holes.h"
#include "cell.h"
#include "engine.h"
#include "feedback.h"
#include "mhd.h"
#include "rt.h"
#include "sink.h"
#include "space_getsid.h"
#include "star_formation.h"
#include "stars.h"
#include "timers.h"
#include "timestep_limiter.h"
#include "tracers.h"

/* Import the density loop functions. */
#define FUNCTION density
#define FUNCTION_TASK_LOOP TASK_LOOP_DENSITY
#include "runner_doiact_hydro.h"
#undef FUNCTION
#undef FUNCTION_TASK_LOOP

/* Import the stars density loop functions. */
#define FUNCTION density
#define FUNCTION_TASK_LOOP TASK_LOOP_DENSITY
#include "runner_doiact_stars.h"
#undef FUNCTION_TASK_LOOP
#undef FUNCTION

/* Import the black hole density loop functions. */
#define FUNCTION density
#define FUNCTION_TASK_LOOP TASK_LOOP_DENSITY
#include "runner_doiact_black_holes.h"
#undef FUNCTION_TASK_LOOP
#undef FUNCTION

/* Import the sink density loop functions. */
#define FUNCTION density
#define FUNCTION_TASK_LOOP TASK_LOOP_DENSITY
#include "runner_doiact_sinks.h"
#undef FUNCTION_TASK_LOOP
#undef FUNCTION

/* Import the moving mesh construction loop functions */
#include "runner_doiact_grid.h"

/* Moving mesh hydro loops. */
#ifdef EXTRA_HYDRO_LOOP
/* Gradient calculation */
#define FUNCTION slope_estimate
#define FUNCTION_TASK_LOOP TASK_LOOP_SLOPE_ESTIMATE
#include "runner_doiact_grid_hydro.h"
#undef FUNCTION
#undef FUNCTION_TASK_LOOP

/* Slope limiter */
#define FUNCTION slope_limiter
#define FUNCTION_TASK_LOOP TASK_LOOP_SLOPE_LIMITER
#include "runner_doiact_grid_hydro.h"
#undef FUNCTION
#undef FUNCTION_TASK_LOOP
#endif

/* Flux exchange */
#define FUNCTION flux_exchange
#define FUNCTION_TASK_LOOP TASK_LOOP_FLUX_EXCHANGE
#include "runner_doiact_grid_hydro.h"
#undef FUNCTION
#undef FUNCTION_TASK_LOOP

/**
 * @brief Intermediate task after the density to check that the smoothing
 * lengths are correct.
 *
 * @param r The runner thread.
 * @param c The cell.
 * @param timer Are we timing this ?
 */
void runner_do_stars_ghost(struct runner *r, struct cell *c, int timer) {

  struct spart *restrict sparts = c->stars.parts;
  const struct engine *e = r->e;
  const struct unit_system *us = e->internal_units;
  const struct phys_const *phys_const = e->physical_constants;
  const int with_cosmology = (e->policy & engine_policy_cosmology);
  const int with_rt = (e->policy & engine_policy_rt);
  const struct cosmology *cosmo = e->cosmology;
  const struct feedback_props *feedback_props = e->feedback_props;
  const struct rt_props *rt_props = e->rt_props;
  const float stars_h_max = e->hydro_properties->h_max;
  const float stars_h_min = e->hydro_properties->h_min;
  const float eps = e->stars_properties->h_tolerance;
  const float stars_eta_dim =
      pow_dimension(e->stars_properties->eta_neighbours);
  const int max_smoothing_iter = e->stars_properties->max_smoothing_iterations;
  int redo = 0, scount = 0;

  /* Running value of the maximal smoothing length */
  float h_max = c->stars.h_max;
  float h_max_active = c->stars.h_max_active;

  TIMER_TIC;

#ifdef SWIFT_DEBUG_CHECKS
  if (c->nodeID != e->nodeID)
    error("Running the star ghost on a foreign node!");
#endif

  /* Anything to do here? */
  if (c->stars.count == 0) return;
  if (!cell_is_active_stars(c, e)) return;

  /* Recurse? */
  if (c->split) {
    for (int k = 0; k < 8; k++) {
      if (c->progeny[k] != NULL) {
        runner_do_stars_ghost(r, c->progeny[k], 0);

        /* Update h_max */
        h_max = max(h_max, c->progeny[k]->stars.h_max);
        h_max_active = max(h_max_active, c->progeny[k]->stars.h_max_active);
      }
    }
  } else {

    /* Init the list of active particles that have to be updated. */
    int *sid = NULL;
    float *h_0 = NULL;
    float *left = NULL;
    float *right = NULL;
    if ((sid = (int *)malloc(sizeof(int) * c->stars.count)) == NULL)
      error("Can't allocate memory for sid.");
    if ((h_0 = (float *)malloc(sizeof(float) * c->stars.count)) == NULL)
      error("Can't allocate memory for h_0.");
    if ((left = (float *)malloc(sizeof(float) * c->stars.count)) == NULL)
      error("Can't allocate memory for left.");
    if ((right = (float *)malloc(sizeof(float) * c->stars.count)) == NULL)
      error("Can't allocate memory for right.");
    for (int k = 0; k < c->stars.count; k++)
      if (spart_is_active(&sparts[k], e) &&
          (feedback_is_active(&sparts[k], e) || with_rt)) {
        sid[scount] = k;
        h_0[scount] = sparts[k].h;
        left[scount] = 0.f;
        right[scount] = stars_h_max;
        ++scount;
      }

    /* While there are particles that need to be updated... */
    for (int num_reruns = 0; scount > 0 && num_reruns < max_smoothing_iter;
         num_reruns++) {

      ghost_stats_account_for_stars(&c->ghost_statistics, num_reruns, scount,
                                    sparts, sid);

      /* Reset the redo-count. */
      redo = 0;

      /* Loop over the remaining active parts in this cell. */
      for (int i = 0; i < scount; i++) {

        /* Get a direct pointer on the part. */
        struct spart *sp = &sparts[sid[i]];

#ifdef SWIFT_DEBUG_CHECKS
        /* Is this part within the timestep? */
        if (!spart_is_active(sp, e))
          error("Ghost applied to inactive particle");
        if (!feedback_is_active(sp, e) && !with_rt)
          error("Ghost applied to particle inactive for feedback and RT");
#endif

        /* Get some useful values */
        const float h_init = h_0[i];
        const float h_old = sp->h;
        const float h_old_dim = pow_dimension(h_old);
        const float h_old_dim_minus_one = pow_dimension_minus_one(h_old);

        float h_new;
        int has_no_neighbours = 0;

        if (sp->density.wcount < 1.e-5 * kernel_root) { /* No neighbours case */

          ghost_stats_no_ngb_star_iteration(&c->ghost_statistics, num_reruns);

          /* Flag that there were no neighbours */
          has_no_neighbours = 1;

          /* Double h and try again */
          h_new = 2.f * h_old;

        } else {

          /* Finish the density calculation */
          stars_end_density(sp, cosmo);

          /* Compute one step of the Newton-Raphson scheme */
          const float n_sum = sp->density.wcount * h_old_dim;
          const float n_target = stars_eta_dim;
          const float f = n_sum - n_target;
          const float f_prime =
              sp->density.wcount_dh * h_old_dim +
              hydro_dimension * sp->density.wcount * h_old_dim_minus_one;

          /* Improve the bisection bounds */
          if (n_sum < n_target)
            left[i] = max(left[i], h_old);
          else if (n_sum > n_target)
            right[i] = min(right[i], h_old);

#ifdef SWIFT_DEBUG_CHECKS
          /* Check the validity of the left and right bounds */
          if (left[i] > right[i])
            error("Invalid left (%e) and right (%e)", left[i], right[i]);
#endif

          /* Skip if h is already h_max and we don't have enough neighbours
           */
          /* Same if we are below h_min */
          if (((sp->h >= stars_h_max) && (f < 0.f)) ||
              ((sp->h <= stars_h_min) && (f > 0.f))) {

            stars_reset_feedback(sp);

            /* Only do feedback if stars have a reasonable birth time */
            if (feedback_is_active(sp, e)) {

              const integertime_t ti_step = get_integer_timestep(sp->time_bin);
              const integertime_t ti_begin =
                  get_integer_time_begin(e->ti_current - 1, sp->time_bin);

              /* Get particle time-step */
              double dt_star;
              if (with_cosmology) {
                dt_star = cosmology_get_delta_time(e->cosmology, ti_begin,
                                                   ti_begin + ti_step);
              } else {
                dt_star = get_timestep(sp->time_bin, e->time_base);
              }

              /* Calculate age of the star at current time */
              const double star_age_end_of_step =
                  stars_compute_age(sp, e->cosmology, e->time, with_cosmology);

              /* Has this star been around for a while ? */
              if (star_age_end_of_step > 0.) {

                /* Get the length of the enrichment time-step */
                const double dt_enrichment = feedback_get_enrichment_timestep(
                    sp, with_cosmology, cosmo, e->time, dt_star);
                const double star_age_beg_of_step =
                    star_age_end_of_step - dt_enrichment;

                /* Compute the stellar evolution  */
                feedback_prepare_feedback(sp, feedback_props, cosmo, us,
                                          phys_const, star_age_beg_of_step,
                                          dt_enrichment, e->time, ti_begin,
                                          with_cosmology);
              } else {

                /* Reset the feedback fields of the star particle */
                feedback_reset_feedback(sp, feedback_props);
              }
            } else {

              feedback_reset_feedback(sp, feedback_props);
            }

            if (with_rt) {

              rt_reset_spart(sp);

              /* Get particle time-step */
              double dt_star;
              if (with_cosmology) {

                /* get star's age and time step for stellar emission rates */
                const integertime_t ti_begin =
                    get_integer_time_begin(e->ti_current - 1, sp->time_bin);
                const integertime_t ti_step =
                    get_integer_timestep(sp->time_bin);
                dt_star = cosmology_get_delta_time(e->cosmology, ti_begin,
                                                   ti_begin + ti_step);

              } else {
                dt_star = get_timestep(sp->time_bin, e->time_base);
              }

              /* Calculate age of the star at current time */
              const double star_age_end_of_step =
                  stars_compute_age(sp, e->cosmology, e->time, with_cosmology);

              rt_compute_stellar_emission_rate(sp, e->time,
                                               star_age_end_of_step, dt_star,
                                               rt_props, phys_const, us);
            }

            /* Ok, we are done with this particle */
            continue;
          }

          /* Normal case: Use Newton-Raphson to get a better value of h */

          /* Avoid floating point exception from f_prime = 0 */
          h_new = h_old - f / (f_prime + FLT_MIN);

          /* Be verbose about the particles that struggle to converge */
          if (num_reruns > max_smoothing_iter - 10) {

            message(
                "Smoothing length convergence problem: iter=%d p->id=%lld "
                "h_init=%12.8e h_old=%12.8e h_new=%12.8e f=%f f_prime=%f "
                "n_sum=%12.8e n_target=%12.8e left=%12.8e right=%12.8e",
                num_reruns, sp->id, h_init, h_old, h_new, f, f_prime, n_sum,
                n_target, left[i], right[i]);
          }

          /* Safety check: truncate to the range [ h_old/2 , 2h_old ]. */
          h_new = min(h_new, 2.f * h_old);
          h_new = max(h_new, 0.5f * h_old);

          /* Verify that we are actually progrssing towards the answer */
          h_new = max(h_new, left[i]);
          h_new = min(h_new, right[i]);
        }

        /* Check whether the particle has an inappropriate smoothing length
         */
        if (fabsf(h_new - h_old) > eps * h_old) {

          /* Ok, correct then */

          /* Case where we have been oscillating around the solution */
          if ((h_new == left[i] && h_old == right[i]) ||
              (h_old == left[i] && h_new == right[i])) {

            /* Bisect the remaining interval */
            sp->h = pow_inv_dimension(
                0.5f * (pow_dimension(left[i]) + pow_dimension(right[i])));

          } else {

            /* Normal case */
            sp->h = h_new;
          }

          /* If below the absolute maximum, try again */
          if (sp->h < stars_h_max && sp->h > stars_h_min) {

            /* Flag for another round of fun */
            sid[redo] = sid[i];
            h_0[redo] = h_0[i];
            left[redo] = left[i];
            right[redo] = right[i];
            redo += 1;

            /* Re-initialise everything */
            stars_init_spart(sp);
            feedback_init_spart(sp);
            rt_init_spart(sp);

            /* Off we go ! */
            continue;

          } else if (sp->h <= stars_h_min) {

            /* Ok, this particle is a lost cause... */
            sp->h = stars_h_min;

          } else if (sp->h >= stars_h_max) {

            /* Ok, this particle is a lost cause... */
            sp->h = stars_h_max;

            /* Do some damage control if no neighbours at all were found */
            if (has_no_neighbours) {
              ghost_stats_no_ngb_star_converged(&c->ghost_statistics);
              stars_spart_has_no_neighbours(sp, cosmo);
              rt_spart_has_no_neighbours(sp);
            }

          } else {
            error(
                "Fundamental problem with the smoothing length iteration "
                "logic.");
          }
        }

        /* We now have a particle whose smoothing length has converged */

        /* Set the correct depth */
        cell_set_spart_h_depth(sp, c);

        /* Check if h_max has increased */
        h_max = max(h_max, sp->h);
        h_max_active = max(h_max_active, sp->h);

        ghost_stats_converged_star(&c->ghost_statistics, sp);

        stars_reset_feedback(sp);

        /* Only do feedback if stars have a reasonable birth time */
        if (feedback_is_active(sp, e)) {

          const integertime_t ti_step = get_integer_timestep(sp->time_bin);
          const integertime_t ti_begin =
              get_integer_time_begin(e->ti_current - 1, sp->time_bin);

          /* Get particle time-step */
          double dt_star;
          if (with_cosmology) {
            dt_star = cosmology_get_delta_time(e->cosmology, ti_begin,
                                               ti_begin + ti_step);
          } else {
            dt_star = get_timestep(sp->time_bin, e->time_base);
          }

          /* Calculate age of the star at current time */
          const double star_age_end_of_step =
              stars_compute_age(sp, e->cosmology, e->time, with_cosmology);

          /* Has this star been around for a while ? */
          if (star_age_end_of_step > 0.) {

            /* Get the length of the enrichment time-step */
            const double dt_enrichment = feedback_get_enrichment_timestep(
                sp, with_cosmology, cosmo, e->time, dt_star);
            const double star_age_beg_of_step =
                star_age_end_of_step - dt_enrichment;

            /* Compute the stellar evolution  */
            feedback_prepare_feedback(sp, feedback_props, cosmo, us, phys_const,
                                      star_age_beg_of_step, dt_enrichment,
                                      e->time, ti_begin, with_cosmology);
          } else {

            /* Reset the feedback fields of the star particle */
            feedback_reset_feedback(sp, feedback_props);
          }
        } else {

          /* Reset the feedback fields of the star particle */
          feedback_reset_feedback(sp, feedback_props);
        }

        if (with_rt) {

          rt_reset_spart(sp);

          /* Get particle time-step */
          double dt_star;
          if (with_cosmology) {

            /* get star's age and time step for stellar emission rates */
            const integertime_t ti_begin =
                get_integer_time_begin(e->ti_current - 1, sp->time_bin);
            const integertime_t ti_step = get_integer_timestep(sp->time_bin);
            dt_star = cosmology_get_delta_time(e->cosmology, ti_begin,
                                               ti_begin + ti_step);

          } else {
            dt_star = get_timestep(sp->time_bin, e->time_base);
          }

          /* Calculate age of the star at current time */
          const double star_age_end_of_step =
              stars_compute_age(sp, e->cosmology, e->time, with_cosmology);

          rt_compute_stellar_emission_rate(sp, e->time, star_age_end_of_step,
                                           dt_star, rt_props, phys_const, us);
        }
      }

      /* We now need to treat the particles whose smoothing length had not
       * converged again */

      /* Re-set the counter for the next loop (potentially). */
      scount = redo;
      if (scount > 0) {

        /* Climb up the cell hierarchy. */
        for (struct cell *finger = c; finger != NULL; finger = finger->parent) {

          /* Run through this cell's density interactions. */
          for (struct link *l = finger->stars.density; l != NULL; l = l->next) {

#ifdef SWIFT_DEBUG_CHECKS
            if (l->t->ti_run < r->e->ti_current)
              error("Density task should have been run.");
#endif

            /* Self-interaction? */
            if (l->t->type == task_type_self)
              runner_doself_subset_branch_stars_density(r, finger, sparts, sid,
                                                        scount);

            /* Otherwise, pair interaction? */
            else if (l->t->type == task_type_pair) {

              /* Left or right? */
              if (l->t->ci == finger)
                runner_dopair_subset_branch_stars_density(
                    r, finger, sparts, sid, scount, l->t->cj);
              else
                runner_dopair_subset_branch_stars_density(
                    r, finger, sparts, sid, scount, l->t->ci);
            }

            /* Otherwise, sub-self interaction? */
            else if (l->t->type == task_type_sub_self)
              runner_dosub_subset_stars_density(r, finger, sparts, sid, scount,
                                                NULL, 1);

            /* Otherwise, sub-pair interaction? */
            else if (l->t->type == task_type_sub_pair) {

              /* Left or right? */
              if (l->t->ci == finger)
                runner_dosub_subset_stars_density(r, finger, sparts, sid,
                                                  scount, l->t->cj, 1);
              else
                runner_dosub_subset_stars_density(r, finger, sparts, sid,
                                                  scount, l->t->ci, 1);
            }
          }
        }
      }
    }

    if (scount) {
      warning(
          "Smoothing length failed to converge for the following star "
          "particles:");
      for (int i = 0; i < scount; i++) {
        struct spart *sp = &sparts[sid[i]];
        warning("ID: %lld, h: %g, wcount: %g", sp->id, sp->h,
                sp->density.wcount);
      }

      error("Smoothing length failed to converge on %i particles.", scount);
    }

    /* Be clean */
    free(left);
    free(right);
    free(sid);
    free(h_0);
  }

  /* Update h_max */
  c->stars.h_max = h_max;
  c->stars.h_max_active = h_max_active;

#ifdef SWIFT_DEBUG_CHECKS
  for (int i = 0; i < c->stars.count; ++i) {
    const struct spart *sp = &c->stars.parts[i];
    const float h = c->stars.parts[i].h;
    if (spart_is_inhibited(sp, e)) continue;

    if (h > c->stars.h_max)
      error("Particle has h larger than h_max (id=%lld)", sp->id);
    if (spart_is_active(sp, e) && h > c->stars.h_max_active)
      error("Active particle has h larger than h_max_active (id=%lld)", sp->id);
  }
#endif

  /* The ghost may not always be at the top level.
   * Therefore we need to update h_max between the super- and top-levels */
  if (c->stars.density_ghost) {
    for (struct cell *tmp = c->parent; tmp != NULL; tmp = tmp->parent) {
      atomic_max_f(&tmp->stars.h_max, h_max);
      atomic_max_f(&tmp->stars.h_max_active, h_max_active);
    }
  }

  if (timer) TIMER_TOC(timer_do_stars_ghost);
}

/**
 * @brief Intermediate task after the density to check that the smoothing
 * lengths are correct.
 *
 * @param r The runner thread.
 * @param c The cell.
 * @param timer Are we timing this ?
 */
void runner_do_black_holes_density_ghost(struct runner *r, struct cell *c,
                                         int timer) {

  struct bpart *restrict bparts = c->black_holes.parts;
  const struct engine *e = r->e;
  const struct cosmology *cosmo = e->cosmology;
  const float black_holes_h_max = e->hydro_properties->h_max;
  const float black_holes_h_min = e->hydro_properties->h_min;
  const float eps = e->black_holes_properties->h_tolerance;
  const float black_holes_eta_dim =
      pow_dimension(e->black_holes_properties->eta_neighbours);
  const int max_smoothing_iter = e->hydro_properties->max_smoothing_iterations;
  int redo = 0, bcount = 0;

  /* Running value of the maximal smoothing length */
  float h_max = c->black_holes.h_max;
  float h_max_active = c->black_holes.h_max_active;

  TIMER_TIC;

  /* Anything to do here? */
  if (c->black_holes.count == 0) return;
  if (!cell_is_active_black_holes(c, e)) return;

  /* Recurse? */
  if (c->split) {
    for (int k = 0; k < 8; k++) {
      if (c->progeny[k] != NULL) {
        runner_do_black_holes_density_ghost(r, c->progeny[k], 0);

        /* Update h_max */
        h_max = max(h_max, c->progeny[k]->black_holes.h_max);
        h_max_active =
            max(h_max_active, c->progeny[k]->black_holes.h_max_active);
      }
    }
  } else {

    /* Init the list of active particles that have to be updated. */
    int *sid = NULL;
    float *h_0 = NULL;
    float *left = NULL;
    float *right = NULL;
    if ((sid = (int *)malloc(sizeof(int) * c->black_holes.count)) == NULL)
      error("Can't allocate memory for sid.");
    if ((h_0 = (float *)malloc(sizeof(float) * c->black_holes.count)) == NULL)
      error("Can't allocate memory for h_0.");
    if ((left = (float *)malloc(sizeof(float) * c->black_holes.count)) == NULL)
      error("Can't allocate memory for left.");
    if ((right = (float *)malloc(sizeof(float) * c->black_holes.count)) == NULL)
      error("Can't allocate memory for right.");
    for (int k = 0; k < c->black_holes.count; k++)
      if (bpart_is_active(&bparts[k], e)) {
        sid[bcount] = k;
        h_0[bcount] = bparts[k].h;
        left[bcount] = 0.f;
        right[bcount] = black_holes_h_max;
        ++bcount;
      }

    /* While there are particles that need to be updated... */
    for (int num_reruns = 0; bcount > 0 && num_reruns < max_smoothing_iter;
         num_reruns++) {

      ghost_stats_account_for_black_holes(&c->ghost_statistics, num_reruns,
                                          bcount, bparts, sid);

      /* Reset the redo-count. */
      redo = 0;

      /* Loop over the remaining active parts in this cell. */
      for (int i = 0; i < bcount; i++) {

        /* Get a direct pointer on the part. */
        struct bpart *bp = &bparts[sid[i]];

#ifdef SWIFT_DEBUG_CHECKS
        /* Is this part within the timestep? */
        if (!bpart_is_active(bp, e))
          error("Ghost applied to inactive particle");
#endif

        /* Get some useful values */
        const float h_init = h_0[i];
        const float h_old = bp->h;
        const float h_old_dim = pow_dimension(h_old);
        const float h_old_dim_minus_one = pow_dimension_minus_one(h_old);

        float h_new;
        int has_no_neighbours = 0;

        if (bp->density.wcount < 1.e-5 * kernel_root) { /* No neighbours case */

          ghost_stats_no_ngb_black_hole_iteration(&c->ghost_statistics,
                                                  num_reruns);

          /* Flag that there were no neighbours */
          has_no_neighbours = 1;

          /* Double h and try again */
          h_new = 2.f * h_old;

        } else {

          /* Finish the density calculation */
          black_holes_end_density(bp, cosmo);

          /* Compute one step of the Newton-Raphson scheme */
          const float n_sum = bp->density.wcount * h_old_dim;
          const float n_target = black_holes_eta_dim;
          const float f = n_sum - n_target;
          const float f_prime =
              bp->density.wcount_dh * h_old_dim +
              hydro_dimension * bp->density.wcount * h_old_dim_minus_one;

          /* Improve the bisection bounds */
          if (n_sum < n_target)
            left[i] = max(left[i], h_old);
          else if (n_sum > n_target)
            right[i] = min(right[i], h_old);

#ifdef SWIFT_DEBUG_CHECKS
          /* Check the validity of the left and right bounds */
          if (left[i] > right[i])
            error("Invalid left (%e) and right (%e)", left[i], right[i]);
#endif

          /* Skip if h is already h_max and we don't have enough neighbours
           */
          /* Same if we are below h_min */
          if (((bp->h >= black_holes_h_max) && (f < 0.f)) ||
              ((bp->h <= black_holes_h_min) && (f > 0.f))) {

            black_holes_reset_feedback(bp);

            /* Ok, we are done with this particle */
            continue;
          }

          /* Normal case: Use Newton-Raphson to get a better value of h */

          /* Avoid floating point exception from f_prime = 0 */
          h_new = h_old - f / (f_prime + FLT_MIN);

          /* Be verbose about the particles that struggle to converge */
          if (num_reruns > max_smoothing_iter - 10) {

            message(
                "Smoothing length convergence problem: iter=%d p->id=%lld "
                "h_init=%12.8e h_old=%12.8e h_new=%12.8e f=%f f_prime=%f "
                "n_sum=%12.8e n_target=%12.8e left=%12.8e right=%12.8e",
                num_reruns, bp->id, h_init, h_old, h_new, f, f_prime, n_sum,
                n_target, left[i], right[i]);
          }

          /* Safety check: truncate to the range [ h_old/2 , 2h_old ]. */
          h_new = min(h_new, 2.f * h_old);
          h_new = max(h_new, 0.5f * h_old);

          /* Verify that we are actually progrssing towards the answer */
          h_new = max(h_new, left[i]);
          h_new = min(h_new, right[i]);
        }

        /* Check whether the particle has an inappropriate smoothing length
         */
        if (fabsf(h_new - h_old) > eps * h_old) {

          /* Ok, correct then */

          /* Case where we have been oscillating around the solution */
          if ((h_new == left[i] && h_old == right[i]) ||
              (h_old == left[i] && h_new == right[i])) {

            /* Bisect the remaining interval */
            bp->h = pow_inv_dimension(
                0.5f * (pow_dimension(left[i]) + pow_dimension(right[i])));

          } else {

            /* Normal case */
            bp->h = h_new;
          }

          /* If below the absolute maximum, try again */
          if (bp->h < black_holes_h_max && bp->h > black_holes_h_min) {

            /* Flag for another round of fun */
            sid[redo] = sid[i];
            h_0[redo] = h_0[i];
            left[redo] = left[i];
            right[redo] = right[i];
            redo += 1;

            /* Re-initialise everything */
            black_holes_init_bpart(bp);

            /* Off we go ! */
            continue;

          } else if (bp->h <= black_holes_h_min) {

            /* Ok, this particle is a lost cause... */
            bp->h = black_holes_h_min;

          } else if (bp->h >= black_holes_h_max) {

            /* Ok, this particle is a lost cause... */
            bp->h = black_holes_h_max;

            /* Do some damage control if no neighbours at all were found */
            if (has_no_neighbours) {
              ghost_stats_no_ngb_black_hole_converged(&c->ghost_statistics);
              black_holes_bpart_has_no_neighbours(bp, cosmo);
            }

          } else {
            error(
                "Fundamental problem with the smoothing length iteration "
                "logic.");
          }
        }

        /* We now have a particle whose smoothing length has converged */

        ghost_stats_converged_black_hole(&c->ghost_statistics, bp);

        black_holes_reset_feedback(bp);

        /* Set the correct depth */
        cell_set_bpart_h_depth(bp, c);

        /* Check if h_max has increased */
        h_max = max(h_max, bp->h);
        h_max_active = max(h_max_active, bp->h);
      }

      /* We now need to treat the particles whose smoothing length had not
       * converged again */

      /* Re-set the counter for the next loop (potentially). */
      bcount = redo;
      if (bcount > 0) {

        /* Climb up the cell hierarchy. */
        for (struct cell *finger = c; finger != NULL; finger = finger->parent) {

          /* Run through this cell's density interactions. */
          for (struct link *l = finger->black_holes.density; l != NULL;
               l = l->next) {

#ifdef SWIFT_DEBUG_CHECKS
            if (l->t->ti_run < r->e->ti_current)
              error("Density task should have been run.");
#endif

            /* Self-interaction? */
            if (l->t->type == task_type_self)
              runner_doself_subset_branch_bh_density(r, finger, bparts, sid,
                                                     bcount);

            /* Otherwise, pair interaction? */
            else if (l->t->type == task_type_pair) {

              /* Left or right? */
              if (l->t->ci == finger)
                runner_dopair_subset_branch_bh_density(r, finger, bparts, sid,
                                                       bcount, l->t->cj);
              else
                runner_dopair_subset_branch_bh_density(r, finger, bparts, sid,
                                                       bcount, l->t->ci);
            }

            /* Otherwise, sub-self interaction? */
            else if (l->t->type == task_type_sub_self)
              runner_dosub_subset_bh_density(r, finger, bparts, sid, bcount,
                                             NULL, 1);

            /* Otherwise, sub-pair interaction? */
            else if (l->t->type == task_type_sub_pair) {

              /* Left or right? */
              if (l->t->ci == finger)
                runner_dosub_subset_bh_density(r, finger, bparts, sid, bcount,
                                               l->t->cj, 1);
              else
                runner_dosub_subset_bh_density(r, finger, bparts, sid, bcount,
                                               l->t->ci, 1);
            }
          }
        }
      }
    }

    if (bcount) {
      warning(
          "Smoothing length failed to converge for the following BH "
          "particles:");
      for (int i = 0; i < bcount; i++) {
        struct bpart *bp = &bparts[sid[i]];
        warning("ID: %lld, h: %g, wcount: %g", bp->id, bp->h,
                bp->density.wcount);
      }

      error("Smoothing length failed to converge on %i particles.", bcount);
    }

    /* Be clean */
    free(left);
    free(right);
    free(sid);
    free(h_0);
  }

  /* Update h_max */
  c->black_holes.h_max = h_max;
  c->black_holes.h_max_active = h_max_active;

#ifdef SWIFT_DEBUG_CHECKS
  for (int i = 0; i < c->black_holes.count; ++i) {
    const struct bpart *bp = &c->black_holes.parts[i];
    const float h = c->black_holes.parts[i].h;
    if (bpart_is_inhibited(bp, e)) continue;

    if (h > c->black_holes.h_max)
      error("Particle has h larger than h_max (id=%lld)", bp->id);
    if (bpart_is_active(bp, e) && h > c->black_holes.h_max_active)
      error("Active particle has h larger than h_max_active (id=%lld)", bp->id);
  }
#endif

  /* The ghost may not always be at the top level.
   * Therefore we need to update h_max between the super- and top-levels */
  if (c->black_holes.density_ghost) {
    for (struct cell *tmp = c->parent; tmp != NULL; tmp = tmp->parent) {
      atomic_max_f(&tmp->black_holes.h_max, h_max);
      atomic_max_f(&tmp->black_holes.h_max_active, h_max_active);
    }
  }

  if (timer) TIMER_TOC(timer_do_black_holes_ghost);
}

/**
 * @brief Intermediate task after the BHs have done their swallowing step.
 * This is used to update the BH quantities if necessary.
 *
 * @param r The runner thread.
 * @param c The cell.
 * @param timer Are we timing this ?
 */
void runner_do_black_holes_swallow_ghost(struct runner *r, struct cell *c,
                                         int timer) {

  struct bpart *restrict bparts = c->black_holes.parts;
  const int count = c->black_holes.count;
  const struct engine *e = r->e;
  const int with_cosmology = e->policy & engine_policy_cosmology;

  TIMER_TIC;

  /* Anything to do here? */
  if (c->black_holes.count == 0) return;
  if (!cell_is_active_black_holes(c, e)) return;

  /* Recurse? */
  if (c->split) {
    for (int k = 0; k < 8; k++)
      if (c->progeny[k] != NULL)
        runner_do_black_holes_swallow_ghost(r, c->progeny[k], 0);
  } else {

    /* Loop over the parts in this cell. */
    for (int i = 0; i < count; i++) {

      /* Get a direct pointer on the part. */
      struct bpart *bp = &bparts[i];

      if (bpart_is_active(bp, e)) {

        /* Get particle time-step */
        double dt;
        if (with_cosmology) {
          const integertime_t ti_step = get_integer_timestep(bp->time_bin);
          const integertime_t ti_begin =
              get_integer_time_begin(e->ti_current - 1, bp->time_bin);

          dt = cosmology_get_delta_time(e->cosmology, ti_begin,
                                        ti_begin + ti_step);
        } else {
          dt = get_timestep(bp->time_bin, e->time_base);
        }

        /* Compute the final operations for repositioning of this BH */
        black_holes_end_reposition(bp, e->black_holes_properties,
                                   e->physical_constants, e->cosmology, dt,
                                   e->ti_current);

        /* Compute variables required for the feedback loop */
        black_holes_prepare_feedback(bp, e->black_holes_properties,
                                     e->physical_constants, e->cosmology,
                                     e->cooling_func, e->entropy_floor, e->time,
                                     with_cosmology, dt, e->ti_current);
      }
    }
  }

  if (timer) TIMER_TOC(timer_do_black_holes_ghost);
}

/**
 * @brief Intermediate task after the gradient loop that does final operations
 * on the gradient quantities and optionally slope limits the gradients
 *
 * @param r The runner thread.
 * @param c The cell.
 * @param timer Are we timing this ?
 */
void runner_do_extra_ghost(struct runner *r, struct cell *c, int timer) {

#ifdef EXTRA_HYDRO_LOOP

  struct part *restrict parts = c->hydro.parts;
  const int count = c->hydro.count;
  const struct engine *e = r->e;
#ifndef MOVING_MESH
  struct xpart *restrict xparts = c->hydro.xparts;
  const integertime_t ti_current = e->ti_current;
  const int with_cosmology = (e->policy & engine_policy_cosmology);
  const double time_base = e->time_base;
  const struct cosmology *cosmo = e->cosmology;
  const struct hydro_props *hydro_props = e->hydro_properties;
  const struct pressure_floor_props *pressure_floor = e->pressure_floor_props;
#endif

  TIMER_TIC;

  /* Anything to do here? */
  if (!cell_is_active_hydro(c, e)) return;

  /* Recurse? */
  if (c->split) {
    for (int k = 0; k < 8; k++)
      if (c->progeny[k] != NULL) runner_do_extra_ghost(r, c->progeny[k], 0);
  } else {

    /* Loop over the parts in this cell. */
    for (int i = 0; i < count; i++) {

      /* Get a direct pointer on the part. */
      struct part *restrict p = &parts[i];

      if (part_is_active(p, e)) {

        /* Finish the gradient calculation */
        hydro_end_gradient(p);
        mhd_end_gradient(p);

#ifndef MOVING_MESH
        /* As of here, particle force variables will be set. */
        struct xpart *restrict xp = &xparts[i];

        /* Calculate the time-step for passing to hydro_prepare_force.
         * This is the physical time between the start and end of the time-step
         * without any scale-factor powers. */
        double dt_alpha, dt_therm;

        if (with_cosmology) {
          const integertime_t ti_step = get_integer_timestep(p->time_bin);
          const integertime_t ti_begin =
              get_integer_time_begin(ti_current - 1, p->time_bin);

          dt_alpha =
              cosmology_get_delta_time(cosmo, ti_begin, ti_begin + ti_step);
          dt_therm = cosmology_get_therm_kick_factor(cosmo, ti_begin,
                                                     ti_begin + ti_step);
        } else {
          dt_alpha = get_timestep(p->time_bin, time_base);
          dt_therm = get_timestep(p->time_bin, time_base);
        }

        /* Compute variables required for the force loop */
        hydro_prepare_force(p, xp, cosmo, hydro_props, pressure_floor, dt_alpha,
                            dt_therm);
        mhd_prepare_force(p, xp, cosmo, hydro_props, dt_alpha);
        timestep_limiter_prepare_force(p, xp);
        rt_prepare_force(p);
        rt_timestep_prepare_force(p);

        /* The particle force values are now set.  Do _NOT_
           try to read any particle density variables! */

        /* Prepare the particle for the force loop over neighbours */
        hydro_reset_acceleration(p);
        mhd_reset_acceleration(p);
#endif
      }
    }
  }

  if (timer) TIMER_TOC(timer_do_extra_ghost);

#else
  error("SWIFT was not compiled with the extra hydro loop activated.");
#endif
}

/**
 * @brief Intermediate task after the density to check that the smoothing
 * lengths are correct.
 *
 * @param r The runner thread.
 * @param c The cell.
 * @param timer Are we timing this ?
 */
void runner_do_ghost(struct runner *r, struct cell *c, int timer) {

  struct part *restrict parts = c->hydro.parts;
  struct xpart *restrict xparts = c->hydro.xparts;
  const struct engine *e = r->e;
  const struct space *s = e->s;
  const struct hydro_space *hs = &s->hs;
  const struct cosmology *cosmo = e->cosmology;
  const struct chemistry_global_data *chemistry = e->chemistry;
  const struct star_formation *star_formation = e->star_formation;
  const struct hydro_props *hydro_props = e->hydro_properties;
  const struct pressure_floor_props *pressure_floor = e->pressure_floor_props;

  const int with_cosmology = (e->policy & engine_policy_cosmology);
  const int with_rt = (e->policy & engine_policy_rt);

  const float hydro_h_max = e->hydro_properties->h_max;
  const float hydro_h_min = e->hydro_properties->h_min;
  const float eps = e->hydro_properties->h_tolerance;
  const float hydro_eta_dim =
      pow_dimension(e->hydro_properties->eta_neighbours);
  const int use_mass_weighted_num_ngb =
      e->hydro_properties->use_mass_weighted_num_ngb;
  const int max_smoothing_iter = e->hydro_properties->max_smoothing_iterations;
  int redo = 0, count = 0;

  /* Running value of the maximal smoothing length */
  float h_max = c->hydro.h_max;
  float h_max_active = c->hydro.h_max_active;

  TIMER_TIC;

  /* Anything to do here? */
  if (c->hydro.count == 0) return;
  if (!cell_is_active_hydro(c, e)) return;

  /* Recurse? */
  if (c->split) {
    for (int k = 0; k < 8; k++) {
      if (c->progeny[k] != NULL) {
        runner_do_ghost(r, c->progeny[k], 0);

        /* Update h_max */
        h_max = max(h_max, c->progeny[k]->hydro.h_max);
        h_max_active = max(h_max_active, c->progeny[k]->hydro.h_max_active);
      }
    }
  } else {

    /* Init the list of active particles that have to be updated and their
     * current smoothing lengths. */
    int *pid = NULL;
    float *h_0 = NULL;
    float *left = NULL;
    float *right = NULL;
    if ((pid = (int *)malloc(sizeof(int) * c->hydro.count)) == NULL)
      error("Can't allocate memory for pid.");
    if ((h_0 = (float *)malloc(sizeof(float) * c->hydro.count)) == NULL)
      error("Can't allocate memory for h_0.");
    if ((left = (float *)malloc(sizeof(float) * c->hydro.count)) == NULL)
      error("Can't allocate memory for left.");
    if ((right = (float *)malloc(sizeof(float) * c->hydro.count)) == NULL)
      error("Can't allocate memory for right.");
    for (int k = 0; k < c->hydro.count; k++)
      if (part_is_active(&parts[k], e)) {
        pid[count] = k;
        h_0[count] = parts[k].h;
        left[count] = 0.f;
        right[count] = hydro_h_max;
        ++count;
      }

    /* While there are particles that need to be updated... */
    for (int num_reruns = 0; count > 0 && num_reruns < max_smoothing_iter;
         num_reruns++) {

      ghost_stats_account_for_hydro(&c->ghost_statistics, num_reruns, count,
                                    parts, pid);

      /* Reset the redo-count. */
      redo = 0;

      /* Loop over the remaining active parts in this cell. */
      for (int i = 0; i < count; i++) {

        /* Get a direct pointer on the part. */
        struct part *p = &parts[pid[i]];
        struct xpart *xp = &xparts[pid[i]];

#ifdef SWIFT_DEBUG_CHECKS
        /* Is this part within the timestep? */
        if (!part_is_active(p, e)) error("Ghost applied to inactive particle");
#endif

        /* Get some useful values */
        const float h_init = h_0[i];
        const float h_old = p->h;
        const float h_old_dim = pow_dimension(h_old);
        const float h_old_dim_minus_one = pow_dimension_minus_one(h_old);

        float h_new;
        int has_no_neighbours = 0;

        if (p->density.wcount < 1.e-5 * kernel_root) { /* No neighbours case */

          ghost_stats_no_ngb_hydro_iteration(&c->ghost_statistics, num_reruns);

          /* Flag that there were no neighbours */
          has_no_neighbours = 1;

          /* Double h and try again */
          h_new = 2.f * h_old;

        } else {

          /* Finish the density calculation */
          hydro_end_density(p, cosmo);
          adaptive_softening_end_density(p, e->gravity_properties);
          mhd_end_density(p, cosmo);
          chemistry_end_density(p, chemistry, cosmo);
          star_formation_end_density(p, xp, star_formation, cosmo);

          /* Are we using the alternative definition of the
             number of neighbours? */
          if (use_mass_weighted_num_ngb) {
#if defined(GIZMO_MFV_SPH) || defined(GIZMO_MFM_SPH) || defined(SHADOWSWIFT)
            error(
                "Can't use alternative neighbour definition with this scheme!");
#else
            const float inv_mass = 1.f / hydro_get_mass(p);
            p->density.wcount = p->rho * inv_mass;
            p->density.wcount_dh = p->density.rho_dh * inv_mass;
#endif
          }

          /* Compute one step of the Newton-Raphson scheme */
          const float n_sum = p->density.wcount * h_old_dim;
          const float n_target = hydro_eta_dim;
          const float f = n_sum - n_target;
          const float f_prime =
              p->density.wcount_dh * h_old_dim +
              hydro_dimension * p->density.wcount * h_old_dim_minus_one;

          /* Improve the bisection bounds */
          if (n_sum < n_target)
            left[i] = max(left[i], h_old);
          else if (n_sum > n_target)
            right[i] = min(right[i], h_old);

#ifdef SWIFT_DEBUG_CHECKS
          /* Check the validity of the left and right bounds */
          if (left[i] > right[i])
            error("Invalid left (%e) and right (%e)", left[i], right[i]);
#endif

          /* Skip if h is already h_max and we don't have enough neighbours */
          /* Same if we are below h_min */
          if (((p->h >= hydro_h_max) && (f < 0.f)) ||
              ((p->h <= hydro_h_min) && (f > 0.f))) {

            /* We have a particle whose smoothing length is already set (wants
             * to be larger but has already hit the maximum OR wants to be
             * smaller but has already reached the minimum). So, just tidy up
             * as if the smoothing length had converged correctly  */

#ifdef EXTRA_HYDRO_LOOP

            /* As of here, particle gradient variables will be set. */
            /* The force variables are set in the extra ghost. */

            /* Compute variables required for the gradient loop */
            hydro_prepare_gradient(p, xp, cosmo, hydro_props, pressure_floor);
            mhd_prepare_gradient(p, xp, cosmo, hydro_props);

            /* The particle gradient values are now set.  Do _NOT_
               try to read any particle density variables! */

            /* Prepare the particle for the gradient loop over neighbours
             */
            hydro_reset_gradient(p);
            mhd_reset_gradient(p);

#else
            /* Calculate the time-step for passing to hydro_prepare_force, used
             * for the evolution of alpha factors (i.e. those involved in the
             * artificial viscosity and thermal conduction terms) */
            const double time_base = e->time_base;
            const integertime_t ti_current = e->ti_current;
            double dt_alpha, dt_therm;

            if (with_cosmology) {
              const integertime_t ti_step = get_integer_timestep(p->time_bin);
              const integertime_t ti_begin =
                  get_integer_time_begin(ti_current - 1, p->time_bin);

              dt_alpha =
                  cosmology_get_delta_time(cosmo, ti_begin, ti_begin + ti_step);
              dt_therm = cosmology_get_therm_kick_factor(cosmo, ti_begin,
                                                         ti_begin + ti_step);
            } else {
              dt_alpha = get_timestep(p->time_bin, time_base);
              dt_therm = get_timestep(p->time_bin, time_base);
            }

            /* As of here, particle force variables will be set. */

            /* Compute variables required for the force loop */
            hydro_prepare_force(p, xp, cosmo, hydro_props, pressure_floor,
                                dt_alpha, dt_therm);
            mhd_prepare_force(p, xp, cosmo, hydro_props, dt_alpha);
            timestep_limiter_prepare_force(p, xp);
            rt_prepare_force(p);
            rt_timestep_prepare_force(p);

            /* The particle force values are now set.  Do _NOT_
               try to read any particle density variables! */

            /* Prepare the particle for the force loop over neighbours */
            hydro_reset_acceleration(p);
            mhd_reset_acceleration(p);

#endif /* EXTRA_HYDRO_LOOP */

            if (with_rt) {
#ifdef SWIFT_RT_DEBUG_CHECKS
              rt_debugging_check_nr_subcycles(p, e->rt_props);
#endif
              rt_reset_part(p, cosmo);
            }

            /* Ok, we are done with this particle */
            continue;
          }

          /* Normal case: Use Newton-Raphson to get a better value of h */

          /* Avoid floating point exception from f_prime = 0 */
          h_new = h_old - f / (f_prime + FLT_MIN);

          /* Be verbose about the particles that struggle to converge */
          if (num_reruns > max_smoothing_iter - 10) {

            message(
                "Smoothing length convergence problem: iter=%d p->id=%lld "
                "h_init=%12.8e h_old=%12.8e h_new=%12.8e f=%f f_prime=%f "
                "n_sum=%12.8e n_target=%12.8e left=%12.8e right=%12.8e",
                num_reruns, p->id, h_init, h_old, h_new, f, f_prime, n_sum,
                n_target, left[i], right[i]);
          }

#ifdef SWIFT_DEBUG_CHECKS
          if (((f > 0.f && h_new > h_old) || (f < 0.f && h_new < h_old)) &&
              (h_old < 0.999f * hydro_props->h_max))
            error(
                "Smoothing length correction not going in the right direction");
#endif

          /* Safety check: truncate to the range [ h_old/2 , 2h_old ]. */
          h_new = min(h_new, 2.f * h_old);
          h_new = max(h_new, 0.5f * h_old);

          /* Verify that we are actually progrssing towards the answer */
          h_new = max(h_new, left[i]);
          h_new = min(h_new, right[i]);
        }

        /* Check whether the particle has an inappropriate smoothing length
         */
        if (fabsf(h_new - h_old) > eps * h_old) {

          /* Ok, correct then */

          /* Case where we have been oscillating around the solution */
          if ((h_new == left[i] && h_old == right[i]) ||
              (h_old == left[i] && h_new == right[i])) {

            /* Bisect the remaining interval */
            p->h = pow_inv_dimension(
                0.5f * (pow_dimension(left[i]) + pow_dimension(right[i])));

          } else {

            /* Normal case */
            p->h = h_new;
          }

          /* If within the allowed range, try again */
          if (p->h < hydro_h_max && p->h > hydro_h_min) {

            /* Flag for another round of fun */
            pid[redo] = pid[i];
            h_0[redo] = h_0[i];
            left[redo] = left[i];
            right[redo] = right[i];
            redo += 1;

            /* Re-initialise everything */
            hydro_init_part(p, hs);
            adaptive_softening_init_part(p);
            mhd_init_part(p);
            chemistry_init_part(p, chemistry);
            star_formation_init_part(p, star_formation);
            tracers_after_init(p, xp, e->internal_units, e->physical_constants,
                               with_cosmology, e->cosmology,
                               e->hydro_properties, e->cooling_func, e->time);
            rt_init_part(p);

            /* Off we go ! */
            continue;

          } else if (p->h <= hydro_h_min) {

            /* Ok, this particle is a lost cause... */
            p->h = hydro_h_min;

          } else if (p->h >= hydro_h_max) {

            /* Ok, this particle is a lost cause... */
            p->h = hydro_h_max;

            /* Do some damage control if no neighbours at all were found */
            if (has_no_neighbours) {
              ghost_stats_no_ngb_hydro_converged(&c->ghost_statistics);
              hydro_part_has_no_neighbours(p, xp, cosmo);
              mhd_part_has_no_neighbours(p, xp, cosmo);
              chemistry_part_has_no_neighbours(p, xp, chemistry, cosmo);
              star_formation_part_has_no_neighbours(p, xp, star_formation,
                                                    cosmo);
              rt_part_has_no_neighbours(p);
            }

          } else {
            error(
                "Fundamental problem with the smoothing length iteration "
                "logic.");
          }
        }

        /* We now have a particle whose smoothing length has converged */

        /* Set the correct depth */
        cell_set_part_h_depth(p, c);

        /* Check if h_max has increased */
        h_max = max(h_max, p->h);
        h_max_active = max(h_max_active, p->h);

        ghost_stats_converged_hydro(&c->ghost_statistics, p);

        /* Update gravitational softening (in adaptive softening case) */
        if (p->gpart)
          gravity_update_softening(p->gpart, p, e->gravity_properties);

#ifdef EXTRA_HYDRO_LOOP

        /* As of here, particle gradient variables will be set. */
        /* The force variables are set in the extra ghost. */

        /* Compute variables required for the gradient loop */
        hydro_prepare_gradient(p, xp, cosmo, hydro_props, pressure_floor);
        mhd_prepare_gradient(p, xp, cosmo, hydro_props);

        /* The particle gradient values are now set.  Do _NOT_
           try to read any particle density variables! */

        /* Prepare the particle for the gradient loop over neighbours */
        hydro_reset_gradient(p);
        mhd_reset_gradient(p);

#else

        /* Calculate the time-step for passing to hydro_prepare_force, used
         * for the evolution of alpha factors (i.e. those involved in the
         * artificial viscosity and thermal conduction terms) */
        const double time_base = e->time_base;
        const integertime_t ti_current = e->ti_current;
        double dt_alpha, dt_therm;

        if (with_cosmology) {
          const integertime_t ti_step = get_integer_timestep(p->time_bin);
          const integertime_t ti_begin =
              get_integer_time_begin(ti_current - 1, p->time_bin);

          dt_alpha =
              cosmology_get_delta_time(cosmo, ti_begin, ti_begin + ti_step);
          dt_therm = cosmology_get_therm_kick_factor(cosmo, ti_begin,
                                                     ti_begin + ti_step);
        } else {
          dt_alpha = get_timestep(p->time_bin, time_base);
          dt_therm = get_timestep(p->time_bin, time_base);
        }

        /* As of here, particle force variables will be set. */

        /* Compute variables required for the force loop */
        hydro_prepare_force(p, xp, cosmo, hydro_props, pressure_floor, dt_alpha,
                            dt_therm);
        mhd_prepare_force(p, xp, cosmo, hydro_props, dt_alpha);
        timestep_limiter_prepare_force(p, xp);
        rt_prepare_force(p);
        rt_timestep_prepare_force(p);

        /* The particle force values are now set.  Do _NOT_
           try to read any particle density variables! */

        /* Prepare the particle for the force loop over neighbours */
        hydro_reset_acceleration(p);
        mhd_reset_acceleration(p);

#endif /* EXTRA_HYDRO_LOOP */

        if (with_rt) {
#ifdef SWIFT_RT_DEBUG_CHECKS
          rt_debugging_check_nr_subcycles(p, e->rt_props);
#endif
          rt_reset_part(p, cosmo);
        }
      }

      /* We now need to treat the particles whose smoothing length had not
       * converged again */

      /* Re-set the counter for the next loop (potentially). */
      count = redo;
      if (count > 0) {

        /* Climb up the cell hierarchy. */
        for (struct cell *finger = c; finger != NULL; finger = finger->parent) {

          /* Run through this cell's density interactions. */
          for (struct link *l = finger->hydro.density; l != NULL; l = l->next) {

#ifdef SWIFT_DEBUG_CHECKS
            if (l->t->ti_run < r->e->ti_current)
              error("Density task should have been run.");
#endif

            /* Self-interaction? */
            if (l->t->type == task_type_self)
              runner_doself_subset_branch_density(r, finger, parts, pid, count);

            /* Otherwise, pair interaction? */
            else if (l->t->type == task_type_pair) {

              /* Left or right? */
              if (l->t->ci == finger)
                runner_dopair_subset_branch_density(r, finger, parts, pid,
                                                    count, l->t->cj);
              else
                runner_dopair_subset_branch_density(r, finger, parts, pid,
                                                    count, l->t->ci);
            }

            /* Otherwise, sub-self interaction? */
            else if (l->t->type == task_type_sub_self)
              runner_dosub_subset_density(r, finger, parts, pid, count, NULL,
                                          1);

            /* Otherwise, sub-pair interaction? */
            else if (l->t->type == task_type_sub_pair) {

              /* Left or right? */
              if (l->t->ci == finger)
                runner_dosub_subset_density(r, finger, parts, pid, count,
                                            l->t->cj, 1);
              else
                runner_dosub_subset_density(r, finger, parts, pid, count,
                                            l->t->ci, 1);
            }
          }
        }
      }
    }

    if (count) {
      warning(
          "Smoothing length failed to converge for the following gas "
          "particles:");
      for (int i = 0; i < count; i++) {
        struct part *p = &parts[pid[i]];
        warning("ID: %lld, h: %g, wcount: %g", p->id, p->h, p->density.wcount);
      }

      error("Smoothing length failed to converge on %i particles.", count);
    }

    /* Be clean */
    free(left);
    free(right);
    free(pid);
    free(h_0);
  }

  /* Update h_max */
  c->hydro.h_max = h_max;
  c->hydro.h_max_active = h_max_active;

#ifdef SWIFT_DEBUG_CHECKS
  for (int i = 0; i < c->hydro.count; ++i) {
    const struct part *p = &c->hydro.parts[i];
    const float h = c->hydro.parts[i].h;
    if (part_is_inhibited(p, e)) continue;

    if (h > c->hydro.h_max)
      error("Particle has h larger than h_max (id=%lld)", p->id);
    if (part_is_active(p, e) && h > c->hydro.h_max_active)
      error("Active particle has h larger than h_max_active (id=%lld)", p->id);
  }
#endif

  /* The ghost may not always be at the top level.
   * Therefore we need to update h_max between the super- and top-levels */
  if (c->hydro.ghost) {
    for (struct cell *tmp = c->parent; tmp != NULL; tmp = tmp->parent) {
      atomic_max_f(&tmp->hydro.h_max, h_max);
      atomic_max_f(&tmp->hydro.h_max_active, h_max_active);
    }
  }

  if (timer) TIMER_TOC(timer_do_ghost);
}

/**
 * @brief Intermediate task after the injection to compute the total
 * photon emission rates experienced by the hydro particles.
 *
 * @param r The runner thread.
 * @param c The cell.
 * @param timer Are we timing this ?
 */
void runner_do_rt_ghost1(struct runner *r, struct cell *c, int timer) {

  const struct engine *e = r->e;
  const int with_cosmology = (e->policy & engine_policy_cosmology);
  const struct cosmology *cosmo = e->cosmology;
  int count = c->hydro.count;

  /* Anything to do here? */
  if (count == 0) return;
  if (!cell_is_rt_active(c, e)) return;

  TIMER_TIC;

  /* Recurse? */
  if (c->split) {
    for (int k = 0; k < 8; k++) {
      if (c->progeny[k] != NULL) {
        runner_do_rt_ghost1(r, c->progeny[k], 0);
      }
    }
  } else {

    for (int pid = 0; pid < count; pid++) {
      struct part *restrict p = &(c->hydro.parts[pid]);

      /* Skip inhibited parts */
      if (part_is_inhibited(p, e)) continue;

      /* Skip inactive parts */
      if (!part_is_rt_active(p, e)) continue;

      /* First reset everything that needs to be reset for the following
       * subcycle */
      const integertime_t ti_current_subcycle = e->ti_current_subcycle;
      const integertime_t ti_step =
          get_integer_timestep(p->rt_time_data.time_bin);
      const integertime_t ti_begin = get_integer_time_begin(
          ti_current_subcycle + 1, p->rt_time_data.time_bin);
      const integertime_t ti_end = ti_begin + ti_step;

      const float dt =
          rt_part_dt(ti_begin, ti_end, e->time_base, with_cosmology, cosmo);

      rt_reset_part_each_subcycle(p, cosmo, dt);

      /* Now finish up injection */
      rt_finalise_injection(p, e->rt_props);
    }
  }

  if (timer) TIMER_TOC(timer_do_rt_ghost1);
}

/**
 * @brief Intermediate task after the gradient computation to finish
 *        up the gradients and prepare for the transport step
 *
 * @param r The runner thread.
 * @param c The cell.
 * @param timer Are we timing this ?
 */
void runner_do_rt_ghost2(struct runner *r, struct cell *c, int timer) {

  const struct engine *e = r->e;
  int count = c->hydro.count;
  const struct cosmology *cosmo = e->cosmology;

  /* Anything to do here? */
  if (count == 0) return;
  if (!cell_is_rt_active(c, e)) return;

  TIMER_TIC;

  /* Recurse? */
  if (c->split) {
    for (int k = 0; k < 8; k++) {
      if (c->progeny[k] != NULL) {
        runner_do_rt_ghost2(r, c->progeny[k], 0);
      }
    }
  } else {

    for (int pid = 0; pid < count; pid++) {
      struct part *restrict p = &(c->hydro.parts[pid]);

      /* Skip inhibited parts */
      if (part_is_inhibited(p, e)) continue;

      /* Skip inactive parts */
      if (!part_is_rt_active(p, e)) continue;

      rt_end_gradient(p, cosmo);
    }
  }

  if (timer) TIMER_TOC(timer_do_rt_ghost2);
}

/**
 * @brief Intermediate task after the density to check that the smoothing
 * lengths are correct, finish density calculations
 * and calculate accretion rates for the particle swallowing step
 *
 * @param r The runner thread.
 * @param c The cell.
 * @param timer Are we timing this ?
 */
void runner_do_sinks_density_ghost(struct runner *r, struct cell *c,
                                   int timer) {

  struct sink *restrict sinks = c->sinks.parts;
  const struct engine *e = r->e;
  const struct cosmology *cosmo = e->cosmology;
  const int with_cosmology = e->policy & engine_policy_cosmology;
  const float sinks_h_max = e->hydro_properties->h_max;
  const float sinks_h_min = e->hydro_properties->h_min;
  const float eps = e->sink_properties->h_tolerance;
  const float sinks_eta_dim = pow_dimension(e->sink_properties->eta_neighbours);
  const int max_smoothing_iter = e->hydro_properties->max_smoothing_iterations;
  int redo = 0, scount = 0;

  /* Running value of the maximal smoothing length */
  float h_max = c->sinks.h_max;
  float h_max_active = c->sinks.h_max_active;

  TIMER_TIC;

  /* Anything to do here? */
  if (c->sinks.count == 0) return;
  if (!cell_is_active_sinks(c, e)) return;

  /* Recurse? */
  if (c->split) {
    for (int k = 0; k < 8; k++) {
      if (c->progeny[k] != NULL) {
        runner_do_sinks_density_ghost(r, c->progeny[k], 0);

        /* Update h_max */
        h_max = max(h_max, c->progeny[k]->sinks.h_max);
        h_max_active = max(h_max_active, c->progeny[k]->sinks.h_max_active);
      }
    }
  } else {

    /* Init the list of active particles that have to be updated. */
    int *sid = NULL;
    float *h_0 = NULL;
    float *left = NULL;
    float *right = NULL;
    if ((sid = (int *)malloc(sizeof(int) * c->sinks.count)) == NULL)
      error("Can't allocate memory for sid.");
    if ((h_0 = (float *)malloc(sizeof(float) * c->sinks.count)) == NULL)
      error("Can't allocate memory for h_0.");
    if ((left = (float *)malloc(sizeof(float) * c->sinks.count)) == NULL)
      error("Can't allocate memory for left.");
    if ((right = (float *)malloc(sizeof(float) * c->sinks.count)) == NULL)
      error("Can't allocate memory for right.");
    for (int k = 0; k < c->sinks.count; k++)
      if (sink_is_active(&sinks[k], e)) {
        sid[scount] = k;
        h_0[scount] = sinks[k].h;
        left[scount] = 0.f;
        right[scount] = sinks_h_max;
        ++scount;
      }

    if (e->sink_properties->use_fixed_r_cut) {
      /* If we're using a fixed cutoff rather than a smoothing length, just
       * finish up the density task and leave sp->h untouched. */

      /* Loop over the active sinks in this cell. */
      for (int i = 0; i < scount; i++) {

        /* Get a direct pointer on the part. */
        struct sink *sp = &sinks[sid[i]];

#ifdef SWIFT_DEBUG_CHECKS
        /* Is this part within the timestep? */
        if (!sink_is_active(sp, e)) error("Ghost applied to inactive particle");
#endif

        /* Finish the density calculation */
        sink_end_density(sp, cosmo);

        /* Set these variables to the fixed cutoff radius for the rest of the
         * ghost task */
        h_max = sp->h;
        h_max_active = sp->h;
      }

    } else {
      /* Otherwise we need to iterate to update the smoothing lengths */

      /* While there are particles that need to be updated... */
      for (int num_reruns = 0; scount > 0 && num_reruns < max_smoothing_iter;
           num_reruns++) {

        /* Reset the redo-count. */
        redo = 0;

        /* Loop over the remaining active parts in this cell. */
        for (int i = 0; i < scount; i++) {

          /* Get a direct pointer on the part. */
          struct sink *sp = &sinks[sid[i]];

#ifdef SWIFT_DEBUG_CHECKS
          /* Is this part within the timestep? */
          if (!sink_is_active(sp, e))
            error("Ghost applied to inactive particle");
#endif

          /* Get some useful values */
          const float h_init = h_0[i];
          const float h_old = sp->h;
          const float h_old_dim = pow_dimension(h_old);
          const float h_old_dim_minus_one = pow_dimension_minus_one(h_old);

          float h_new;
          int has_no_neighbours = 0;

          if (sp->density.wcount <
              1.e-5 * kernel_root) { /* No neighbours case */

            /* Flag that there were no neighbours */
            has_no_neighbours = 1;

            /* Double h and try again */
            h_new = 2.f * h_old;

          } else {

            /* Finish the density calculation */
            sink_end_density(sp, cosmo);

            /* Compute one step of the Newton-Raphson scheme */
            const float n_sum = sp->density.wcount * h_old_dim;
            const float n_target = sinks_eta_dim;
            const float f = n_sum - n_target;
            const float f_prime =
                sp->density.wcount_dh * h_old_dim +
                hydro_dimension * sp->density.wcount * h_old_dim_minus_one;

            /* Improve the bisection bounds */
            if (n_sum < n_target)
              left[i] = max(left[i], h_old);
            else if (n_sum > n_target)
              right[i] = min(right[i], h_old);

#ifdef SWIFT_DEBUG_CHECKS
            /* Check the validity of the left and right bounds */
            if (left[i] > right[i])
              error("Invalid left (%e) and right (%e)", left[i], right[i]);
#endif

            /* Skip if h is already h_max and we don't have enough neighbours
             */
            /* Same if we are below h_min */
            if (((sp->h >= sinks_h_max) && (f < 0.f)) ||
                ((sp->h <= sinks_h_min) && (f > 0.f))) {

              /* Ok, we are done with this particle */
              continue;
            }

            /* Normal case: Use Newton-Raphson to get a better value of h */

            /* Avoid floating point exception from f_prime = 0 */
            h_new = h_old - f / (f_prime + FLT_MIN);

            /* Be verbose about the particles that struggle to converge */
            if (num_reruns > max_smoothing_iter - 10) {

              message(
                  "Smoothing length convergence problem: iter=%d p->id=%lld "
                  "h_init=%12.8e h_old=%12.8e h_new=%12.8e f=%f f_prime=%f "
                  "n_sum=%12.8e n_target=%12.8e left=%12.8e right=%12.8e",
                  num_reruns, sp->id, h_init, h_old, h_new, f, f_prime, n_sum,
                  n_target, left[i], right[i]);
            }

            /* Safety check: truncate to the range [ h_old/2 , 2h_old ]. */
            h_new = min(h_new, 2.f * h_old);
            h_new = max(h_new, 0.5f * h_old);

            /* Verify that we are actually progrssing towards the answer */
            h_new = max(h_new, left[i]);
            h_new = min(h_new, right[i]);
          }

          /* Check whether the particle has an inappropriate smoothing length
           */
          if (fabsf(h_new - h_old) > eps * h_old) {

            /* Ok, correct then */

            /* Case where we have been oscillating around the solution */
            if ((h_new == left[i] && h_old == right[i]) ||
                (h_old == left[i] && h_new == right[i])) {

              /* Bisect the remaining interval */
              sp->h = pow_inv_dimension(
                  0.5f * (pow_dimension(left[i]) + pow_dimension(right[i])));

            } else {

              /* Normal case */
              sp->h = h_new;
            }

            /* If below the absolute maximum, try again */
            if (sp->h < sinks_h_max && sp->h > sinks_h_min) {

              /* Flag for another round of fun */
              sid[redo] = sid[i];
              h_0[redo] = h_0[i];
              left[redo] = left[i];
              right[redo] = right[i];
              redo += 1;

              /* Re-initialise everything */
              sink_init_sink(sp);

              /* Off we go ! */
              continue;

            } else if (sp->h <= sinks_h_min) {

              /* Ok, this particle is a lost cause... */
              sp->h = sinks_h_min;

            } else if (sp->h >= sinks_h_max) {

              /* Ok, this particle is a lost cause... */
              sp->h = sinks_h_max;

              /* Do some damage control if no neighbours at all were found */
              if (has_no_neighbours) {
                sinks_sink_has_no_neighbours(sp, cosmo);
              }

            } else {
              error(
                  "Fundamental problem with the smoothing length iteration "
                  "logic.");
            }
          }

          /* We now have a particle whose smoothing length has converged */

          /* Set the correct depth */
          cell_set_sink_h_depth(sp, c);

          /* Check if h_max has increased */
          h_max = max(h_max, sp->h);
          h_max_active = max(h_max_active, sp->h);
        }

        /* We now need to treat the particles whose smoothing length had not
         * converged again */

        /* Re-set the counter for the next loop (potentially). */
        scount = redo;
        if (scount > 0) {

          /* Climb up the cell hierarchy. */
          for (struct cell *finger = c; finger != NULL;
               finger = finger->parent) {

            /* Run through this cell's density interactions. */
            for (struct link *l = finger->sinks.density; l != NULL;
                 l = l->next) {

#ifdef SWIFT_DEBUG_CHECKS
              if (l->t->ti_run < r->e->ti_current)
                error("Density task should have been run.");
#endif

              /* Self-interaction? */
              if (l->t->type == task_type_self)
                runner_doself_subset_branch_sinks_density(r, finger, sinks, sid,
                                                          scount);

              /* Otherwise, pair interaction? */
              else if (l->t->type == task_type_pair) {

                /* Left or right? */
                if (l->t->ci == finger)
                  runner_dopair_subset_branch_sinks_density(
                      r, finger, sinks, sid, scount, l->t->cj);
                else
                  runner_dopair_subset_branch_sinks_density(
                      r, finger, sinks, sid, scount, l->t->ci);
              }

              /* Otherwise, sub-self interaction? */
              else if (l->t->type == task_type_sub_self)
                runner_dosub_subset_sinks_density(r, finger, sinks, sid, scount,
                                                  NULL, 1);

              /* Otherwise, sub-pair interaction? */
              else if (l->t->type == task_type_sub_pair) {

                /* Left or right? */
                if (l->t->ci == finger)
                  runner_dosub_subset_sinks_density(r, finger, sinks, sid,
                                                    scount, l->t->cj, 1);
                else
                  runner_dosub_subset_sinks_density(r, finger, sinks, sid,
                                                    scount, l->t->ci, 1);
              }
            }
          }
        }
      }

      if (scount) {
        warning(
            "Smoothing length failed to converge for the following sink "
            "particles:");
        for (int i = 0; i < scount; i++) {
          struct sink *sp = &sinks[sid[i]];
          warning("ID: %lld, h: %g, wcount: %g", sp->id, sp->h,
                  sp->density.wcount);
        }

        error("Smoothing length failed to converge on %i particles.", scount);
      }

      /* Be clean */
      free(left);
      free(right);
      free(sid);
      free(h_0);
    }

    /* We need one more quick loop over the sinks to run prepare_swallow */
    for (int i = 0; i < c->sinks.count; i++) {

      /* Get a direct pointer on the part. */
      struct sink *sp = &sinks[i];

      if (sink_is_active(sp, e)) {

        /* Get particle time-step */
        double dt;
        if (with_cosmology) {
          const integertime_t ti_step = get_integer_timestep(sp->time_bin);
          const integertime_t ti_begin =
              get_integer_time_begin(e->ti_current - 1, sp->time_bin);

          dt = cosmology_get_delta_time(e->cosmology, ti_begin,
                                        ti_begin + ti_step);
        } else {
          dt = get_timestep(sp->time_bin, e->time_base);
        }

        /* Calculate the accretion rate and accreted mass this timestep, for use
         * in swallow loop */
        sink_prepare_swallow(sp, e->sink_properties, e->physical_constants,
                             e->cosmology, e->cooling_func, e->entropy_floor,
                             e->time, with_cosmology, dt, e->ti_current);
      }
    }
  }

  /* Update h_max */
  c->sinks.h_max = h_max;
  c->sinks.h_max_active = h_max_active;

#ifdef SWIFT_DEBUG_CHECKS
  for (int i = 0; i < c->sinks.count; ++i) {
    const struct sink *sp = &c->sinks.parts[i];
    const float h = c->sinks.parts[i].h;
    if (sink_is_inhibited(sp, e)) continue;

    if (h > c->sinks.h_max)
      error("Particle has h larger than h_max (id=%lld)", sp->id);
    if (sink_is_active(sp, e) && h > c->sinks.h_max_active)
      error("Active particle has h larger than h_max_active (id=%lld)", sp->id);
  }
#endif

  /* The ghost may not always be at the top level.
   * Therefore we need to update h_max between the super- and top-levels */
  if (c->sinks.density_ghost) {
    for (struct cell *tmp = c->parent; tmp != NULL; tmp = tmp->parent) {
      atomic_max_f(&tmp->sinks.h_max, h_max);
      atomic_max_f(&tmp->sinks.h_max_active, h_max_active);
    }
  }

  if (timer) TIMER_TOC(timer_do_sinks_ghost);
}

#ifdef MOVING_MESH
/**
 * @brief Some preparation work after the grid construction
 *
 * This function recalculates h_max and prepares for the flux calculation.
 *
 * @param r The runner thread.
 * @param c The cell.
 * @param timer Are we timing this ?
 */
void runner_do_grid_ghost(struct runner *r, struct cell *c, int timer) {

  if (c->hydro.super == NULL) error("Grid ghost run above grid super level!");

  TIMER_TIC;

  struct engine *e = r->e;
  const struct hydro_props *hydro = e->hydro_properties;
  const struct cosmology *cosmo = e->cosmology;
  const struct pressure_floor_props *pfloor;
  const struct chemistry_global_data *chemistry = e->chemistry;
  const int with_ext_gravity = e->policy & engine_policy_external_gravity;
  const int with_self_gravity = e->policy & engine_policy_self_gravity;
  const int with_cosmology = (e->policy & engine_policy_cosmology);
  const integertime_t ti_current = e->ti_current;
  const double time_base = e->time_base;
<<<<<<< HEAD
  const struct star_formation *star_formation = e->star_formation;

=======
>>>>>>> 49fdcd45

  /* Anything to do here? */
  if (c->hydro.count == 0) return;
  if (!cell_is_active_hydro(c, e)) return;

  /* Running value of the maximal smoothing length */
  float h_max = 0.f;
  float h_max_active = 0.f;

  /* Recurse? */
  if (c->split) {
    for (int k = 0; k < 8; k++) {
      if (c->progeny[k] != NULL) {
        runner_do_grid_ghost(r, c->progeny[k], 0);

        /* Update h_max */
        h_max = max(h_max, c->progeny[k]->hydro.h_max);
        h_max_active = max(h_max_active, c->progeny[k]->hydro.h_max_active);
      }
    }
  } else {
    for (int i = 0; i < c->hydro.count; i++) {
      struct part *p = &c->hydro.parts[i];
      if (part_is_active(p, e)) {
        /* Set the particle's smoothing length */
        p->h = kernel_gamma_inv * p->geometry.search_radius;
        h_max_active = max(h_max_active, p->h);
        /* The particles smoothing length is updated by the volume calculation,
         * so we must update the h_depth as well. */
        cell_set_part_h_depth(p, c);

        /* Make set up quantities for cooling */
        /* We don't want smoothing for Moving mesh, so use the
         * _part_has_no_neighbours version instead of _end_density */
        chemistry_part_has_no_neighbours(p, &c->hydro.xparts[i], chemistry,
                                         cosmo);

<<<<<<< HEAD
        /* Call star formation end density (useful for GEAR)*/
        /* Might be moved to gradient ghost - only for Moving Mesh*/
        star_formation_end_density(p, &c->hydro.xparts[i], star_formation, cosmo);

=======
>>>>>>> 49fdcd45
        /* Update position of #gparts for gravity calculation at the end of
         * timestep */
        if (with_ext_gravity || with_self_gravity) {
          hydro_get_center_of_mass(p, p->gpart->x);
        }

        /* Prepare particle for hydro calculations. */
        /* Calculate the time-step for passing to hydro_prepare_force.
         * This is the physical time between the start and end of the time-step
         * without any scale-factor powers. */
        double dt_alpha, dt_therm;

        if (with_cosmology) {
          const integertime_t ti_step = get_integer_timestep(p->time_bin);
          const integertime_t ti_begin =
              get_integer_time_begin(ti_current - 1, p->time_bin);

          dt_alpha =
              cosmology_get_delta_time(cosmo, ti_begin, ti_begin + ti_step);
          dt_therm = cosmology_get_therm_kick_factor(cosmo, ti_begin,
                                                     ti_begin + ti_step);
        } else {
          dt_alpha = get_timestep(p->time_bin, time_base);
          dt_therm = get_timestep(p->time_bin, time_base);
        }
        struct xpart *xp = &c->hydro.xparts[i];
        hydro_prepare_force(p, xp, e->cosmology, hydro, pfloor, dt_alpha,
                            dt_therm);
        timestep_limiter_prepare_force(p, xp);
      }
      h_max = max(h_max, p->h);
    }
  }

  /* Update h_max */
  c->hydro.h_max = h_max;
  c->hydro.h_max_active = h_max_active;

  /* The ghost may not always be at the top level.
   * Therefore, we need to update h_max between the super- and top-levels */
  if (c->hydro.grid_ghost) {
    for (struct cell *tmp = c->parent; tmp != NULL; tmp = tmp->parent) {
      atomic_max_f(&tmp->hydro.h_max, h_max);
      atomic_max_f(&tmp->hydro.h_max_active, h_max_active);
    }
  }

  /* Flag particles for de-refinement if we are at the construction level */
  if (hydro->particle_derefinement && c->grid.construction_level == c) {

    /* TODO: construct cell->face links here? */

    /* Get the neighbouring cells */
    struct cell *ngb_cells[27];
    bzero(ngb_cells, 27 * sizeof(ngb_cells[0]));
    ngb_cells[13] = c;
    for (struct link *l = c->grid.sync_in; l != NULL; l = l->next) {
      if (l->t->type == task_type_self) continue;
      struct cell *ci_temp = c;
      struct cell *cj_temp = l->t->cj;
      double shift[3] = {0.0, 0.0, 0.0};
      int sid = space_getsid_and_swap_cells(e->s, &ci_temp, &cj_temp, shift);
      /* Flipped? */
      if (c == ci_temp) sid = 26 - sid;
      ngb_cells[sid] = l->t->cj;
    }

    /* Loop through the particles and flag the ones whose volume is too small
     * and have no neighbours with smaller volume */
    for (int pi_idx = 0; pi_idx < c->hydro.count; pi_idx++) {
      struct part *pi = &c->hydro.parts[pi_idx];
      /* Anything to do here? */
      if (!part_is_active(pi, e)) continue;
      if (pi->geometry.volume > hydro->particle_derefinement_volume_threshold)
        continue;

      /* We have a particle that should be de-refined, check its neighbours for
       * conflicts. */
      int faces_offset = pi->geometry.pair_connections_offset;
      double total_weight = 0.;
      for (int j = 0; j < pi->geometry.nface; j++) {
        struct voronoi_pair *face;
        int sid =
            voronoi_get_cell_face(c->grid.voronoi, faces_offset, j, &face);
        /* Boundary face? */
        if (sid == 27) continue;
#ifdef SWIFT_DEBUG_CHECKS
        if (pi_idx != face->left_idx && pi_idx != face->right_idx) {
          error("Got unconnected face!");
        }
#endif
        int pj_idx =
            face->left_idx == pi_idx ? face->right_idx : face->left_idx;
        struct part *pj = &ngb_cells[sid]->hydro.parts[pj_idx];
        /* Should we de-refine pj instead? */
        if (pj->time_bin == time_bin_apoptosis ||
            (part_is_active(pj, e) &&
             pj->geometry.volume < pi->geometry.volume)) {
          /* we found a conflict, so we can't de-refine pi, continue the outer
           * loop instead */
          goto next_particle;
        }
        total_weight += hydro_part_get_derefinement_weight_face(
            pi, pj, face->surface_area, face->midpoint);
      }
      /* No conflicts were found, indicate that this particle will be killed
       * during the flux exchange */
      pi->time_bin = time_bin_apoptosis;
      /* Apply any leftover fluxes */
      pi->conserved.mass += pi->flux.mass;
      pi->conserved.momentum[0] += pi->flux.momentum[0];
      pi->conserved.momentum[1] += pi->flux.momentum[1];
      pi->conserved.momentum[2] += pi->flux.momentum[2];
      pi->conserved.energy += pi->flux.energy;
      pi->conserved.entropy += pi->flux.entropy;
      pi->apoptosis_data.total_weight_inv = 1. / total_weight;
#ifdef SWIFT_DEBUG_CHECKS
      pi->apoptosis_data.transferred_fraction = 0.;
      pi->apoptosis_data.transfer_count = 0;
#endif
      /* TODO apply gravitational work term? or transfer later? */

    next_particle:;
    }
  }

  if (timer) TIMER_TOC(timer_do_grid_ghost);
}

/**
 * @brief Finish up the slope estimate calculation.
 *
 * @param r The runner thread.
 * @param c The cell.
 * @param timer Are we timing this ?
 */
void runner_do_slope_estimate_ghost(struct runner *r, struct cell *c,
                                    int timer) {

  struct engine *e = r->e;

  if (c->hydro.super != c)
    error("Slope estimate ghost not run at super level!");
  TIMER_TIC;

  /* Anything to do here? */
  if (c->hydro.count == 0) return;
  if (!cell_is_active_hydro(c, e)) return;

  /* Do gradient calculation for boundary particles? */
  if (!e->s->periodic) {
    runner_dopair_boundary_slope_estimate(r, c);
  }

  /* Finish gradient calculation for active particles */
  for (int k = 0; k < c->hydro.count; k++) {
    struct part *p = &c->hydro.parts[k];

    if (!part_is_active(p, e)) continue;

    /* Finalize gradients and initialize slope limiters */
    hydro_end_gradient(p);
  }

  if (timer) TIMER_TOC(timer_do_slope_estimate_ghost);
}

/**
 * @brief Finish up the gradient limiting procedure.
 *
 * @param r The runner thread.
 * @param c The cell.
 * @param timer Are we timing this ?
 */
void runner_do_slope_limiter_ghost(struct runner *r, struct cell *c,
                                   int timer) {

  struct engine *e = r->e;

  if (c->hydro.super != c) error("Slope limiter ghost not run at super level!");
  TIMER_TIC;

  /* Anything to do here? */
  if (c->hydro.count == 0) return;
  if (!cell_is_active_hydro(c, e)) return;

  /* Do gradient calculation for boundary particles? */
  if (!e->s->periodic) {
    runner_dopair_boundary_slope_limiter(r, c);
  }

  /* Apply the cell wide slope limiters for active particles */
  for (int k = 0; k < c->hydro.count; k++) {
    struct part *p = &c->hydro.parts[k];

    if (!part_is_active(p, e)) continue;

    /* Apply cell wide slope limiter */
    hydro_slope_limit_cell(p);
  }

  if (timer) TIMER_TOC(timer_do_slope_limiter_ghost);
}

/**
 * @brief Finish up the flux calculation.
 *
 * This function reruns the construction tasks for unconverged particles until
 * all particles have converged.
 *
 * @param r The runner thread.
 * @param c The cell.
 * @param timer Are we timing this ?
 */
void runner_do_flux_ghost(struct runner *r, struct cell *c, int timer) {

  struct engine *e = r->e;
  const struct cosmology *cosmo = e->cosmology;
  const struct hydro_props *hydro_props = e->hydro_properties;
  const struct pressure_floor_props *pressure_floor = e->pressure_floor_props;
<<<<<<< HEAD
  const int with_grid_hydro = e->policy & engine_policy_grid_hydro;
=======
>>>>>>> 49fdcd45
  const int with_ext_gravity = e->policy & engine_policy_external_gravity;
  const int with_self_gravity = e->policy & engine_policy_self_gravity;

  if (c->hydro.super != c) error("Flux ghost not run at super level!");
  TIMER_TIC;

  /* Anything to do here? */
  if (c->hydro.count == 0) return;
  if (!cell_is_active_hydro(c, e)) return;

  /* Do flux calculation for boundary particles? */
  if (!e->s->periodic) {
    runner_dopair_boundary_flux_exchange(r, c);
  }

  for (int i = 0; i < c->hydro.count; i++) {
    struct part *p = &c->hydro.parts[i];
    /* once flux calculation is complete, apoptosis is finished. */
    if (p->time_bin == time_bin_apoptosis) {
#ifdef SWIFT_DEBUG_CHECKS
      if (fabs(p->apoptosis_data.transferred_fraction - 1.) > 1e-4)
        error("Not fully transferred during apoptosis!");
#endif
      /* We can now remove the part */
      cell_remove_part(e, c, p, &c->hydro.xparts[i]);
    }
    if (!part_is_active(p, e)) continue;

#ifdef EXTRA_HYDRO_LOOP
    /* get a handle on the xp */
    struct xpart *xp = &c->hydro.xparts[i];
    /* Prepare particle for gradient calculation */
    hydro_prepare_gradient(p, xp, cosmo, hydro_props, pressure_floor);
#endif

    /* Update mass of #gparts for gravity calculation at the end of timestep */
    if (with_ext_gravity || with_self_gravity) {
      p->gpart->mass = p->conserved.mass + p->flux.mass;
    }
  }

  if (timer) TIMER_TOC(timer_do_flux_ghost);
}

#else

/**
 * @brief Only used for moving mesh schemes.
 */
void runner_do_slope_estimate_ghost(struct runner *r, struct cell *c,
                                    int timer) {}

/**
 * @brief Only used for moving mesh schemes.
 */
void runner_do_grid_ghost(struct runner *r, struct cell *c, int timer) {}

/**
 * @brief Only used for moving mesh schemes.
 */
void runner_do_slope_limiter_ghost(struct runner *r, struct cell *c,
                                   int timer) {}

/**
 * @brief Only used for moving mesh schemes.
 */
void runner_do_flux_ghost(struct runner *r, struct cell *c, int timer) {}

#endif<|MERGE_RESOLUTION|>--- conflicted
+++ resolved
@@ -2179,11 +2179,8 @@
   const int with_cosmology = (e->policy & engine_policy_cosmology);
   const integertime_t ti_current = e->ti_current;
   const double time_base = e->time_base;
-<<<<<<< HEAD
   const struct star_formation *star_formation = e->star_formation;
 
-=======
->>>>>>> 49fdcd45
 
   /* Anything to do here? */
   if (c->hydro.count == 0) return;
@@ -2221,13 +2218,10 @@
         chemistry_part_has_no_neighbours(p, &c->hydro.xparts[i], chemistry,
                                          cosmo);
 
-<<<<<<< HEAD
         /* Call star formation end density (useful for GEAR)*/
         /* Might be moved to gradient ghost - only for Moving Mesh*/
         star_formation_end_density(p, &c->hydro.xparts[i], star_formation, cosmo);
 
-=======
->>>>>>> 49fdcd45
         /* Update position of #gparts for gravity calculation at the end of
          * timestep */
         if (with_ext_gravity || with_self_gravity) {
@@ -2448,10 +2442,6 @@
   const struct cosmology *cosmo = e->cosmology;
   const struct hydro_props *hydro_props = e->hydro_properties;
   const struct pressure_floor_props *pressure_floor = e->pressure_floor_props;
-<<<<<<< HEAD
-  const int with_grid_hydro = e->policy & engine_policy_grid_hydro;
-=======
->>>>>>> 49fdcd45
   const int with_ext_gravity = e->policy & engine_policy_external_gravity;
   const int with_self_gravity = e->policy & engine_policy_self_gravity;
 
