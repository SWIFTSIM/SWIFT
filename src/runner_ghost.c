--- conflicted
+++ resolved
@@ -175,15 +175,7 @@
         int has_no_neighbours = 0;
 
         if (sp->density.wcount < 1.e-5 * kernel_root) { /* No neighbours case */
-
-<<<<<<< HEAD
           ghost_stats_no_ngb_star_iteration(&c->ghost_statistics, num_reruns);
-=======
-          warning(
-              "Star particle with ID %lld treated as having no neighbours (h: "
-              "%g, wcount: %g).",
-              sp->id, sp->h, sp->density.wcount);
->>>>>>> b153f18f
 
           /* Flag that there were no neighbours */
           has_no_neighbours = 1;
@@ -685,16 +677,8 @@
         int has_no_neighbours = 0;
 
         if (bp->density.wcount < 1.e-5 * kernel_root) { /* No neighbours case */
-
-<<<<<<< HEAD
           ghost_stats_no_ngb_black_hole_iteration(&c->ghost_statistics,
                                                   num_reruns);
-=======
-          warning(
-              "BH particle with ID %lld treated as having no neighbours (h: "
-              "%g, wcount: %g).",
-              bp->id, bp->h, bp->density.wcount);
->>>>>>> b153f18f
 
           /* Flag that there were no neighbours */
           has_no_neighbours = 1;
@@ -1217,11 +1201,8 @@
         int has_no_neighbours = 0;
 
         if (p->density.wcount < 1.e-5 * kernel_root) { /* No neighbours case */
-<<<<<<< HEAD
 
           ghost_stats_no_ngb_hydro_iteration(&c->ghost_statistics, num_reruns);
-=======
->>>>>>> b153f18f
 
           /* Flag that there were no neighbours */
           has_no_neighbours = 1;
