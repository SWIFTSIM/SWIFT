/*******************************************************************************
 * This file is part of SWIFT.
 * Copyright (c) 2012 Pedro Gonnet (pedro.gonnet@durham.ac.uk)
 *                    Matthieu Schaller (schaller@strw.leidenuniv.nl)
 *               2015 Peter W. Draper (p.w.draper@durham.ac.uk)
 *
 * This program is free software: you can redistribute it and/or modify
 * it under the terms of the GNU Lesser General Public License as published
 * by the Free Software Foundation, either version 3 of the License, or
 * (at your option) any later version.
 *
 * This program is distributed in the hope that it will be useful,
 * but WITHOUT ANY WARRANTY; without even the implied warranty of
 * MERCHANTABILITY or FITNESS FOR A PARTICULAR PURPOSE.  See the
 * GNU General Public License for more details.
 *
 * You should have received a copy of the GNU Lesser General Public License
 * along with this program.  If not, see <http://www.gnu.org/licenses/>.
 *
 ******************************************************************************/

/* Config parameters. */
#include <config.h>

/* This object's header. */
#include "runner.h"

/* Local headers. */
#include "active.h"
#include "black_holes.h"
#include "cell.h"
#include "dark_matter.h"
#include "engine.h"
#include "feedback.h"
#include "mhd.h"
#include "rt.h"
#include "space_getsid.h"
#include "star_formation.h"
#include "stars.h"
#include "timers.h"
#include "timestep_limiter.h"
#include "tracers.h"

/* Import the dark matter functions. */
#define FUNCTION dark_matter_density
#include "runner_doiact_dark_matter.h"
#undef FUNCTION

/* Import the density loop functions. */
#define FUNCTION density
#define FUNCTION_TASK_LOOP TASK_LOOP_DENSITY
#include "runner_doiact_hydro.h"
#undef FUNCTION
#undef FUNCTION_TASK_LOOP

/* Import the stars density loop functions. */
#define FUNCTION density
#define FUNCTION_TASK_LOOP TASK_LOOP_DENSITY
#include "runner_doiact_stars.h"
#undef FUNCTION_TASK_LOOP
#undef FUNCTION

/* Import the black hole density loop functions. */
#define FUNCTION density
#define FUNCTION_TASK_LOOP TASK_LOOP_DENSITY
#include "runner_doiact_black_holes.h"
#undef FUNCTION_TASK_LOOP
#undef FUNCTION

/**
 * @brief Intermediate task after the density to check that the smoothing
 * lengths are correct.
 *
 * @param r The runner thread.
 * @param c The cell.
 * @param timer Are we timing this ?
 */
void runner_do_stars_ghost(struct runner *r, struct cell *c, int timer) {

  struct spart *restrict sparts = c->stars.parts;
  const struct engine *e = r->e;
  const struct unit_system *us = e->internal_units;
  const struct phys_const *phys_const = e->physical_constants;
  const int with_cosmology = (e->policy & engine_policy_cosmology);
  const int with_rt = (e->policy & engine_policy_rt);
  const struct cosmology *cosmo = e->cosmology;
  const struct feedback_props *feedback_props = e->feedback_props;
  const struct rt_props *rt_props = e->rt_props;
  const float stars_h_max = e->hydro_properties->h_max;
  const float stars_h_min = e->hydro_properties->h_min;
  const float eps = e->stars_properties->h_tolerance;
  const float stars_eta_dim =
      pow_dimension(e->stars_properties->eta_neighbours);
  const int max_smoothing_iter = e->stars_properties->max_smoothing_iterations;
  int redo = 0, scount = 0;

  /* Running value of the maximal smoothing length */
  float h_max = c->stars.h_max;
  float h_max_active = c->stars.h_max_active;

  TIMER_TIC;

#ifdef SWIFT_DEBUG_CHECKS
  if (c->nodeID != e->nodeID)
    error("Running the star ghost on a foreign node!");
#endif

  /* Anything to do here? */
  if (c->stars.count == 0) return;
  if (!cell_is_active_stars(c, e)) return;

  /* Recurse? */
  if (c->split) {
    for (int k = 0; k < 8; k++) {
      if (c->progeny[k] != NULL) {
        runner_do_stars_ghost(r, c->progeny[k], 0);

        /* Update h_max */
        h_max = max(h_max, c->progeny[k]->stars.h_max);
        h_max_active = max(h_max_active, c->progeny[k]->stars.h_max_active);
      }
    }
  } else {

    /* Init the list of active particles that have to be updated. */
    int *sid = NULL;
    float *h_0 = NULL;
    float *left = NULL;
    float *right = NULL;
    if ((sid = (int *)malloc(sizeof(int) * c->stars.count)) == NULL)
      error("Can't allocate memory for sid.");
    if ((h_0 = (float *)malloc(sizeof(float) * c->stars.count)) == NULL)
      error("Can't allocate memory for h_0.");
    if ((left = (float *)malloc(sizeof(float) * c->stars.count)) == NULL)
      error("Can't allocate memory for left.");
    if ((right = (float *)malloc(sizeof(float) * c->stars.count)) == NULL)
      error("Can't allocate memory for right.");
    for (int k = 0; k < c->stars.count; k++)
      if (spart_is_active(&sparts[k], e) &&
          (feedback_is_active(&sparts[k], e) || with_rt)) {
        sid[scount] = k;
        h_0[scount] = sparts[k].h;
        left[scount] = 0.f;
        right[scount] = stars_h_max;
        ++scount;
      }

    /* While there are particles that need to be updated... */
    for (int num_reruns = 0; scount > 0 && num_reruns < max_smoothing_iter;
         num_reruns++) {

      ghost_stats_account_for_stars(&c->ghost_statistics, num_reruns, scount,
                                    sparts, sid);

      /* Reset the redo-count. */
      redo = 0;

      /* Loop over the remaining active parts in this cell. */
      for (int i = 0; i < scount; i++) {

        /* Get a direct pointer on the part. */
        struct spart *sp = &sparts[sid[i]];

#ifdef SWIFT_DEBUG_CHECKS
        /* Is this part within the timestep? */
        if (!spart_is_active(sp, e))
          error("Ghost applied to inactive particle");
        if (!feedback_is_active(sp, e) && !with_rt)
          error("Ghost applied to particle inactive for feedback and RT");
#endif

        /* Get some useful values */
        const float h_init = h_0[i];
        const float h_old = sp->h;
        const float h_old_dim = pow_dimension(h_old);
        const float h_old_dim_minus_one = pow_dimension_minus_one(h_old);

        float h_new;
        int has_no_neighbours = 0;

        if (sp->density.wcount < 1.e-5 * kernel_root) { /* No neighbours case */

          ghost_stats_no_ngb_star_iteration(&c->ghost_statistics, num_reruns);

          /* Flag that there were no neighbours */
          has_no_neighbours = 1;

          /* Double h and try again */
          h_new = 2.f * h_old;

        } else {

          /* Finish the density calculation */
          stars_end_density(sp, cosmo);

          /* Compute one step of the Newton-Raphson scheme */
          const float n_sum = sp->density.wcount * h_old_dim;
          const float n_target = stars_eta_dim;
          const float f = n_sum - n_target;
          const float f_prime =
              sp->density.wcount_dh * h_old_dim +
              hydro_dimension * sp->density.wcount * h_old_dim_minus_one;

          /* Improve the bisection bounds */
          if (n_sum < n_target)
            left[i] = max(left[i], h_old);
          else if (n_sum > n_target)
            right[i] = min(right[i], h_old);

#ifdef SWIFT_DEBUG_CHECKS
          /* Check the validity of the left and right bounds */
          if (left[i] > right[i])
            error("Invalid left (%e) and right (%e)", left[i], right[i]);
#endif

          /* Skip if h is already h_max and we don't have enough neighbours
           */
          /* Same if we are below h_min */
          if (((sp->h >= stars_h_max) && (f < 0.f)) ||
              ((sp->h <= stars_h_min) && (f > 0.f))) {

            stars_reset_feedback(sp);

            /* Only do feedback if stars have a reasonable birth time */
            if (feedback_is_active(sp, e)) {

              const integertime_t ti_step = get_integer_timestep(sp->time_bin);
              const integertime_t ti_begin =
                  get_integer_time_begin(e->ti_current - 1, sp->time_bin);

              /* Get particle time-step */
              double dt_star;
              if (with_cosmology) {
                dt_star = cosmology_get_delta_time(e->cosmology, ti_begin,
                                                   ti_begin + ti_step);
              } else {
                dt_star = get_timestep(sp->time_bin, e->time_base);
              }

              /* Calculate age of the star at current time */
              const double star_age_end_of_step =
                  stars_compute_age(sp, e->cosmology, e->time, with_cosmology);

              /* Has this star been around for a while ? */
              if (star_age_end_of_step > 0.) {

                /* Get the length of the enrichment time-step */
                const double dt_enrichment = feedback_get_enrichment_timestep(
                    sp, with_cosmology, cosmo, e->time, dt_star);
                const double star_age_beg_of_step =
                    star_age_end_of_step - dt_enrichment;

                /* Compute the stellar evolution  */
                feedback_prepare_feedback(sp, feedback_props, cosmo, us,
                                          phys_const, star_age_beg_of_step,
                                          dt_enrichment, e->time, ti_begin,
                                          with_cosmology);
              } else {

                /* Reset the feedback fields of the star particle */
                feedback_reset_feedback(sp, feedback_props);
              }
            } else {

              feedback_reset_feedback(sp, feedback_props);
            }

            if (with_rt) {

              rt_reset_spart(sp);

              /* Get particle time-step */
              double dt_star;
              if (with_cosmology) {

                /* get star's age and time step for stellar emission rates */
                const integertime_t ti_begin =
                    get_integer_time_begin(e->ti_current - 1, sp->time_bin);
                const integertime_t ti_step =
                    get_integer_timestep(sp->time_bin);
                dt_star = cosmology_get_delta_time(e->cosmology, ti_begin,
                                                   ti_begin + ti_step);

              } else {
                dt_star = get_timestep(sp->time_bin, e->time_base);
              }

              /* Calculate age of the star at current time */
              const double star_age_end_of_step =
                  stars_compute_age(sp, e->cosmology, e->time, with_cosmology);

              rt_compute_stellar_emission_rate(sp, e->time,
                                               star_age_end_of_step, dt_star,
                                               rt_props, phys_const, us);
            }

            /* Ok, we are done with this particle */
            continue;
          }

          /* Normal case: Use Newton-Raphson to get a better value of h */

          /* Avoid floating point exception from f_prime = 0 */
          h_new = h_old - f / (f_prime + FLT_MIN);

          /* Be verbose about the particles that struggle to converge */
          if (num_reruns > max_smoothing_iter - 10) {

            message(
                "Smoothing length convergence problem: iter=%d p->id=%lld "
                "h_init=%12.8e h_old=%12.8e h_new=%12.8e f=%f f_prime=%f "
                "n_sum=%12.8e n_target=%12.8e left=%12.8e right=%12.8e",
                num_reruns, sp->id, h_init, h_old, h_new, f, f_prime, n_sum,
                n_target, left[i], right[i]);
          }

          /* Safety check: truncate to the range [ h_old/2 , 2h_old ]. */
          h_new = min(h_new, 2.f * h_old);
          h_new = max(h_new, 0.5f * h_old);

          /* Verify that we are actually progrssing towards the answer */
          h_new = max(h_new, left[i]);
          h_new = min(h_new, right[i]);
        }

        /* Check whether the particle has an inappropriate smoothing length
         */
        if (fabsf(h_new - h_old) > eps * h_old) {

          /* Ok, correct then */

          /* Case where we have been oscillating around the solution */
          if ((h_new == left[i] && h_old == right[i]) ||
              (h_old == left[i] && h_new == right[i])) {

            /* Bisect the remaining interval */
            sp->h = pow_inv_dimension(
                0.5f * (pow_dimension(left[i]) + pow_dimension(right[i])));

          } else {

            /* Normal case */
            sp->h = h_new;
          }

          /* If below the absolute maximum, try again */
          if (sp->h < stars_h_max && sp->h > stars_h_min) {

            /* Flag for another round of fun */
            sid[redo] = sid[i];
            h_0[redo] = h_0[i];
            left[redo] = left[i];
            right[redo] = right[i];
            redo += 1;

            /* Re-initialise everything */
            stars_init_spart(sp);
            feedback_init_spart(sp);
            rt_init_spart(sp);

            /* Off we go ! */
            continue;

          } else if (sp->h <= stars_h_min) {

            /* Ok, this particle is a lost cause... */
            sp->h = stars_h_min;

          } else if (sp->h >= stars_h_max) {

            /* Ok, this particle is a lost cause... */
            sp->h = stars_h_max;

            /* Do some damage control if no neighbours at all were found */
            if (has_no_neighbours) {
              ghost_stats_no_ngb_star_converged(&c->ghost_statistics);
              stars_spart_has_no_neighbours(sp, cosmo);
              rt_spart_has_no_neighbours(sp);
            }

          } else {
            error(
                "Fundamental problem with the smoothing length iteration "
                "logic.");
          }
        }

        /* We now have a particle whose smoothing length has converged */

        /* Check if h_max has increased */
        h_max = max(h_max, sp->h);
        h_max_active = max(h_max_active, sp->h);

        ghost_stats_converged_star(&c->ghost_statistics, sp);

        stars_reset_feedback(sp);

        /* Only do feedback if stars have a reasonable birth time */
        if (feedback_is_active(sp, e)) {

          const integertime_t ti_step = get_integer_timestep(sp->time_bin);
          const integertime_t ti_begin =
              get_integer_time_begin(e->ti_current - 1, sp->time_bin);

          /* Get particle time-step */
          double dt_star;
          if (with_cosmology) {
            dt_star = cosmology_get_delta_time(e->cosmology, ti_begin,
                                               ti_begin + ti_step);
          } else {
            dt_star = get_timestep(sp->time_bin, e->time_base);
          }

          /* Calculate age of the star at current time */
          const double star_age_end_of_step =
              stars_compute_age(sp, e->cosmology, e->time, with_cosmology);

          /* Has this star been around for a while ? */
          if (star_age_end_of_step > 0.) {

            /* Get the length of the enrichment time-step */
            const double dt_enrichment = feedback_get_enrichment_timestep(
                sp, with_cosmology, cosmo, e->time, dt_star);
            const double star_age_beg_of_step =
                star_age_end_of_step - dt_enrichment;

            /* Compute the stellar evolution  */
            feedback_prepare_feedback(sp, feedback_props, cosmo, us, phys_const,
                                      star_age_beg_of_step, dt_enrichment,
                                      e->time, ti_begin, with_cosmology);
          } else {

            /* Reset the feedback fields of the star particle */
            feedback_reset_feedback(sp, feedback_props);
          }
        } else {

          /* Reset the feedback fields of the star particle */
          feedback_reset_feedback(sp, feedback_props);
        }

        if (with_rt) {

          rt_reset_spart(sp);

          /* Get particle time-step */
          double dt_star;
          if (with_cosmology) {

            /* get star's age and time step for stellar emission rates */
            const integertime_t ti_begin =
                get_integer_time_begin(e->ti_current - 1, sp->time_bin);
            const integertime_t ti_step = get_integer_timestep(sp->time_bin);
            dt_star = cosmology_get_delta_time(e->cosmology, ti_begin,
                                               ti_begin + ti_step);

          } else {
            dt_star = get_timestep(sp->time_bin, e->time_base);
          }

          /* Calculate age of the star at current time */
          const double star_age_end_of_step =
              stars_compute_age(sp, e->cosmology, e->time, with_cosmology);

          rt_compute_stellar_emission_rate(sp, e->time, star_age_end_of_step,
                                           dt_star, rt_props, phys_const, us);
        }
      }

      /* We now need to treat the particles whose smoothing length had not
       * converged again */

      /* Re-set the counter for the next loop (potentially). */
      scount = redo;
      if (scount > 0) {

        /* Climb up the cell hierarchy. */
        for (struct cell *finger = c; finger != NULL; finger = finger->parent) {

          /* Run through this cell's density interactions. */
          for (struct link *l = finger->stars.density; l != NULL; l = l->next) {

#ifdef SWIFT_DEBUG_CHECKS
            if (l->t->ti_run < r->e->ti_current)
              error("Density task should have been run.");
#endif

            /* Self-interaction? */
            if (l->t->type == task_type_self)
              runner_doself_subset_branch_stars_density(r, finger, sparts, sid,
                                                        scount);

            /* Otherwise, pair interaction? */
            else if (l->t->type == task_type_pair) {

              /* Left or right? */
              if (l->t->ci == finger)
                runner_dopair_subset_branch_stars_density(
                    r, finger, sparts, sid, scount, l->t->cj);
              else
                runner_dopair_subset_branch_stars_density(
                    r, finger, sparts, sid, scount, l->t->ci);
            }

            /* Otherwise, sub-self interaction? */
            else if (l->t->type == task_type_sub_self)
              runner_dosub_subset_stars_density(r, finger, sparts, sid, scount,
                                                NULL, 1);

            /* Otherwise, sub-pair interaction? */
            else if (l->t->type == task_type_sub_pair) {

              /* Left or right? */
              if (l->t->ci == finger)
                runner_dosub_subset_stars_density(r, finger, sparts, sid,
                                                  scount, l->t->cj, 1);
              else
                runner_dosub_subset_stars_density(r, finger, sparts, sid,
                                                  scount, l->t->ci, 1);
            }
          }
        }
      }
    }

    if (scount) {
      warning(
          "Smoothing length failed to converge for the following star "
          "particles:");
      for (int i = 0; i < scount; i++) {
        struct spart *sp = &sparts[sid[i]];
        warning("ID: %lld, h: %g, wcount: %g", sp->id, sp->h,
                sp->density.wcount);
      }

      error("Smoothing length failed to converge on %i particles.", scount);
    }

    /* Be clean */
    free(left);
    free(right);
    free(sid);
    free(h_0);
  }

  /* Update h_max */
  c->stars.h_max = h_max;
  c->stars.h_max_active = h_max_active;

#ifdef SWIFT_DEBUG_CHECKS
  for (int i = 0; i < c->stars.count; ++i) {
    const struct spart *sp = &c->stars.parts[i];
    const float h = c->stars.parts[i].h;
    if (spart_is_inhibited(sp, e)) continue;

    if (h > c->stars.h_max)
      error("Particle has h larger than h_max (id=%lld)", sp->id);
    if (spart_is_active(sp, e) && h > c->stars.h_max_active)
      error("Active particle has h larger than h_max_active (id=%lld)", sp->id);
  }
#endif

  /* The ghost may not always be at the top level.
   * Therefore we need to update h_max between the super- and top-levels */
  if (c->stars.density_ghost) {
    for (struct cell *tmp = c->parent; tmp != NULL; tmp = tmp->parent) {
      atomic_max_f(&tmp->stars.h_max, h_max);
      atomic_max_f(&tmp->stars.h_max_active, h_max_active);
    }
  }

  if (timer) TIMER_TOC(timer_do_stars_ghost);
}

/**
 * @brief Intermediate task after the density to check that the smoothing
 * lengths are correct.
 *
 * @param r The runner thread.
 * @param c The cell.
 * @param timer Are we timing this ?
 */
void runner_do_black_holes_density_ghost(struct runner *r, struct cell *c,
                                         int timer) {

  struct bpart *restrict bparts = c->black_holes.parts;
  const struct engine *e = r->e;
  const struct cosmology *cosmo = e->cosmology;
  const float black_holes_h_max = e->hydro_properties->h_max;
  const float black_holes_h_min = e->hydro_properties->h_min;
  const float eps = e->black_holes_properties->h_tolerance;
  const float black_holes_eta_dim =
      pow_dimension(e->black_holes_properties->eta_neighbours);
  const int max_smoothing_iter = e->hydro_properties->max_smoothing_iterations;
  int redo = 0, bcount = 0;

  /* Running value of the maximal smoothing length */
  float h_max = c->black_holes.h_max;
  float h_max_active = c->black_holes.h_max_active;

  TIMER_TIC;

  /* Anything to do here? */
  if (c->black_holes.count == 0) return;
  if (!cell_is_active_black_holes(c, e)) return;

  /* Recurse? */
  if (c->split) {
    for (int k = 0; k < 8; k++) {
      if (c->progeny[k] != NULL) {
        runner_do_black_holes_density_ghost(r, c->progeny[k], 0);

        /* Update h_max */
        h_max = max(h_max, c->progeny[k]->black_holes.h_max);
        h_max_active =
            max(h_max_active, c->progeny[k]->black_holes.h_max_active);
      }
    }
  } else {

    /* Init the list of active particles that have to be updated. */
    int *sid = NULL;
    float *h_0 = NULL;
    float *left = NULL;
    float *right = NULL;
    if ((sid = (int *)malloc(sizeof(int) * c->black_holes.count)) == NULL)
      error("Can't allocate memory for sid.");
    if ((h_0 = (float *)malloc(sizeof(float) * c->black_holes.count)) == NULL)
      error("Can't allocate memory for h_0.");
    if ((left = (float *)malloc(sizeof(float) * c->black_holes.count)) == NULL)
      error("Can't allocate memory for left.");
    if ((right = (float *)malloc(sizeof(float) * c->black_holes.count)) == NULL)
      error("Can't allocate memory for right.");
    for (int k = 0; k < c->black_holes.count; k++)
      if (bpart_is_active(&bparts[k], e)) {
        sid[bcount] = k;
        h_0[bcount] = bparts[k].h;
        left[bcount] = 0.f;
        right[bcount] = black_holes_h_max;
        ++bcount;
      }

    /* While there are particles that need to be updated... */
    for (int num_reruns = 0; bcount > 0 && num_reruns < max_smoothing_iter;
         num_reruns++) {

      ghost_stats_account_for_black_holes(&c->ghost_statistics, num_reruns,
                                          bcount, bparts, sid);

      /* Reset the redo-count. */
      redo = 0;

      /* Loop over the remaining active parts in this cell. */
      for (int i = 0; i < bcount; i++) {

        /* Get a direct pointer on the part. */
        struct bpart *bp = &bparts[sid[i]];

#ifdef SWIFT_DEBUG_CHECKS
        /* Is this part within the timestep? */
        if (!bpart_is_active(bp, e))
          error("Ghost applied to inactive particle");
#endif

        /* Get some useful values */
        const float h_init = h_0[i];
        const float h_old = bp->h;
        const float h_old_dim = pow_dimension(h_old);
        const float h_old_dim_minus_one = pow_dimension_minus_one(h_old);

        float h_new;
        int has_no_neighbours = 0;

        if (bp->density.wcount < 1.e-5 * kernel_root) { /* No neighbours case */

          ghost_stats_no_ngb_black_hole_iteration(&c->ghost_statistics,
                                                  num_reruns);

          /* Flag that there were no neighbours */
          has_no_neighbours = 1;

          /* Double h and try again */
          h_new = 2.f * h_old;

        } else {

          /* Finish the density calculation */
          black_holes_end_density(bp, cosmo);

          /* Compute one step of the Newton-Raphson scheme */
          const float n_sum = bp->density.wcount * h_old_dim;
          const float n_target = black_holes_eta_dim;
          const float f = n_sum - n_target;
          const float f_prime =
              bp->density.wcount_dh * h_old_dim +
              hydro_dimension * bp->density.wcount * h_old_dim_minus_one;

          /* Improve the bisection bounds */
          if (n_sum < n_target)
            left[i] = max(left[i], h_old);
          else if (n_sum > n_target)
            right[i] = min(right[i], h_old);

#ifdef SWIFT_DEBUG_CHECKS
          /* Check the validity of the left and right bounds */
          if (left[i] > right[i])
            error("Invalid left (%e) and right (%e)", left[i], right[i]);
#endif

          /* Skip if h is already h_max and we don't have enough neighbours
           */
          /* Same if we are below h_min */
          if (((bp->h >= black_holes_h_max) && (f < 0.f)) ||
              ((bp->h <= black_holes_h_min) && (f > 0.f))) {

            black_holes_reset_feedback(bp);

            /* Ok, we are done with this particle */
            continue;
          }

          /* Normal case: Use Newton-Raphson to get a better value of h */

          /* Avoid floating point exception from f_prime = 0 */
          h_new = h_old - f / (f_prime + FLT_MIN);

          /* Be verbose about the particles that struggle to converge */
          if (num_reruns > max_smoothing_iter - 10) {

            message(
                "Smoothing length convergence problem: iter=%d p->id=%lld "
                "h_init=%12.8e h_old=%12.8e h_new=%12.8e f=%f f_prime=%f "
                "n_sum=%12.8e n_target=%12.8e left=%12.8e right=%12.8e",
                num_reruns, bp->id, h_init, h_old, h_new, f, f_prime, n_sum,
                n_target, left[i], right[i]);
          }

          /* Safety check: truncate to the range [ h_old/2 , 2h_old ]. */
          h_new = min(h_new, 2.f * h_old);
          h_new = max(h_new, 0.5f * h_old);

          /* Verify that we are actually progrssing towards the answer */
          h_new = max(h_new, left[i]);
          h_new = min(h_new, right[i]);
        }

        /* Check whether the particle has an inappropriate smoothing length
         */
        if (fabsf(h_new - h_old) > eps * h_old) {

          /* Ok, correct then */

          /* Case where we have been oscillating around the solution */
          if ((h_new == left[i] && h_old == right[i]) ||
              (h_old == left[i] && h_new == right[i])) {

            /* Bisect the remaining interval */
            bp->h = pow_inv_dimension(
                0.5f * (pow_dimension(left[i]) + pow_dimension(right[i])));

          } else {

            /* Normal case */
            bp->h = h_new;
          }

          /* If below the absolute maximum, try again */
          if (bp->h < black_holes_h_max && bp->h > black_holes_h_min) {

            /* Flag for another round of fun */
            sid[redo] = sid[i];
            h_0[redo] = h_0[i];
            left[redo] = left[i];
            right[redo] = right[i];
            redo += 1;

            /* Re-initialise everything */
            black_holes_init_bpart(bp);

            /* Off we go ! */
            continue;

          } else if (bp->h <= black_holes_h_min) {

            /* Ok, this particle is a lost cause... */
            bp->h = black_holes_h_min;

          } else if (bp->h >= black_holes_h_max) {

            /* Ok, this particle is a lost cause... */
            bp->h = black_holes_h_max;

            /* Do some damage control if no neighbours at all were found */
            if (has_no_neighbours) {
              ghost_stats_no_ngb_black_hole_converged(&c->ghost_statistics);
              black_holes_bpart_has_no_neighbours(bp, cosmo);
            }

          } else {
            error(
                "Fundamental problem with the smoothing length iteration "
                "logic.");
          }
        }

        /* We now have a particle whose smoothing length has converged */

        ghost_stats_converged_black_hole(&c->ghost_statistics, bp);

        black_holes_reset_feedback(bp);

        /* Check if h_max has increased */
        h_max = max(h_max, bp->h);
        h_max_active = max(h_max_active, bp->h);
      }

      /* We now need to treat the particles whose smoothing length had not
       * converged again */

      /* Re-set the counter for the next loop (potentially). */
      bcount = redo;
      if (bcount > 0) {

        /* Climb up the cell hierarchy. */
        for (struct cell *finger = c; finger != NULL; finger = finger->parent) {

          /* Run through this cell's density interactions. */
          for (struct link *l = finger->black_holes.density; l != NULL;
               l = l->next) {

#ifdef SWIFT_DEBUG_CHECKS
            if (l->t->ti_run < r->e->ti_current)
              error("Density task should have been run.");
#endif

            /* Self-interaction? */
            if (l->t->type == task_type_self)
              runner_doself_subset_branch_bh_density(r, finger, bparts, sid,
                                                     bcount);

            /* Otherwise, pair interaction? */
            else if (l->t->type == task_type_pair) {

              /* Left or right? */
              if (l->t->ci == finger)
                runner_dopair_subset_branch_bh_density(r, finger, bparts, sid,
                                                       bcount, l->t->cj);
              else
                runner_dopair_subset_branch_bh_density(r, finger, bparts, sid,
                                                       bcount, l->t->ci);
            }

            /* Otherwise, sub-self interaction? */
            else if (l->t->type == task_type_sub_self)
              runner_dosub_subset_bh_density(r, finger, bparts, sid, bcount,
                                             NULL, 1);

            /* Otherwise, sub-pair interaction? */
            else if (l->t->type == task_type_sub_pair) {

              /* Left or right? */
              if (l->t->ci == finger)
                runner_dosub_subset_bh_density(r, finger, bparts, sid, bcount,
                                               l->t->cj, 1);
              else
                runner_dosub_subset_bh_density(r, finger, bparts, sid, bcount,
                                               l->t->ci, 1);
            }
          }
        }
      }
    }

    if (bcount) {
      warning(
          "Smoothing length failed to converge for the following BH "
          "particles:");
      for (int i = 0; i < bcount; i++) {
        struct bpart *bp = &bparts[sid[i]];
        warning("ID: %lld, h: %g, wcount: %g", bp->id, bp->h,
                bp->density.wcount);
      }

      error("Smoothing length failed to converge on %i particles.", bcount);
    }

    /* Be clean */
    free(left);
    free(right);
    free(sid);
    free(h_0);
  }

  /* Update h_max */
  c->black_holes.h_max = h_max;
  c->black_holes.h_max_active = h_max_active;

#ifdef SWIFT_DEBUG_CHECKS
  for (int i = 0; i < c->black_holes.count; ++i) {
    const struct bpart *bp = &c->black_holes.parts[i];
    const float h = c->black_holes.parts[i].h;
    if (bpart_is_inhibited(bp, e)) continue;

    if (h > c->black_holes.h_max)
      error("Particle has h larger than h_max (id=%lld)", bp->id);
    if (bpart_is_active(bp, e) && h > c->black_holes.h_max_active)
      error("Active particle has h larger than h_max_active (id=%lld)", bp->id);
  }
#endif

  /* The ghost may not always be at the top level.
   * Therefore we need to update h_max between the super- and top-levels */
  if (c->black_holes.density_ghost) {
    for (struct cell *tmp = c->parent; tmp != NULL; tmp = tmp->parent) {
      atomic_max_f(&tmp->black_holes.h_max, h_max);
      atomic_max_f(&tmp->black_holes.h_max_active, h_max_active);
    }
  }

  if (timer) TIMER_TOC(timer_do_black_holes_ghost);
}

/**
 * @brief Intermediate task after the BHs have done their swallowing step.
 * This is used to update the BH quantities if necessary.
 *
 * @param r The runner thread.
 * @param c The cell.
 * @param timer Are we timing this ?
 */
void runner_do_black_holes_swallow_ghost(struct runner *r, struct cell *c,
                                         int timer) {

  struct bpart *restrict bparts = c->black_holes.parts;
  const int count = c->black_holes.count;
  const struct engine *e = r->e;
  const int with_cosmology = e->policy & engine_policy_cosmology;

  TIMER_TIC;

  /* Anything to do here? */
  if (c->black_holes.count == 0) return;
  if (!cell_is_active_black_holes(c, e)) return;

  /* Recurse? */
  if (c->split) {
    for (int k = 0; k < 8; k++)
      if (c->progeny[k] != NULL)
        runner_do_black_holes_swallow_ghost(r, c->progeny[k], 0);
  } else {

    /* Loop over the parts in this cell. */
    for (int i = 0; i < count; i++) {

      /* Get a direct pointer on the part. */
      struct bpart *bp = &bparts[i];

      if (bpart_is_active(bp, e)) {

        /* Get particle time-step */
        double dt;
        if (with_cosmology) {
          const integertime_t ti_step = get_integer_timestep(bp->time_bin);
          const integertime_t ti_begin =
              get_integer_time_begin(e->ti_current - 1, bp->time_bin);

          dt = cosmology_get_delta_time(e->cosmology, ti_begin,
                                        ti_begin + ti_step);
        } else {
          dt = get_timestep(bp->time_bin, e->time_base);
        }

        /* Compute the final operations for repositioning of this BH */
        black_holes_end_reposition(bp, e->black_holes_properties,
                                   e->physical_constants, e->cosmology, dt,
                                   e->ti_current);

        /* Compute variables required for the feedback loop */
        black_holes_prepare_feedback(bp, e->black_holes_properties,
                                     e->physical_constants, e->cosmology,
                                     e->cooling_func, e->entropy_floor, e->time,
                                     with_cosmology, dt, e->ti_current);
      }
    }
  }

  if (timer) TIMER_TOC(timer_do_black_holes_ghost);
}

/**
 * @brief Intermediate task after the gradient loop that does final operations
 * on the gradient quantities and optionally slope limits the gradients
 *
 * @param r The runner thread.
 * @param c The cell.
 * @param timer Are we timing this ?
 */
void runner_do_extra_ghost(struct runner *r, struct cell *c, int timer) {

#ifdef EXTRA_HYDRO_LOOP

  struct part *restrict parts = c->hydro.parts;
  struct xpart *restrict xparts = c->hydro.xparts;
  const int count = c->hydro.count;
  const struct engine *e = r->e;
  const integertime_t ti_current = e->ti_current;
  const int with_cosmology = (e->policy & engine_policy_cosmology);
  const double time_base = e->time_base;
  const struct cosmology *cosmo = e->cosmology;
  const struct hydro_props *hydro_props = e->hydro_properties;
  const struct pressure_floor_props *pressure_floor = e->pressure_floor_props;

  TIMER_TIC;

  /* Anything to do here? */
  if (!cell_is_active_hydro(c, e)) return;

  /* Recurse? */
  if (c->split) {
    for (int k = 0; k < 8; k++)
      if (c->progeny[k] != NULL) runner_do_extra_ghost(r, c->progeny[k], 0);
  } else {

    /* Loop over the parts in this cell. */
    for (int i = 0; i < count; i++) {

      /* Get a direct pointer on the part. */
      struct part *restrict p = &parts[i];
      struct xpart *restrict xp = &xparts[i];

      if (part_is_active(p, e)) {

        /* Finish the gradient calculation */
        hydro_end_gradient(p);
        mhd_end_gradient(p);

        /* As of here, particle force variables will be set. */

        /* Calculate the time-step for passing to hydro_prepare_force.
         * This is the physical time between the start and end of the time-step
         * without any scale-factor powers. */
        double dt_alpha, dt_therm;

        if (with_cosmology) {
          const integertime_t ti_step = get_integer_timestep(p->time_bin);
          const integertime_t ti_begin =
              get_integer_time_begin(ti_current - 1, p->time_bin);

          dt_alpha =
              cosmology_get_delta_time(cosmo, ti_begin, ti_begin + ti_step);
          dt_therm = cosmology_get_therm_kick_factor(cosmo, ti_begin,
                                                     ti_begin + ti_step);
        } else {
          dt_alpha = get_timestep(p->time_bin, time_base);
          dt_therm = get_timestep(p->time_bin, time_base);
        }

        /* Compute variables required for the force loop */
        hydro_prepare_force(p, xp, cosmo, hydro_props, pressure_floor, dt_alpha,
                            dt_therm);
        mhd_prepare_force(p, xp, cosmo, hydro_props, dt_alpha);
        timestep_limiter_prepare_force(p, xp);
        rt_prepare_force(p);
        rt_timestep_prepare_force(p);

        /* The particle force values are now set.  Do _NOT_
           try to read any particle density variables! */

        /* Prepare the particle for the force loop over neighbours */
        hydro_reset_acceleration(p);
        mhd_reset_acceleration(p);
      }
    }
  }

  if (timer) TIMER_TOC(timer_do_extra_ghost);

#else
  error("SWIFT was not compiled with the extra hydro loop activated.");
#endif
}

/**
 * @brief Intermediate task after the density to check that the smoothing
 * lengths are correct.
 *
 * @param r The runner thread.
 * @param c The cell.
 * @param timer Are we timing this ?
 */
void runner_do_ghost(struct runner *r, struct cell *c, int timer) {

  struct part *restrict parts = c->hydro.parts;
  struct xpart *restrict xparts = c->hydro.xparts;
  const struct engine *e = r->e;
  const struct space *s = e->s;
  const struct hydro_space *hs = &s->hs;
  const struct cosmology *cosmo = e->cosmology;
  const struct chemistry_global_data *chemistry = e->chemistry;
  const struct star_formation *star_formation = e->star_formation;
  const struct hydro_props *hydro_props = e->hydro_properties;
  const struct pressure_floor_props *pressure_floor = e->pressure_floor_props;

  const int with_cosmology = (e->policy & engine_policy_cosmology);
  const int with_rt = (e->policy & engine_policy_rt);

  const float hydro_h_max = e->hydro_properties->h_max;
  const float hydro_h_min = e->hydro_properties->h_min;
  const float eps = e->hydro_properties->h_tolerance;
  const float hydro_eta_dim =
      pow_dimension(e->hydro_properties->eta_neighbours);
  const int use_mass_weighted_num_ngb =
      e->hydro_properties->use_mass_weighted_num_ngb;
  const int max_smoothing_iter = e->hydro_properties->max_smoothing_iterations;
  int redo = 0, count = 0;

  /* Running value of the maximal smoothing length */
  float h_max = c->hydro.h_max;
  float h_max_active = c->hydro.h_max_active;

  TIMER_TIC;

  /* Anything to do here? */
  if (c->hydro.count == 0) return;
  if (!cell_is_active_hydro(c, e)) return;

  /* Recurse? */
  if (c->split) {
    for (int k = 0; k < 8; k++) {
      if (c->progeny[k] != NULL) {
        runner_do_ghost(r, c->progeny[k], 0);

        /* Update h_max */
        h_max = max(h_max, c->progeny[k]->hydro.h_max);
        h_max_active = max(h_max_active, c->progeny[k]->hydro.h_max_active);
      }
    }
  } else {

    /* Init the list of active particles that have to be updated and their
     * current smoothing lengths. */
    int *pid = NULL;
    float *h_0 = NULL;
    float *left = NULL;
    float *right = NULL;
    if ((pid = (int *)malloc(sizeof(int) * c->hydro.count)) == NULL)
      error("Can't allocate memory for pid.");
    if ((h_0 = (float *)malloc(sizeof(float) * c->hydro.count)) == NULL)
      error("Can't allocate memory for h_0.");
    if ((left = (float *)malloc(sizeof(float) * c->hydro.count)) == NULL)
      error("Can't allocate memory for left.");
    if ((right = (float *)malloc(sizeof(float) * c->hydro.count)) == NULL)
      error("Can't allocate memory for right.");
    for (int k = 0; k < c->hydro.count; k++)
      if (part_is_active(&parts[k], e)) {
        pid[count] = k;
        h_0[count] = parts[k].h;
        left[count] = 0.f;
        right[count] = hydro_h_max;
        ++count;
      }

    /* While there are particles that need to be updated... */
    for (int num_reruns = 0; count > 0 && num_reruns < max_smoothing_iter;
         num_reruns++) {

      ghost_stats_account_for_hydro(&c->ghost_statistics, num_reruns, count,
                                    parts, pid);

      /* Reset the redo-count. */
      redo = 0;

      /* Loop over the remaining active parts in this cell. */
      for (int i = 0; i < count; i++) {

        /* Get a direct pointer on the part. */
        struct part *p = &parts[pid[i]];
        struct xpart *xp = &xparts[pid[i]];

#ifdef SWIFT_DEBUG_CHECKS
        /* Is this part within the timestep? */
        if (!part_is_active(p, e)) error("Ghost applied to inactive particle");
#endif

        /* Get some useful values */
        const float h_init = h_0[i];
        const float h_old = p->h;
        const float h_old_dim = pow_dimension(h_old);
        const float h_old_dim_minus_one = pow_dimension_minus_one(h_old);

        float h_new;
        int has_no_neighbours = 0;

        if (p->density.wcount < 1.e-5 * kernel_root) { /* No neighbours case */

          ghost_stats_no_ngb_hydro_iteration(&c->ghost_statistics, num_reruns);

          /* Flag that there were no neighbours */
          has_no_neighbours = 1;

          /* Double h and try again */
          h_new = 2.f * h_old;

        } else {

          /* Finish the density calculation */
          hydro_end_density(p, cosmo);
          mhd_end_density(p, cosmo);
          chemistry_end_density(p, chemistry, cosmo);
          star_formation_end_density(p, xp, star_formation, cosmo);

          /* Are we using the alternative definition of the
             number of neighbours? */
          if (use_mass_weighted_num_ngb) {
#if defined(GIZMO_MFV_SPH) || defined(GIZMO_MFM_SPH) || defined(SHADOWFAX_SPH)
            error(
                "Can't use alternative neighbour definition with this scheme!");
#else
            const float inv_mass = 1.f / hydro_get_mass(p);
            p->density.wcount = p->rho * inv_mass;
            p->density.wcount_dh = p->density.rho_dh * inv_mass;
#endif
          }

          /* Compute one step of the Newton-Raphson scheme */
          const float n_sum = p->density.wcount * h_old_dim;
          const float n_target = hydro_eta_dim;
          const float f = n_sum - n_target;
          const float f_prime =
              p->density.wcount_dh * h_old_dim +
              hydro_dimension * p->density.wcount * h_old_dim_minus_one;

          /* Improve the bisection bounds */
          if (n_sum < n_target)
            left[i] = max(left[i], h_old);
          else if (n_sum > n_target)
            right[i] = min(right[i], h_old);

#ifdef SWIFT_DEBUG_CHECKS
          /* Check the validity of the left and right bounds */
          if (left[i] > right[i])
            error("Invalid left (%e) and right (%e)", left[i], right[i]);
#endif

          /* Skip if h is already h_max and we don't have enough neighbours */
          /* Same if we are below h_min */
          if (((p->h >= hydro_h_max) && (f < 0.f)) ||
              ((p->h <= hydro_h_min) && (f > 0.f))) {

            /* We have a particle whose smoothing length is already set (wants
             * to be larger but has already hit the maximum OR wants to be
             * smaller but has already reached the minimum). So, just tidy up
             * as if the smoothing length had converged correctly  */

#ifdef EXTRA_HYDRO_LOOP

            /* As of here, particle gradient variables will be set. */
            /* The force variables are set in the extra ghost. */

            /* Compute variables required for the gradient loop */
            hydro_prepare_gradient(p, xp, cosmo, hydro_props, pressure_floor);
            mhd_prepare_gradient(p, xp, cosmo, hydro_props);

            /* The particle gradient values are now set.  Do _NOT_
               try to read any particle density variables! */

            /* Prepare the particle for the gradient loop over neighbours
             */
            hydro_reset_gradient(p);
            mhd_reset_gradient(p);

#else
            /* Calculate the time-step for passing to hydro_prepare_force, used
             * for the evolution of alpha factors (i.e. those involved in the
             * artificial viscosity and thermal conduction terms) */
            const double time_base = e->time_base;
            const integertime_t ti_current = e->ti_current;
            double dt_alpha, dt_therm;

            if (with_cosmology) {
              const integertime_t ti_step = get_integer_timestep(p->time_bin);
              const integertime_t ti_begin =
                  get_integer_time_begin(ti_current - 1, p->time_bin);

              dt_alpha =
                  cosmology_get_delta_time(cosmo, ti_begin, ti_begin + ti_step);
              dt_therm = cosmology_get_therm_kick_factor(cosmo, ti_begin,
                                                         ti_begin + ti_step);
            } else {
              dt_alpha = get_timestep(p->time_bin, time_base);
              dt_therm = get_timestep(p->time_bin, time_base);
            }

            /* As of here, particle force variables will be set. */

            /* Compute variables required for the force loop */
            hydro_prepare_force(p, xp, cosmo, hydro_props, pressure_floor,
                                dt_alpha, dt_therm);
            mhd_prepare_force(p, xp, cosmo, hydro_props, dt_alpha);
            timestep_limiter_prepare_force(p, xp);
            rt_prepare_force(p);
            rt_timestep_prepare_force(p);

            /* The particle force values are now set.  Do _NOT_
               try to read any particle density variables! */

            /* Prepare the particle for the force loop over neighbours */
            hydro_reset_acceleration(p);
            mhd_reset_acceleration(p);

#endif /* EXTRA_HYDRO_LOOP */

            if (with_rt) {
#ifdef SWIFT_RT_DEBUG_CHECKS
              rt_debugging_check_nr_subcycles(p, e->rt_props);
#endif
              rt_reset_part(p, cosmo);
            }

            /* Ok, we are done with this particle */
            continue;
          }

          /* Normal case: Use Newton-Raphson to get a better value of h */

          /* Avoid floating point exception from f_prime = 0 */
          h_new = h_old - f / (f_prime + FLT_MIN);

          /* Be verbose about the particles that struggle to converge */
          if (num_reruns > max_smoothing_iter - 10) {

            message(
                "Smoothing length convergence problem: iter=%d p->id=%lld "
                "h_init=%12.8e h_old=%12.8e h_new=%12.8e f=%f f_prime=%f "
                "n_sum=%12.8e n_target=%12.8e left=%12.8e right=%12.8e",
                num_reruns, p->id, h_init, h_old, h_new, f, f_prime, n_sum,
                n_target, left[i], right[i]);
          }

#ifdef SWIFT_DEBUG_CHECKS
          if (((f > 0.f && h_new > h_old) || (f < 0.f && h_new < h_old)) &&
              (h_old < 0.999f * hydro_props->h_max))
            error(
                "Smoothing length correction not going in the right direction");
#endif

          /* Safety check: truncate to the range [ h_old/2 , 2h_old ]. */
          h_new = min(h_new, 2.f * h_old);
          h_new = max(h_new, 0.5f * h_old);

          /* Verify that we are actually progrssing towards the answer */
          h_new = max(h_new, left[i]);
          h_new = min(h_new, right[i]);
        }

        /* Check whether the particle has an inappropriate smoothing length
         */
        if (fabsf(h_new - h_old) > eps * h_old) {

          /* Ok, correct then */

          /* Case where we have been oscillating around the solution */
          if ((h_new == left[i] && h_old == right[i]) ||
              (h_old == left[i] && h_new == right[i])) {

            /* Bisect the remaining interval */
            p->h = pow_inv_dimension(
                0.5f * (pow_dimension(left[i]) + pow_dimension(right[i])));

          } else {

            /* Normal case */
            p->h = h_new;
          }

          /* If within the allowed range, try again */
          if (p->h < hydro_h_max && p->h > hydro_h_min) {

            /* Flag for another round of fun */
            pid[redo] = pid[i];
            h_0[redo] = h_0[i];
            left[redo] = left[i];
            right[redo] = right[i];
            redo += 1;

            /* Re-initialise everything */
            hydro_init_part(p, hs);
            mhd_init_part(p);
            chemistry_init_part(p, chemistry);
            star_formation_init_part(p, star_formation);
            tracers_after_init(p, xp, e->internal_units, e->physical_constants,
                               with_cosmology, e->cosmology,
                               e->hydro_properties, e->cooling_func, e->time);
            rt_init_part(p);

            /* Off we go ! */
            continue;

          } else if (p->h <= hydro_h_min) {

            /* Ok, this particle is a lost cause... */
            p->h = hydro_h_min;

          } else if (p->h >= hydro_h_max) {

            /* Ok, this particle is a lost cause... */
            p->h = hydro_h_max;

            /* Do some damage control if no neighbours at all were found */
            if (has_no_neighbours) {
              ghost_stats_no_ngb_hydro_converged(&c->ghost_statistics);
              hydro_part_has_no_neighbours(p, xp, cosmo);
              mhd_part_has_no_neighbours(p, xp, cosmo);
              chemistry_part_has_no_neighbours(p, xp, chemistry, cosmo);
              star_formation_part_has_no_neighbours(p, xp, star_formation,
                                                    cosmo);
              rt_part_has_no_neighbours(p);
            }

          } else {
            error(
                "Fundamental problem with the smoothing length iteration "
                "logic.");
          }
        }

        /* We now have a particle whose smoothing length has converged */

        /* Check if h_max has increased */
        h_max = max(h_max, p->h);
        h_max_active = max(h_max_active, p->h);

        ghost_stats_converged_hydro(&c->ghost_statistics, p);

#ifdef EXTRA_HYDRO_LOOP

        /* As of here, particle gradient variables will be set. */
        /* The force variables are set in the extra ghost. */

        /* Compute variables required for the gradient loop */
        hydro_prepare_gradient(p, xp, cosmo, hydro_props, pressure_floor);
        mhd_prepare_gradient(p, xp, cosmo, hydro_props);

        /* The particle gradient values are now set.  Do _NOT_
           try to read any particle density variables! */

        /* Prepare the particle for the gradient loop over neighbours */
        hydro_reset_gradient(p);
        mhd_reset_gradient(p);

#else

        /* Calculate the time-step for passing to hydro_prepare_force, used
         * for the evolution of alpha factors (i.e. those involved in the
         * artificial viscosity and thermal conduction terms) */
        const double time_base = e->time_base;
        const integertime_t ti_current = e->ti_current;
        double dt_alpha, dt_therm;

        if (with_cosmology) {
          const integertime_t ti_step = get_integer_timestep(p->time_bin);
          const integertime_t ti_begin =
              get_integer_time_begin(ti_current - 1, p->time_bin);

          dt_alpha =
              cosmology_get_delta_time(cosmo, ti_begin, ti_begin + ti_step);
          dt_therm = cosmology_get_therm_kick_factor(cosmo, ti_begin,
                                                     ti_begin + ti_step);
        } else {
          dt_alpha = get_timestep(p->time_bin, time_base);
          dt_therm = get_timestep(p->time_bin, time_base);
        }

        /* As of here, particle force variables will be set. */

        /* Compute variables required for the force loop */
        hydro_prepare_force(p, xp, cosmo, hydro_props, pressure_floor, dt_alpha,
                            dt_therm);
        mhd_prepare_force(p, xp, cosmo, hydro_props, dt_alpha);
        timestep_limiter_prepare_force(p, xp);
        rt_prepare_force(p);
        rt_timestep_prepare_force(p);

        /* The particle force values are now set.  Do _NOT_
           try to read any particle density variables! */

        /* Prepare the particle for the force loop over neighbours */
        hydro_reset_acceleration(p);
        mhd_reset_acceleration(p);

#endif /* EXTRA_HYDRO_LOOP */

        if (with_rt) {
#ifdef SWIFT_RT_DEBUG_CHECKS
          rt_debugging_check_nr_subcycles(p, e->rt_props);
#endif
          rt_reset_part(p, cosmo);
        }
      }

      /* We now need to treat the particles whose smoothing length had not
       * converged again */

      /* Re-set the counter for the next loop (potentially). */
      count = redo;
      if (count > 0) {

        /* Climb up the cell hierarchy. */
        for (struct cell *finger = c; finger != NULL; finger = finger->parent) {

          /* Run through this cell's density interactions. */
          for (struct link *l = finger->hydro.density; l != NULL; l = l->next) {

#ifdef SWIFT_DEBUG_CHECKS
            if (l->t->ti_run < r->e->ti_current)
              error("Density task should have been run.");
#endif

            /* Self-interaction? */
            if (l->t->type == task_type_self)
              runner_doself_subset_branch_density(r, finger, parts, pid, count);

            /* Otherwise, pair interaction? */
            else if (l->t->type == task_type_pair) {

              /* Left or right? */
              if (l->t->ci == finger)
                runner_dopair_subset_branch_density(r, finger, parts, pid,
                                                    count, l->t->cj);
              else
                runner_dopair_subset_branch_density(r, finger, parts, pid,
                                                    count, l->t->ci);
            }

            /* Otherwise, sub-self interaction? */
            else if (l->t->type == task_type_sub_self)
              runner_dosub_subset_density(r, finger, parts, pid, count, NULL,
                                          1);

            /* Otherwise, sub-pair interaction? */
            else if (l->t->type == task_type_sub_pair) {

              /* Left or right? */
              if (l->t->ci == finger)
                runner_dosub_subset_density(r, finger, parts, pid, count,
                                            l->t->cj, 1);
              else
                runner_dosub_subset_density(r, finger, parts, pid, count,
                                            l->t->ci, 1);
            }
          }
        }
      }
    }

    if (count) {
      warning(
          "Smoothing length failed to converge for the following gas "
          "particles:");
      for (int i = 0; i < count; i++) {
        struct part *p = &parts[pid[i]];
        warning("ID: %lld, h: %g, wcount: %g", p->id, p->h, p->density.wcount);
      }

      error("Smoothing length failed to converge on %i particles.", count);
    }

    /* Be clean */
    free(left);
    free(right);
    free(pid);
    free(h_0);
  }

  /* Update h_max */
  c->hydro.h_max = h_max;
  c->hydro.h_max_active = h_max_active;

#ifdef SWIFT_DEBUG_CHECKS
  for (int i = 0; i < c->hydro.count; ++i) {
    const struct part *p = &c->hydro.parts[i];
    const float h = c->hydro.parts[i].h;
    if (part_is_inhibited(p, e)) continue;

    if (h > c->hydro.h_max)
      error("Particle has h larger than h_max (id=%lld)", p->id);
    if (part_is_active(p, e) && h > c->hydro.h_max_active)
      error("Active particle has h larger than h_max_active (id=%lld)", p->id);
  }
#endif

  /* The ghost may not always be at the top level.
   * Therefore we need to update h_max between the super- and top-levels */
  if (c->hydro.ghost) {
    for (struct cell *tmp = c->parent; tmp != NULL; tmp = tmp->parent) {
      atomic_max_f(&tmp->hydro.h_max, h_max);
      atomic_max_f(&tmp->hydro.h_max_active, h_max_active);
    }
  }

  if (timer) TIMER_TOC(timer_do_ghost);
}

/**
 * @brief Intermediate task after the injection to compute the total
 * photon emission rates experienced by the hydro particles.
 *
 * @param r The runner thread.
 * @param c The cell.
 * @param timer Are we timing this ?
 */
void runner_do_rt_ghost1(struct runner *r, struct cell *c, int timer) {

  const struct engine *e = r->e;
  const int with_cosmology = (e->policy & engine_policy_cosmology);
  const struct cosmology *cosmo = e->cosmology;
  int count = c->hydro.count;

  /* Anything to do here? */
  if (count == 0) return;
  if (!cell_is_rt_active(c, e)) return;

  TIMER_TIC;

  /* Recurse? */
  if (c->split) {
    for (int k = 0; k < 8; k++) {
      if (c->progeny[k] != NULL) {
        runner_do_rt_ghost1(r, c->progeny[k], 0);
      }
    }
  } else {

    for (int pid = 0; pid < count; pid++) {
      struct part *restrict p = &(c->hydro.parts[pid]);

      /* Skip inhibited parts */
      if (part_is_inhibited(p, e)) continue;

      /* Skip inactive parts */
      if (!part_is_rt_active(p, e)) continue;

      /* First reset everything that needs to be reset for the following
       * subcycle */
      const integertime_t ti_current_subcycle = e->ti_current_subcycle;
      const integertime_t ti_step =
          get_integer_timestep(p->rt_time_data.time_bin);
      const integertime_t ti_begin = get_integer_time_begin(
          ti_current_subcycle + 1, p->rt_time_data.time_bin);
      const integertime_t ti_end = ti_begin + ti_step;

      const float dt =
          rt_part_dt(ti_begin, ti_end, e->time_base, with_cosmology, cosmo);

      rt_reset_part_each_subcycle(p, cosmo, dt);

      /* Now finish up injection */
      rt_finalise_injection(p, e->rt_props);
    }
  }

  if (timer) TIMER_TOC(timer_do_rt_ghost1);
}

/**
 * @brief Intermediate task after the gradient computation to finish
 *        up the gradients and prepare for the transport step
 *
 * @param r The runner thread.
 * @param c The cell.
 * @param timer Are we timing this ?
 */
void runner_do_rt_ghost2(struct runner *r, struct cell *c, int timer) {

<<<<<<< HEAD
  const struct engine *e = r->e;
  int count = c->hydro.count;
  const struct cosmology *cosmo = e->cosmology;

  /* Anything to do here? */
  if (count == 0) return;
  if (!cell_is_rt_active(c, e)) return;
=======
    const struct engine *e = r->e;
    int count = c->hydro.count;

    /* Anything to do here? */
    if (count == 0) return;
    if (!cell_is_active_hydro(c, e)) return;
>>>>>>> cb1e82d8

    TIMER_TIC;

    /* Recurse? */
    if (c->split) {
        for (int k = 0; k < 8; k++) {
            if (c->progeny[k] != NULL) {
                runner_do_rt_ghost2(r, c->progeny[k], 0);
            }
        }
    } else {

        for (int pid = 0; pid < count; pid++) {
            struct part *restrict p = &(c->hydro.parts[pid]);

            /* Skip inhibited parts */
            if (part_is_inhibited(p, e)) continue;

<<<<<<< HEAD
      /* Skip inactive parts */
      if (!part_is_rt_active(p, e)) continue;

      rt_end_gradient(p, cosmo);
=======
            /* Skip inactive parts */
            if (!part_is_active(p, e)) continue;

            rt_end_gradient(p);
        }
>>>>>>> cb1e82d8
    }

    if (timer) TIMER_TOC(timer_do_rt_ghost2);
}

/**
* @brief Intermediate task after the density loop to check that the smoothing
* lengths for dark matter particles are correct.
*
* @param r The runner thread.
* @param c The cell.
* @param timer Are we timing this ?
*/
void runner_do_dark_matter_density_ghost(struct runner *r, struct cell *c) {
    
    struct dmpart *restrict dmparts = c->dark_matter.parts;
    const struct engine *e = r->e;
    const struct cosmology *cosmo = e->cosmology;
    const struct sidm_props *sidm_props = e->sidm_properties;
    const int with_cosmology = e->policy & engine_policy_cosmology;
    const float dark_matter_h_max = e->sidm_properties->h_max;
    const float dark_matter_h_min = e->sidm_properties->h_min;
    const float eps = e->sidm_properties->h_tolerance;
    const float dark_matter_eta_dim = pow_dimension(e->sidm_properties->eta_neighbours);
    const int use_mass_weighted_num_ngb = e->sidm_properties->use_mass_weighted_num_ngb;
    const int max_smoothing_iter = e->sidm_properties->max_smoothing_iterations;
    int redo = 0, count = 0;
    
    /* Running value of the maximal smoothing length */
    double h_max = c->dark_matter.h_max;
    
    TIMER_TIC;

    /* Anything to do here? */
    if (c->dark_matter.count == 0) return;
    if (!cell_is_active_dark_matter(c, e)) return;
    
    /* Reset the SIDM history logger */
    dark_matter_logger_init(&c->dark_matter.sh);
    
    /* Recurse? */
    if (c->split) {
        for (int k = 0; k < 8; k++) {
            if (c->progeny[k] != NULL) {
                runner_do_dark_matter_density_ghost(r, c->progeny[k]);
                
                /* Update h_max */
                h_max = max(h_max, c->progeny[k]->dark_matter.h_max);
            }
        }
    } else {
        
        /* Init the list of active particles that have to be updated and their
         * current smoothing lengths. */
        int *pid = NULL;
        float *h_0 = NULL;
        float *left = NULL;
        float *right = NULL;
        if ((pid = (int *)malloc(sizeof(int) * c->dark_matter.count)) == NULL)
            error("Can't allocate memory for pid.");
        if ((h_0 = (float *)malloc(sizeof(float) * c->dark_matter.count)) == NULL)
            error("Can't allocate memory for h_0.");
        if ((left = (float *)malloc(sizeof(float) * c->dark_matter.count)) == NULL)
            error("Can't allocate memory for left.");
        if ((right = (float *)malloc(sizeof(float) * c->dark_matter.count)) == NULL)
            error("Can't allocate memory for right.");
        for (int k = 0; k < c->dark_matter.count; k++)
            if (dmpart_is_active(&dmparts[k], e)) {
                pid[count] = k;
                h_0[count] = dmparts[k].h;
                left[count] = 0.f;
                right[count] = dark_matter_h_max;
                ++count;
            }
        
        /* While there are particles that need to be updated... */
        for (int num_reruns = 0; count > 0 && num_reruns < max_smoothing_iter;
             num_reruns++) {
            
            /* Reset the redo-count. */
            redo = 0;
            
            /* Loop over the remaining active parts in this cell. */
            for (int i = 0; i < count; i++) {
                
                /* Get a direct pointer on the part. */
                struct dmpart *p = &dmparts[pid[i]];
                
                /* Get some useful values */
                const float h_init = h_0[i];
                const float h_old = p->h;
                const float h_old_dim = pow_dimension(h_old);
                const float h_old_dim_minus_one = pow_dimension_minus_one(h_old);
                
                /* Time step-size */
                const integertime_t ti_step = get_integer_timestep(p->time_bin);
                const integertime_t ti_begin = get_integer_time_begin(e->ti_current - 1, p->time_bin);
                double dt;
                if (with_cosmology) {
                    dt = cosmology_get_delta_time(e->cosmology, ti_begin, ti_begin + ti_step);
                } else {
                    dt = get_timestep(p->time_bin, e->time_base);
                }
                
                float h_new;
                int has_no_neighbours = 0;
                
                if (p->density.wcount == 0.f) { /* No neighbours case */
                    
                    /* Flag that there were no neighbours */
                    has_no_neighbours = 1;
                    
                    /* Double h and try again */
                    h_new = 2.f * h_old;
                    
                } else {
                    
                    /* Finish the density calculation */
                    dark_matter_end_density(p, cosmo, sidm_props, dt);
                    
                    /* Are we using the alternative definition of the
                     number of neighbours? */
                    if (use_mass_weighted_num_ngb) {
                        const float inv_mass = 1.f / p->mass;
                        p->density.wcount = p->rho * inv_mass;
                    }
                    
                    /* Compute one step of the Newton-Raphson scheme */
                    const float n_sum = p->density.wcount * h_old_dim;
                    const float n_target = dark_matter_eta_dim;
                    const float f = n_sum - n_target;
                    const float f_prime = p->density.wcount_dh * h_old_dim +
                    hydro_dimension * p->density.wcount * h_old_dim_minus_one;
                    
                    /* Improve the bisection bounds */
                    if (n_sum < n_target)
                        left[i] = max(left[i], h_old);
                    else if (n_sum > n_target)
                        right[i] = min(right[i], h_old);
                    
#ifdef SWIFT_DEBUG_CHECKS
                    /* Check the validity of the left and right bounds */
                    if (left[i] > right[i])
                        error("Invalid left (%e) and right (%e)", left[i], right[i]);
#endif
                    
                    /* Skip if h is already h_max and we don't have enough neighbours */
                    /* Same if we are below h_min */
                    if (((p->h >= dark_matter_h_max) && (f < 0.f)) ||
                        ((p->h <= dark_matter_h_min) && (f > 0.f))) {
                        
                        timestep_limiter_prepare_sidm(p);
                        
                        /* Ok, we are done with this particle */
                        continue;
                    }
                    
                    /* Normal case: Use Newton-Raphson to get a better value of h */
                    
                    /* Avoid floating point exception from f_prime = 0 */
                    h_new = h_old - f / (f_prime + FLT_MIN);
                    
                    /* Be verbose about the particles that struggle to converge */
                    if (num_reruns > max_smoothing_iter - 10) {
                        
                        message(
                                "Smoothing length convergence problem: iter=%d p->id=%lld "
                                "h_init=%12.8e h_old=%12.8e h_new=%12.8e f=%f f_prime=%f "
                                "n_sum=%12.8e n_target=%12.8e left=%12.8e right=%12.8e",
                                num_reruns, p->id_or_neg_offset, h_init, h_old, h_new, f, f_prime, n_sum,
                                n_target, left[i], right[i]);
                    }
                    
                    
                    /* Safety check: truncate to the range [ h_old/2 , 2h_old ]. */
                    h_new = min(h_new, 2.f * h_old);
                    h_new = max(h_new, 0.5f * h_old);
                    
                    /* Verify that we are actually progrssing towards the answer */
                    h_new = max(h_new, left[i]);
                    h_new = min(h_new, right[i]);
                }
                
                /* Check whether the particle has an inappropriate smoothing length
                 */
                if (fabsf(h_new - h_old) > eps * h_old) {
                    
                    /* Ok, correct then */
                    
                    /* Case where we have been oscillating around the solution */
                    if ((h_new == left[i] && h_old == right[i]) ||
                        (h_old == left[i] && h_new == right[i])) {
                        
                        /* Bissect the remaining interval */
                        p->h = pow_inv_dimension(
                                                 0.5f * (pow_dimension(left[i]) + pow_dimension(right[i])));
                        
                    } else {
                        
                        /* Normal case */
                        p->h = h_new;
                    }
                    
                    /* If within the allowed range, try again */
                    if (p->h < dark_matter_h_max && p->h > dark_matter_h_min) {
                        
                        /* Flag for another round of fun */
                        pid[redo] = pid[i];
                        h_0[redo] = h_0[i];
                        left[redo] = left[i];
                        right[redo] = right[i];
                        redo += 1;
                        
                        /* Re-initialise everything */
                        dark_matter_init_dmpart(p);
                        
                        /* Off we go ! */
                        continue;
                        
                    } else if (p->h <= dark_matter_h_min) {
                        
                        /* Ok, this particle is a lost cause... */
                        p->h = dark_matter_h_min;
                        
                    } else if (p->h >= dark_matter_h_max) {
                        
                        /* Ok, this particle is a lost cause... */
                        p->h = dark_matter_h_max;
                        
                        /* Do some damage control if no neighbours at all were found */
                        if (has_no_neighbours) {
                            dark_matter_part_has_no_neighbours(p, cosmo);
                        }
                        
                    } else {
                        error(
                              "Fundamental problem with the smoothing length iteration "
                              "logic.");
                    }
                }
                
                /* We now have a particle whose smoothing length has converged */
                
                /* Check if h_max is increased */
                h_max = max(h_max, p->h);
                
                /* Preparing limiter task */
                timestep_limiter_prepare_sidm(p);
                
            }
            
            /* We now need to treat the particles whose smoothing length had not
             * converged again */
            
            /* Re-set the counter for the next loop (potentially). */
            count = redo;
            if (count > 0) {
                
                /* Climb up the cell hierarchy. */
                for (struct cell *finger = c; finger != NULL; finger = finger->parent) {
                    
                    /* Run through this cell's density interactions. */
                    for (struct link *l = finger->dark_matter.density; l != NULL; l = l->next) {
                        
#ifdef SWIFT_DEBUG_CHECKS
                        if (l->t->ti_run < r->e->ti_current)
                            error("Density task should have been run.");
#endif
                        
                        /* Self-interaction? */
                        if (l->t->type == task_type_self)
                            runner_doself_subset_dark_matter_density(r, finger, dmparts, pid, count);
                        
                        /* Otherwise, pair interaction? */
                        else if (l->t->type == task_type_pair) {
                            
                            /* Left or right? */
                            if (l->t->ci == finger)
                                runner_dopair_subset_branch_dark_matter_density(r, finger, dmparts, pid, l->t->cj, count);
                            else
                                runner_dopair_subset_branch_dark_matter_density(r, finger, dmparts, pid, l->t->ci, count);
                        }
                        
                        /* Otherwise, sub-self interaction? */
                        else if (l->t->type == task_type_sub_self)
                            runner_dosub_subset_dark_matter_density(r, finger, dmparts, pid, count, NULL);
                        
                        /* Otherwise, sub-pair interaction? */
                        else if (l->t->type == task_type_sub_pair) {
                            
                            /* Left or right? */
                            if (l->t->ci == finger)
                                runner_dosub_subset_dark_matter_density(r, finger, dmparts, pid, count, l->t->cj);
                            else
                                runner_dosub_subset_dark_matter_density(r, finger, dmparts, pid, count, l->t->ci);
                        }
                    }
                }
            }
        }
        
        if (count) {
            error("Smoothing length failed to converge on %i DM particles.", count);
        }
        
        /* Be clean */
        free(left);
        free(right);
        free(pid);
        free(h_0);
    }
    
    /* Update h_max */
    c->dark_matter.h_max = h_max;
    
    /* The ghost may not always be at the top level.
     * Therefore we need to update h_max between the super- and top-levels */
    if (c->dark_matter.ghost) {
        for (struct cell *tmp = c->parent; tmp != NULL; tmp = tmp->parent) {
            atomic_max_f(&tmp->dark_matter.h_max, h_max);
        }
    }
}<|MERGE_RESOLUTION|>--- conflicted
+++ resolved
@@ -1672,7 +1672,6 @@
  */
 void runner_do_rt_ghost2(struct runner *r, struct cell *c, int timer) {
 
-<<<<<<< HEAD
   const struct engine *e = r->e;
   int count = c->hydro.count;
   const struct cosmology *cosmo = e->cosmology;
@@ -1680,14 +1679,6 @@
   /* Anything to do here? */
   if (count == 0) return;
   if (!cell_is_rt_active(c, e)) return;
-=======
-    const struct engine *e = r->e;
-    int count = c->hydro.count;
-
-    /* Anything to do here? */
-    if (count == 0) return;
-    if (!cell_is_active_hydro(c, e)) return;
->>>>>>> cb1e82d8
 
     TIMER_TIC;
 
@@ -1700,27 +1691,20 @@
         }
     } else {
 
-        for (int pid = 0; pid < count; pid++) {
-            struct part *restrict p = &(c->hydro.parts[pid]);
-
-            /* Skip inhibited parts */
-            if (part_is_inhibited(p, e)) continue;
-
-<<<<<<< HEAD
+    for (int pid = 0; pid < count; pid++) {
+      struct part *restrict p = &(c->hydro.parts[pid]);
+
+      /* Skip inhibited parts */
+      if (part_is_inhibited(p, e)) continue;
+
       /* Skip inactive parts */
       if (!part_is_rt_active(p, e)) continue;
 
       rt_end_gradient(p, cosmo);
-=======
-            /* Skip inactive parts */
-            if (!part_is_active(p, e)) continue;
-
-            rt_end_gradient(p);
-        }
->>>>>>> cb1e82d8
     }
-
-    if (timer) TIMER_TOC(timer_do_rt_ghost2);
+  }
+
+  if (timer) TIMER_TOC(timer_do_rt_ghost2);
 }
 
 /**
