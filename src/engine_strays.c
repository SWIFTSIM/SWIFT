--- conflicted
+++ resolved
@@ -340,11 +340,6 @@
     count_sparts_in += e->proxies[k].nr_sparts_in;
     count_bparts_in += e->proxies[k].nr_bparts_in;
     count_sinks_in += e->proxies[k].nr_sinks_in;
-<<<<<<< HEAD
-    /* message("Counting entering particles, k = %i, nr_proxies = %d", k, */
-    /*         e->nr_proxies); */
-=======
->>>>>>> cacd3a1e
   }
   if (e->verbose) {
     message(
