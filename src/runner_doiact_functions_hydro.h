--- conflicted
+++ resolved
@@ -44,11 +44,7 @@
   const double time_base = e->time_base;
   const integertime_t t_current = e->ti_current;
   const int with_cosmology = (e->policy & engine_policy_cosmology);
-<<<<<<< HEAD
-  const struct chemistry_global_data *chemistry_data = e->chemistry;
-=======
   const struct chemistry_global_data *chem_data = e->chemistry;
->>>>>>> cfb82e36
 #endif
 
   TIMER_TIC;
@@ -139,11 +135,7 @@
         runner_iact_nonsym_rt_timebin(r2, dx, hi, hj, pi, pj, a, H);
         runner_iact_nonsym_diffusion(r2, dx, hi, hj, pi, pj, a, H, time_base,
                                      t_current, cosmo, with_cosmology,
-<<<<<<< HEAD
-                                     chemistry_data);
-=======
                                      chem_data);
->>>>>>> cfb82e36
 #endif
       }
       if (r2 < hjg2 && pj_active) {
@@ -169,11 +161,7 @@
         runner_iact_nonsym_rt_timebin(r2, dx, hj, hi, pj, pi, a, H);
         runner_iact_nonsym_diffusion(r2, dx, hj, hi, pj, pi, a, H, time_base,
                                      t_current, cosmo, with_cosmology,
-<<<<<<< HEAD
-                                     chemistry_data);
-=======
                                      chem_data);
->>>>>>> cfb82e36
 #endif
       }
     } /* loop over the parts in cj. */
@@ -200,11 +188,7 @@
   const double time_base = e->time_base;
   const integertime_t t_current = e->ti_current;
   const int with_cosmology = (e->policy & engine_policy_cosmology);
-<<<<<<< HEAD
-  const struct chemistry_global_data *chemistry_data = e->chemistry;
-=======
   const struct chemistry_global_data *chem_data = e->chemistry;
->>>>>>> cfb82e36
 #endif
 
   TIMER_TIC;
@@ -297,11 +281,7 @@
           runner_iact_rt_timebin(r2, dx, hi, hj, pi, pj, a, H);
           runner_iact_diffusion(r2, dx, hi, hj, pi, pj, a, H, time_base,
                                 t_current, cosmo, with_cosmology,
-<<<<<<< HEAD
-                                chemistry_data);
-=======
                                 chem_data);
->>>>>>> cfb82e36
 #endif
         } else if (pi_active) {
 
@@ -322,11 +302,7 @@
           runner_iact_nonsym_rt_timebin(r2, dx, hi, hj, pi, pj, a, H);
           runner_iact_nonsym_diffusion(r2, dx, hi, hj, pi, pj, a, H, time_base,
                                        t_current, cosmo, with_cosmology,
-<<<<<<< HEAD
-                                       chemistry_data);
-=======
                                        chem_data);
->>>>>>> cfb82e36
 #endif
         } else if (pj_active) {
 
@@ -351,11 +327,7 @@
           runner_iact_nonsym_rt_timebin(r2, dx, hj, hi, pj, pi, a, H);
           runner_iact_nonsym_diffusion(r2, dx, hj, hi, pj, pi, a, H, time_base,
                                        t_current, cosmo, with_cosmology,
-<<<<<<< HEAD
-                                       chemistry_data);
-=======
                                        chem_data);
->>>>>>> cfb82e36
 #endif
         }
       }
@@ -381,11 +353,7 @@
   const double time_base = e->time_base;
   const integertime_t t_current = e->ti_current;
   const int with_cosmology = (e->policy & engine_policy_cosmology);
-<<<<<<< HEAD
-  const struct chemistry_global_data *chemistry_data = e->chemistry;
-=======
   const struct chemistry_global_data *chem_data = e->chemistry;
->>>>>>> cfb82e36
 #endif
 
   TIMER_TIC;
@@ -467,11 +435,7 @@
         runner_iact_timebin(r2, dx, hi, hj, pi, pj, a, H);
         runner_iact_rt_timebin(r2, dx, hi, hj, pi, pj, a, H);
         runner_iact_diffusion(r2, dx, hi, hj, pi, pj, a, H, time_base,
-<<<<<<< HEAD
-                              t_current, cosmo, with_cosmology, chemistry_data);
-=======
                               t_current, cosmo, with_cosmology, chem_data);
->>>>>>> cfb82e36
 #endif
       } else if (doi) {
 
@@ -492,11 +456,7 @@
         runner_iact_nonsym_rt_timebin(r2, dx, hi, hj, pi, pj, a, H);
         runner_iact_nonsym_diffusion(r2, dx, hi, hj, pi, pj, a, H, time_base,
                                      t_current, cosmo, with_cosmology,
-<<<<<<< HEAD
-                                     chemistry_data);
-=======
                                      chem_data);
->>>>>>> cfb82e36
 #endif
       } else if (doj) {
 
@@ -521,11 +481,7 @@
         runner_iact_nonsym_rt_timebin(r2, dx, hj, hi, pj, pi, a, H);
         runner_iact_nonsym_diffusion(r2, dx, hj, hi, pj, pi, a, H, time_base,
                                      t_current, cosmo, with_cosmology,
-<<<<<<< HEAD
-                                     chemistry_data);
-=======
                                      chem_data);
->>>>>>> cfb82e36
 #endif
       }
     } /* loop over the parts in cj. */
@@ -550,11 +506,7 @@
   const double time_base = e->time_base;
   const integertime_t t_current = e->ti_current;
   const int with_cosmology = (e->policy & engine_policy_cosmology);
-<<<<<<< HEAD
-  const struct chemistry_global_data *chemistry_data = e->chemistry;
-=======
   const struct chemistry_global_data *chem_data = e->chemistry;
->>>>>>> cfb82e36
 #endif
 
   TIMER_TIC;
@@ -636,11 +588,7 @@
         runner_iact_timebin(r2, dx, hi, hj, pi, pj, a, H);
         runner_iact_rt_timebin(r2, dx, hi, hj, pi, pj, a, H);
         runner_iact_diffusion(r2, dx, hi, hj, pi, pj, a, H, time_base,
-<<<<<<< HEAD
-                              t_current, cosmo, with_cosmology, chemistry_data);
-=======
                               t_current, cosmo, with_cosmology, chem_data);
->>>>>>> cfb82e36
 #endif
       } else if (doi) {
 
@@ -661,11 +609,7 @@
         runner_iact_nonsym_rt_timebin(r2, dx, hi, hj, pi, pj, a, H);
         runner_iact_nonsym_diffusion(r2, dx, hi, hj, pi, pj, a, H, time_base,
                                      t_current, cosmo, with_cosmology,
-<<<<<<< HEAD
-                                     chemistry_data);
-=======
                                      chem_data);
->>>>>>> cfb82e36
 #endif
       } else if (doj) {
 
@@ -690,11 +634,7 @@
         runner_iact_nonsym_rt_timebin(r2, dx, hj, hi, pj, pi, a, H);
         runner_iact_nonsym_diffusion(r2, dx, hj, hi, pj, pi, a, H, time_base,
                                      t_current, cosmo, with_cosmology,
-<<<<<<< HEAD
-                                     chemistry_data);
-=======
                                      chem_data);
->>>>>>> cfb82e36
 #endif
       }
     } /* loop over the parts in cj. */
@@ -728,11 +668,7 @@
   const double time_base = e->time_base;
   const integertime_t t_current = e->ti_current;
   const int with_cosmology = (e->policy & engine_policy_cosmology);
-<<<<<<< HEAD
-  const struct chemistry_global_data *chemistry_data = e->chemistry;
-=======
   const struct chemistry_global_data *chem_data = e->chemistry;
->>>>>>> cfb82e36
 #endif
 
   TIMER_TIC;
@@ -805,11 +741,7 @@
         runner_iact_nonsym_rt_timebin(r2, dx, hi, pj->h, pi, pj, a, H);
         runner_iact_nonsym_diffusion(r2, dx, hi, pj->h, pi, pj, a, H, time_base,
                                      t_current, cosmo, with_cosmology,
-<<<<<<< HEAD
-                                     chemistry_data);
-=======
                                      chem_data);
->>>>>>> cfb82e36
 #endif
       }
     } /* loop over the parts in cj. */
@@ -843,11 +775,7 @@
   const double time_base = e->time_base;
   const integertime_t t_current = e->ti_current;
   const int with_cosmology = (e->policy & engine_policy_cosmology);
-<<<<<<< HEAD
-  const struct chemistry_global_data *chemistry_data = e->chemistry;
-=======
   const struct chemistry_global_data *chem_data = e->chemistry;
->>>>>>> cfb82e36
 #endif
 
   TIMER_TIC;
@@ -927,11 +855,7 @@
           runner_iact_nonsym_rt_timebin(r2, dx, hi, hj, pi, pj, a, H);
           runner_iact_nonsym_diffusion(r2, dx, hi, hj, pi, pj, a, H, time_base,
                                        t_current, cosmo, with_cosmology,
-<<<<<<< HEAD
-                                       chemistry_data);
-=======
                                        chem_data);
->>>>>>> cfb82e36
 #endif
         }
       } /* loop over the parts in cj. */
@@ -1001,11 +925,7 @@
           runner_iact_nonsym_rt_timebin(r2, dx, hi, hj, pi, pj, a, H);
           runner_iact_nonsym_diffusion(r2, dx, hi, hj, pi, pj, a, H, time_base,
                                        t_current, cosmo, with_cosmology,
-<<<<<<< HEAD
-                                       chemistry_data);
-=======
                                        chem_data);
->>>>>>> cfb82e36
 #endif
         }
       } /* loop over the parts in cj. */
@@ -1101,11 +1021,7 @@
   const double time_base = e->time_base;
   const integertime_t t_current = e->ti_current;
   const int with_cosmology = (e->policy & engine_policy_cosmology);
-<<<<<<< HEAD
-  const struct chemistry_global_data *chemistry_data = e->chemistry;
-=======
   const struct chemistry_global_data *chem_data = e->chemistry;
->>>>>>> cfb82e36
 #endif
 
   TIMER_TIC;
@@ -1181,11 +1097,7 @@
         runner_iact_nonsym_rt_timebin(r2, dx, hi, hj, pi, pj, a, H);
         runner_iact_nonsym_diffusion(r2, dx, hi, hj, pi, pj, a, H, time_base,
                                      t_current, cosmo, with_cosmology,
-<<<<<<< HEAD
-                                     chemistry_data);
-=======
                                      chem_data);
->>>>>>> cfb82e36
 #endif
       }
     } /* loop over the parts in cj. */
@@ -1233,11 +1145,7 @@
   const double time_base = e->time_base;
   const integertime_t t_current = e->ti_current;
   const int with_cosmology = (e->policy & engine_policy_cosmology);
-<<<<<<< HEAD
-  const struct chemistry_global_data *chemistry_data = e->chemistry;
-=======
   const struct chemistry_global_data *chem_data = e->chemistry;
->>>>>>> cfb82e36
 #endif
 
   TIMER_TIC;
@@ -1377,11 +1285,7 @@
           runner_iact_nonsym_rt_timebin(r2, dx, hi, hj, pi, pj, a, H);
           runner_iact_nonsym_diffusion(r2, dx, hi, hj, pi, pj, a, H, time_base,
                                        t_current, cosmo, with_cosmology,
-<<<<<<< HEAD
-                                       chemistry_data);
-=======
                                        chem_data);
->>>>>>> cfb82e36
 #endif
         }
       } /* loop over the parts in cj. */
@@ -1485,11 +1389,7 @@
           runner_iact_nonsym_rt_timebin(r2, dx, hj, hi, pj, pi, a, H);
           runner_iact_nonsym_diffusion(r2, dx, hj, hi, pj, pi, a, H, time_base,
                                        t_current, cosmo, with_cosmology,
-<<<<<<< HEAD
-                                       chemistry_data);
-=======
                                        chem_data);
->>>>>>> cfb82e36
 #endif
         }
       } /* loop over the parts in ci. */
@@ -1610,11 +1510,7 @@
   const double time_base = e->time_base;
   const integertime_t t_current = e->ti_current;
   const int with_cosmology = (e->policy & engine_policy_cosmology);
-<<<<<<< HEAD
-  const struct chemistry_global_data *chemistry_data = e->chemistry;
-=======
   const struct chemistry_global_data *chem_data = e->chemistry;
->>>>>>> cfb82e36
 #endif
 
   TIMER_TIC;
@@ -1819,11 +1715,7 @@
           runner_iact_nonsym_rt_timebin(r2, dx, hj, hi, pj, pi, a, H);
           runner_iact_nonsym_diffusion(r2, dx, hj, hi, pj, pi, a, H, time_base,
                                        t_current, cosmo, with_cosmology,
-<<<<<<< HEAD
-                                       chemistry_data);
-=======
                                        chem_data);
->>>>>>> cfb82e36
 #endif
         }
       } /* loop over the active parts in cj. */
@@ -1910,11 +1802,7 @@
             runner_iact_rt_timebin(r2, dx, hi, hj, pi, pj, a, H);
             runner_iact_diffusion(r2, dx, hi, hj, pi, pj, a, H, time_base,
                                   t_current, cosmo, with_cosmology,
-<<<<<<< HEAD
-                                  chemistry_data);
-=======
                                   chem_data);
->>>>>>> cfb82e36
 #endif
           } else {
             IACT_NONSYM(r2, dx, hi, hj, pi, pj, a, H);
@@ -1934,11 +1822,7 @@
             runner_iact_nonsym_rt_timebin(r2, dx, hi, hj, pi, pj, a, H);
             runner_iact_nonsym_diffusion(r2, dx, hi, hj, pi, pj, a, H,
                                          time_base, t_current, cosmo,
-<<<<<<< HEAD
-                                         with_cosmology, chemistry_data);
-=======
                                          with_cosmology, chem_data);
->>>>>>> cfb82e36
 #endif
           }
         }
@@ -2057,11 +1941,7 @@
           runner_iact_nonsym_rt_timebin(r2, dx, hi, hj, pi, pj, a, H);
           runner_iact_nonsym_diffusion(r2, dx, hi, hj, pi, pj, a, H, time_base,
                                        t_current, cosmo, with_cosmology,
-<<<<<<< HEAD
-                                       chemistry_data);
-=======
                                        chem_data);
->>>>>>> cfb82e36
 #endif
         }
       } /* loop over the active parts in ci. */
@@ -2150,11 +2030,7 @@
             runner_iact_rt_timebin(r2, dx, hj, hi, pj, pi, a, H);
             runner_iact_diffusion(r2, dx, hj, hi, pj, pi, a, H, time_base,
                                   t_current, cosmo, with_cosmology,
-<<<<<<< HEAD
-                                  chemistry_data);
-=======
                                   chem_data);
->>>>>>> cfb82e36
 #endif
           } else {
             IACT_NONSYM(r2, dx, hj, hi, pj, pi, a, H);
@@ -2174,11 +2050,7 @@
             runner_iact_nonsym_rt_timebin(r2, dx, hj, hi, pj, pi, a, H);
             runner_iact_nonsym_diffusion(r2, dx, hj, hi, pj, pi, a, H,
                                          time_base, t_current, cosmo,
-<<<<<<< HEAD
-                                         with_cosmology, chemistry_data);
-=======
                                          with_cosmology, chem_data);
->>>>>>> cfb82e36
 #endif
           }
         }
@@ -2302,11 +2174,7 @@
   const double time_base = e->time_base;
   const integertime_t t_current = e->ti_current;
   const int with_cosmology = (e->policy & engine_policy_cosmology);
-<<<<<<< HEAD
-  const struct chemistry_global_data *chemistry_data = e->chemistry;
-=======
   const struct chemistry_global_data *chem_data = e->chemistry;
->>>>>>> cfb82e36
 #endif
 
   TIMER_TIC;
@@ -2392,11 +2260,7 @@
           runner_iact_nonsym_rt_timebin(r2, dx, hj, hi, pj, pi, a, H);
           runner_iact_nonsym_diffusion(r2, dx, hj, hi, pj, pi, a, H, time_base,
                                        t_current, cosmo, with_cosmology,
-<<<<<<< HEAD
-                                       chemistry_data);
-=======
                                        chem_data);
->>>>>>> cfb82e36
 #endif
         }
       } /* loop over all other particles. */
@@ -2462,11 +2326,7 @@
             runner_iact_rt_timebin(r2, dx, hi, hj, pi, pj, a, H);
             runner_iact_diffusion(r2, dx, hi, hj, pi, pj, a, H, time_base,
                                   t_current, cosmo, with_cosmology,
-<<<<<<< HEAD
-                                  chemistry_data);
-=======
                                   chem_data);
->>>>>>> cfb82e36
 #endif
           } else if (doi) {
 
@@ -2487,11 +2347,7 @@
             runner_iact_nonsym_rt_timebin(r2, dx, hi, hj, pi, pj, a, H);
             runner_iact_nonsym_diffusion(r2, dx, hi, hj, pi, pj, a, H,
                                          time_base, t_current, cosmo,
-<<<<<<< HEAD
-                                         with_cosmology, chemistry_data);
-=======
                                          with_cosmology, chem_data);
->>>>>>> cfb82e36
 #endif
           } else if (doj) {
 
@@ -2515,11 +2371,7 @@
             runner_iact_nonsym_rt_timebin(r2, dx, hj, hi, pj, pi, a, H);
             runner_iact_nonsym_diffusion(r2, dx, hj, hi, pj, pi, a, H,
                                          time_base, t_current, cosmo,
-<<<<<<< HEAD
-                                         with_cosmology, chemistry_data);
-=======
                                          with_cosmology, chem_data);
->>>>>>> cfb82e36
 #endif
           }
         }
@@ -2581,11 +2433,7 @@
   const double time_base = e->time_base;
   const integertime_t t_current = e->ti_current;
   const int with_cosmology = (e->policy & engine_policy_cosmology);
-<<<<<<< HEAD
-  const struct chemistry_global_data *chemistry_data = e->chemistry;
-=======
   const struct chemistry_global_data *chem_data = e->chemistry;
->>>>>>> cfb82e36
 #endif
 
   TIMER_TIC;
@@ -2671,11 +2519,7 @@
           runner_iact_nonsym_rt_timebin(r2, dx, hj, hi, pj, pi, a, H);
           runner_iact_nonsym_diffusion(r2, dx, hj, hi, pj, pi, a, H, time_base,
                                        t_current, cosmo, with_cosmology,
-<<<<<<< HEAD
-                                       chemistry_data);
-=======
                                        chem_data);
->>>>>>> cfb82e36
 #endif
         }
       } /* loop over all other particles. */
@@ -2736,11 +2580,7 @@
             runner_iact_rt_timebin(r2, dx, hi, hj, pi, pj, a, H);
             runner_iact_diffusion(r2, dx, hi, hj, pi, pj, a, H, time_base,
                                   t_current, cosmo, with_cosmology,
-<<<<<<< HEAD
-                                  chemistry_data);
-=======
                                   chem_data);
->>>>>>> cfb82e36
 #endif
           } else {
             IACT_NONSYM(r2, dx, hi, hj, pi, pj, a, H);
@@ -2760,11 +2600,7 @@
             runner_iact_nonsym_rt_timebin(r2, dx, hi, hj, pi, pj, a, H);
             runner_iact_nonsym_diffusion(r2, dx, hi, hj, pi, pj, a, H,
                                          time_base, t_current, cosmo,
-<<<<<<< HEAD
-                                         with_cosmology, chemistry_data);
-=======
                                          with_cosmology, chem_data);
->>>>>>> cfb82e36
 #endif
           }
         }
