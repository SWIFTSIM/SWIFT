--- conflicted
+++ resolved
@@ -362,7 +362,6 @@
       props.gparts += max_chunk_size;                 /* gpart* on the gpart */
       props.sparts += max_chunk_size;                 /* spart* on the spart */
       props.bparts += max_chunk_size;                 /* bpart* on the bpart */
-      props.siparts += max_chunk_size; /* sipart* on the sipart */
       offset += max_chunk_size;
       redo = 1;
     } else {
@@ -745,7 +744,6 @@
  * @param Nsink (output) The number of particles read from the file.
  * @param Nstars (output) The number of particles read from the file.
  * @param Nblackholes (output) The number of particles read from the file.
- * @param Nsidm (output) The number of particles read from the file.
  * @param flag_entropy (output) 1 if the ICs contained Entropy in the
  * InternalEnergy field
  * @param with_hydro Are we running with hydro ?
@@ -753,7 +751,6 @@
  * @param with_sink Are we running with sink ?
  * @param with_stars Are we running with stars ?
  * @param with_black_holes Are we running with black holes ?
- * @param with_sidm Are we running with SIDM ?
  * @param with_cosmology Are we running with cosmology ?
  * @param cleanup_h Are we cleaning-up h-factors from the quantities we read?
  * @param cleanup_sqrt_a Are we cleaning-up the sqrt(a) factors in the Gadget
@@ -773,7 +770,6 @@
 void read_ic_parallel(char *fileName, const struct unit_system *internal_units,
                       double dim[3], struct part **parts, struct gpart **gparts,
                       struct sink **sinks, struct spart **sparts,
-<<<<<<< HEAD
                       struct bpart **bparts, struct sipart **siparts,
                       size_t *Ngas, size_t *Ngparts, size_t *Ngparts_background,
                       size_t *Nnuparts, size_t *Nsinks, size_t *Nstars,
@@ -781,14 +777,6 @@
                       const int with_hydro, const int with_gravity,
                       const int with_sink, const int with_stars,
                       const int with_black_holes, const int with_sidm,
-=======
-                      struct bpart **bparts, size_t *Ngas, size_t *Ngparts,
-                      size_t *Ngparts_background, size_t *Nnuparts,
-                      size_t *Nsinks, size_t *Nstars, size_t *Nblackholes,
-                      int *flag_entropy, const int with_hydro,
-                      const int with_gravity, const int with_sink,
-                      const int with_stars, const int with_black_holes,
->>>>>>> d70196fd
                       const int with_cosmology, const int cleanup_h,
                       const int cleanup_sqrt_a, const double h, const double a,
                       const int mpi_rank, const int mpi_size, MPI_Comm comm,
@@ -810,7 +798,7 @@
 
   /* Initialise counters */
   *Ngas = 0, *Ngparts = 0, *Ngparts_background = 0, *Nstars = 0,
-  *Nblackholes = 0, *Nsinks = 0, *Nnuparts = 0, *Nsidm = 0;
+  *Nblackholes = 0, *Nsinks = 0, *Nnuparts = 0;
 
   /* Open file */
   /* message("Opening file '%s' as IC.", fileName); */
@@ -1516,10 +1504,7 @@
   const struct spart *sparts = e->s->sparts;
   const struct bpart *bparts = e->s->bparts;
   const struct sink *sinks = e->s->sinks;
-<<<<<<< HEAD
   const struct sipart *siparts = e->s->siparts;
-=======
->>>>>>> d70196fd
   struct output_options *output_options = e->output_options;
   struct output_list *output_list = e->output_list_snapshots;
   const int with_cosmology = e->policy & engine_policy_cosmology;
@@ -1844,10 +1829,7 @@
     struct spart *sparts_written = NULL;
     struct bpart *bparts_written = NULL;
     struct sink *sinks_written = NULL;
-<<<<<<< HEAD
     struct sipart *siparts_written = NULL;
-=======
->>>>>>> d70196fd
 
     /* Write particle fields from the particle structure */
     switch (ptype) {
