/*******************************************************************************
 * This file is part of SWIFT.
 * Copyright (c) 2012 Pedro Gonnet (pedro.gonnet@durham.ac.uk),
 *                    Matthieu Schaller (schaller@strw.leidenuniv.nl).
 *
 * This program is free software: you can redistribute it and/or modify
 * it under the terms of the GNU Lesser General Public License as published
 * by the Free Software Foundation, either version 3 of the License, or
 * (at your option) any later version.
 *
 * This program is distributed in the hope that it will be useful,
 * but WITHOUT ANY WARRANTY; without even the implied warranty of
 * MERCHANTABILITY or FITNESS FOR A PARTICULAR PURPOSE.  See the
 * GNU General Public License for more details.
 *
 * You should have received a copy of the GNU Lesser General Public License
 * along with this program.  If not, see <http://www.gnu.org/licenses/>.
 *
 ******************************************************************************/

/* Config parameters. */
#include "../config.h"

#if defined(HAVE_HDF5) && defined(WITH_MPI) && defined(HAVE_PARALLEL_HDF5)

/* Some standard headers. */
#include <hdf5.h>
#include <math.h>
#include <mpi.h>
#include <stddef.h>
#include <stdio.h>
#include <stdlib.h>
#include <string.h>
#include <time.h>

/* This object's header. */
#include "parallel_io.h"

/* Local includes. */
#include "black_holes_io.h"
#include "chemistry_io.h"
#include "common_io.h"
#include "dimension.h"
#include "engine.h"
#include "error.h"
#include "gravity_io.h"
#include "gravity_properties.h"
#include "hydro_io.h"
#include "hydro_properties.h"
#include "ic_info.h"
#include "io_properties.h"
#include "memuse.h"
#include "output_list.h"
#include "output_options.h"
#include "part.h"
#include "part_type.h"
#include "particle_splitting.h"
#include "rt_io.h"
#include "sink_io.h"
#include "star_formation_io.h"
#include "stars_io.h"
#include "tools.h"
#include "units.h"
#include "version.h"
#include "xmf.h"

/* The current limit of ROMIO (the underlying MPI-IO layer) is 2GB */
#define HDF5_PARALLEL_IO_MAX_BYTES 2147000000LL

/* Are we timing the i/o? */
//#define IO_SPEED_MEASUREMENT

/**
 * @brief Reads a chunk of data from an open HDF5 dataset
 *
 * @param h_data The HDF5 dataset to write to.
 * @param h_plist_id the parallel HDF5 properties.
 * @param props The #io_props of the field to read.
 * @param N The number of particles to write.
 * @param offset Offset in the array where this mpi task starts writing.
 * @param internal_units The #unit_system used internally.
 * @param ic_units The #unit_system used in the snapshots.
 * @param cleanup_h Are we removing h-factors from the ICs?
 * @param cleanup_sqrt_a Are we cleaning-up the sqrt(a) factors in the Gadget
 * IC velocities?
 * @param h The value of the reduced Hubble constant to use for cleaning.
 * @param a The current value of the scale-factor.
 */
void read_array_parallel_chunk(hid_t h_data, hid_t h_plist_id,
                               const struct io_props props, size_t N,
                               long long offset,
                               const struct unit_system* internal_units,
                               const struct unit_system* ic_units,
                               int cleanup_h, int cleanup_sqrt_a, double h,
                               double a) {

  const size_t typeSize = io_sizeof_type(props.type);
  const size_t copySize = typeSize * props.dimension;
  const size_t num_elements = N * props.dimension;

  /* Can't handle writes of more than 2GB */
  if (N * props.dimension * typeSize > HDF5_PARALLEL_IO_MAX_BYTES)
    error("Dataset too large to be read in one pass!");

  /* Allocate temporary buffer */
  void* temp = malloc(num_elements * typeSize);
  if (temp == NULL) error("Unable to allocate memory for temporary buffer");

  /* Prepare information for hyper-slab */
  hsize_t shape[2], offsets[2];
  int rank;
  if (props.dimension > 1) {
    rank = 2;
    shape[0] = N;
    shape[1] = props.dimension;
    offsets[0] = offset;
    offsets[1] = 0;
  } else {
    rank = 2;
    shape[0] = N;
    shape[1] = 1;
    offsets[0] = offset;
    offsets[1] = 0;
  }

  /* Create data space in memory */
  const hid_t h_memspace = H5Screate_simple(rank, shape, NULL);

  /* Select hyper-slab in file */
  const hid_t h_filespace = H5Dget_space(h_data);
  H5Sselect_hyperslab(h_filespace, H5S_SELECT_SET, offsets, NULL, shape, NULL);

  /* Read HDF5 dataspace in temporary buffer */
  /* Dirty version that happens to work for vectors but should be improved */
  /* Using HDF5 dataspaces would be better */
  const hid_t h_err = H5Dread(h_data, io_hdf5_type(props.type), h_memspace,
                              h_filespace, h_plist_id, temp);
  if (h_err < 0) error("Error while reading data array '%s'.", props.name);

  /* Unit conversion if necessary */
  const double factor =
      units_conversion_factor(ic_units, internal_units, props.units);
  if (factor != 1.) {

    /* message("Converting ! factor=%e", factor); */

    if (io_is_double_precision(props.type)) {
      double* temp_d = (double*)temp;
      for (size_t i = 0; i < num_elements; ++i) temp_d[i] *= factor;
    } else {
      float* temp_f = (float*)temp;

#ifdef SWIFT_DEBUG_CHECKS
      float maximum = 0.;
      float minimum = FLT_MAX;
#endif

      /* Loop that converts the Units */
      for (size_t i = 0; i < num_elements; ++i) {

#ifdef SWIFT_DEBUG_CHECKS
        /* Find the absolute minimum and maximum values */
        const float abstemp_f = fabsf(temp_f[i]);
        if (abstemp_f != 0.f) {
          maximum = max(maximum, abstemp_f);
          minimum = min(minimum, abstemp_f);
        }
#endif

        /* Convert the float units */
        temp_f[i] *= factor;
      }

#ifdef SWIFT_DEBUG_CHECKS
      /* The two possible errors: larger than float or smaller
       * than float precission. */
      if (factor * maximum > FLT_MAX) {
        error("Unit conversion results in numbers larger than floats");
      } else if (factor * minimum < FLT_MIN) {
        error("Numbers smaller than float precision");
      }
#endif
    }
  }

  /* Clean-up h if necessary */
  const float h_factor_exp = units_h_factor(internal_units, props.units);
  if (cleanup_h && h_factor_exp != 0.f) {

    /* message("Multipltying '%s' by h^%f=%f", props.name, h_factor_exp,
     * h_factor); */

    if (io_is_double_precision(props.type)) {
      double* temp_d = (double*)temp;
      const double h_factor = pow(h, h_factor_exp);
      for (size_t i = 0; i < num_elements; ++i) temp_d[i] *= h_factor;
    } else {
      float* temp_f = (float*)temp;
      const float h_factor = pow(h, h_factor_exp);
      for (size_t i = 0; i < num_elements; ++i) temp_f[i] *= h_factor;
    }
  }

  /* Clean-up a if necessary */
  if (cleanup_sqrt_a && a != 1. && (strcmp(props.name, "Velocities") == 0)) {

    if (io_is_double_precision(props.type)) {
      double* temp_d = (double*)temp;
      const double vel_factor = sqrt(a);
      for (size_t i = 0; i < num_elements; ++i) temp_d[i] *= vel_factor;
    } else {
      float* temp_f = (float*)temp;
      const float vel_factor = sqrt(a);
      for (size_t i = 0; i < num_elements; ++i) temp_f[i] *= vel_factor;
    }
  }

  /* Copy temporary buffer to particle data */
  char* temp_c = (char*)temp;
  for (size_t i = 0; i < N; ++i)
    memcpy(props.field + i * props.partSize, &temp_c[i * copySize], copySize);

  /* Free and close everything */
  free(temp);
  H5Sclose(h_filespace);
  H5Sclose(h_memspace);
}

/**
 * @brief Reads a data array from a given HDF5 group.
 *
 * @param grp The group from which to read.
 * @param props The #io_props of the field to read.
 * @param N The number of particles on that rank.
 * @param N_total The total number of particles.
 * @param mpi_rank The MPI rank of this node.
 * @param offset The offset in the array on disk for this rank.
 * @param internal_units The #unit_system used internally.
 * @param ic_units The #unit_system used in the ICs.
 * @param cleanup_h Are we removing h-factors from the ICs?
 * @param cleanup_sqrt_a Are we cleaning-up the sqrt(a) factors in the Gadget
 * IC velocities?
 * @param h The value of the reduced Hubble constant to use for cleaning.
 * @param a The current value of the scale-factor.
 */
void read_array_parallel(hid_t grp, struct io_props props, size_t N,
                         long long N_total, int mpi_rank, long long offset,
                         const struct unit_system* internal_units,
                         const struct unit_system* ic_units, int cleanup_h,
                         int cleanup_sqrt_a, double h, double a) {

  const size_t typeSize = io_sizeof_type(props.type);
  const size_t copySize = typeSize * props.dimension;

  /* Check whether the dataspace exists or not */
  const htri_t exist = H5Lexists(grp, props.name, 0);
  if (exist < 0) {
    error("Error while checking the existence of data set '%s'.", props.name);
  } else if (exist == 0) {
    if (props.importance == COMPULSORY) {
      error("Compulsory data set '%s' not present in the file.", props.name);
    } else {

      /* Create a single instance of the default value */
      float* temp = (float*)malloc(copySize);
      for (int i = 0; i < props.dimension; ++i) temp[i] = props.default_value;

      /* Copy it everywhere in the particle array */
      for (size_t i = 0; i < N; ++i)
        memcpy(props.field + i * props.partSize, temp, copySize);

      free(temp);
      return;
    }
  }

  /* Open data space in file */
  const hid_t h_data = H5Dopen2(grp, props.name, H5P_DEFAULT);
  if (h_data < 0) error("Error while opening data space '%s'.", props.name);

/* Parallel-HDF5 1.10.2 incorrectly reads data that was compressed */
/* We detect this here and crash with an error message instead of  */
/* continuing with garbage data.                                   */
#if H5_VERSION_LE(1, 10, 2) && H5_VERSION_GE(1, 10, 2)
  if (mpi_rank == 0) {

    /* Recover the list of filters that were applied to the data */
    const hid_t h_plist = H5Dget_create_plist(h_data);
    if (h_plist < 0)
      error("Error getting property list for data set '%s'", props.name);

    /* Recover the number of filters in the list */
    const int n_filters = H5Pget_nfilters(h_plist);

    for (int n = 0; n < n_filters; ++n) {

      unsigned int flag;
      size_t cd_nelmts = 32;
      unsigned int* cd_values = malloc(cd_nelmts * sizeof(unsigned int));
      size_t namelen = 256;
      char* name = calloc(namelen, sizeof(char));
      unsigned int filter_config;

      /* Recover the n^th filter in the list */
      const H5Z_filter_t filter =
          H5Pget_filter(h_plist, n, &flag, &cd_nelmts, cd_values, namelen, name,
                        &filter_config);
      if (filter < 0)
        error("Error retrieving %d^th (%d) filter for data set '%s'", n,
              n_filters, props.name);

      /* Now check whether the deflate filter had been applied */
      if (filter == H5Z_FILTER_DEFLATE)
        error(
            "HDF5 1.10.2 cannot correctly read data that was compressed with "
            "the 'deflate' filter.\nThe field '%s' has had this filter applied "
            "and the code would silently read garbage into the particle arrays "
            "so we'd rather stop here. You can:\n - Recompile the code with an "
            "earlier or older version of HDF5.\n - Use the 'h5repack' tool to "
            "remove the filter from the ICs (e.g. h5repack -f NONE -i in_file "
            "-o out_file).\n",
            props.name);

      free(name);
      free(cd_values);
    }

    H5Pclose(h_plist);
  }
#endif

  /* Create property list for collective dataset read. */
  const hid_t h_plist_id = H5Pcreate(H5P_DATASET_XFER);
  H5Pset_dxpl_mpio(h_plist_id, H5FD_MPIO_COLLECTIVE);

  /* Given the limitations of ROM-IO we will need to read the data in chunk of
     HDF5_PARALLEL_IO_MAX_BYTES bytes per node until all the nodes are done. */
  char redo = 1;
  while (redo) {

    /* Maximal number of elements */
    const size_t max_chunk_size =
        HDF5_PARALLEL_IO_MAX_BYTES / (props.dimension * typeSize);

    /* Write the first chunk */
    const size_t this_chunk = (N > max_chunk_size) ? max_chunk_size : N;
    read_array_parallel_chunk(h_data, h_plist_id, props, this_chunk, offset,
                              internal_units, ic_units, cleanup_h,
                              cleanup_sqrt_a, h, a);

    /* Compute how many items are left */
    if (N > max_chunk_size) {
      N -= max_chunk_size;
      props.field += max_chunk_size * props.partSize; /* char* on the field */
      props.parts += max_chunk_size;                  /* part* on the part */
      props.xparts += max_chunk_size;                 /* xpart* on the xpart */
      props.gparts += max_chunk_size;                 /* gpart* on the gpart */
      props.sparts += max_chunk_size;                 /* spart* on the spart */
      props.bparts += max_chunk_size;                 /* bpart* on the bpart */
      offset += max_chunk_size;
      redo = 1;
    } else {
      N = 0;
      offset += 0;
      redo = 0;
    }

    /* Do we need to run again ? */
    MPI_Allreduce(MPI_IN_PLACE, &redo, 1, MPI_SIGNED_CHAR, MPI_MAX,
                  MPI_COMM_WORLD);

    if (redo && mpi_rank == 0)
      message("Need to redo one iteration for array '%s'", props.name);
  }

  /* Close everything */
  H5Pclose(h_plist_id);
  H5Dclose(h_data);
}

/**
 * @brief Prepares an array in the snapshot.
 *
 * @param e The #engine we are writing from.
 * @param grp The HDF5 grp to write to.
 * @param fileName The name of the file we are writing to.
 * @param xmfFile The (opened) XMF file we are appending to.
 * @param partTypeGroupName The name of the group we are writing to.
 * @param props The #io_props of the field to write.
 * @param N_total The total number of particles to write in this array.
 * @param snapshot_units The units used for the data in this snapshot.
 */
void prepare_array_parallel(
    struct engine* e, hid_t grp, const char* fileName, FILE* xmfFile,
    const char* partTypeGroupName, const struct io_props props,
    const long long N_total,
    const enum lossy_compression_schemes lossy_compression,
    const struct unit_system* snapshot_units) {

  /* Create data space */
  const hid_t h_space = H5Screate(H5S_SIMPLE);
  if (h_space < 0)
    error("Error while creating data space for field '%s'.", props.name);

  int rank = 0;
  hsize_t shape[2];
  hsize_t chunk_shape[2];
  if (props.dimension > 1) {
    rank = 2;
    shape[0] = N_total;
    shape[1] = props.dimension;
    chunk_shape[0] = 1 << 20; /* Just a guess...*/
    chunk_shape[1] = props.dimension;
  } else {
    rank = 1;
    shape[0] = N_total;
    shape[1] = 0;
    chunk_shape[0] = 1 << 20; /* Just a guess...*/
    chunk_shape[1] = 0;
  }

  /* Make sure the chunks are not larger than the dataset */
  if ((long long)chunk_shape[0] > N_total) chunk_shape[0] = N_total;

  /* Change shape of data space */
  hid_t h_err = H5Sset_extent_simple(h_space, rank, shape, NULL);
  if (h_err < 0)
    error("Error while changing data space shape for field '%s'.", props.name);

  /* Dataset type */
  hid_t h_type = H5Tcopy(io_hdf5_type(props.type));

  /* Dataset properties */
  hid_t h_prop = H5Pcreate(H5P_DATASET_CREATE);

  /* Create property list for collective dataset write.    */
  const hid_t h_plist_id = H5Pcreate(H5P_DATASET_XFER);
  H5Pset_dxpl_mpio(h_plist_id, H5FD_MPIO_COLLECTIVE);

  /* Set chunk size */
  // h_err = H5Pset_chunk(h_prop, rank, chunk_shape);
  // if (h_err < 0) {
  //  error("Error while setting chunk size (%llu, %llu) for field '%s'.",
  //        chunk_shape[0], chunk_shape[1], props.name);
  //}

  /* Are we imposing some form of lossy compression filter? */
  char comp_buffer[32] = "None";
  // if (lossy_compression != compression_write_lossless)
  //  set_hdf5_lossy_compression(&h_prop, &h_type, lossy_compression,
  //  props.name);

  /* Impose check-sum to verify data corruption */
  // h_err = H5Pset_fletcher32(h_prop);
  // if (h_err < 0)
  //  error("Error while setting checksum options for field '%s'.", props.name);

  /* Create dataset */
  const hid_t h_data = H5Dcreate(grp, props.name, h_type, h_space, H5P_DEFAULT,
                                 h_prop, H5P_DEFAULT);
  if (h_data < 0) error("Error while creating dataspace '%s'.", props.name);

  /* Write unit conversion factors for this data set */
  char buffer[FIELD_BUFFER_SIZE] = {0};
  units_cgs_conversion_string(buffer, snapshot_units, props.units,
                              props.scale_factor_exponent);
  float baseUnitsExp[5];
  units_get_base_unit_exponents_array(baseUnitsExp, props.units);
  io_write_attribute_f(h_data, "U_M exponent", baseUnitsExp[UNIT_MASS]);
  io_write_attribute_f(h_data, "U_L exponent", baseUnitsExp[UNIT_LENGTH]);
  io_write_attribute_f(h_data, "U_t exponent", baseUnitsExp[UNIT_TIME]);
  io_write_attribute_f(h_data, "U_I exponent", baseUnitsExp[UNIT_CURRENT]);
  io_write_attribute_f(h_data, "U_T exponent", baseUnitsExp[UNIT_TEMPERATURE]);
  io_write_attribute_f(h_data, "h-scale exponent", 0.f);
  io_write_attribute_f(h_data, "a-scale exponent", props.scale_factor_exponent);
  io_write_attribute_s(h_data, "Expression for physical CGS units", buffer);
  io_write_attribute_s(h_data, "Lossy compression filter", comp_buffer);

  /* Write the actual number this conversion factor corresponds to */
  const double factor =
      units_cgs_conversion_factor(snapshot_units, props.units);
  io_write_attribute_d(
      h_data,
      "Conversion factor to CGS (not including cosmological corrections)",
      factor);
  io_write_attribute_d(
      h_data,
      "Conversion factor to physical CGS (including cosmological corrections)",
      factor * pow(e->cosmology->a, props.scale_factor_exponent));

#ifdef SWIFT_DEBUG_CHECKS
  if (strlen(props.description) == 0)
    error("Invalid (empty) description of the field '%s'", props.name);
#endif

  /* Write the full description */
  io_write_attribute_s(h_data, "Description", props.description);

  /* Add a line to the XMF */
  if (xmfFile != NULL)
    xmf_write_line(xmfFile, fileName, /*distributed=*/0, partTypeGroupName,
                   props.name, N_total, props.dimension, props.type);

  /* Close everything */
  H5Tclose(h_type);
  H5Pclose(h_prop);
  H5Pclose(h_plist_id);
  H5Dclose(h_data);
  H5Sclose(h_space);
}

/**
 * @brief Writes a chunk of data in an open HDF5 dataset
 *
 * @param e The #engine we are writing from.
 * @param h_data The HDF5 dataset to write to.
 * @param props The #io_props of the field to write.
 * @param N The number of particles to write.
 * @param offset Offset in the array where this mpi task starts writing.
 * @param internal_units The #unit_system used internally.
 * @param snapshot_units The #unit_system used in the snapshots.
 */
void write_array_parallel_chunk(const struct engine* e, hid_t h_data,
                                const struct io_props props, const size_t N,
                                const long long offset,
                                const struct unit_system* internal_units,
                                const struct unit_system* snapshot_units) {

  const size_t typeSize = io_sizeof_type(props.type);
  const size_t num_elements = N * props.dimension;

  /* Can't handle writes of more than 2GB */
  if (N * props.dimension * typeSize > HDF5_PARALLEL_IO_MAX_BYTES)
    error("Dataset too large to be written in one pass!");

  /* message("Writing '%s' array...", props.name); */

  /* Allocate temporary buffer */
  void* temp = NULL;
  if (swift_memalign("writebuff", (void**)&temp, IO_BUFFER_ALIGNMENT,
                     num_elements * typeSize) != 0)
    error("Unable to allocate temporary i/o buffer");

#ifdef IO_SPEED_MEASUREMENT
  MPI_Barrier(MPI_COMM_WORLD);
  ticks tic = getticks();
#endif

  /* Copy the particle data to the temporary buffer */
  io_copy_temp_buffer(temp, e, props, N, internal_units, snapshot_units);

#ifdef IO_SPEED_MEASUREMENT
  MPI_Barrier(MPI_COMM_WORLD);
  if (engine_rank == 0)
    message("Copying for '%s' took %.3f %s.", props.name,
            clocks_from_ticks(getticks() - tic), clocks_getunit());
#endif

  /* Create data space */
  const hid_t h_memspace = H5Screate(H5S_SIMPLE);
  if (h_memspace < 0)
    error("Error while creating data space (memory) for field '%s'.",
          props.name);

  int rank;
  hsize_t shape[2];
  hsize_t offsets[2];
  if (props.dimension > 1) {
    rank = 2;
    shape[0] = N;
    shape[1] = props.dimension;
    offsets[0] = offset;
    offsets[1] = 0;
  } else {
    rank = 1;
    shape[0] = N;
    shape[1] = 0;
    offsets[0] = offset;
    offsets[1] = 0;
  }

  /* Change shape of memory data space */
  hid_t h_err = H5Sset_extent_simple(h_memspace, rank, shape, NULL);
  if (h_err < 0)
    error("Error while changing data space (memory) shape for field '%s'.",
          props.name);

  /* Select the hyper-salb corresponding to this rank */
  hid_t h_filespace = H5Dget_space(h_data);
  if (N > 0)
    H5Sselect_hyperslab(h_filespace, H5S_SELECT_SET, offsets, NULL, shape,
                        NULL);
  else
    H5Sselect_none(h_filespace);

  /* message("Writing %lld '%s', %zd elements = %zd bytes (int=%d) at offset
   * %zd", N, props.name, N * props.dimension, N * props.dimension * typeSize,
   */
  /* 	  (int)(N * props.dimension * typeSize), offset); */

  /* Make a dataset creation property list and set MPI-I/O mode */
  hid_t h_plist_id = H5Pcreate(H5P_DATASET_XFER);
  H5Pset_dxpl_mpio(h_plist_id, H5FD_MPIO_COLLECTIVE);

#ifdef IO_SPEED_MEASUREMENT
  MPI_Barrier(MPI_COMM_WORLD);
  tic = getticks();
#endif

  /* Write temporary buffer to HDF5 dataspace */
  h_err = H5Dwrite(h_data, io_hdf5_type(props.type), h_memspace, h_filespace,
                   h_plist_id, temp);
  if (h_err < 0) error("Error while writing data array '%s'.", props.name);

#ifdef IO_SPEED_MEASUREMENT
  MPI_Barrier(MPI_COMM_WORLD);
  ticks toc = getticks();
  float ms = clocks_from_ticks(toc - tic);
  int megaBytes = N * props.dimension * typeSize / (1024 * 1024);
  int total = 0;
  MPI_Reduce(&megaBytes, &total, 1, MPI_INT, MPI_SUM, 0, MPI_COMM_WORLD);
  if (engine_rank == 0)
    message("H5Dwrite for '%s' (%d MB) took %.3f %s (speed = %f MB/s).",
            props.name, total, ms, clocks_getunit(), total / (ms / 1000.));
#endif

  /* Free and close everything */
  swift_free("writebuff", temp);
  H5Pclose(h_plist_id);
  H5Sclose(h_memspace);
  H5Sclose(h_filespace);
}

/**
 * @brief Writes a data array in given HDF5 group.
 *
 * @param e The #engine we are writing from.
 * @param grp The group in which to write.
 * @param fileName The name of the file in which the data is written.
 * @param partTypeGroupName The name of the group containing the particles in
 * the HDF5 file.
 * @param props The #io_props of the field to read
 * @param N The number of particles to write.
 * @param N_total Total number of particles across all cores.
 * @param mpi_rank The rank of this node.
 * @param offset Offset in the array where this mpi task starts writing.
 * @param internal_units The #unit_system used internally.
 * @param snapshot_units The #unit_system used in the snapshots.
 */
void write_array_parallel(const struct engine* e, hid_t grp,
                          const char* fileName, char* partTypeGroupName,
                          struct io_props props, size_t N,
                          const long long N_total, const int mpi_rank,
                          long long offset,
                          const struct unit_system* internal_units,
                          const struct unit_system* snapshot_units) {

  const size_t typeSize = io_sizeof_type(props.type);

#ifdef IO_SPEED_MEASUREMENT
  const ticks tic = getticks();
#endif

  /* Open dataset */
  const hid_t h_data = H5Dopen(grp, props.name, H5P_DEFAULT);
  if (h_data < 0) error("Error while opening dataset '%s'.", props.name);

  /* Given the limitations of ROM-IO we will need to write the data in chunk of
     HDF5_PARALLEL_IO_MAX_BYTES bytes per node until all the nodes are done. */
  char redo = 1;
  while (redo) {

    /* Maximal number of elements */
    const size_t max_chunk_size =
        HDF5_PARALLEL_IO_MAX_BYTES / (props.dimension * typeSize);

    /* Write the first chunk */
    const size_t this_chunk = (N > max_chunk_size) ? max_chunk_size : N;
    write_array_parallel_chunk(e, h_data, props, this_chunk, offset,
                               internal_units, snapshot_units);

    /* Compute how many items are left */
    if (N > max_chunk_size) {
      N -= max_chunk_size;
      props.field += max_chunk_size * props.partSize; /* char* on the field */
      props.parts += max_chunk_size;                  /* part* on the part */
      props.xparts += max_chunk_size;                 /* xpart* on the xpart */
      props.gparts += max_chunk_size;                 /* gpart* on the gpart */
      props.sparts += max_chunk_size;                 /* spart* on the spart */
      props.bparts += max_chunk_size;                 /* bpart* on the bpart */
      offset += max_chunk_size;
      redo = 1;
    } else {
      N = 0;
      offset += 0;
      redo = 0;
    }

    /* Do we need to run again ? */
    MPI_Allreduce(MPI_IN_PLACE, &redo, 1, MPI_SIGNED_CHAR, MPI_MAX,
                  MPI_COMM_WORLD);

    if (redo && e->verbose && mpi_rank == 0)
      message("Need to redo one iteration for array '%s'", props.name);
  }

  /* Close everything */
  H5Dclose(h_data);

#ifdef IO_SPEED_MEASUREMENT
  MPI_Barrier(MPI_COMM_WORLD);
  if (engine_rank == 0)
    message("'%s' took %.3f %s.", props.name,
            clocks_from_ticks(getticks() - tic), clocks_getunit());
#endif
}

/**
 * @brief Reads an HDF5 initial condition file (GADGET-3 type) in parallel
 *
 * @param fileName The file to read.
 * @param internal_units The system units used internally
 * @param dim (output) The dimension of the volume read from the file.
 * @param parts (output) The array of #part read from the file.
 * @param gparts (output) The array of #gpart read from the file.
 * @param sinks (output) The array of #sink read from the file.
 * @param sparts (output) The array of #spart read from the file.
 * @param bparts (output) The array of #bpart read from the file.
 * @param Ngas (output) The number of particles read from the file.
 * @param Ngparts (output) The number of particles read from the file.
 * @param Ngparts_background (output) The number of background DM particles read
 * from the file.
 * @param Nnuparts (output) The number of neutrino #gpart (type 6)
 * @param Nsink (output) The number of particles read from the file.
 * @param Nstars (output) The number of particles read from the file.
 * @param Nblackholes (output) The number of particles read from the file.
 * @param flag_entropy (output) 1 if the ICs contained Entropy in the
 * InternalEnergy field
 * @param with_hydro Are we running with hydro ?
 * @param with_gravity Are we running with gravity ?
 * @param with_sink Are we running with sink ?
 * @param with_stars Are we running with stars ?
 * @param with_black_holes Are we running with black holes ?
 * @param with_cosmology Are we running with cosmology ?
 * @param cleanup_h Are we cleaning-up h-factors from the quantities we read?
 * @param cleanup_sqrt_a Are we cleaning-up the sqrt(a) factors in the Gadget
 * IC velocities?
 * @param h The value of the reduced Hubble constant to use for correction.
 * @param a The current value of the scale-factor.
 * @param mpi_rank The MPI rank of this node
 * @param mpi_size The number of MPI ranks
 * @param comm The MPI communicator
 * @param info The MPI information object
 * @param n_threads The number of threads to use for local operations.
 * @param dry_run If 1, don't read the particle. Only allocates the arrays.
 * @param remap_ids Are we ignoring the ICs' IDs and remapping them to [1, N[ ?
 * @param ics_metadata Will store metadata group copied from the ICs file
 *
 */
void read_ic_parallel(char* fileName, const struct unit_system* internal_units,
                      double dim[3], struct part** parts, struct gpart** gparts,
                      struct sink** sinks, struct spart** sparts,
                      struct bpart** bparts, size_t* Ngas, size_t* Ngparts,
                      size_t* Ngparts_background, size_t* Nnuparts,
                      size_t* Nsinks, size_t* Nstars, size_t* Nblackholes,
                      int* flag_entropy, const int with_hydro,
                      const int with_gravity, const int with_sink,
                      const int with_stars, const int with_black_holes,
                      const int with_cosmology, const int cleanup_h,
                      const int cleanup_sqrt_a, const double h, const double a,
                      const int mpi_rank, const int mpi_size, MPI_Comm comm,
                      MPI_Info info, const int n_threads, const int dry_run,
                      const int remap_ids, struct ic_info* ics_metadata) {

  hid_t h_file = 0, h_grp = 0;
  /* GADGET has only cubic boxes (in cosmological mode) */
  double boxSize[3] = {0.0, -1.0, -1.0};
  long long numParticles[swift_type_count] = {0};
  long long numParticles_highWord[swift_type_count] = {0};
  size_t N[swift_type_count] = {0};
  long long N_total[swift_type_count] = {0};
  long long offset[swift_type_count] = {0};
  int dimension = 3; /* Assume 3D if nothing is specified */
  size_t Ndm = 0;
  size_t Ndm_background = 0;
  size_t Ndm_neutrino = 0;

  /* Initialise counters */
  *Ngas = 0, *Ngparts = 0, *Ngparts_background = 0, *Nstars = 0,
  *Nblackholes = 0, *Nsinks = 0, *Nnuparts = 0;

  /* Open file */
  /* message("Opening file '%s' as IC.", fileName); */
  hid_t h_plist_id = H5Pcreate(H5P_FILE_ACCESS);
  H5Pset_fapl_mpio(h_plist_id, comm, info);
  h_file = H5Fopen(fileName, H5F_ACC_RDONLY, h_plist_id);
  if (h_file < 0) error("Error while opening file '%s'.", fileName);

  /* Open header to read simulation properties */
  /* message("Reading file header..."); */
  h_grp = H5Gopen(h_file, "/Header", H5P_DEFAULT);
  if (h_grp < 0) error("Error while opening file header\n");

  /* Check the dimensionality of the ICs (if the info exists) */
  const hid_t hid_dim = H5Aexists(h_grp, "Dimension");
  if (hid_dim < 0)
    error("Error while testing existance of 'Dimension' attribute");
  if (hid_dim > 0) io_read_attribute(h_grp, "Dimension", INT, &dimension);
  if (dimension != hydro_dimension)
    error("ICs dimensionality (%dD) does not match code dimensionality (%dD)",
          dimension, (int)hydro_dimension);

  /* Check whether the number of files is specified (if the info exists) */
  const hid_t hid_files = H5Aexists(h_grp, "NumFilesPerSnapshot");
  int num_files = 1;
  if (hid_files < 0)
    error(
        "Error while testing the existance of 'NumFilesPerSnapshot' attribute");
  if (hid_files > 0)
    io_read_attribute(h_grp, "NumFilesPerSnapshot", INT, &num_files);
  if (num_files != 1)
    error(
        "ICs are split over multiples files (%d). SWIFT cannot handle this "
        "case. The script /tools/combine_ics.py is availalbe in the repository "
        "to combine files into a valid input file.",
        num_files);

  /* Read the relevant information and print status */
  int flag_entropy_temp[swift_type_count];
  io_read_attribute(h_grp, "Flag_Entropy_ICs", INT, flag_entropy_temp);
  *flag_entropy = flag_entropy_temp[0];
  io_read_attribute(h_grp, "BoxSize", DOUBLE, boxSize);
  io_read_attribute(h_grp, "NumPart_Total", LONGLONG, numParticles);
  io_read_attribute(h_grp, "NumPart_Total_HighWord", LONGLONG,
                    numParticles_highWord);

  /* Check that the user is not doing something silly when they e.g. restart
   * from a snapshot by asserting that the current scale-factor (from
   * parameter file) and the redshift in the header are consistent */
  if (with_cosmology) {
    io_assert_valid_header_cosmology(h_grp, a);
  }

  for (int ptype = 0; ptype < swift_type_count; ++ptype)
    N_total[ptype] =
        (numParticles[ptype]) + (numParticles_highWord[ptype] << 32);

  /* Get the box size if not cubic */
  dim[0] = boxSize[0];
  dim[1] = (boxSize[1] < 0) ? boxSize[0] : boxSize[1];
  dim[2] = (boxSize[2] < 0) ? boxSize[0] : boxSize[2];

  /* Change box size in the 1D and 2D case */
  if (hydro_dimension == 2)
    dim[2] = min(dim[0], dim[1]);
  else if (hydro_dimension == 1)
    dim[2] = dim[1] = dim[0];

  /* Convert the box size if we want to clean-up h-factors */
  if (cleanup_h) {
    dim[0] /= h;
    dim[1] /= h;
    dim[2] /= h;
  }

  /* message("Found %lld particles in a %speriodic box of size [%f %f %f].", */
  /* 	  N_total[0], (periodic ? "": "non-"), dim[0], dim[1], dim[2]); */

  /* Divide the particles among the tasks. */
  for (int ptype = 0; ptype < swift_type_count; ++ptype) {
    offset[ptype] = mpi_rank * N_total[ptype] / mpi_size;
    N[ptype] = (mpi_rank + 1) * N_total[ptype] / mpi_size - offset[ptype];
  }

  /* Close header */
  H5Gclose(h_grp);

  /* Read the unit system used in the ICs */
  struct unit_system* ic_units =
      (struct unit_system*)malloc(sizeof(struct unit_system));
  if (ic_units == NULL) error("Unable to allocate memory for IC unit system");
  io_read_unit_system(h_file, ic_units, internal_units, mpi_rank);

  /* Tell the user if a conversion will be needed */
  if (mpi_rank == 0) {
    if (units_are_equal(ic_units, internal_units)) {

      message("IC and internal units match. No conversion needed.");

    } else {

      message("Conversion needed from:");
      message("(ICs) Unit system: U_M =      %e g.", ic_units->UnitMass_in_cgs);
      message("(ICs) Unit system: U_L =      %e cm.",
              ic_units->UnitLength_in_cgs);
      message("(ICs) Unit system: U_t =      %e s.", ic_units->UnitTime_in_cgs);
      message("(ICs) Unit system: U_I =      %e A.",
              ic_units->UnitCurrent_in_cgs);
      message("(ICs) Unit system: U_T =      %e K.",
              ic_units->UnitTemperature_in_cgs);
      message("to:");
      message("(internal) Unit system: U_M = %e g.",
              internal_units->UnitMass_in_cgs);
      message("(internal) Unit system: U_L = %e cm.",
              internal_units->UnitLength_in_cgs);
      message("(internal) Unit system: U_t = %e s.",
              internal_units->UnitTime_in_cgs);
      message("(internal) Unit system: U_I = %e A.",
              internal_units->UnitCurrent_in_cgs);
      message("(internal) Unit system: U_T = %e K.",
              internal_units->UnitTemperature_in_cgs);
    }
  }

  /* Read metadata from ICs file */
  ic_info_read_hdf5(ics_metadata, h_file);

  /* Convert the dimensions of the box */
  for (int j = 0; j < 3; j++)
    dim[j] *=
        units_conversion_factor(ic_units, internal_units, UNIT_CONV_LENGTH);

  /* Allocate memory to store SPH particles */
  if (with_hydro) {
    *Ngas = N[0];
    if (swift_memalign("parts", (void**)parts, part_align,
                       (*Ngas) * sizeof(struct part)) != 0)
      error("Error while allocating memory for particles");
    bzero(*parts, *Ngas * sizeof(struct part));
  }

  /* Allocate memory to store black hole particles */
  if (with_sink) {
    *Nsinks = N[swift_type_sink];
    if (swift_memalign("sinks", (void**)sinks, sink_align,
                       *Nsinks * sizeof(struct sink)) != 0)
      error("Error while allocating memory for sink particles");
    bzero(*sinks, *Nsinks * sizeof(struct sink));
  }

  /* Allocate memory to store stars particles */
  if (with_stars) {
    *Nstars = N[swift_type_stars];
    if (swift_memalign("sparts", (void**)sparts, spart_align,
                       *Nstars * sizeof(struct spart)) != 0)
      error("Error while allocating memory for stars particles");
    bzero(*sparts, *Nstars * sizeof(struct spart));
  }

  /* Allocate memory to store black hole particles */
  if (with_black_holes) {
    *Nblackholes = N[swift_type_black_hole];
    if (swift_memalign("bparts", (void**)bparts, bpart_align,
                       *Nblackholes * sizeof(struct bpart)) != 0)
      error("Error while allocating memory for black_holes particles");
    bzero(*bparts, *Nblackholes * sizeof(struct bpart));
  }

  /* Allocate memory to store gravity particles */
  if (with_gravity) {
    Ndm = N[swift_type_dark_matter];
    Ndm_background = N[swift_type_dark_matter_background];
    Ndm_neutrino = N[swift_type_neutrino];
    *Ngparts = (with_hydro ? N[swift_type_gas] : 0) +
               N[swift_type_dark_matter] +
               N[swift_type_dark_matter_background] + N[swift_type_neutrino] +
               (with_stars ? N[swift_type_stars] : 0) +
               (with_sink ? N[swift_type_sink] : 0) +
               (with_black_holes ? N[swift_type_black_hole] : 0);
    *Ngparts_background = Ndm_background;
    *Nnuparts = Ndm_neutrino;
    if (swift_memalign("gparts", (void**)gparts, gpart_align,
                       *Ngparts * sizeof(struct gpart)) != 0)
      error("Error while allocating memory for gravity particles");
    bzero(*gparts, *Ngparts * sizeof(struct gpart));
  }

  /* message("Allocated %8.2f MB for particles.", *N * sizeof(struct part) /
   * (1024.*1024.)); */

  /* message("BoxSize = %lf", dim[0]); */
  /* message("NumPart = [%zd, %zd] Total = %zd", *Ngas, Ndm, *Ngparts); */

  /* Loop over all particle types */
  for (int ptype = 0; ptype < swift_type_count; ptype++) {

    /* Don't do anything if no particle of this kind */
    if (N_total[ptype] == 0) continue;

    /* Open the particle group in the file */
    char partTypeGroupName[PARTICLE_GROUP_BUFFER_SIZE];
    snprintf(partTypeGroupName, PARTICLE_GROUP_BUFFER_SIZE, "/PartType%d",
             ptype);
    h_grp = H5Gopen(h_file, partTypeGroupName, H5P_DEFAULT);
    if (h_grp < 0)
      error("Error while opening particle group %s.", partTypeGroupName);

    int num_fields = 0;
    struct io_props list[100];
    bzero(list, 100 * sizeof(struct io_props));
    size_t Nparticles = 0;

    /* Read particle fields into the particle structure */
    switch (ptype) {

      case swift_type_gas:
        if (with_hydro) {
          Nparticles = *Ngas;
          hydro_read_particles(*parts, list, &num_fields);
          num_fields += chemistry_read_particles(*parts, list + num_fields);
          num_fields += rt_read_particles(*parts, list + num_fields);
        }
        break;

      case swift_type_dark_matter:
        if (with_gravity) {
          Nparticles = Ndm;
          darkmatter_read_particles(*gparts, list, &num_fields);
        }
        break;

      case swift_type_dark_matter_background:
        if (with_gravity) {
          Nparticles = Ndm_background;
          darkmatter_read_particles(*gparts + Ndm, list, &num_fields);
        }
        break;

      case swift_type_neutrino:
        if (with_gravity) {
          Nparticles = Ndm_neutrino;
          darkmatter_read_particles(*gparts + Ndm + Ndm_background, list,
                                    &num_fields);
        }
        break;

      case swift_type_sink:
        if (with_sink) {
          Nparticles = *Nsinks;
          sink_read_particles(*sinks, list, &num_fields);
        }
        break;

      case swift_type_stars:
        if (with_stars) {
          Nparticles = *Nstars;
          stars_read_particles(*sparts, list, &num_fields);
          num_fields +=
              star_formation_read_particles(*sparts, list + num_fields);
          num_fields += rt_read_stars(*sparts, list + num_fields);
        }
        break;

      case swift_type_black_hole:
        if (with_black_holes) {
          Nparticles = *Nblackholes;
          black_holes_read_particles(*bparts, list, &num_fields);
        }
        break;

      default:
        if (mpi_rank == 0)
          message("Particle Type %d not yet supported. Particles ignored",
                  ptype);
    }

    /* Read everything */
    if (!dry_run)
      for (int i = 0; i < num_fields; ++i) {
        /* If we are remapping ParticleIDs later, don't need to read them. */
        if (remap_ids && strcmp(list[i].name, "ParticleIDs") == 0) continue;

        /* Read array. */
        read_array_parallel(h_grp, list[i], Nparticles, N_total[ptype],
                            mpi_rank, offset[ptype], internal_units, ic_units,
                            cleanup_h, cleanup_sqrt_a, h, a);
      }

    /* Close particle group */
    H5Gclose(h_grp);
  }

  /* If we are remapping ParticleIDs later, start by setting them to 1. */
  if (remap_ids) io_set_ids_to_one(*gparts, *Ngparts);

  if (!dry_run && with_gravity) {

    /* Let's initialise a bit of thread parallelism here */
    struct threadpool tp;
    threadpool_init(&tp, n_threads);

    /* Prepare the DM particles */
    io_prepare_dm_gparts(&tp, *gparts, Ndm);

    /* Prepare the DM background particles */
    io_prepare_dm_background_gparts(&tp, *gparts + Ndm, Ndm_background);

    /* Prepare the DM neutrino particles */
    io_prepare_dm_neutrino_gparts(&tp, *gparts + Ndm + Ndm_background,
                                  Ndm_neutrino);

    /* Duplicate the hydro particles into gparts */
    if (with_hydro)
      io_duplicate_hydro_gparts(&tp, *parts, *gparts, *Ngas,
                                Ndm + Ndm_background + Ndm_neutrino);

    /* Duplicate the sink particles into gparts */
    if (with_sink)
      io_duplicate_sinks_gparts(&tp, *sinks, *gparts, *Nsinks,
                                Ndm + Ndm_background + Ndm_neutrino + *Ngas);

    /* Duplicate the stars particles into gparts */
    if (with_stars)
      io_duplicate_stars_gparts(
          &tp, *sparts, *gparts, *Nstars,
          Ndm + Ndm_background + Ndm_neutrino + *Ngas + *Nsinks);

    /* Duplicate the stars particles into gparts */
    if (with_black_holes)
      io_duplicate_black_holes_gparts(
          &tp, *bparts, *gparts, *Nblackholes,
          Ndm + Ndm_background + Ndm_neutrino + *Ngas + *Nsinks + *Nstars);

    threadpool_clean(&tp);
  }

  /* message("Done Reading particles..."); */

  /* Clean up */
  free(ic_units);

  /* Close property handler */
  H5Pclose(h_plist_id);

  /* Close file */
  H5Fclose(h_file);
}

/**
 * @brief Prepares a file for a parallel write.
 *
 * @param e The #engine.
 * @param fileName The file name to write to.
 * @param N_total The total number of particles of each type to write.
 * @param to_write Whether or not specific particle types must be written.
 * @param numFields The number of fields to write for each particle type.
 * @param internal_units The #unit_system used internally.
 * @param snapshot_units The #unit_system used in the snapshots.
 * @param subsample_any Are any fields being subsampled?
 * @param subsample_fraction The subsampling fraction of each particle type.
 */
void prepare_file(struct engine* e, const char* fileName,
                  const char* xmfFileName,
                  const long long N_total[swift_type_count],
                  const int to_write[swift_type_count],
                  const int numFields[swift_type_count],
                  const char current_selection_name[FIELD_BUFFER_SIZE],
                  const struct unit_system* internal_units,
                  const struct unit_system* snapshot_units,
                  const int subsample_any,
                  const float subsample_fraction[swift_type_count]) {

  struct output_options* output_options = e->output_options;
  const int with_cosmology = e->policy & engine_policy_cosmology;
  const int with_cooling = e->policy & engine_policy_cooling;
  const int with_temperature = e->policy & engine_policy_temperature;
  const int with_fof = e->policy & engine_policy_fof;
#ifdef HAVE_VELOCIRAPTOR
  const int with_stf = (e->policy & engine_policy_structure_finding) &&
                       (e->s->gpart_group_data != NULL);
#else
  const int with_stf = 0;
#endif
  const int with_rt = e->policy & engine_policy_rt;

  FILE* xmfFile = 0;
  int numFiles = 1;

  /* First time, we need to create the XMF file */
  if (e->snapshot_output_count == 0) xmf_create_file(xmfFileName);

  /* Prepare the XMF file for the new entry */
  xmfFile = xmf_prepare_file(xmfFileName);

  /* Open HDF5 file with the chosen parameters */
  hid_t h_file = H5Fcreate(fileName, H5F_ACC_TRUNC, H5P_DEFAULT, H5P_DEFAULT);
  if (h_file < 0) error("Error while opening file '%s'.", fileName);

  /* Write the part of the XMF file corresponding to this
   * specific output */
  xmf_write_outputheader(xmfFile, fileName, e->time);

  /* Open header to write simulation properties */
  /* message("Writing file header..."); */
  hid_t h_grp =
      H5Gcreate(h_file, "/Header", H5P_DEFAULT, H5P_DEFAULT, H5P_DEFAULT);
  if (h_grp < 0) error("Error while creating file header\n");

  /* Convert basic output information to snapshot units */
  const double factor_time =
      units_conversion_factor(internal_units, snapshot_units, UNIT_CONV_TIME);
  const double factor_length =
      units_conversion_factor(internal_units, snapshot_units, UNIT_CONV_LENGTH);
  const double dblTime = e->time * factor_time;
  const double dim[3] = {e->s->dim[0] * factor_length,
                         e->s->dim[1] * factor_length,
                         e->s->dim[2] * factor_length};

  /* Print the relevant information and print status */
  io_write_attribute(h_grp, "BoxSize", DOUBLE, dim, 3);
  io_write_attribute(h_grp, "Time", DOUBLE, &dblTime, 1);
  const int dimension = (int)hydro_dimension;
  io_write_attribute(h_grp, "Dimension", INT, &dimension, 1);
  io_write_attribute(h_grp, "Redshift", DOUBLE, &e->cosmology->z, 1);
  io_write_attribute(h_grp, "Scale-factor", DOUBLE, &e->cosmology->a, 1);
  io_write_attribute_s(h_grp, "Code", "SWIFT");
  io_write_attribute_s(h_grp, "RunName", e->run_name);
  io_write_attribute_s(h_grp, "System", hostname());

  /* Write out the particle types */
  io_write_part_type_names(h_grp);

  /* Write out the time-base */
  if (with_cosmology) {
    io_write_attribute_d(h_grp, "TimeBase_dloga", e->time_base);
    const double delta_t = cosmology_get_timebase(e->cosmology, e->ti_current);
    io_write_attribute_d(h_grp, "TimeBase_dt", delta_t);
  } else {
    io_write_attribute_d(h_grp, "TimeBase_dloga", 0);
    io_write_attribute_d(h_grp, "TimeBase_dt", e->time_base);
  }

  /* Store the time at which the snapshot was written */
  time_t tm = time(NULL);
  struct tm* timeinfo = localtime(&tm);
  char snapshot_date[64];
  strftime(snapshot_date, 64, "%T %F %Z", timeinfo);
  io_write_attribute_s(h_grp, "SnapshotDate", snapshot_date);

  /* GADGET-2 legacy values */
  /* Number of particles of each type */
  long long numParticlesThisFile[swift_type_count] = {0};
  unsigned int numParticles[swift_type_count] = {0};
  unsigned int numParticlesHighWord[swift_type_count] = {0};

  for (int ptype = 0; ptype < swift_type_count; ++ptype) {
    numParticles[ptype] = (unsigned int)N_total[ptype];
    numParticlesHighWord[ptype] = (unsigned int)(N_total[ptype] >> 32);

    if (numFields[ptype] == 0) {
      numParticlesThisFile[ptype] = 0;
    } else {
      numParticlesThisFile[ptype] = N_total[ptype];
    }
  }

  io_write_attribute(h_grp, "NumPart_ThisFile", LONGLONG, numParticlesThisFile,
                     swift_type_count);
  io_write_attribute(h_grp, "NumPart_Total", UINT, numParticles,
                     swift_type_count);
  io_write_attribute(h_grp, "NumPart_Total_HighWord", UINT,
                     numParticlesHighWord, swift_type_count);
  double MassTable[swift_type_count] = {0};
  io_write_attribute(h_grp, "MassTable", DOUBLE, MassTable, swift_type_count);
  io_write_attribute(h_grp, "InitialMassTable", DOUBLE,
                     e->s->initial_mean_mass_particles, swift_type_count);
  unsigned int flagEntropy[swift_type_count] = {0};
  flagEntropy[0] = writeEntropyFlag();
  io_write_attribute(h_grp, "Flag_Entropy_ICs", UINT, flagEntropy,
                     swift_type_count);
  io_write_attribute(h_grp, "NumFilesPerSnapshot", INT, &numFiles, 1);
  io_write_attribute_i(h_grp, "ThisFile", 0);
  io_write_attribute_s(h_grp, "SelectOutput", current_selection_name);
  io_write_attribute_i(h_grp, "Virtual", 0);
  io_write_attribute(h_grp, "CanHaveTypes", INT, to_write, swift_type_count);

  if (subsample_any) {
    io_write_attribute_s(h_grp, "OutputType", "SubSampled");
    io_write_attribute(h_grp, "SubSampleFractions", FLOAT, subsample_fraction,
                       swift_type_count);
  } else {
    io_write_attribute_s(h_grp, "OutputType", "FullVolume");
  }

  /* Close header */
  H5Gclose(h_grp);

  /* Copy metadata from ICs to the file */
  ic_info_write_hdf5(e->ics_metadata, h_file);

  /* Write all the meta-data */
  io_write_meta_data(h_file, e, internal_units, snapshot_units);

  /* Loop over all particle types */
  for (int ptype = 0; ptype < swift_type_count; ptype++) {

    /* Don't do anything if there are
     * (a) no particles of this kind in this run, or
     * (b) if we have disabled every field of this particle type. */
    if (!to_write[ptype] || numFields[ptype] == 0) continue;

    /* Add the global information for that particle type to
     * the XMF meta-file */
    xmf_write_groupheader(xmfFile, fileName, /*distributed=*/0, N_total[ptype],
                          (enum part_type)ptype);

    /* Create the particle group in the file */
    char partTypeGroupName[PARTICLE_GROUP_BUFFER_SIZE];
    snprintf(partTypeGroupName, PARTICLE_GROUP_BUFFER_SIZE, "/PartType%d",
             ptype);
    h_grp = H5Gcreate(h_file, partTypeGroupName, H5P_DEFAULT, H5P_DEFAULT,
                      H5P_DEFAULT);
    if (h_grp < 0)
      error("Error while creating particle group %s.", partTypeGroupName);

    /* Add an alias name for convenience */
    char aliasName[PARTICLE_GROUP_BUFFER_SIZE];
    snprintf(aliasName, PARTICLE_GROUP_BUFFER_SIZE, "/%sParticles",
             part_type_names[ptype]);
    hid_t h_err = H5Lcreate_soft(partTypeGroupName, h_grp, aliasName,
                                 H5P_DEFAULT, H5P_DEFAULT);
    if (h_err < 0) error("Error while creating alias for particle group.\n");

    /* Write the number of particles as an attribute */
    io_write_attribute_l(h_grp, "NumberOfParticles", N_total[ptype]);

    int num_fields = 0;
    struct io_props list[100];
    bzero(list, 100 * sizeof(struct io_props));

    /* Write particle fields from the particle structure */
    switch (ptype) {

      case swift_type_gas:
        io_select_hydro_fields(NULL, NULL, with_cosmology, with_cooling,
                               with_temperature, with_fof, with_stf, with_rt, e,
                               &num_fields, list);
        break;

      case swift_type_dark_matter:
      case swift_type_dark_matter_background:
        io_select_dm_fields(NULL, NULL, with_fof, with_stf, e, &num_fields,
                            list);
        break;

      case swift_type_neutrino:
        io_select_neutrino_fields(NULL, NULL, with_fof, with_stf, e,
                                  &num_fields, list);
        break;

      case swift_type_sink:
        io_select_sink_fields(NULL, with_cosmology, with_fof, with_stf, e,
                              &num_fields, list);
        break;

      case swift_type_stars:
        io_select_star_fields(NULL, with_cosmology, with_fof, with_stf, with_rt,
                              e, &num_fields, list);
        break;

      case swift_type_black_hole:
        io_select_bh_fields(NULL, with_cosmology, with_fof, with_stf, e,
                            &num_fields, list);
        break;

      default:
        error("Particle Type %d not yet supported. Aborting", ptype);
    }

    /* Did the user specify a non-standard default for the entire particle
     * type? */
    const enum lossy_compression_schemes compression_level_current_default =
        output_options_get_ptype_default_compression(
            output_options->select_output, current_selection_name,
            (enum part_type)ptype, e->verbose);

    /* Prepare everything that is not cancelled */
    int num_fields_written = 0;
    for (int i = 0; i < num_fields; ++i) {

      /* Did the user cancel this field? */
      const enum lossy_compression_schemes compression_level =
          output_options_get_field_compression(
              output_options, current_selection_name, list[i].name,
              (enum part_type)ptype, compression_level_current_default,
              e->verbose);

      if (compression_level != compression_do_not_write) {
        prepare_array_parallel(e, h_grp, fileName, xmfFile, partTypeGroupName,
                               list[i], N_total[ptype], compression_level,
                               snapshot_units);
        num_fields_written++;
      }
    }

    /* Only write this now that we know exactly how many fields there are. */
    io_write_attribute_i(h_grp, "NumberOfFields", num_fields_written);

    /* Close particle group */
    H5Gclose(h_grp);

    /* Close this particle group in the XMF file as well */
    xmf_write_groupfooter(xmfFile, (enum part_type)ptype);
  }

  /* Write LXMF file descriptor */
  xmf_write_outputfooter(xmfFile, e->snapshot_output_count, e->time);

  /* Close the file for now */
  H5Fclose(h_file);
}

/**
 * @brief Writes an HDF5 output file (GADGET-3 type) with
 * its XMF descriptor
 *
 * @param e The engine containing all the system.
 * @param internal_units The #unit_system used internally
 * @param snapshot_units The #unit_system used in the snapshots
 * @param mpi_rank The MPI rank of this node.
 * @param mpi_size The number of MPI ranks.
 * @param comm The MPI communicator.
 * @param info The MPI information object
 *
 * Creates an HDF5 output file and writes the particles
 * contained in the engine. If such a file already exists, it is
 * erased and replaced by the new one.
 * The companion XMF file is also updated accordingly.
 *
 * Calls #error() if an error occurs.
 *
 */
void write_output_parallel(struct engine* e,
                           const struct unit_system* internal_units,
                           const struct unit_system* snapshot_units,
                           const int mpi_rank, const int mpi_size,
                           MPI_Comm comm, MPI_Info info) {

  const struct part* parts = e->s->parts;
  const struct xpart* xparts = e->s->xparts;
  const struct gpart* gparts = e->s->gparts;
  const struct spart* sparts = e->s->sparts;
  const struct bpart* bparts = e->s->bparts;
  const struct sink* sinks = e->s->sinks;
  struct output_options* output_options = e->output_options;
  struct output_list* output_list = e->output_list_snapshots;
  const int with_cosmology = e->policy & engine_policy_cosmology;
  const int with_cooling = e->policy & engine_policy_cooling;
  const int with_temperature = e->policy & engine_policy_temperature;
  const int with_fof = e->policy & engine_policy_fof;
  const int with_DM_background = e->s->with_DM_background;
  const int with_DM = e->s->with_DM;
  const int with_neutrinos = e->s->with_neutrinos;
  const int with_hydro = (e->policy & engine_policy_hydro) ? 1 : 0;
  const int with_stars = (e->policy & engine_policy_stars) ? 1 : 0;
  const int with_black_hole = (e->policy & engine_policy_black_holes) ? 1 : 0;
  const int with_sink = (e->policy & engine_policy_sinks) ? 1 : 0;
#ifdef HAVE_VELOCIRAPTOR
  const int with_stf = (e->policy & engine_policy_structure_finding) &&
                       (e->s->gpart_group_data != NULL);
#else
  const int with_stf = 0;
#endif
  const int with_rt = e->policy & engine_policy_rt;

  /* Number of particles currently in the arrays */
  const size_t Ntot = e->s->nr_gparts;
  const size_t Ngas = e->s->nr_parts;
  const size_t Nstars = e->s->nr_sparts;
  const size_t Nsinks = e->s->nr_sinks;
  const size_t Nblackholes = e->s->nr_bparts;

#ifdef IO_SPEED_MEASUREMENT
  ticks tic = getticks();
#endif

  /* Determine if we are writing a reduced snapshot, and if so which
   * output selection type to use */
  char current_selection_name[FIELD_BUFFER_SIZE] =
      select_output_header_default_name;
  if (output_list) {
    /* Users could have specified a different Select Output scheme for each
     * snapshot. */
    output_list_get_current_select_output(output_list, current_selection_name);
  }

  /* File names */
  char fileName[FILENAME_BUFFER_SIZE];
  char xmfFileName[FILENAME_BUFFER_SIZE];
  char snapshot_subdir_name[FILENAME_BUFFER_SIZE];
  char snapshot_base_name[FILENAME_BUFFER_SIZE];

  output_options_get_basename(output_options, current_selection_name,
                              e->snapshot_subdir, e->snapshot_base_name,
                              snapshot_subdir_name, snapshot_base_name);

  io_get_snapshot_filename(
      fileName, xmfFileName, output_list, e->snapshot_invoke_stf,
      e->stf_output_count, e->snapshot_output_count, e->snapshot_subdir,
      snapshot_subdir_name, e->snapshot_base_name, snapshot_base_name);

  /* Create the directory */
  if (mpi_rank == 0) safe_checkdir(snapshot_subdir_name, /*create=*/1);

  /* Do we want to sub-sample any of the arrays */
  int subsample[swift_type_count];
  float subsample_fraction[swift_type_count];
  for (int i = 0; i < swift_type_count; ++i) {
    subsample[i] = 0;
    subsample_fraction[i] = 1.f;
  }

  output_options_get_subsampling(
      output_options, current_selection_name, e->snapshot_subsample,
      e->snapshot_subsample_fraction, subsample, subsample_fraction);

  /* Is any particle type being subsampled? */
  int subsample_any = 0;
  for (int i = 0; i < swift_type_count; ++i) {
    subsample_any += subsample[i];
    if (!subsample[i]) subsample_fraction[i] = 1.f;
  }

  /* Total number of fields to write per ptype */
  int numFields[swift_type_count] = {0};
  for (int ptype = 0; ptype < swift_type_count; ++ptype) {
    numFields[ptype] = output_options_get_num_fields_to_write(
        output_options, current_selection_name, ptype);
  }

  /* Number of particles that we will write */
  size_t Ngas_written, Ndm_written, Ndm_background, Ndm_neutrino,
      Nsinks_written, Nstars_written, Nblackholes_written;

  if (subsample[swift_type_gas]) {
    Ngas_written = io_count_gas_to_write(e->s, /*subsample=*/1,
                                         subsample_fraction[swift_type_gas],
                                         e->snapshot_output_count);
  } else {
    Ngas_written =
        e->s->nr_parts - e->s->nr_inhibited_parts - e->s->nr_extra_parts;
  }

  if (subsample[swift_type_stars]) {
    Nstars_written = io_count_stars_to_write(
        e->s, /*subsample=*/1, subsample_fraction[swift_type_stars],
        e->snapshot_output_count);
  } else {
    Nstars_written =
        e->s->nr_sparts - e->s->nr_inhibited_sparts - e->s->nr_extra_sparts;
  }

  if (subsample[swift_type_black_hole]) {
    Nblackholes_written = io_count_black_holes_to_write(
        e->s, /*subsample=*/1, subsample_fraction[swift_type_black_hole],
        e->snapshot_output_count);
  } else {
    Nblackholes_written =
        e->s->nr_bparts - e->s->nr_inhibited_bparts - e->s->nr_extra_bparts;
  }

  if (subsample[swift_type_sink]) {
    Nsinks_written = io_count_sinks_to_write(
        e->s, /*subsample=*/1, subsample_fraction[swift_type_sink],
        e->snapshot_output_count);
  } else {
    Nsinks_written =
        e->s->nr_sinks - e->s->nr_inhibited_sinks - e->s->nr_extra_sinks;
  }

  Ndm_written = io_count_dark_matter_to_write(
      e->s, subsample[swift_type_dark_matter],
      subsample_fraction[swift_type_dark_matter], e->snapshot_output_count);

  if (with_DM_background) {
    Ndm_background = io_count_background_dark_matter_to_write(
        e->s, subsample[swift_type_dark_matter_background],
        subsample_fraction[swift_type_dark_matter_background],
        e->snapshot_output_count);
  } else {
    Ndm_background = 0;
  }

  if (with_neutrinos) {
    Ndm_neutrino = io_count_neutrinos_to_write(
        e->s, subsample[swift_type_neutrino],
        subsample_fraction[swift_type_neutrino], e->snapshot_output_count);
  } else {
    Ndm_neutrino = 0;
  }

  /* Compute offset in the file and total number of particles */
  size_t N[swift_type_count] = {
      Ngas_written,   Ndm_written,         Ndm_background, Nsinks_written,
      Nstars_written, Nblackholes_written, Ndm_neutrino};
  long long N_total[swift_type_count] = {0};
  long long offset[swift_type_count] = {0};
  MPI_Exscan(N, offset, swift_type_count, MPI_LONG_LONG_INT, MPI_SUM, comm);
  for (int ptype = 0; ptype < swift_type_count; ++ptype)
    N_total[ptype] = offset[ptype] + N[ptype];

  /* The last rank now has the correct N_total. Let's
   * broadcast from there */
  MPI_Bcast(N_total, swift_type_count, MPI_LONG_LONG_INT, mpi_size - 1, comm);

  /* Now everybody konws its offset and the total number of
   * particles of each type */

  /* List what fields to write.
   * Note that we want to want to write a 0-size dataset for some species
   * in case future snapshots will contain them (e.g. star formation) */
  const int to_write[swift_type_count] = {
      with_hydro, with_DM,         with_DM_background, with_sink,
      with_stars, with_black_hole, with_neutrinos

  };

  /* Rank 0 prepares the file */
  if (mpi_rank == 0)
    prepare_file(e, fileName, xmfFileName, N_total, to_write, numFields,
                 current_selection_name, internal_units, snapshot_units,
                 subsample_any, subsample_fraction);

  MPI_Barrier(MPI_COMM_WORLD);

#ifdef IO_SPEED_MEASUREMENT
  if (engine_rank == 0)
    message("Preparing file on rank 0 took %.3f %s.",
            clocks_from_ticks(getticks() - tic), clocks_getunit());

  tic = getticks();
#endif

  /* Now write the top-level cell structure */
  hid_t h_file_cells = 0, h_grp_cells = 0;
  if (mpi_rank == 0) {

    /* Open the snapshot on rank 0 */
    h_file_cells = H5Fopen(fileName, H5F_ACC_RDWR, H5P_DEFAULT);
    if (h_file_cells < 0)
      error("Error while opening file '%s' on rank %d.", fileName, mpi_rank);

    /* Create the group we want in the file */
    h_grp_cells = H5Gcreate(h_file_cells, "/Cells", H5P_DEFAULT, H5P_DEFAULT,
                            H5P_DEFAULT);
    if (h_grp_cells < 0) error("Error while creating cells group");
  }

  /* Write the location of the particles in the arrays */
<<<<<<< HEAD
#ifdef WITH_ZOOM_REGION
  if (e->s->with_zoom_region) {
    io_write_cell_offsets(
        h_grp_cells, e->s->cdim, e->s->zoom_props->cdim, e->s->dim,
        e->s->cells_top, e->s->nr_cells, e->s->zoom_props->nr_zoom_cells,
        e->s->zoom_props->nr_bkg_cells, e->s->width, e->s->zoom_props->width,
        mpi_rank, /*distributed=*/0, subsample, subsample_fraction,
        e->snapshot_output_count, N_total, offset, numFields, internal_units,
        snapshot_units, /*with_zoom=*/1);
  } else {
    io_write_cell_offsets(
        h_grp_cells, e->s->cdim, /*zoom_cdim=*/NULL, e->s->dim, e->s->cells_top,
        e->s->nr_cells, /*nr_zoomcells=*/0, /*nr_bkgcells=*/e->s->nr_cells,
        e->s->width,
        /*zoom_width=*/NULL, mpi_rank, /*distributed=*/0, subsample,
        subsample_fraction, e->snapshot_output_count, N_total, offset,
        numFields, internal_units, snapshot_units, /*with_zoom=*/0);
  }
#else
  io_write_cell_offsets(h_grp_cells, e->s->cdim, /*zoom_cdim=*/NULL, e->s->dim,
                        e->s->cells_top, e->s->nr_cells, /*nr_zoomcells=*/0,
                        /*nr_bkgcells=*/e->s->nr_cells, e->s->width,
                        /*zoom_width=*/NULL, mpi_rank, /*distributed=*/0,
                        subsample, subsample_fraction, e->snapshot_output_count,
                        N_total, offset, numFields, internal_units,
                        snapshot_units, /*with_zoom=*/0);
#endif
=======
  io_write_cell_offsets(h_grp_cells, e->s->cdim, e->s->dim, e->s->cells_top,
                        e->s->nr_cells, e->s->width, mpi_rank,
                        /*distributed=*/0, subsample, subsample_fraction,
                        e->snapshot_output_count, N_total, offset, to_write,
                        numFields, internal_units, snapshot_units);
>>>>>>> 9e6654be

  /* Close everything */
  if (mpi_rank == 0) {
    H5Gclose(h_grp_cells);
    H5Fclose(h_file_cells);
  }

  /* Prepare some file-access properties */
  hid_t plist_id = H5Pcreate(H5P_FILE_ACCESS);

  /* Set some MPI-IO parameters */
  // MPI_Info_set(info, "IBM_largeblock_io", "true");
  MPI_Info_set(info, "romio_cb_write", "enable");
  MPI_Info_set(info, "romio_ds_write", "disable");

  /* Activate parallel i/o */
  hid_t h_err = H5Pset_fapl_mpio(plist_id, comm, info);
  if (h_err < 0) error("Error setting parallel i/o");

  /* Align on 4k pages. */
  h_err = H5Pset_alignment(plist_id, 1024, 4096);
  if (h_err < 0) error("Error setting Hdf5 alignment");

  /* Disable meta-data cache eviction */
  H5AC_cache_config_t mdc_config;
  mdc_config.version = H5AC__CURR_CACHE_CONFIG_VERSION;
  h_err = H5Pget_mdc_config(plist_id, &mdc_config);
  if (h_err < 0) error("Error getting the MDC config");

  mdc_config.evictions_enabled = 0; /* false */
  mdc_config.incr_mode = H5C_incr__off;
  mdc_config.decr_mode = H5C_decr__off;
  mdc_config.flash_incr_mode = H5C_flash_incr__off;
  h_err = H5Pset_mdc_config(plist_id, &mdc_config);
  if (h_err < 0) error("Error setting the MDC config");

/* Use parallel meta-data writes */
#if H5_VERSION_GE(1, 10, 0)
  h_err = H5Pset_all_coll_metadata_ops(plist_id, 1);
  if (h_err < 0) error("Error setting collective meta-data on all ops");
    // h_err = H5Pset_coll_metadata_write(plist_id, 1);
    // if (h_err < 0) error("Error setting collective meta-data writes");
#endif

#ifdef IO_SPEED_MEASUREMENT
  MPI_Barrier(MPI_COMM_WORLD);
  if (engine_rank == 0)
    message("Setting parallel HDF5 access properties took %.3f %s.",
            clocks_from_ticks(getticks() - tic), clocks_getunit());

  tic = getticks();
#endif

  /* Open HDF5 file with the chosen parameters */
  hid_t h_file = H5Fopen(fileName, H5F_ACC_RDWR, plist_id);
  if (h_file < 0) error("Error while opening file '%s'.", fileName);

#ifdef IO_SPEED_MEASUREMENT
  MPI_Barrier(MPI_COMM_WORLD);
  if (engine_rank == 0)
    message("Opening HDF5 file  took %.3f %s.",
            clocks_from_ticks(getticks() - tic), clocks_getunit());

  tic = getticks();
#endif

  /* Loop over all particle types */
  for (int ptype = 0; ptype < swift_type_count; ptype++) {

    /* Don't do anything if there are
     * (a) no particles of this kind in this snapshot
     * (b) if we have disabled every field of this particle type.
     *
     * Note: we have already created the array so we can escape if there are
     * no particles but the corresponding to_write[] was set. */
    if (N_total[ptype] == 0 || numFields[ptype] == 0) continue;

    /* Open the particle group in the file */
    char partTypeGroupName[PARTICLE_GROUP_BUFFER_SIZE];
    snprintf(partTypeGroupName, PARTICLE_GROUP_BUFFER_SIZE, "/PartType%d",
             ptype);
    hid_t h_grp = H5Gopen(h_file, partTypeGroupName, H5P_DEFAULT);
    if (h_grp < 0)
      error("Error while opening particle group %s.", partTypeGroupName);

    int num_fields = 0;
    struct io_props list[100];
    bzero(list, 100 * sizeof(struct io_props));
    size_t Nparticles = 0;

    struct part* parts_written = NULL;
    struct xpart* xparts_written = NULL;
    struct gpart* gparts_written = NULL;
    struct velociraptor_gpart_data* gpart_group_data_written = NULL;
    struct spart* sparts_written = NULL;
    struct bpart* bparts_written = NULL;
    struct sink* sinks_written = NULL;

    /* Write particle fields from the particle structure */
    switch (ptype) {

      case swift_type_gas: {
        if (Ngas == Ngas_written) {

          /* No inhibted particles: easy case */
          Nparticles = Ngas;

          /* Select the fields to write */
          io_select_hydro_fields(parts, xparts, with_cosmology, with_cooling,
                                 with_temperature, with_fof, with_stf, with_rt,
                                 e, &num_fields, list);

        } else {

          /* Ok, we need to fish out the particles we want */
          Nparticles = Ngas_written;

          /* Allocate temporary arrays */
          if (swift_memalign("parts_written", (void**)&parts_written,
                             part_align,
                             Ngas_written * sizeof(struct part)) != 0)
            error("Error while allocating temporary memory for parts");
          if (swift_memalign("xparts_written", (void**)&xparts_written,
                             xpart_align,
                             Ngas_written * sizeof(struct xpart)) != 0)
            error("Error while allocating temporary memory for xparts");

          /* Collect the particles we want to write */
          io_collect_parts_to_write(
              parts, xparts, parts_written, xparts_written,
              subsample[swift_type_gas], subsample_fraction[swift_type_gas],
              e->snapshot_output_count, Ngas, Ngas_written);

          /* Select the fields to write */
          io_select_hydro_fields(parts_written, xparts_written, with_cosmology,
                                 with_cooling, with_temperature, with_fof,
                                 with_stf, with_rt, e, &num_fields, list);
        }
      } break;

      case swift_type_dark_matter: {
        if (Ntot == Ndm_written) {

          /* This is a DM-only run without inhibited particles */
          Nparticles = Ntot;

          /* Select the fields to write */
          io_select_dm_fields(gparts, e->s->gpart_group_data, with_fof,
                              with_stf, e, &num_fields, list);

        } else {

          /* Ok, we need to fish out the particles we want */
          Nparticles = Ndm_written;

          /* Allocate temporary array */
          if (swift_memalign("gparts_written", (void**)&gparts_written,
                             gpart_align,
                             Ndm_written * sizeof(struct gpart)) != 0)
            error("Error while allocating temporary memory for gparts");

          if (with_stf) {
            if (swift_memalign(
                    "gpart_group_written", (void**)&gpart_group_data_written,
                    gpart_align,
                    Ndm_written * sizeof(struct velociraptor_gpart_data)) != 0)
              error(
                  "Error while allocating temporary memory for gparts STF "
                  "data");
          }

          /* Collect the non-inhibited DM particles from gpart */
          io_collect_gparts_to_write(
              gparts, e->s->gpart_group_data, gparts_written,
              gpart_group_data_written, subsample[swift_type_dark_matter],
              subsample_fraction[swift_type_dark_matter],
              e->snapshot_output_count, Ntot, Ndm_written, with_stf);

          /* Select the fields to write */
          io_select_dm_fields(gparts_written, gpart_group_data_written,
                              with_fof, with_stf, e, &num_fields, list);
        }
      } break;

      case swift_type_dark_matter_background: {

        /* Ok, we need to fish out the particles we want */
        Nparticles = Ndm_background;

        /* Allocate temporary array */
        if (swift_memalign("gparts_written", (void**)&gparts_written,
                           gpart_align,
                           Ndm_background * sizeof(struct gpart)) != 0)
          error("Error while allocating temporart memory for gparts");

        if (with_stf) {
          if (swift_memalign(
                  "gpart_group_written", (void**)&gpart_group_data_written,
                  gpart_align,
                  Ndm_background * sizeof(struct velociraptor_gpart_data)) != 0)
            error(
                "Error while allocating temporart memory for gparts STF "
                "data");
        }

        /* Collect the non-inhibited DM particles from gpart */
        io_collect_gparts_background_to_write(
            gparts, e->s->gpart_group_data, gparts_written,
            gpart_group_data_written,
            subsample[swift_type_dark_matter_background],
            subsample_fraction[swift_type_dark_matter_background],
            e->snapshot_output_count, Ntot, Ndm_background, with_stf);

        /* Select the fields to write */
        io_select_dm_fields(gparts_written, gpart_group_data_written, with_fof,
                            with_stf, e, &num_fields, list);
      } break;

      case swift_type_neutrino: {

        /* Ok, we need to fish out the particles we want */
        Nparticles = Ndm_neutrino;

        /* Allocate temporary array */
        if (swift_memalign("gparts_written", (void**)&gparts_written,
                           gpart_align,
                           Ndm_neutrino * sizeof(struct gpart)) != 0)
          error("Error while allocating temporart memory for gparts");

        if (with_stf) {
          if (swift_memalign(
                  "gpart_group_written", (void**)&gpart_group_data_written,
                  gpart_align,
                  Ndm_neutrino * sizeof(struct velociraptor_gpart_data)) != 0)
            error(
                "Error while allocating temporart memory for gparts STF "
                "data");
        }

        /* Collect the non-inhibited DM particles from gpart */
        io_collect_gparts_neutrino_to_write(
            gparts, e->s->gpart_group_data, gparts_written,
            gpart_group_data_written, subsample[swift_type_neutrino],
            subsample_fraction[swift_type_neutrino], e->snapshot_output_count,
            Ntot, Ndm_neutrino, with_stf);

        /* Select the fields to write */
        io_select_neutrino_fields(gparts_written, gpart_group_data_written,
                                  with_fof, with_stf, e, &num_fields, list);

      } break;

      case swift_type_sink: {
        if (Nsinks == Nsinks_written) {

          /* No inhibted particles: easy case */
          Nparticles = Nsinks;

          /* Select the fields to write */
          io_select_sink_fields(sinks, with_cosmology, with_fof, with_stf, e,
                                &num_fields, list);

        } else {

          /* Ok, we need to fish out the particles we want */
          Nparticles = Nsinks_written;

          /* Allocate temporary arrays */
          if (swift_memalign("sinks_written", (void**)&sinks_written,
                             sink_align,
                             Nsinks_written * sizeof(struct sink)) != 0)
            error("Error while allocating temporary memory for sink");

          /* Collect the particles we want to write */
          io_collect_sinks_to_write(
              sinks, sinks_written, subsample[swift_type_sink],
              subsample_fraction[swift_type_sink], e->snapshot_output_count,
              Nsinks, Nsinks_written);

          /* Select the fields to write */
          io_select_sink_fields(sinks_written, with_cosmology, with_fof,
                                with_stf, e, &num_fields, list);
        }
      } break;

      case swift_type_stars: {
        if (Nstars == Nstars_written) {

          /* No inhibted particles: easy case */
          Nparticles = Nstars;

          /* Select the fields to write */
          io_select_star_fields(sparts, with_cosmology, with_fof, with_stf,
                                with_rt, e, &num_fields, list);

        } else {

          /* Ok, we need to fish out the particles we want */
          Nparticles = Nstars_written;

          /* Allocate temporary arrays */
          if (swift_memalign("sparts_written", (void**)&sparts_written,
                             spart_align,
                             Nstars_written * sizeof(struct spart)) != 0)
            error("Error while allocating temporary memory for sparts");

          /* Collect the particles we want to write */
          io_collect_sparts_to_write(
              sparts, sparts_written, subsample[swift_type_stars],
              subsample_fraction[swift_type_stars], e->snapshot_output_count,
              Nstars, Nstars_written);

          /* Select the fields to write */
          io_select_star_fields(sparts_written, with_cosmology, with_fof,
                                with_stf, with_rt, e, &num_fields, list);
        }
      } break;

      case swift_type_black_hole: {
        if (Nblackholes == Nblackholes_written) {

          /* No inhibted particles: easy case */
          Nparticles = Nblackholes;

          /* Select the fields to write */
          io_select_bh_fields(bparts, with_cosmology, with_fof, with_stf, e,
                              &num_fields, list);

        } else {

          /* Ok, we need to fish out the particles we want */
          Nparticles = Nblackholes_written;

          /* Allocate temporary arrays */
          if (swift_memalign("bparts_written", (void**)&bparts_written,
                             bpart_align,
                             Nblackholes_written * sizeof(struct bpart)) != 0)
            error("Error while allocating temporary memory for bparts");

          /* Collect the particles we want to write */
          io_collect_bparts_to_write(
              bparts, bparts_written, subsample[swift_type_black_hole],
              subsample_fraction[swift_type_black_hole],
              e->snapshot_output_count, Nblackholes, Nblackholes_written);

          /* Select the fields to write */
          io_select_bh_fields(bparts_written, with_cosmology, with_fof,
                              with_stf, e, &num_fields, list);
        }
      } break;

      default:
        error("Particle Type %d not yet supported. Aborting", ptype);
    }

    /* Did the user specify a non-standard default for the entire particle
     * type? */
    const enum lossy_compression_schemes compression_level_current_default =
        output_options_get_ptype_default_compression(
            output_options->select_output, current_selection_name,
            (enum part_type)ptype, e->verbose);

    /* Write everything that is not cancelled */
    for (int i = 0; i < num_fields; ++i) {

      /* Did the user cancel this field? */
      const enum lossy_compression_schemes compression_level =
          output_options_get_field_compression(
              output_options, current_selection_name, list[i].name,
              (enum part_type)ptype, compression_level_current_default,
              e->verbose);

      if (compression_level != compression_do_not_write) {
        write_array_parallel(e, h_grp, fileName, partTypeGroupName, list[i],
                             Nparticles, N_total[ptype], mpi_rank,
                             offset[ptype], internal_units, snapshot_units);
      }
    }

    /* Free temporary array */
    if (parts_written) swift_free("parts_written", parts_written);
    if (xparts_written) swift_free("xparts_written", xparts_written);
    if (gparts_written) swift_free("gparts_written", gparts_written);
    if (gpart_group_data_written)
      swift_free("gpart_group_written", gpart_group_data_written);
    if (sparts_written) swift_free("sparts_written", sparts_written);
    if (bparts_written) swift_free("bparts_written", bparts_written);
    if (sinks_written) swift_free("sinks_written", sinks_written);

#ifdef IO_SPEED_MEASUREMENT
    MPI_Barrier(MPI_COMM_WORLD);
    tic = getticks();
#endif

    /* Close particle group */
    H5Gclose(h_grp);

#ifdef IO_SPEED_MEASUREMENT
    MPI_Barrier(MPI_COMM_WORLD);
    if (engine_rank == 0)
      message("Closing particle group took %.3f %s.",
              clocks_from_ticks(getticks() - tic), clocks_getunit());

    tic = getticks();
#endif
  }

#ifdef IO_SPEED_MEASUREMENT
  MPI_Barrier(MPI_COMM_WORLD);
  tic = getticks();
#endif

  /* message("Done writing particles..."); */

  /* Close property descriptor */
  H5Pclose(plist_id);

#ifdef IO_SPEED_MEASUREMENT
  MPI_Barrier(MPI_COMM_WORLD);
  if (engine_rank == 0)
    message("Closing property descriptor took %.3f %s.",
            clocks_from_ticks(getticks() - tic), clocks_getunit());

  tic = getticks();
#endif

  /* Close file */
  H5Fclose(h_file);

#ifdef IO_SPEED_MEASUREMENT
  MPI_Barrier(MPI_COMM_WORLD);
  if (engine_rank == 0)
    message("Closing file took %.3f %s.", clocks_from_ticks(getticks() - tic),
            clocks_getunit());
#endif

  e->snapshot_output_count++;
  if (e->snapshot_invoke_stf) e->stf_output_count++;
}

#endif /* HAVE_HDF5 */<|MERGE_RESOLUTION|>--- conflicted
+++ resolved
@@ -1647,7 +1647,6 @@
   }
 
   /* Write the location of the particles in the arrays */
-<<<<<<< HEAD
 #ifdef WITH_ZOOM_REGION
   if (e->s->with_zoom_region) {
     io_write_cell_offsets(
@@ -1675,13 +1674,7 @@
                         N_total, offset, numFields, internal_units,
                         snapshot_units, /*with_zoom=*/0);
 #endif
-=======
-  io_write_cell_offsets(h_grp_cells, e->s->cdim, e->s->dim, e->s->cells_top,
-                        e->s->nr_cells, e->s->width, mpi_rank,
-                        /*distributed=*/0, subsample, subsample_fraction,
-                        e->snapshot_output_count, N_total, offset, to_write,
-                        numFields, internal_units, snapshot_units);
->>>>>>> 9e6654be
+
 
   /* Close everything */
   if (mpi_rank == 0) {
