--- conflicted
+++ resolved
@@ -122,11 +122,7 @@
 
   /*! Flag for when we have tasks below the depth set by
    * cell_subdepth_diff_grav (only applicable to zoom simulations). */
-<<<<<<< HEAD
-  int tasks_below_diff_grav;
-=======
   int tasks_below_diff_grav_depth;
->>>>>>> 2f4a8e43
 };
 
 #endif /* SWIFT_CELL_GRAV_H */