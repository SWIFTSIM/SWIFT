--- conflicted
+++ resolved
@@ -43,8 +43,6 @@
 /* Keys for thread specific data. */
 static pthread_key_t threadpool_tid;
 
-<<<<<<< HEAD
-=======
 /* Affinity mask shared by all threads, and if set. */
 #ifdef HAVE_SETAFFINITY
 static cpu_set_t thread_affinity;
@@ -54,7 +52,6 @@
 /* Local declarations. */
 static void threadpool_apply_affinity_mask(void);
 
->>>>>>> f6e93b3d
 #ifdef SWIFT_DEBUG_THREADPOOL
 /**
  * @brief Store a log entry of the given chunk.
@@ -233,12 +230,9 @@
   /* Initialize the thread counters. */
   tp->num_threads = num_threads;
 
-<<<<<<< HEAD
-=======
   /* Create thread local data areas. Only do this once for all threads. */
   pthread_key_create(&threadpool_tid, NULL);
 
->>>>>>> f6e93b3d
   /* Store the main thread ID as thread specific data. */
   static int localtid = 0;
   pthread_setspecific(threadpool_tid, &localtid);
@@ -284,9 +278,6 @@
     if (pthread_create(&tp->threads[k], NULL, &threadpool_runner, tp) != 0)
       error("Failed to create threadpool runner thread.");
   }
-
-  /* Create thread local data areas. Only do this once for all threads. */
-  pthread_key_create(&threadpool_tid, NULL);
 
   /* Wait for all the threads to be up and running. */
   swift_barrier_wait(&tp->wait_barrier);
@@ -435,11 +426,6 @@
 /**
  * @brief return the threadpool id of the current thread.
  */
-<<<<<<< HEAD
-int threadpool_gettid() {
-  int *tid = (int *)pthread_getspecific(threadpool_tid);
-  return *tid;
-=======
 int threadpool_gettid(void) {
   int *tid = (int *)pthread_getspecific(threadpool_tid);
   return *tid;
@@ -467,5 +453,4 @@
     pthread_setaffinity_np(pthread_self(), sizeof(cpu_set_t), &thread_affinity);
   }
 #endif
->>>>>>> f6e93b3d
 }