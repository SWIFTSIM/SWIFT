--- conflicted
+++ resolved
@@ -418,16 +418,6 @@
  * @param max_active_bin The largest time-bin active during this step.
  */
 __attribute__((always_inline)) INLINE static void
-<<<<<<< HEAD
-populate_max_index_no_cache_force(
-    const struct cell *ci, const struct cell *cj,
-    const struct entry *restrict sort_i, const struct entry *restrict sort_j,
-    const float dx_max, const float rshift, const double hi_max_raw,
-    const double hj_max_raw, const double hi_max, const double hj_max,
-    const double di_max, const double dj_min, int *max_index_i,
-    int *max_index_j, int *init_pi, int *init_pj,
-    const timebin_t max_active_bin, const int active_ci, const int active_cj) {
-=======
 populate_max_index_no_cache_force(const struct cell *ci, const struct cell *cj,
                                   const struct entry *restrict sort_i,
                                   const struct entry *restrict sort_j,
@@ -436,14 +426,12 @@
                                   const double hj_max_raw, const double h_max,
                                   const double di_max, const double dj_min, int *max_index_i,
                                   int *max_index_j, int *init_pi, int *init_pj,
-                                  const timebin_t max_active_bin) {
->>>>>>> 9ddb0c82
+                                  const timebin_t max_active_bin, const int active_ci, const int active_cj) {
 
   const struct part *restrict parts_i = ci->parts;
   const struct part *restrict parts_j = cj->parts;
 
   int first_pi = 0, last_pj = cj->count - 1;
-<<<<<<< HEAD
   int temp, active_id;
 
   /* Only populate max_index array for local actve cells. */
@@ -454,27 +442,12 @@
     first_pi = ci->count;
     active_id = first_pi - 1;
     while (first_pi > 0 &&
-           sort_i[first_pi - 1].d + dx_max + max(hi_max, hj_max) > dj_min) {
+           sort_i[first_pi - 1].d + dx_max + h_max > dj_min) {
       first_pi--;
       /* Store the index of the particle if it is active. */
       if (part_is_active_no_debug(&parts_i[sort_i[first_pi].i], max_active_bin))
         active_id = first_pi;
     }
-=======
-  int temp;
-
-  /* Find the leftmost active particle in cell i that interacts with any
-   * particle in cell j. */
-  first_pi = ci->count;
-  int active_id = first_pi - 1;
-  while (first_pi > 0 &&
-         sort_i[first_pi - 1].d + dx_max + h_max - rshift > dj_min) {
-    first_pi--;
-    /* Store the index of the particle if it is active. */
-    if (part_is_active_no_debug(&parts_i[sort_i[first_pi].i], max_active_bin))
-      active_id = first_pi;
-  }
->>>>>>> 9ddb0c82
 
     /* Set the first active pi in range of any particle in cell j. */
     first_pi = active_id;
@@ -522,7 +495,6 @@
     max_index_i[ci->count - 1] = 0;
   }
 
-<<<<<<< HEAD
   /* Only populate max_index array for local actve cells. */
   if (active_cj) {
     /* Find the rightmost active particle in cell j that interacts with any
@@ -530,25 +502,12 @@
     last_pj = -1;
     active_id = last_pj;
     while (last_pj < cj->count &&
-           sort_j[last_pj + 1].d - max(hj_max, hi_max) - dx_max < di_max) {
+           sort_j[last_pj + 1].d - h_max - dx_max < di_max) {
       last_pj++;
       /* Store the index of the particle if it is active. */
       if (part_is_active_no_debug(&parts_j[sort_j[last_pj].i], max_active_bin))
         active_id = last_pj;
     }
-=======
-  /* Find the rightmost active particle in cell j that interacts with any
-   * particle in cell i. */
-  last_pj = -1;
-  active_id = last_pj;
-  while (last_pj < cj->count &&
-      sort_j[last_pj + 1].d - h_max - dx_max < di_max) {
-    last_pj++;
-    /* Store the index of the particle if it is active. */
-    if (part_is_active_no_debug(&parts_j[sort_j[last_pj].i], max_active_bin))
-      active_id = last_pj;
-  }
->>>>>>> 9ddb0c82
 
     /* Set the last active pj in range of any particle in cell i. */
     last_pj = active_id;
@@ -1663,17 +1622,10 @@
   /* Find particles maximum distance into cj, max_di[] and ci, max_dj[]. */
   /* Also find the first pi that interacts with any particle in cj and the last
    * pj that interacts with any particle in ci. */
-<<<<<<< HEAD
-  populate_max_index_no_cache_force(
-      ci, cj, sort_i, sort_j, dx_max, rshift, hi_max_raw, hj_max_raw, hi_max,
-      hj_max, di_max, dj_min, max_index_i, max_index_j, &first_pi, &last_pj,
-      max_active_bin, active_ci, active_cj);
-=======
   populate_max_index_no_cache_force(ci, cj, sort_i, sort_j, dx_max, rshift,
                                     hi_max_raw, hj_max_raw, h_max,
                                     di_max, dj_min, max_index_i, max_index_j,
-                                    &first_pi, &last_pj, max_active_bin);
->>>>>>> 9ddb0c82
+                                    &first_pi, &last_pj, max_active_bin, active_ci, active_cj);
 
   /* Limits of the outer loops. */
   const int first_pi_loop = first_pi;
