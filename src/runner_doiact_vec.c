/*******************************************************************************
 * This file is part of SWIFT.
 * Copyright (c) 2016 James Willis (james.s.willis@durham.ac.uk)
 *
 * This program is free software: you can redistribute it and/or modify
 * it under the terms of the GNU Lesser General Public License as published
 * by the Free Software Foundation, either version 3 of the License, or
 * (at your option) any later version.
 *
 * This program is distributed in the hope that it will be useful,
 * but WITHOUT ANY WARRANTY; without even the implied warranty of
 * MERCHANTABILITY or FITNESS FOR A PARTICULAR PURPOSE.  See the
 * GNU General Public License for more details.
 *
 * You should have received a copy of the GNU Lesser General Public License
 * along with this program.  If not, see <http://www.gnu.org/licenses/>.
 *
 ******************************************************************************/

/* Config parameters. */
#include "../config.h"

#include "swift.h"

#include "active.h"

/* This object's header. */
#include "runner_doiact_vec.h"

<<<<<<< HEAD
#ifdef WITH_VECTORIZATION
static const vector kernel_gamma2_vec = FILL_VEC(kernel_gamma2);

//static void printFloatVector(vector v, char *label, int length) {
//
//  int i;
//  printf("%s:[", label);
//  for (i = 0; i < length; i++) {
//    printf("%f, ", v.f[i]);
//  }
//  printf("]\n");
//}

//static void printIntVector(vector v, char *label, int length) {
//
//  int i;
//  printf("%s:[", label);
//  for (i = 0; i < length; i++) {
//    printf("%d, ", v.i[i]);
//  }
//  printf("]\n");
//}

#endif

=======
>>>>>>> 0602056b
#ifdef WITH_VECTORIZATION
/**
 * @brief Compute the vector remainder interactions from the secondary cache.
 *
 * @param int_cache (return) secondary #cache of interactions between two
 * particles.
 * @param icount Interaction count.
 * @param rhoSum (return) #vector holding the cumulative sum of the density
 * update on pi.
 * @param rho_dhSum (return) #vector holding the cumulative sum of the density
 * gradient update on pi.
 * @param wcountSum (return) #vector holding the cumulative sum of the wcount
 * update on pi.
 * @param wcount_dhSum (return) #vector holding the cumulative sum of the wcount
 * gradient update on pi.
 * @param div_vSum (return) #vector holding the cumulative sum of the divergence
 * update on pi.
 * @param curlvxSum (return) #vector holding the cumulative sum of the curl of
 * vx update on pi.
 * @param curlvySum (return) #vector holding the cumulative sum of the curl of
 * vy update on pi.
 * @param curlvzSum (return) #vector holding the cumulative sum of the curl of
 * vz update on pi.
 * @param v_hi_inv #vector of 1/h for pi.
 * @param v_vix #vector of x velocity of pi.
 * @param v_viy #vector of y velocity of pi.
 * @param v_viz #vector of z velocity of pi.
 * @param icount_align (return) Interaction count after the remainder
 * interactions have been performed, should be a multiple of the vector length.
 */
__attribute__((always_inline)) INLINE static void calcRemInteractions(
    struct c2_cache *const int_cache, const int icount, vector *rhoSum,
    vector *rho_dhSum, vector *wcountSum, vector *wcount_dhSum,
    vector *div_vSum, vector *curlvxSum, vector *curlvySum, vector *curlvzSum,
    vector v_hi_inv, vector v_vix, vector v_viy, vector v_viz,
    int *icount_align) {

#ifdef HAVE_AVX512_F
  KNL_MASK_16 knl_mask, knl_mask2;
#endif
  vector int_mask, int_mask2;

  /* Work out the number of remainder interactions and pad secondary cache. */
  *icount_align = icount;
  int rem = icount % (NUM_VEC_PROC * VEC_SIZE);
  if (rem != 0) {
    int pad = (NUM_VEC_PROC * VEC_SIZE) - rem;
    *icount_align += pad;

/* Initialise masks to true. */
#ifdef HAVE_AVX512_F
    knl_mask = 0xFFFF;
    knl_mask2 = 0xFFFF;
    int_mask.m = vec_setint1(0xFFFFFFFF);
    int_mask2.m = vec_setint1(0xFFFFFFFF);
#else
    int_mask.m = vec_setint1(0xFFFFFFFF);
    int_mask2.m = vec_setint1(0xFFFFFFFF);
#endif
    /* Pad secondary cache so that there are no contributions in the interaction
     * function. */
    for (int i = icount; i < *icount_align; i++) {
      int_cache->mq[i] = 0.f;
      int_cache->r2q[i] = 1.f;
      int_cache->dxq[i] = 0.f;
      int_cache->dyq[i] = 0.f;
      int_cache->dzq[i] = 0.f;
      int_cache->vxq[i] = 0.f;
      int_cache->vyq[i] = 0.f;
      int_cache->vzq[i] = 0.f;
    }

    /* Zero parts of mask that represent the padded values.*/
    if (pad < VEC_SIZE) {
#ifdef HAVE_AVX512_F
      knl_mask2 = knl_mask2 >> pad;
#else
      for (int i = VEC_SIZE - pad; i < VEC_SIZE; i++) int_mask2.i[i] = 0;
#endif
    } else {
#ifdef HAVE_AVX512_F
      knl_mask = knl_mask >> (VEC_SIZE - rem);
      knl_mask2 = 0;
#else
      for (int i = rem; i < VEC_SIZE; i++) int_mask.i[i] = 0;
      int_mask2.v = vec_setzero();
#endif
    }

    /* Perform remainder interaction and remove remainder from aligned
     * interaction count. */
    *icount_align = icount - rem;
    runner_iact_nonsym_2_vec_density(
        &int_cache->r2q[*icount_align], &int_cache->dxq[*icount_align],
        &int_cache->dyq[*icount_align], &int_cache->dzq[*icount_align],
        v_hi_inv, v_vix, v_viy, v_viz, &int_cache->vxq[*icount_align],
        &int_cache->vyq[*icount_align], &int_cache->vzq[*icount_align],
        &int_cache->mq[*icount_align], rhoSum, rho_dhSum, wcountSum,
        wcount_dhSum, div_vSum, curlvxSum, curlvySum, curlvzSum, int_mask,
        int_mask2,
#ifdef HAVE_AVX512_F
        knl_mask, knl_mask2);
#else
        0, 0);
#endif
  }
}

/**
 * @brief Left-packs the values needed by an interaction into the secondary
 * cache (Supports AVX, AVX2 and AVX512 instruction sets).
 *
 * @param mask Contains which particles need to interact.
 * @param pjd Index of the particle to store into.
 * @param v_r2 #vector of the separation between two particles squared.
 * @param v_dx #vector of the x separation between two particles.
 * @param v_dy #vector of the y separation between two particles.
 * @param v_dz #vector of the z separation between two particles.
 * @param v_mj #vector of the mass of particle pj.
 * @param v_vjx #vector of x velocity of pj.
 * @param v_vjy #vector of y velocity of pj.
 * @param v_vjz #vector of z velocity of pj.
 * @param cell_cache #cache of all particles in the cell.
 * @param int_cache (return) secondary #cache of interactions between two
 * particles.
 * @param icount Interaction count.
 * @param rhoSum #vector holding the cumulative sum of the density update on pi.
 * @param rho_dhSum #vector holding the cumulative sum of the density gradient
 * update on pi.
 * @param wcountSum #vector holding the cumulative sum of the wcount update on
 * pi.
 * @param wcount_dhSum #vector holding the cumulative sum of the wcount gradient
 * update on pi.
 * @param div_vSum #vector holding the cumulative sum of the divergence update
 * on pi.
 * @param curlvxSum #vector holding the cumulative sum of the curl of vx update
 * on pi.
 * @param curlvySum #vector holding the cumulative sum of the curl of vy update
 * on pi.
 * @param curlvzSum #vector holding the cumulative sum of the curl of vz update
 * on pi.
 * @param v_hi_inv #vector of 1/h for pi.
 * @param v_vix #vector of x velocity of pi.
 * @param v_viy #vector of y velocity of pi.
 * @param v_viz #vector of z velocity of pi.
 */
__attribute__((always_inline)) INLINE static void storeInteractions(
    const int mask, const int pjd, vector *v_r2, vector *v_dx, vector *v_dy,
    vector *v_dz, const struct cache *const cell_cache, struct c2_cache *const int_cache,
    int *icount, vector *rhoSum, vector *rho_dhSum, vector *wcountSum,
    vector *wcount_dhSum, vector *div_vSum, vector *curlvxSum,
    vector *curlvySum, vector *curlvzSum, vector v_hi_inv, vector v_vix,
    vector v_viy, vector v_viz) {

/* Left-pack values needed into the secondary cache using the interaction mask.
 */
#if defined(HAVE_AVX2) || defined(HAVE_AVX512_F)
  int pack = 0;

#ifdef HAVE_AVX512_F
  pack += __builtin_popcount(mask);
  VEC_LEFT_PACK(v_r2->v, mask, &int_cache->r2q[*icount]);
  VEC_LEFT_PACK(v_dx->v, mask, &int_cache->dxq[*icount]);
  VEC_LEFT_PACK(v_dy->v, mask, &int_cache->dyq[*icount]);
  VEC_LEFT_PACK(v_dz->v, mask, &int_cache->dzq[*icount]);
  VEC_LEFT_PACK(vec_load(&cell_cache->m[pjd]), mask, &int_cache->mq[*icount]);
  VEC_LEFT_PACK(vec_load(&cell_cache->vx[pjd]), mask, &int_cache->vxq[*icount]);
  VEC_LEFT_PACK(vec_load(&cell_cache->vy[pjd]), mask, &int_cache->vyq[*icount]);
  VEC_LEFT_PACK(vec_load(&cell_cache->vz[pjd]), mask, &int_cache->vzq[*icount]);
#else
  vector v_mask;
  VEC_FORM_PACKED_MASK(mask, v_mask, pack);

  VEC_LEFT_PACK(v_r2->v, v_mask.m, &int_cache->r2q[*icount]);
  VEC_LEFT_PACK(v_dx->v, v_mask.m, &int_cache->dxq[*icount]);
  VEC_LEFT_PACK(v_dy->v, v_mask.m, &int_cache->dyq[*icount]);
  VEC_LEFT_PACK(v_dz->v, v_mask.m, &int_cache->dzq[*icount]);
  VEC_LEFT_PACK(vec_load(&cell_cache->m[pjd]), v_mask.m, &int_cache->mq[*icount]);
  VEC_LEFT_PACK(vec_load(&cell_cache->vx[pjd]), v_mask.m, &int_cache->vxq[*icount]);
  VEC_LEFT_PACK(vec_load(&cell_cache->vy[pjd]), v_mask.m, &int_cache->vyq[*icount]);
  VEC_LEFT_PACK(vec_load(&cell_cache->vz[pjd]), v_mask.m, &int_cache->vzq[*icount]);

#endif /* HAVE_AVX512_F */

  (*icount) += pack;
#else
  /* Quicker to do it serially in AVX rather than use intrinsics. */
  for (int bit_index = 0; bit_index < VEC_SIZE; bit_index++) {
    if (mask & (1 << bit_index)) {
      /* Add this interaction to the queue. */
      int_cache->r2q[*icount] = v_r2->f[bit_index];
      int_cache->dxq[*icount] = v_dx->f[bit_index];
      int_cache->dyq[*icount] = v_dy->f[bit_index];
      int_cache->dzq[*icount] = v_dz->f[bit_index];
      int_cache->mq[*icount] = cell_cache->m[pjd + bit_index];
      int_cache->vxq[*icount] = cell_cache->vx[pjd + bit_index];
      int_cache->vyq[*icount] = cell_cache->vy[pjd + bit_index];
      int_cache->vzq[*icount] = cell_cache->vz[pjd + bit_index];

      (*icount)++;
    }
  }

#endif /* defined(HAVE_AVX2) || defined(HAVE_AVX512_F) */

  /* Flush the c2 cache if it has reached capacity. */
  if (*icount >= (C2_CACHE_SIZE - (NUM_VEC_PROC * VEC_SIZE))) {

    int icount_align = *icount;

    /* Peform remainder interactions. */
    calcRemInteractions(int_cache, *icount, rhoSum, rho_dhSum, wcountSum,
                        wcount_dhSum, div_vSum, curlvxSum, curlvySum, curlvzSum,
                        v_hi_inv, v_vix, v_viy, v_viz, &icount_align);

    vector int_mask, int_mask2;
    int_mask.m = vec_setint1(0xFFFFFFFF);
    int_mask2.m = vec_setint1(0xFFFFFFFF);

    /* Perform interactions. */
    for (int pjd = 0; pjd < icount_align; pjd += (NUM_VEC_PROC * VEC_SIZE)) {
      runner_iact_nonsym_2_vec_density(
          &int_cache->r2q[pjd], &int_cache->dxq[pjd], &int_cache->dyq[pjd],
          &int_cache->dzq[pjd], v_hi_inv, v_vix, v_viy, v_viz,
          &int_cache->vxq[pjd], &int_cache->vyq[pjd], &int_cache->vzq[pjd],
          &int_cache->mq[pjd], rhoSum, rho_dhSum, wcountSum, wcount_dhSum,
          div_vSum, curlvxSum, curlvySum, curlvzSum, int_mask, int_mask2, 0, 0);
    }

    /* Reset interaction count. */
    *icount = 0;
  }
}

/**
 * @brief Compute the vector remainder interactions from the secondary cache.
 *
 * @param int_cache (return) secondary #cache of interactions between two
 * particles.
 * @param icount Interaction count.
 * @param rhoSum (return) #vector holding the cumulative sum of the density
 * update on pi.
 * @param rho_dhSum (return) #vector holding the cumulative sum of the density
 * gradient update on pi.
 * @param wcountSum (return) #vector holding the cumulative sum of the wcount
 * update on pi.
 * @param wcount_dhSum (return) #vector holding the cumulative sum of the wcount
 * gradient update on pi.
 * @param div_vSum (return) #vector holding the cumulative sum of the divergence
 * update on pi.
 * @param curlvxSum (return) #vector holding the cumulative sum of the curl of
 * vx update on pi.
 * @param curlvySum (return) #vector holding the cumulative sum of the curl of
 * vy update on pi.
 * @param curlvzSum (return) #vector holding the cumulative sum of the curl of
 * vz update on pi.
 * @param v_hi_inv #vector of 1/h for pi.
 * @param v_vix #vector of x velocity of pi.
 * @param v_viy #vector of y velocity of pi.
 * @param v_viz #vector of z velocity of pi.
 * @param icount_align (return) Interaction count after the remainder
 * interactions have been performed, should be a multiple of the vector length.
 */
__attribute__((always_inline)) INLINE static void calcRemForceInteractions(
    struct c2_cache *const int_cache, const int icount, vector *a_hydro_xSum,
    vector *a_hydro_ySum, vector *a_hydro_zSum, vector *h_dtSum,
    vector *v_sigSum, vector *entropy_dtSum,
    vector *v_hi_inv, vector *v_vix, vector *v_viy, vector *v_viz,
    vector *v_rhoi, vector *v_grad_hi, vector *v_pOrhoi2, vector *v_balsara_i, vector *v_ci,
    int *icount_align, int num_vec_proc) {

#ifdef HAVE_AVX512_F
  KNL_MASK_16 knl_mask, knl_mask2;
#endif
  vector int_mask, int_mask2;

  /* Work out the number of remainder interactions and pad secondary cache. */
  *icount_align = icount;
  int rem = icount % (num_vec_proc * VEC_SIZE);
  if (rem != 0) {
    int pad = (num_vec_proc * VEC_SIZE) - rem;
    *icount_align += pad;

/* Initialise masks to true. */
#ifdef HAVE_AVX512_F
    knl_mask = 0xFFFF;
    knl_mask2 = 0xFFFF;
    int_mask.m = vec_setint1(0xFFFFFFFF);
    int_mask2.m = vec_setint1(0xFFFFFFFF);
#else
    int_mask.m = vec_setint1(0xFFFFFFFF);
    int_mask2.m = vec_setint1(0xFFFFFFFF);
#endif
    /* Pad secondary cache so that there are no contributions in the interaction
     * function. */
    for (int i = icount; i < *icount_align; i++) {
      int_cache->mq[i] = 0.f;
      int_cache->r2q[i] = 1.f;
      int_cache->dxq[i] = 0.f;
      int_cache->dyq[i] = 0.f;
      int_cache->dzq[i] = 0.f;
      int_cache->vxq[i] = 0.f;
      int_cache->vyq[i] = 0.f;
      int_cache->vzq[i] = 0.f;
      int_cache->rhoq[i] = 1.f;
      int_cache->grad_hq[i] = 1.f;
      int_cache->pOrho2q[i] = 1.f;
      int_cache->balsaraq[i] = 1.f;
      int_cache->soundspeedq[i] = 1.f;
      int_cache->h_invq[i] = 1.f;
    }

    /* Zero parts of mask that represent the padded values.*/
    if (pad < VEC_SIZE) {
#ifdef HAVE_AVX512_F
      knl_mask2 = knl_mask2 >> pad;
#else
      for (int i = VEC_SIZE - pad; i < VEC_SIZE; i++) int_mask2.i[i] = 0;
#endif
    } else {
#ifdef HAVE_AVX512_F
      knl_mask = knl_mask >> (VEC_SIZE - rem);
      knl_mask2 = 0;
#else
      for (int i = rem; i < VEC_SIZE; i++) int_mask.i[i] = 0;
      int_mask2.v = vec_setzero();
#endif
    }

    /* Perform remainder interaction and remove remainder from aligned
     * interaction count. */
    *icount_align = icount - rem;

    runner_iact_nonsym_2_vec_force(
        &int_cache->r2q[*icount_align], &int_cache->dxq[*icount_align], &int_cache->dyq[*icount_align], &int_cache->dzq[*icount_align], v_vix, v_viy, v_viz, v_rhoi, v_grad_hi, v_pOrhoi2, v_balsara_i, v_ci,
        &int_cache->vxq[*icount_align], &int_cache->vyq[*icount_align], &int_cache->vzq[*icount_align], &int_cache->rhoq[*icount_align], &int_cache->grad_hq[*icount_align], &int_cache->pOrho2q[*icount_align], &int_cache->balsaraq[*icount_align], &int_cache->soundspeedq[*icount_align], &int_cache->mq[*icount_align], v_hi_inv, &int_cache->h_invq[*icount_align],
        a_hydro_xSum, a_hydro_ySum, a_hydro_zSum, h_dtSum, v_sigSum, entropy_dtSum, int_mask, int_mask2
#ifdef HAVE_AVX512_F
        ,knl_mask, knl_mask2);
#else
        );
#endif
  }
}

/**
 * @brief Left-packs the values needed by an interaction into the secondary
 * cache (Supports AVX, AVX2 and AVX512 instruction sets).
 *
 * @param mask Contains which particles need to interact.
 * @param pjd Index of the particle to store into.
 * @param v_r2 #vector of the separation between two particles squared.
 * @param v_dx #vector of the x separation between two particles.
 * @param v_dy #vector of the y separation between two particles.
 * @param v_dz #vector of the z separation between two particles.
 * @param v_mj #vector of the mass of particle pj.
 * @param v_vjx #vector of x velocity of pj.
 * @param v_vjy #vector of y velocity of pj.
 * @param v_vjz #vector of z velocity of pj.
 * @param cell_cache #cache of all particles in the cell.
 * @param int_cache (return) secondary #cache of interactions between two
 * particles.
 * @param icount Interaction count.
 * @param rhoSum #vector holding the cumulative sum of the density update on pi.
 * @param rho_dhSum #vector holding the cumulative sum of the density gradient
 * update on pi.
 * @param wcountSum #vector holding the cumulative sum of the wcount update on
 * pi.
 * @param wcount_dhSum #vector holding the cumulative sum of the wcount gradient
 * update on pi.
 * @param div_vSum #vector holding the cumulative sum of the divergence update
 * on pi.
 * @param curlvxSum #vector holding the cumulative sum of the curl of vx update
 * on pi.
 * @param curlvySum #vector holding the cumulative sum of the curl of vy update
 * on pi.
 * @param curlvzSum #vector holding the cumulative sum of the curl of vz update
 * on pi.
 * @param v_hi_inv #vector of 1/h for pi.
 * @param v_vix #vector of x velocity of pi.
 * @param v_viy #vector of y velocity of pi.
 * @param v_viz #vector of z velocity of pi.
 */
__attribute__((always_inline)) INLINE static void storeForceInteractions(
    const int mask, const int pjd, vector *v_r2, vector *v_dx, vector *v_dy,
    vector *v_dz, const struct cache *const cell_cache, struct c2_cache *const int_cache,
    int *icount, vector *a_hydro_xSum, vector *a_hydro_ySum, vector *a_hydro_zSum,
    vector *h_dtSum, vector *v_sigSum, vector *entropy_dtSum,
    vector *v_hi_inv, vector *v_vix, vector *v_viy, vector *v_viz, vector *v_rhoi, vector *v_grad_hi, vector *v_pOrhoi2, vector *v_balsara_i, vector *v_ci) {

/* Left-pack values needed into the secondary cache using the interaction mask.
 */
#if defined(HAVE_AVX2) || defined(HAVE_AVX512_F)
  int pack = 0;

#ifdef HAVE_AVX512_F
  pack += __builtin_popcount(mask);
  VEC_LEFT_PACK(v_r2->v, mask, &int_cache->r2q[*icount]);
  VEC_LEFT_PACK(v_dx->v, mask, &int_cache->dxq[*icount]);
  VEC_LEFT_PACK(v_dy->v, mask, &int_cache->dyq[*icount]);
  VEC_LEFT_PACK(v_dz->v, mask, &int_cache->dzq[*icount]);
  VEC_LEFT_PACK(v_mj->v, mask, &int_cache->mq[*icount]);
  VEC_LEFT_PACK(v_vjx->v, mask, &int_cache->vxq[*icount]);
  VEC_LEFT_PACK(v_vjy->v, mask, &int_cache->vyq[*icount]);
  VEC_LEFT_PACK(v_vjz->v, mask, &int_cache->vzq[*icount]);
  
  VEC_LEFT_PACK(v_rhoj->v, mask, &int_cache->rhoq[*icount]);
  VEC_LEFT_PACK(v_grad_hj->v, mask, &int_cache->grad_hq[*icount]);
  VEC_LEFT_PACK(v_pOrhoj2->v, mask, &int_cache->pOrho2q[*icount]);
  VEC_LEFT_PACK(v_balsara_j->v, mask, &int_cache->balsaraq[*icount]);
  VEC_LEFT_PACK(v_cj->v, mask, &int_cache->soundspeedq[*icount]);
  VEC_LEFT_PACK(v_hj_inv->v, mask, &int_cache->h_invq[*icount]);
#else
  vector v_mask;
  VEC_FORM_PACKED_MASK(mask, v_mask.m, pack);

  VEC_LEFT_PACK(v_r2->v, v_mask.m, &int_cache->r2q[*icount]);
  VEC_LEFT_PACK(v_dx->v, v_mask.m, &int_cache->dxq[*icount]);
  VEC_LEFT_PACK(v_dy->v, v_mask.m, &int_cache->dyq[*icount]);
  VEC_LEFT_PACK(v_dz->v, v_mask.m, &int_cache->dzq[*icount]);
  VEC_LEFT_PACK(v_mj->v, v_mask.m, &int_cache->mq[*icount]);
  VEC_LEFT_PACK(v_vjx->v, v_mask.m, &int_cache->vxq[*icount]);
  VEC_LEFT_PACK(v_vjy->v, v_mask.m, &int_cache->vyq[*icount]);
  VEC_LEFT_PACK(v_vjz->v, v_mask.m, &int_cache->vzq[*icount]);

  VEC_LEFT_PACK(v_rhoj->v, v_mask.m, &int_cache->rhoq[*icount]);
  VEC_LEFT_PACK(v_grad_hj->v, v_mask.m, &int_cache->grad_hq[*icount]);
  VEC_LEFT_PACK(v_pOrhoj2->v, v_mask.m, &int_cache->pOrho2q[*icount]);
  VEC_LEFT_PACK(v_balsara_j->v, v_mask.m, &int_cache->balsaraq[*icount]);
  VEC_LEFT_PACK(v_cj->v, v_mask.m, &int_cache->soundspeedq[*icount]);
  VEC_LEFT_PACK(v_hj_inv->v, v_mask.m, &int_cache->h_invq[*icount]);

#endif /* HAVE_AVX512_F */

  (*icount) += pack;
#else
  /* Quicker to do it serially in AVX rather than use intrinsics. */
  for (int bit_index = 0; bit_index < VEC_SIZE; bit_index++) {
    if (mask & (1 << bit_index)) {
      /* Add this interaction to the queue. */
      int_cache->r2q[*icount] = v_r2->f[bit_index];
      int_cache->dxq[*icount] = v_dx->f[bit_index];
      int_cache->dyq[*icount] = v_dy->f[bit_index];
      int_cache->dzq[*icount] = v_dz->f[bit_index];
      int_cache->mq[*icount] = cell_cache->m[pjd + bit_index];
      int_cache->vxq[*icount] = cell_cache->vx[pjd + bit_index];
      int_cache->vyq[*icount] = cell_cache->vy[pjd + bit_index];
      int_cache->vzq[*icount] = cell_cache->vz[pjd + bit_index];
      
      int_cache->rhoq[*icount] = cell_cache->rho[pjd + bit_index];
      int_cache->grad_hq[*icount] = cell_cache->grad_h[pjd + bit_index];
      int_cache->pOrho2q[*icount] = cell_cache->pOrho2[pjd + bit_index];
      int_cache->balsaraq[*icount] = cell_cache->balsara[pjd + bit_index];
      int_cache->soundspeedq[*icount] = cell_cache->soundspeed[pjd + bit_index];
      int_cache->h_invq[*icount] = 1.f / cell_cache->h[pjd + bit_index];

      (*icount)++;
    }
  }

#endif /* defined(HAVE_AVX2) || defined(HAVE_AVX512_F) */

  /* Flush the c2 cache if it has reached capacity. */
  if (*icount >= (C2_CACHE_SIZE - (2 * VEC_SIZE))) {

    error("Flushing interaction cache...");

    int icount_align = *icount;

    /* Peform remainder interactions. */
    calcRemForceInteractions(int_cache, *icount, a_hydro_xSum, a_hydro_ySum, a_hydro_zSum,
                             h_dtSum, v_sigSum, entropy_dtSum, v_hi_inv, 
                             v_vix, v_viy, v_viz, v_rhoi, v_grad_hi, v_pOrhoi2, v_balsara_i, v_ci,
                             &icount_align, 2);


    vector int_mask, int_mask2;
    int_mask.m = vec_setint1(0xFFFFFFFF);
    int_mask2.m = vec_setint1(0xFFFFFFFF);

    /* Perform interactions. */
    for (int pjd = 0; pjd < icount_align; pjd += (2 * VEC_SIZE)) {

      runner_iact_nonsym_2_vec_force(
        &int_cache->r2q[pjd], &int_cache->dxq[pjd], &int_cache->dyq[pjd], &int_cache->dzq[pjd], v_vix, v_viy, v_viz, v_rhoi, v_grad_hi, v_pOrhoi2, v_balsara_i, v_ci,
        &int_cache->vxq[pjd], &int_cache->vyq[pjd], &int_cache->vzq[pjd], &int_cache->rhoq[pjd], &int_cache->grad_hq[pjd], &int_cache->pOrho2q[pjd], &int_cache->balsaraq[pjd], &int_cache->soundspeedq[pjd], &int_cache->mq[pjd], v_hi_inv, &int_cache->h_invq[pjd],
        a_hydro_xSum, a_hydro_ySum, a_hydro_zSum, h_dtSum, v_sigSum, entropy_dtSum, int_mask, int_mask2
#ifdef HAVE_AVX512_F
          knl_mask, knl_mask2);
#else
          );
#endif

    }

    /* Reset interaction count. */
    *icount = 0;
  }
}

/* @brief Populates the arrays max_di and max_dj with the maximum distances of
 * particles into their neighbouring cells. Also finds the first pi that
 * interacts with any particle in cj and the last pj that interacts with any
 * particle in ci.
 * @param ci #cell pointer to ci
 * @param cj #cell pointer to cj
 * @param sort_i #entry array for particle distance in ci
 * @param sort_j #entry array for particle distance in cj
 * @param ci_cache #cache for cell ci
 * @param cj_cache #cache for cell cj
 * @param dx_max maximum particle movement allowed in cell
 * @param rshift cutoff shift
 * @param max_di array to hold the maximum distances of pi particles into cell
 * cj
 * @param max_dj array to hold the maximum distances of pj particles into cell
 * cj
 * @param init_pi first pi to interact with a pj particle
 * @param init_pj last pj to interact with a pi particle
 */
__attribute__((always_inline)) INLINE static void populate_max_d_no_cache(
    const struct cell *ci, const struct cell *cj,
    const struct entry *restrict sort_i, const struct entry *restrict sort_j,
    const float dx_max, const float rshift, float *max_di, float *max_dj,
    int *init_pi, int *init_pj, const struct engine *e) {

  struct part *restrict parts_i = ci->parts;
  struct part *restrict parts_j = cj->parts;
  struct part *p = &parts_i[sort_i[0].i];

  float h, d;

  /* Get the distance of the last pi and the first pj on the sorted axis.*/
  const float di_max = sort_i[ci->count - 1].d - rshift;
  const float dj_min = sort_j[0].d;

  int first_pi = 0, last_pj = cj->count - 1;

  /* Find the first active particle in ci to interact with any particle in cj.
   */
  /* Populate max_di with distances. */
  int active_id = ci->count - 1;
  for (int k = ci->count - 1; k >= 0; k--) {
    p = &parts_i[sort_i[k].i];
    h = p->h;
    d = sort_i[k].d + h * kernel_gamma + dx_max - rshift;

    max_di[k] = d;

    /* If the particle is out of range set the index to
     * the last active particle within range. */
    if (d < dj_min) {
      first_pi = active_id;
      break;
    } else {
      if (part_is_active(p, e)) active_id = k;
    }
  }

  /* Find the maximum distance of pi particles into cj.*/
  for (int k = first_pi + 1; k < ci->count; k++) {
    max_di[k] = fmaxf(max_di[k - 1], max_di[k]);
  }

  /* Find the last particle in cj to interact with any particle in ci. */
  /* Populate max_dj with distances. */
  active_id = 0;
  for (int k = 0; k < cj->count; k++) {
    p = &parts_j[sort_j[k].i];
    h = p->h;
    d = sort_j[k].d - h * kernel_gamma - dx_max - rshift;

    max_dj[k] = d;

    /* If the particle is out of range set the index to
     * the last active particle within range. */
    if (d > di_max) {
      last_pj = active_id;
      break;
    } else {
      if (part_is_active(p, e)) active_id = k;
    }
  }

  /* Find the maximum distance of pj particles into ci.*/
  for (int k = 1; k <= last_pj; k++) {
    max_dj[k] = fmaxf(max_dj[k - 1], max_dj[k]);
  }

  *init_pi = first_pi;
  *init_pj = last_pj;
}
#endif /* WITH_VECTORIZATION */

/**
 * @brief Compute the cell self-interaction (non-symmetric) using vector
 * intrinsics with one particle pi at a time.
 *
 * @param r The #runner.
 * @param c The #cell.
 */
__attribute__((always_inline)) INLINE void runner_doself1_density_vec(
    struct runner *r, struct cell *restrict c) {

#ifdef WITH_VECTORIZATION
  const struct engine *e = r->e;
  int doi_mask;
  struct part *restrict pi;
  int count_align;
  int num_vec_proc = NUM_VEC_PROC;

  struct part *restrict parts = c->parts;
  const int count = c->count;

  vector v_hi, v_vix, v_viy, v_viz, v_hig2, v_r2;

  TIMER_TIC

  if (!cell_is_active(c, e)) return;

  if (!cell_is_drifted(c, e)) error("Interacting undrifted cell.");

  /* Get the particle cache from the runner and re-allocate
   * the cache if it is not big enough for the cell. */
  struct cache *restrict cell_cache = &r->ci_cache;

  if (cell_cache->count < count) {
    cache_init(cell_cache, count);
  }

  /* Read the particles from the cell and store them locally in the cache. */
  cache_read_particles(c, cell_cache);

  /* Create secondary cache to store particle interactions. */
  struct c2_cache int_cache;
  int icount = 0, icount_align = 0;

  /* Loop over the particles in the cell. */
  for (int pid = 0; pid < count; pid++) {

    /* Get a pointer to the ith particle. */
    pi = &parts[pid];

    /* Is the ith particle active? */
    if (!part_is_active(pi, e)) continue;

    vector pix, piy, piz;

    const float hi = cell_cache->h[pid];

    /* Fill particle pi vectors. */
    pix.v = vec_set1(cell_cache->x[pid]);
    piy.v = vec_set1(cell_cache->y[pid]);
    piz.v = vec_set1(cell_cache->z[pid]);
    v_hi.v = vec_set1(hi);
    v_vix.v = vec_set1(cell_cache->vx[pid]);
    v_viy.v = vec_set1(cell_cache->vy[pid]);
    v_viz.v = vec_set1(cell_cache->vz[pid]);

    const float hig2 = hi * hi * kernel_gamma2;
    v_hig2.v = vec_set1(hig2);

    /* Reset cumulative sums of update vectors. */
    vector rhoSum, rho_dhSum, wcountSum, wcount_dhSum, div_vSum, curlvxSum,
        curlvySum, curlvzSum;

    /* Get the inverse of hi. */
    vector v_hi_inv;

    v_hi_inv = vec_reciprocal(v_hi);

    rhoSum.v = vec_setzero();
    rho_dhSum.v = vec_setzero();
    wcountSum.v = vec_setzero();
    wcount_dhSum.v = vec_setzero();
    div_vSum.v = vec_setzero();
    curlvxSum.v = vec_setzero();
    curlvySum.v = vec_setzero();
    curlvzSum.v = vec_setzero();

    /* Pad cache if there is a serial remainder. */
    count_align = count;
    int rem = count % (num_vec_proc * VEC_SIZE);
    if (rem != 0) {
      int pad = (num_vec_proc * VEC_SIZE) - rem;

      count_align += pad;

      /* Set positions to the same as particle pi so when the r2 > 0 mask is
       * applied these extra contributions are masked out.*/
      for (int i = count; i < count_align; i++) {
        cell_cache->x[i] = pix.f[0];
        cell_cache->y[i] = piy.f[0];
        cell_cache->z[i] = piz.f[0];
      }
    }

    vector pjx, pjy, pjz;
    vector pjx2, pjy2, pjz2;

    /* Find all of particle pi's interacions and store needed values in the
     * secondary cache.*/
    for (int pjd = 0; pjd < count_align; pjd += (num_vec_proc * VEC_SIZE)) {

      /* Load 2 sets of vectors from the particle cache. */
      pjx.v = vec_load(&cell_cache->x[pjd]);
      pjy.v = vec_load(&cell_cache->y[pjd]);
      pjz.v = vec_load(&cell_cache->z[pjd]);

      pjx2.v = vec_load(&cell_cache->x[pjd + VEC_SIZE]);
      pjy2.v = vec_load(&cell_cache->y[pjd + VEC_SIZE]);
      pjz2.v = vec_load(&cell_cache->z[pjd + VEC_SIZE]);
      
      /* Compute the pairwise distance. */
      vector v_dx_tmp, v_dy_tmp, v_dz_tmp;
      vector v_dx_tmp2, v_dy_tmp2, v_dz_tmp2, v_r2_2;

      v_dx_tmp.v = vec_sub(pix.v, pjx.v);
      v_dx_tmp2.v = vec_sub(pix.v, pjx2.v);
      v_dy_tmp.v = vec_sub(piy.v, pjy.v);
      v_dy_tmp2.v = vec_sub(piy.v, pjy2.v);
      v_dz_tmp.v = vec_sub(piz.v, pjz.v);
      v_dz_tmp2.v = vec_sub(piz.v, pjz2.v);

      v_r2.v = vec_mul(v_dx_tmp.v, v_dx_tmp.v);
      v_r2_2.v = vec_mul(v_dx_tmp2.v, v_dx_tmp2.v);
      v_r2.v = vec_fma(v_dy_tmp.v, v_dy_tmp.v, v_r2.v);
      v_r2_2.v = vec_fma(v_dy_tmp2.v, v_dy_tmp2.v, v_r2_2.v);
      v_r2.v = vec_fma(v_dz_tmp.v, v_dz_tmp.v, v_r2.v);
      v_r2_2.v = vec_fma(v_dz_tmp2.v, v_dz_tmp2.v, v_r2_2.v);

/* Form a mask from r2 < hig2 and r2 > 0.*/
#ifdef HAVE_AVX512_F
      // KNL_MASK_16 doi_mask, doi_mask_check, doi_mask2, doi_mask2_check;
      KNL_MASK_16 doi_mask_check, doi_mask2, doi_mask2_check;

      doi_mask_check = vec_cmp_gt(v_r2.v, vec_setzero());
      doi_mask = vec_cmp_lt(v_r2.v, v_hig2.v);

      doi_mask2_check = vec_cmp_gt(v_r2_2.v, vec_setzero());
      doi_mask2 = vec_cmp_lt(v_r2_2.v, v_hig2.v);

      doi_mask = doi_mask & doi_mask_check;
      doi_mask2 = doi_mask2 & doi_mask2_check;

#else
      vector v_doi_mask, v_doi_mask_check, v_doi_mask2, v_doi_mask2_check;
      int doi_mask2;

      /* Form r2 > 0 mask and r2 < hig2 mask. */
      v_doi_mask_check.v = vec_cmp_gt(v_r2.v, vec_setzero());
      v_doi_mask.v = vec_cmp_lt(v_r2.v, v_hig2.v);

      /* Form r2 > 0 mask and r2 < hig2 mask. */
      v_doi_mask2_check.v = vec_cmp_gt(v_r2_2.v, vec_setzero());
      v_doi_mask2.v = vec_cmp_lt(v_r2_2.v, v_hig2.v);

      /* Combine two masks and form integer mask. */
      doi_mask = vec_cmp_result(vec_and(v_doi_mask.v, v_doi_mask_check.v));
      doi_mask2 = vec_cmp_result(vec_and(v_doi_mask2.v, v_doi_mask2_check.v));
#endif /* HAVE_AVX512_F */

      /* If there are any interactions left pack interaction values into c2
       * cache. */
      if (doi_mask) {
        storeInteractions(doi_mask, pjd, &v_r2, &v_dx_tmp, &v_dy_tmp, &v_dz_tmp,
                          cell_cache, &int_cache,
                          &icount, &rhoSum, &rho_dhSum, &wcountSum,
                          &wcount_dhSum, &div_vSum, &curlvxSum, &curlvySum,
                          &curlvzSum, v_hi_inv, v_vix, v_viy, v_viz);
      }
      if (doi_mask2) {
        storeInteractions(
            doi_mask2, pjd + VEC_SIZE, &v_r2_2, &v_dx_tmp2, &v_dy_tmp2,
            &v_dz_tmp2, cell_cache, &int_cache,
            &icount, &rhoSum, &rho_dhSum, &wcountSum, &wcount_dhSum, &div_vSum,
            &curlvxSum, &curlvySum, &curlvzSum, v_hi_inv, v_vix, v_viy, v_viz);
      }
    }

    /* Perform padded vector remainder interactions if any are present. */
    calcRemInteractions(&int_cache, icount, &rhoSum, &rho_dhSum, &wcountSum,
                        &wcount_dhSum, &div_vSum, &curlvxSum, &curlvySum,
                        &curlvzSum, v_hi_inv, v_vix, v_viy, v_viz,
                        &icount_align);

    /* Initialise masks to true in case remainder interactions have been
     * performed. */
    vector int_mask, int_mask2;
#ifdef HAVE_AVX512_F
    KNL_MASK_16 knl_mask = 0xFFFF;
    KNL_MASK_16 knl_mask2 = 0xFFFF;
    int_mask.m = vec_setint1(0xFFFFFFFF);
    int_mask2.m = vec_setint1(0xFFFFFFFF);
#else
    int_mask.m = vec_setint1(0xFFFFFFFF);
    int_mask2.m = vec_setint1(0xFFFFFFFF);
#endif

    /* Perform interaction with 2 vectors. */
    for (int pjd = 0; pjd < icount_align; pjd += (num_vec_proc * VEC_SIZE)) {
      runner_iact_nonsym_2_vec_density(
          &int_cache.r2q[pjd], &int_cache.dxq[pjd], &int_cache.dyq[pjd],
          &int_cache.dzq[pjd], v_hi_inv, v_vix, v_viy, v_viz,
          &int_cache.vxq[pjd], &int_cache.vyq[pjd], &int_cache.vzq[pjd],
          &int_cache.mq[pjd], &rhoSum, &rho_dhSum, &wcountSum, &wcount_dhSum,
          &div_vSum, &curlvxSum, &curlvySum, &curlvzSum, int_mask, int_mask2,
#ifdef HAVE_AVX512_F
          knl_mask, knl_mask2);
#else
          0, 0);
#endif
    }

    /* Perform horizontal adds on vector sums and store result in particle pi.
     */
    VEC_HADD(rhoSum, pi->rho);
    VEC_HADD(rho_dhSum, pi->density.rho_dh);
    VEC_HADD(wcountSum, pi->density.wcount);
    VEC_HADD(wcount_dhSum, pi->density.wcount_dh);
    VEC_HADD(div_vSum, pi->density.div_v);
    VEC_HADD(curlvxSum, pi->density.rot_v[0]);
    VEC_HADD(curlvySum, pi->density.rot_v[1]);
    VEC_HADD(curlvzSum, pi->density.rot_v[2]);

    /* Reset interaction count. */
    icount = 0;
  } /* loop over all particles. */

  TIMER_TOC(timer_doself_density);
#endif /* WITH_VECTORIZATION */
}

/**
<<<<<<< HEAD
 * @brief Compute the cell self-interaction (non-symmetric) using vector
 * intrinsics with one particle pi at a time.
 *
 * @param r The #runner.
 * @param c The #cell.
 */
__attribute__((always_inline)) INLINE void runner_doself2_force_vec(
    struct runner *r, struct cell *restrict c) {

#ifdef WITH_VECTORIZATION
  //static int intCount = 0;
  const struct engine *e = r->e;
  int doi_mask;
  struct part *restrict pi;
  int count_align;
  int num_vec_proc = 1;//NUM_VEC_PROC;

  struct part *piq[VEC_SIZE], *pjq[VEC_SIZE];

  struct part *restrict parts = c->parts;
  const int count = c->count;

  vector v_hi, v_hig2, v_r2;

  //TIMER_TIC

  if (!cell_is_active(c, e)) return;

  if (!cell_is_drifted(c, e)) cell_drift_particles(c, e);

  /* Get the particle cache from the runner and re-allocate
   * the cache if it is not big enough for the cell. */
  struct cache *restrict cell_cache = &r->ci_cache;

  if (cell_cache->count < count) {
    cache_init(cell_cache, count);
  }

  /* Read the particles from the cell and store them locally in the cache. */
  cache_read_particles(c, cell_cache);

  /* Create secondary cache to store particle interactions. */
  //struct c2_cache int_cache;
  //int icount = 0, icount_align = 0;

  /* Loop over the particles in the cell. */
  for (int pid = 0; pid < count; pid++) {

    /* Get a pointer to the ith particle. */
    pi = &parts[pid];

    /* Is the ith particle active? */
    if (!part_is_active(pi, e)) continue;

    vector pix, piy, piz;

    const float hi = cell_cache->h[pid];

    /* Fill particle pi vectors. */
    pix.v = vec_set1(cell_cache->x[pid]);
    piy.v = vec_set1(cell_cache->y[pid]);
    piz.v = vec_set1(cell_cache->z[pid]);
    v_hi.v = vec_set1(hi);

    const float hig2 = hi * hi * kernel_gamma2;
    v_hig2.v = vec_set1(hig2);

    /* Reset cumulative sums of update vectors. */
    vector a_hydro_xSum, a_hydro_ySum, a_hydro_zSum, h_dtSum, v_sigSum, entropy_dtSum;

    /* Get the inverse of hi. */
    vector v_hi_inv;

    v_hi_inv = vec_reciprocal(v_hi);

    a_hydro_xSum.v = vec_setzero();
    a_hydro_ySum.v = vec_setzero();
    a_hydro_zSum.v = vec_setzero();
    h_dtSum.v = vec_setzero();
    v_sigSum.v = vec_set1(pi->force.v_sig);
    entropy_dtSum.v = vec_setzero();

    /* Pad cache if there is a serial remainder. */
    count_align = count;
    int rem = count % (num_vec_proc * VEC_SIZE);
    if (rem != 0) {
      int pad = (num_vec_proc * VEC_SIZE) - rem;

      count_align += pad;

      /* Set positions to the same as particle pi so when the r2 > 0 mask is
       * applied these extra contributions are masked out.*/
      for (int i = count; i < count_align; i++) {
        cell_cache->x[i] = pix.f[0];
        cell_cache->y[i] = piy.f[0];
        cell_cache->z[i] = piz.f[0];
      }
    }

    vector pjx, pjy, pjz;
    //vector pjvx, pjvy, pjvz, mj;
    vector hj, hjg2;
    //vector pjx2, pjy2, pjz2;
    //vector pjvx2, pjvy2, pjvz2, mj2, hj_2, hjg2_2;

    for(int k=0; k<VEC_SIZE; k++)
      piq[k] = pi;

    /* Find all of particle pi's interacions and store needed values in the
     * secondary cache.*/
    for (int pjd = 0; pjd < count_align; pjd += (num_vec_proc * VEC_SIZE)) {

      /* Load 2 sets of vectors from the particle cache. */
      pjx.v = vec_load(&cell_cache->x[pjd]);
      pjy.v = vec_load(&cell_cache->y[pjd]);
      pjz.v = vec_load(&cell_cache->z[pjd]);
      //pjvx.v = vec_load(&cell_cache->vx[pjd]);
      //pjvy.v = vec_load(&cell_cache->vy[pjd]);
      //pjvz.v = vec_load(&cell_cache->vz[pjd]);
      //mj.v = vec_load(&cell_cache->m[pjd]);
    
      hj.v = vec_load(&cell_cache->h[pjd]);
      hjg2.v = vec_mul(vec_mul(hj.v,hj.v), kernel_gamma2_vec.v);

      //pjx2.v = vec_load(&cell_cache->x[pjd + VEC_SIZE]);
      //pjy2.v = vec_load(&cell_cache->y[pjd + VEC_SIZE]);
      //pjz2.v = vec_load(&cell_cache->z[pjd + VEC_SIZE]);
      //pjvx2.v = vec_load(&cell_cache->vx[pjd + VEC_SIZE]);
      //pjvy2.v = vec_load(&cell_cache->vy[pjd + VEC_SIZE]);
      //pjvz2.v = vec_load(&cell_cache->vz[pjd + VEC_SIZE]);
      //mj2.v = vec_load(&cell_cache->m[pjd + VEC_SIZE]);

      //hj_2.v = vec_load(&cell_cache->h[pjd + VEC_SIZE]);
      //hjg2_2.v = vec_mul(vec_mul(hj_2.v,hj_2.v), kernel_gamma2_vec.v);

      vector v_hj_inv;

      v_hj_inv = vec_reciprocal(hj);

      /* Compute the pairwise distance. */
      vector v_dx_tmp, v_dy_tmp, v_dz_tmp;
      //vector v_dx_tmp2, v_dy_tmp2, v_dz_tmp2, v_r2_2;

      v_dx_tmp.v = vec_sub(pix.v, pjx.v);
      //v_dx_tmp2.v = vec_sub(pix.v, pjx2.v);
      v_dy_tmp.v = vec_sub(piy.v, pjy.v);
      //v_dy_tmp2.v = vec_sub(piy.v, pjy2.v);
      v_dz_tmp.v = vec_sub(piz.v, pjz.v);
      //v_dz_tmp2.v = vec_sub(piz.v, pjz2.v);

      v_r2.v = vec_mul(v_dx_tmp.v, v_dx_tmp.v);
      //v_r2_2.v = vec_mul(v_dx_tmp2.v, v_dx_tmp2.v);
      v_r2.v = vec_fma(v_dy_tmp.v, v_dy_tmp.v, v_r2.v);
      //v_r2_2.v = vec_fma(v_dy_tmp2.v, v_dy_tmp2.v, v_r2_2.v);
      v_r2.v = vec_fma(v_dz_tmp.v, v_dz_tmp.v, v_r2.v);
      //v_r2_2.v = vec_fma(v_dz_tmp2.v, v_dz_tmp2.v, v_r2_2.v);

/* Form a mask from r2 < hig2 and r2 > 0.*/
#ifdef HAVE_AVX512_F
      // KNL_MASK_16 doi_mask, doi_mask_check, doi_mask2, doi_mask2_check;
      KNL_MASK_16 doi_mask_check, doi_mask2, doi_mask2_check;

      doi_mask_check = vec_cmp_gt(v_r2.v, vec_setzero());
      doi_mask = vec_cmp_lt(v_r2.v, v_hig2.v);

      doi_mask2_check = vec_cmp_gt(v_r2_2.v, vec_setzero());
      doi_mask2 = vec_cmp_lt(v_r2_2.v, v_hig2.v);

      doi_mask = doi_mask & doi_mask_check;
      doi_mask2 = doi_mask2 & doi_mask2_check;

#else
      vector v_doi_mask, v_doi_mask_check, v_doi_N3_mask;
      //vector v_doi_mask2, v_doi_mask2_check, v_doi_N3_mask2;
      //int doi_mask2;

      /* Form r2 > 0 mask, r2 < hig2 mask and r2 < hjg2 mask. */
      v_doi_mask_check.v = vec_cmp_gt(v_r2.v, vec_setzero());
      v_doi_mask.v = vec_cmp_lt(v_r2.v, v_hig2.v);
      v_doi_N3_mask.v = vec_cmp_lt(v_r2.v, hjg2.v);

      /* Form r2 > 0 mask and r2 < hig2 mask. */
      //v_doi_mask2_check.v = vec_cmp_gt(v_r2_2.v, vec_setzero());
      //v_doi_mask2.v = vec_cmp_lt(v_r2_2.v, v_hig2.v);
      //v_doi_N3_mask2.v = vec_cmp_lt(v_r2_2.v, v_hjg2_2.v);

      v_doi_mask.v = vec_and(vec_add(v_doi_mask.v, v_doi_N3_mask.v), v_doi_mask_check.v);
      
      /* Combine two masks and form integer mask. */
      doi_mask = vec_cmp_result(v_doi_mask.v);
      //doi_mask2 = vec_cmp_result(vec_add(vec_and(v_doi_mask2.v, v_doi_mask2_check.v), v_doi_N3_mask2.v));
      
#endif /* HAVE_AVX512_F */

      for(int k=0; k<VEC_SIZE; k++)
        pjq[k] = &parts[pjd + k];

      /* If there are any interactions left pack interaction values into c2
       * cache. */
      if (doi_mask) {
        for(int k=0; k<VEC_SIZE; k++) {
          if( v_r2.f[k] == 0.f) v_r2.f[k] = 1.f;
        }
        
        //intCount += __builtin_popcount(doi_mask);

        runner_iact_nonsym_1_vec_force(&v_r2, &v_dx_tmp, &v_dy_tmp, &v_dz_tmp,
                          v_hi_inv, v_hj_inv, piq, pjq, 
                          &a_hydro_xSum, &a_hydro_ySum, &a_hydro_zSum,
                          &h_dtSum, &v_sigSum, &entropy_dtSum, v_doi_mask);
      }
      
    }
    
    VEC_HADD(a_hydro_xSum, pi->a_hydro[0]);
    VEC_HADD(a_hydro_ySum, pi->a_hydro[1]);
    VEC_HADD(a_hydro_zSum, pi->a_hydro[2]);
    VEC_HADD(h_dtSum, pi->force.h_dt);
    for(int k=0; k<VEC_SIZE; k++)
      pi->force.v_sig = max(pi->force.v_sig, v_sigSum.f[k]);
    VEC_HADD(entropy_dtSum, pi->entropy_dt);
    
  } /* loop over all particles. */

  //TIMER_TOC(timer_doself_force);
#endif /* WITH_VECTORIZATION */
}

/**
 * @brief Compute the cell self-interaction (non-symmetric) using vector
 * intrinsics with one particle pi at a time.
 *
 * @param r The #runner.
 * @param c The #cell.
 */
__attribute__((always_inline)) INLINE void runner_doself2_force_vec_2(
    struct runner *r, struct cell *restrict c) {

#ifdef WITH_VECTORIZATION
  //static int intCount = 0;
  const struct engine *e = r->e;
  int doi_mask;
  struct part *restrict pi;
  int count_align;
  int num_vec_proc = 2;//NUM_VEC_PROC;

  struct part *restrict parts = c->parts;
  const int count = c->count;

  vector v_hi, v_vix, v_viy, v_viz, v_hig2, v_r2;
  vector v_rhoi, v_grad_hi, v_pOrhoi2, v_balsara_i, v_ci;

  //TIMER_TIC

  if (!cell_is_active(c, e)) return;

  if (!cell_is_drifted(c, e)) cell_drift_particles(c, e);

  /* Get the particle cache from the runner and re-allocate
   * the cache if it is not big enough for the cell. */
  struct cache *restrict cell_cache = &r->ci_cache;

  if (cell_cache->count < count) {
    cache_init(cell_cache, count);
  }

  /* Read the particles from the cell and store them locally in the cache. */
  cache_read_particles(c, cell_cache);

  /* Create secondary cache to store particle interactions. */
  //struct c2_cache int_cache;
  //int icount = 0, icount_align = 0;

  /* Loop over the particles in the cell. */
  for (int pid = 0; pid < count; pid++) {

    /* Get a pointer to the ith particle. */
    pi = &parts[pid];

    /* Is the ith particle active? */
    if (!part_is_active(pi, e)) continue;

    vector pix, piy, piz;

    const float hi = cell_cache->h[pid];

    /* Fill particle pi vectors. */
    pix.v = vec_set1(cell_cache->x[pid]);
    piy.v = vec_set1(cell_cache->y[pid]);
    piz.v = vec_set1(cell_cache->z[pid]);
    v_hi.v = vec_set1(hi);
    v_vix.v = vec_set1(cell_cache->vx[pid]);
    v_viy.v = vec_set1(cell_cache->vy[pid]);
    v_viz.v = vec_set1(cell_cache->vz[pid]);
    
    v_rhoi.v = vec_set1(cell_cache->rho[pid]);
    v_grad_hi.v = vec_set1(cell_cache->grad_h[pid]);
    v_pOrhoi2.v = vec_set1(cell_cache->pOrho2[pid]);
    v_balsara_i.v = vec_set1(cell_cache->balsara[pid]);
    v_ci.v = vec_set1(cell_cache->soundspeed[pid]);

    const float hig2 = hi * hi * kernel_gamma2;
    v_hig2.v = vec_set1(hig2);

    /* Reset cumulative sums of update vectors. */
    vector a_hydro_xSum, a_hydro_ySum, a_hydro_zSum, h_dtSum, v_sigSum, entropy_dtSum;

    /* Get the inverse of hi. */
    vector v_hi_inv;

    v_hi_inv = vec_reciprocal(v_hi);

    a_hydro_xSum.v = vec_setzero();
    a_hydro_ySum.v = vec_setzero();
    a_hydro_zSum.v = vec_setzero();
    h_dtSum.v = vec_setzero();
    v_sigSum.v = vec_set1(pi->force.v_sig);
    entropy_dtSum.v = vec_setzero();

    /* Pad cache if there is a serial remainder. */
    count_align = count;
    int rem = count % (num_vec_proc * VEC_SIZE);
    if (rem != 0) {
      int pad = (num_vec_proc * VEC_SIZE) - rem;

      count_align += pad;

      /* Set positions to the same as particle pi so when the r2 > 0 mask is
       * applied these extra contributions are masked out.*/
      for (int i = count; i < count_align; i++) {
        cell_cache->x[i] = pix.f[0];
        cell_cache->y[i] = piy.f[0];
        cell_cache->z[i] = piz.f[0];
        cell_cache->h[i] = 1.f;
      }
    }

    vector pjx, pjy, pjz;
    vector hj, hjg2;
    vector pjx2, pjy2, pjz2;
    vector hj_2, hjg2_2;

    /* Find all of particle pi's interacions and store needed values in the
     * secondary cache.*/
    for (int pjd = 0; pjd < count_align; pjd += (num_vec_proc * VEC_SIZE)) {

      /* Load 2 sets of vectors from the particle cache. */
      pjx.v = vec_load(&cell_cache->x[pjd]);
      pjy.v = vec_load(&cell_cache->y[pjd]);
      pjz.v = vec_load(&cell_cache->z[pjd]);
      
      hj.v = vec_load(&cell_cache->h[pjd]);
      hjg2.v = vec_mul(vec_mul(hj.v,hj.v), kernel_gamma2_vec.v);

      pjx2.v = vec_load(&cell_cache->x[pjd + VEC_SIZE]);
      pjy2.v = vec_load(&cell_cache->y[pjd + VEC_SIZE]);
      pjz2.v = vec_load(&cell_cache->z[pjd + VEC_SIZE]);
      //pjvx2.v = vec_load(&cell_cache->vx[pjd + VEC_SIZE]);
      //pjvy2.v = vec_load(&cell_cache->vy[pjd + VEC_SIZE]);
      //pjvz2.v = vec_load(&cell_cache->vz[pjd + VEC_SIZE]);
      //mj2.v = vec_load(&cell_cache->m[pjd + VEC_SIZE]);

      hj_2.v = vec_load(&cell_cache->h[pjd + VEC_SIZE]);
      hjg2_2.v = vec_mul(vec_mul(hj_2.v,hj_2.v), kernel_gamma2_vec.v);
      
      /* Compute the pairwise distance. */
      vector v_dx_tmp, v_dy_tmp, v_dz_tmp;
      vector v_dx_tmp2, v_dy_tmp2, v_dz_tmp2, v_r2_2;

      v_dx_tmp.v = vec_sub(pix.v, pjx.v);
      v_dx_tmp2.v = vec_sub(pix.v, pjx2.v);
      v_dy_tmp.v = vec_sub(piy.v, pjy.v);
      v_dy_tmp2.v = vec_sub(piy.v, pjy2.v);
      v_dz_tmp.v = vec_sub(piz.v, pjz.v);
      v_dz_tmp2.v = vec_sub(piz.v, pjz2.v);

      v_r2.v = vec_mul(v_dx_tmp.v, v_dx_tmp.v);
      v_r2_2.v = vec_mul(v_dx_tmp2.v, v_dx_tmp2.v);
      v_r2.v = vec_fma(v_dy_tmp.v, v_dy_tmp.v, v_r2.v);
      v_r2_2.v = vec_fma(v_dy_tmp2.v, v_dy_tmp2.v, v_r2_2.v);
      v_r2.v = vec_fma(v_dz_tmp.v, v_dz_tmp.v, v_r2.v);
      v_r2_2.v = vec_fma(v_dz_tmp2.v, v_dz_tmp2.v, v_r2_2.v);

/* Form a mask from r2 < hig2 and r2 > 0.*/
#ifdef HAVE_AVX512_F
      // KNL_MASK_16 doi_mask, doi_mask_check, doi_mask2, doi_mask2_check;
      KNL_MASK_16 doi_mask_check, doi_mask2, doi_mask2_check;

      doi_mask_check = vec_cmp_gt(v_r2.v, vec_setzero());
      doi_mask = vec_cmp_lt(v_r2.v, v_hig2.v);

      doi_mask2_check = vec_cmp_gt(v_r2_2.v, vec_setzero());
      doi_mask2 = vec_cmp_lt(v_r2_2.v, v_hig2.v);

      doi_mask = doi_mask & doi_mask_check;
      doi_mask2 = doi_mask2 & doi_mask2_check;

#else
      vector v_doi_mask, v_doi_mask_check, v_doi_N3_mask;
      vector v_doi_mask2, v_doi_mask2_check, v_doi_N3_mask2;
      int doi_mask2;

      /* Form r2 > 0 mask, r2 < hig2 mask and r2 < hjg2 mask. */
      v_doi_mask_check.v = vec_cmp_gt(v_r2.v, vec_setzero());
      v_doi_mask.v = vec_cmp_lt(v_r2.v, v_hig2.v);
      v_doi_N3_mask.v = vec_cmp_lt(v_r2.v, hjg2.v);

      /* Form r2 > 0 mask and r2 < hig2 mask. */
      v_doi_mask2_check.v = vec_cmp_gt(v_r2_2.v, vec_setzero());
      v_doi_mask2.v = vec_cmp_lt(v_r2_2.v, v_hig2.v);
      v_doi_N3_mask2.v = vec_cmp_lt(v_r2_2.v, hjg2_2.v);

      v_doi_mask.v = vec_and(vec_add(v_doi_mask.v, v_doi_N3_mask.v), v_doi_mask_check.v);
      v_doi_mask2.v = vec_and(vec_add(v_doi_mask2.v, v_doi_N3_mask2.v), v_doi_mask2_check.v);
      
      /* Combine two masks and form integer mask. */
      doi_mask = vec_cmp_result(v_doi_mask.v);
      doi_mask2 = vec_cmp_result(v_doi_mask2.v);
      
#endif /* HAVE_AVX512_F */

      /* If there are any interactions left pack interaction values into c2
       * cache. */
      if (doi_mask) {
        for(int k=0; k<VEC_SIZE; k++) {
          if( v_r2.f[k] == 0.f) v_r2.f[k] = 1.f;
        }
        
        //intCount += __builtin_popcount(doi_mask);

        vector pjvx, pjvy, pjvz, mj, v_hj_inv;
        vector v_rhoj, v_grad_hj, v_pOrhoj2, v_balsara_j, v_cj;

        v_hj_inv = vec_reciprocal(hj);
        mj.v = vec_load(&cell_cache->m[pjd]);
        pjvx.v = vec_load(&cell_cache->vx[pjd]);
        pjvy.v = vec_load(&cell_cache->vy[pjd]);
        pjvz.v = vec_load(&cell_cache->vz[pjd]);

        v_rhoj.v = vec_load(&cell_cache->rho[pjd]);
        v_grad_hj.v = vec_load(&cell_cache->grad_h[pjd]);
        v_pOrhoj2.v = vec_load(&cell_cache->pOrho2[pjd]);
        v_balsara_j.v = vec_load(&cell_cache->balsara[pjd]);
        v_cj.v = vec_load(&cell_cache->soundspeed[pjd]);

        runner_iact_nonsym_1_vec_force_2(&v_r2, &v_dx_tmp, &v_dy_tmp, &v_dz_tmp,
                          &v_vix, &v_viy, &v_viz, &v_rhoi, &v_grad_hi, &v_pOrhoi2, &v_balsara_i, &v_ci,
                          &pjvx, &pjvy, &pjvz, &v_rhoj, &v_grad_hj, &v_pOrhoj2, &v_balsara_j, &v_cj, &mj,
                          v_hi_inv, v_hj_inv, 
                          &a_hydro_xSum, &a_hydro_ySum, &a_hydro_zSum,
                          &h_dtSum, &v_sigSum, &entropy_dtSum, v_doi_mask);
      }
      if (doi_mask2) {
        for(int k=0; k<VEC_SIZE; k++) {
          if( v_r2_2.f[k] == 0.f) v_r2_2.f[k] = 1.f;
        }
        
        vector pjvx, pjvy, pjvz, mj, v_hj_inv;
        vector v_rhoj, v_grad_hj, v_pOrhoj2, v_balsara_j, v_cj;

        v_hj_inv = vec_reciprocal(hj_2);
        mj.v = vec_load(&cell_cache->m[pjd + VEC_SIZE]);
        pjvx.v = vec_load(&cell_cache->vx[pjd + VEC_SIZE]);
        pjvy.v = vec_load(&cell_cache->vy[pjd + VEC_SIZE]);
        pjvz.v = vec_load(&cell_cache->vz[pjd + VEC_SIZE]);

        v_rhoj.v = vec_load(&cell_cache->rho[pjd + VEC_SIZE]);
        v_grad_hj.v = vec_load(&cell_cache->grad_h[pjd + VEC_SIZE]);
        v_pOrhoj2.v = vec_load(&cell_cache->pOrho2[pjd + VEC_SIZE]);
        v_balsara_j.v = vec_load(&cell_cache->balsara[pjd + VEC_SIZE]);
        v_cj.v = vec_load(&cell_cache->soundspeed[pjd + VEC_SIZE]);

        runner_iact_nonsym_1_vec_force_2(&v_r2_2, &v_dx_tmp2, &v_dy_tmp2, &v_dz_tmp2,
                          &v_vix, &v_viy, &v_viz, &v_rhoi, &v_grad_hi, &v_pOrhoi2, &v_balsara_i, &v_ci,
                          &pjvx, &pjvy, &pjvz, &v_rhoj, &v_grad_hj, &v_pOrhoj2, &v_balsara_j, &v_cj, &mj,
                          v_hi_inv, v_hj_inv, 
                          &a_hydro_xSum, &a_hydro_ySum, &a_hydro_zSum,
                          &h_dtSum, &v_sigSum, &entropy_dtSum, v_doi_mask2);
      }
      
    }
    
    VEC_HADD(a_hydro_xSum, pi->a_hydro[0]);
    VEC_HADD(a_hydro_ySum, pi->a_hydro[1]);
    VEC_HADD(a_hydro_zSum, pi->a_hydro[2]);
    VEC_HADD(h_dtSum, pi->force.h_dt);
    for(int k=0; k<VEC_SIZE; k++)
      pi->force.v_sig = max(pi->force.v_sig, v_sigSum.f[k]);
    VEC_HADD(entropy_dtSum, pi->entropy_dt);
    
  } /* loop over all particles. */

  //message("No. of force interactions: %d", intCount);
  //TIMER_TOC(timer_doself_force);
#endif /* WITH_VECTORIZATION */
}

/**
 * @brief Compute the cell self-interaction (non-symmetric) using vector
 * intrinsics with one particle pi at a time.
 *
 * @param r The #runner.
 * @param c The #cell.
 */
__attribute__((always_inline)) INLINE void runner_doself2_force_vec_3(
    struct runner *r, struct cell *restrict c) {

#ifdef WITH_VECTORIZATION
  const struct engine *e = r->e;
  struct part *restrict pi;
  int count_align;
  const int num_vec_proc = 1;//NUM_VEC_PROC;

  struct part *restrict parts = c->parts;
  const int count = c->count;

  vector v_hi, v_vix, v_viy, v_viz, v_hig2, v_r2;
  vector v_rhoi, v_grad_hi, v_pOrhoi2, v_balsara_i, v_ci;

  //TIMER_TIC

  if (!cell_is_active(c, e)) return;

  if (!cell_is_drifted(c, e)) cell_drift_particles(c, e);

  /* Get the particle cache from the runner and re-allocate
   * the cache if it is not big enough for the cell. */
  struct cache *restrict cell_cache = &r->ci_cache;

  if (cell_cache->count < count) {
    cache_init(cell_cache, count);
  }

  /* Read the particles from the cell and store them locally in the cache. */
  cache_read_particles(c, cell_cache);

  /* Create secondary cache to store particle interactions. */
  struct c2_cache int_cache;
  int icount = 0, icount_align = 0;

  /* Loop over the particles in the cell. */
  for (int pid = 0; pid < count; pid++) {

    /* Get a pointer to the ith particle. */
    pi = &parts[pid];

    /* Is the ith particle active? */
    if (!part_is_active(pi, e)) continue;

    vector pix, piy, piz;

    const float hi = cell_cache->h[pid];

    /* Fill particle pi vectors. */
    pix.v = vec_set1(cell_cache->x[pid]);
    piy.v = vec_set1(cell_cache->y[pid]);
    piz.v = vec_set1(cell_cache->z[pid]);
    v_hi.v = vec_set1(hi);
    v_vix.v = vec_set1(cell_cache->vx[pid]);
    v_viy.v = vec_set1(cell_cache->vy[pid]);
    v_viz.v = vec_set1(cell_cache->vz[pid]);
    
    v_rhoi.v = vec_set1(cell_cache->rho[pid]);
    v_grad_hi.v = vec_set1(cell_cache->grad_h[pid]);
    v_pOrhoi2.v = vec_set1(cell_cache->pOrho2[pid]);
    v_balsara_i.v = vec_set1(cell_cache->balsara[pid]);
    v_ci.v = vec_set1(cell_cache->soundspeed[pid]);

    const float hig2 = hi * hi * kernel_gamma2;
    v_hig2.v = vec_set1(hig2);

    /* Reset cumulative sums of update vectors. */
    vector a_hydro_xSum, a_hydro_ySum, a_hydro_zSum, h_dtSum, v_sigSum, entropy_dtSum;

    /* Get the inverse of hi. */
    vector v_hi_inv;

    v_hi_inv = vec_reciprocal(v_hi);

    a_hydro_xSum.v = vec_setzero();
    a_hydro_ySum.v = vec_setzero();
    a_hydro_zSum.v = vec_setzero();
    h_dtSum.v = vec_setzero();
    v_sigSum.v = vec_set1(pi->force.v_sig);
    entropy_dtSum.v = vec_setzero();

    /* Pad cache if there is a serial remainder. */
    count_align = count;
    int rem = count % (num_vec_proc * VEC_SIZE);
    if (rem != 0) {
      int pad = (num_vec_proc * VEC_SIZE) - rem;

      count_align += pad;

      /* Set positions to the same as particle pi so when the r2 > 0 mask is
       * applied these extra contributions are masked out.*/
      for (int i = count; i < count_align; i++) {
        cell_cache->x[i] = pix.f[0];
        cell_cache->y[i] = piy.f[0];
        cell_cache->z[i] = piz.f[0];
        cell_cache->h[i] = 1.f;
      }
    }

    vector pjx, pjy, pjz, hj, hjg2;

    /* Find all of particle pi's interacions and store needed values in the
     * secondary cache.*/
    for (int pjd = 0; pjd < count_align; pjd += (num_vec_proc * VEC_SIZE)) {

      /* Load 2 sets of vectors from the particle cache. */
      pjx.v = vec_load(&cell_cache->x[pjd]);
      pjy.v = vec_load(&cell_cache->y[pjd]);
      pjz.v = vec_load(&cell_cache->z[pjd]);
      hj.v = vec_load(&cell_cache->h[pjd]);
      hjg2.v = vec_mul(vec_mul(hj.v,hj.v), kernel_gamma2_vec.v);

      /* Compute the pairwise distance. */
      vector v_dx_tmp, v_dy_tmp, v_dz_tmp;

      v_dx_tmp.v = vec_sub(pix.v, pjx.v);
      v_dy_tmp.v = vec_sub(piy.v, pjy.v);
      v_dz_tmp.v = vec_sub(piz.v, pjz.v);

      v_r2.v = vec_mul(v_dx_tmp.v, v_dx_tmp.v);
      v_r2.v = vec_fma(v_dy_tmp.v, v_dy_tmp.v, v_r2.v);
      v_r2.v = vec_fma(v_dz_tmp.v, v_dz_tmp.v, v_r2.v);

      /* Form r2 > 0 mask, r2 < hig2 mask and r2 < hjg2 mask. */
#ifdef HAVE_AVX512_F
      KNL_MASK_16 doi_mask, doi_mask_self_check;

      /* Form r2 > 0 mask.*/
      doi_mask_self_check = vec_cmp_gt(v_r2.v, vec_setzero());
      
      /* Form a mask from r2 < hig2 mask and r2 < hjg2 mask. */
      vector v_h2;
      v_h2.v = vec_fmax(v_hig2.v, hjg2.v);
      doi_mask = vec_cmp_lt(v_r2.v, v_h2.v);

      /* Combine all 3 masks. */
      doi_mask = doi_mask & doi_mask_self_check;

#else
      vector v_doi_mask, v_doi_mask_self_check;

      /* Form r2 > 0 mask.*/
      v_doi_mask_self_check.v = vec_cmp_gt(v_r2.v, vec_setzero());

      /* Form a mask from r2 < hig2 mask and r2 < hjg2 mask. */
      vector v_h2;
      v_h2.v = vec_fmax(v_hig2.v, hjg2.v);
      v_doi_mask.v = vec_cmp_lt(v_r2.v, v_h2.v);

      /* Form integer masks. */
      int doi_mask, doi_mask_self_check;
      doi_mask_self_check = vec_cmp_result(v_doi_mask_self_check.v);
      doi_mask = vec_cmp_result(v_doi_mask.v);
      
      /* Combine all 3 masks. */
      doi_mask = doi_mask & doi_mask_self_check;
      
#endif /* HAVE_AVX512_F */

      /* If there are any interactions left pack interaction values into c2
       * cache. */
      if (doi_mask) {
        
        storeForceInteractions(doi_mask, pjd, &v_r2, &v_dx_tmp, &v_dy_tmp, &v_dz_tmp,
                          cell_cache, &int_cache,
                          &icount, &a_hydro_xSum, &a_hydro_ySum, &a_hydro_zSum,
                          &h_dtSum, &v_sigSum, &entropy_dtSum,
                          &v_hi_inv, &v_vix, &v_viy, &v_viz, &v_rhoi, &v_grad_hi, &v_pOrhoi2, &v_balsara_i, &v_ci);
      }

    } /* Loop over all other particles. */

    /* Perform padded vector remainder interactions if any are present. */
    calcRemForceInteractions(&int_cache, icount, &a_hydro_xSum, &a_hydro_ySum, &a_hydro_zSum,
                             &h_dtSum, &v_sigSum, &entropy_dtSum, &v_hi_inv,
                             &v_vix, &v_viy, &v_viz, &v_rhoi, &v_grad_hi, &v_pOrhoi2, &v_balsara_i, &v_ci,
                             &icount_align, 2);

    /* Perform interaction with 2 vectors. */
    for (int pjd = 0; pjd < icount_align; pjd += (2 * VEC_SIZE)) {
      runner_iact_nonsym_2_vec_force_nomask(
        &int_cache.r2q[pjd], &int_cache.dxq[pjd], &int_cache.dyq[pjd], &int_cache.dzq[pjd], &v_vix, &v_viy, &v_viz, &v_rhoi, &v_grad_hi, &v_pOrhoi2, &v_balsara_i, &v_ci,
        &int_cache.vxq[pjd], &int_cache.vyq[pjd], &int_cache.vzq[pjd], &int_cache.rhoq[pjd], &int_cache.grad_hq[pjd], &int_cache.pOrho2q[pjd], &int_cache.balsaraq[pjd], &int_cache.soundspeedq[pjd], &int_cache.mq[pjd], &v_hi_inv, &int_cache.h_invq[pjd],
        &a_hydro_xSum, &a_hydro_ySum, &a_hydro_zSum, &h_dtSum, &v_sigSum, &entropy_dtSum);

    }
    
    VEC_HADD(a_hydro_xSum, pi->a_hydro[0]);
    VEC_HADD(a_hydro_ySum, pi->a_hydro[1]);
    VEC_HADD(a_hydro_zSum, pi->a_hydro[2]);
    VEC_HADD(h_dtSum, pi->force.h_dt);
    for(int k=0; k<VEC_SIZE; k++)
      pi->force.v_sig = max(pi->force.v_sig, v_sigSum.f[k]);
    VEC_HADD(entropy_dtSum, pi->entropy_dt);

    /* Reset interaction count. */
    icount = 0;
  } /* loop over all particles. */

  //TIMER_TOC(timer_doself_force);
#endif /* WITH_VECTORIZATION */
}

/**
=======
>>>>>>> 0602056b
 * @brief Compute the density interactions between a cell pair (non-symmetric)
 * using vector intrinsics.
 *
 * @param r The #runner.
 * @param ci The first #cell.
 * @param cj The second #cell.
 */
void runner_dopair1_density_vec(struct runner *r, struct cell *ci,
                                struct cell *cj) {

#ifdef WITH_VECTORIZATION
  const struct engine *restrict e = r->e;

  vector v_hi, v_vix, v_viy, v_viz, v_hig2;

  TIMER_TIC;

  /* Anything to do here? */
  if (!cell_is_active(ci, e) && !cell_is_active(cj, e)) return;

  if (!cell_is_drifted(ci, e) || !cell_is_drifted(cj, e))
    error("Interacting undrifted cells.");

  /* Get the sort ID. */
  double shift[3] = {0.0, 0.0, 0.0};
  const int sid = space_getsid(e->s, &ci, &cj, shift);

  /* Have the cells been sorted? */
  if (!(ci->sorted & (1 << sid)) || ci->dx_max_sort > space_maxreldx * ci->dmin)
    runner_do_sort(r, ci, (1 << sid), 1);
  if (!(cj->sorted & (1 << sid)) || cj->dx_max_sort > space_maxreldx * cj->dmin)
    runner_do_sort(r, cj, (1 << sid), 1);

  /* Get the cutoff shift. */
  double rshift = 0.0;
  for (int k = 0; k < 3; k++) rshift += shift[k] * runner_shift[sid][k];

  /* Pick-out the sorted lists. */
  const struct entry *restrict sort_i = &ci->sort[sid * (ci->count + 1)];
  const struct entry *restrict sort_j = &cj->sort[sid * (cj->count + 1)];

#ifdef SWIFT_DEBUG_CHECKS
  /* Check that the dx_max_sort values in the cell are indeed an upper
     bound on particle movement. */
  for (int pid = 0; pid < ci->count; pid++) {
    const struct part *p = &ci->parts[sort_i[pid].i];
    const float d = p->x[0] * runner_shift[sid][0] +
                    p->x[1] * runner_shift[sid][1] +
                    p->x[2] * runner_shift[sid][2];
    if (fabsf(d - sort_i[pid].d) - ci->dx_max_sort >
        1.0e-6 * max(fabsf(d), ci->dx_max_sort))
      error("particle shift diff exceeds dx_max_sort.");
  }
  for (int pjd = 0; pjd < cj->count; pjd++) {
    const struct part *p = &cj->parts[sort_j[pjd].i];
    const float d = p->x[0] * runner_shift[sid][0] +
                    p->x[1] * runner_shift[sid][1] +
                    p->x[2] * runner_shift[sid][2];
    if (fabsf(d - sort_j[pjd].d) - cj->dx_max_sort >
        1.0e-6 * max(fabsf(d), cj->dx_max_sort))
      error("particle shift diff exceeds dx_max_sort.");
  }
#endif /* SWIFT_DEBUG_CHECKS */

  /* Get some other useful values. */
  const int count_i = ci->count;
  const int count_j = cj->count;
  const double hi_max = ci->h_max * kernel_gamma - rshift;
  const double hj_max = cj->h_max * kernel_gamma;
  struct part *restrict parts_i = ci->parts;
  struct part *restrict parts_j = cj->parts;
  const double di_max = sort_i[count_i - 1].d - rshift;
  const double dj_min = sort_j[0].d;
  const float dx_max = (ci->dx_max_sort + cj->dx_max_sort);

  /* Check if any particles are active and return if there are not. */
  int numActive = 0;
  for (int pid = count_i - 1;
       pid >= 0 && sort_i[pid].d + hi_max + dx_max > dj_min; pid--) {
    struct part *restrict pi = &parts_i[sort_i[pid].i];
    if (part_is_active(pi, e)) {
      numActive++;
      break;
    }
  }

  if (!numActive) {
    for (int pjd = 0; pjd < count_j && sort_j[pjd].d - hj_max - dx_max < di_max;
         pjd++) {
      struct part *restrict pj = &parts_j[sort_j[pjd].i];
      if (part_is_active(pj, e)) {
        numActive++;
        break;
      }
    }
  }

  if (numActive == 0) return;

  /* Get both particle caches from the runner and re-allocate
   * them if they are not big enough for the cells. */
  struct cache *restrict ci_cache = &r->ci_cache;
  struct cache *restrict cj_cache = &r->cj_cache;

  if (ci_cache->count < count_i) {
    cache_init(ci_cache, count_i);
  }
  if (cj_cache->count < count_j) {
    cache_init(cj_cache, count_j);
  }

  int first_pi, last_pj;
  float *max_di __attribute__((aligned(sizeof(float) * VEC_SIZE)));
  float *max_dj __attribute__((aligned(sizeof(float) * VEC_SIZE)));

  max_di = r->ci_cache.max_d;
  max_dj = r->cj_cache.max_d;

  /* Find particles maximum distance into cj, max_di[] and ci, max_dj[]. */
  /* Also find the first pi that interacts with any particle in cj and the last
   * pj that interacts with any particle in ci. */
  populate_max_d_no_cache(ci, cj, sort_i, sort_j, dx_max, rshift, max_di,
                          max_dj, &first_pi, &last_pj, e);

  /* Find the maximum index into cj that is required by a particle in ci. */
  /* Find the maximum index into ci that is required by a particle in cj. */
  float di, dj;
  int max_ind_j = count_j - 1;
  int max_ind_i = 0;

  dj = sort_j[max_ind_j].d;
  while (max_ind_j > 0 && max_di[count_i - 1] < dj) {
    max_ind_j--;

    dj = sort_j[max_ind_j].d;
  }

  di = sort_i[max_ind_i].d;
  while (max_ind_i < count_i - 1 && max_dj[0] > di) {
    max_ind_i++;

    di = sort_i[max_ind_i].d;
  }

  /* Limits of the outer loops. */
  int first_pi_loop = first_pi;
  int last_pj_loop = last_pj;

  /* Take the max/min of both values calculated to work out how many particles
   * to read into the cache. */
  last_pj = max(last_pj, max_ind_j);
  first_pi = min(first_pi, max_ind_i);

  /* Read the needed particles into the two caches. */
  int first_pi_align = first_pi;
  int last_pj_align = last_pj;
  cache_read_two_partial_cells_sorted(ci, cj, ci_cache, cj_cache, sort_i,
                                      sort_j, shift, &first_pi_align,
                                      &last_pj_align, 1);

  /* Get the number of particles read into the ci cache. */
  int ci_cache_count = count_i - first_pi_align;

  if (cell_is_active(ci, e)) {

    /* Loop over the parts in ci. */
    for (int pid = count_i - 1; pid >= first_pi_loop && max_ind_j >= 0; pid--) {

      /* Get a hold of the ith part in ci. */
      struct part *restrict pi = &parts_i[sort_i[pid].i];
      if (!part_is_active(pi, e)) continue;

      /* Determine the exit iteration of the interaction loop. */
      dj = sort_j[max_ind_j].d;
      while (max_ind_j > 0 && max_di[pid] < dj) {
        max_ind_j--;

        dj = sort_j[max_ind_j].d;
      }
      int exit_iteration = max_ind_j + 1;

      /* Set the cache index. */
      int ci_cache_idx = pid - first_pi_align;

      const float hi = ci_cache->h[ci_cache_idx];
      const float hig2 = hi * hi * kernel_gamma2;

      vector pix, piy, piz;

      /* Fill particle pi vectors. */
      pix.v = vec_set1(ci_cache->x[ci_cache_idx]);
      piy.v = vec_set1(ci_cache->y[ci_cache_idx]);
      piz.v = vec_set1(ci_cache->z[ci_cache_idx]);
      v_hi.v = vec_set1(hi);
      v_vix.v = vec_set1(ci_cache->vx[ci_cache_idx]);
      v_viy.v = vec_set1(ci_cache->vy[ci_cache_idx]);
      v_viz.v = vec_set1(ci_cache->vz[ci_cache_idx]);

      v_hig2.v = vec_set1(hig2);

      /* Reset cumulative sums of update vectors. */
      vector rhoSum, rho_dhSum, wcountSum, wcount_dhSum, div_vSum, curlvxSum,
          curlvySum, curlvzSum;

      /* Get the inverse of hi. */
      vector v_hi_inv;

      v_hi_inv = vec_reciprocal(v_hi);

      rhoSum.v = vec_setzero();
      rho_dhSum.v = vec_setzero();
      wcountSum.v = vec_setzero();
      wcount_dhSum.v = vec_setzero();
      div_vSum.v = vec_setzero();
      curlvxSum.v = vec_setzero();
      curlvySum.v = vec_setzero();
      curlvzSum.v = vec_setzero();

      /* Pad the exit iteration if there is a serial remainder. */
      int exit_iteration_align = exit_iteration;
      int rem = exit_iteration % VEC_SIZE;
      if (rem != 0) {
        int pad = VEC_SIZE - rem;

        if (exit_iteration_align + pad <= last_pj_align + 1)
          exit_iteration_align += pad;
      }

      vector pjx, pjy, pjz;

      /* Loop over the parts in cj. */
      for (int pjd = 0; pjd < exit_iteration_align; pjd += VEC_SIZE) {

        /* Get the cache index to the jth particle. */
        int cj_cache_idx = pjd;

        vector v_dx, v_dy, v_dz, v_r2;

#ifdef SWIFT_DEBUG_CHECKS
        if (cj_cache_idx % VEC_SIZE != 0 || cj_cache_idx < 0) {
          error("Unaligned read!!! cj_cache_idx=%d", cj_cache_idx);
        }
#endif

        /* Load 2 sets of vectors from the particle cache. */
        pjx.v = vec_load(&cj_cache->x[cj_cache_idx]);
        pjy.v = vec_load(&cj_cache->y[cj_cache_idx]);
        pjz.v = vec_load(&cj_cache->z[cj_cache_idx]);

        /* Compute the pairwise distance. */
        v_dx.v = vec_sub(pix.v, pjx.v);
        v_dy.v = vec_sub(piy.v, pjy.v);
        v_dz.v = vec_sub(piz.v, pjz.v);

        v_r2.v = vec_mul(v_dx.v, v_dx.v);
        v_r2.v = vec_fma(v_dy.v, v_dy.v, v_r2.v);
        v_r2.v = vec_fma(v_dz.v, v_dz.v, v_r2.v);

        vector v_doi_mask;
        int doi_mask;

        /* Form r2 < hig2 mask. */
        v_doi_mask.v = vec_cmp_lt(v_r2.v, v_hig2.v);

        /* Form integer mask. */
        doi_mask = vec_cmp_result(v_doi_mask.v);

        /* If there are any interactions perform them. */
        if (doi_mask)
          runner_iact_nonsym_1_vec_density(
              &v_r2, &v_dx, &v_dy, &v_dz, v_hi_inv, v_vix, v_viy, v_viz,
              &cj_cache->vx[cj_cache_idx], &cj_cache->vy[cj_cache_idx],
              &cj_cache->vz[cj_cache_idx], &cj_cache->m[cj_cache_idx], &rhoSum,
              &rho_dhSum, &wcountSum, &wcount_dhSum, &div_vSum, &curlvxSum,
              &curlvySum, &curlvzSum, v_doi_mask,
#ifdef HAVE_AVX512_F
              knl_mask);
#else
              0);
#endif

      } /* loop over the parts in cj. */

      /* Perform horizontal adds on vector sums and store result in particle pi.
      */
      VEC_HADD(rhoSum, pi->rho);
      VEC_HADD(rho_dhSum, pi->density.rho_dh);
      VEC_HADD(wcountSum, pi->density.wcount);
      VEC_HADD(wcount_dhSum, pi->density.wcount_dh);
      VEC_HADD(div_vSum, pi->density.div_v);
      VEC_HADD(curlvxSum, pi->density.rot_v[0]);
      VEC_HADD(curlvySum, pi->density.rot_v[1]);
      VEC_HADD(curlvzSum, pi->density.rot_v[2]);

    } /* loop over the parts in ci. */
  }

  if (cell_is_active(cj, e)) {
    /* Loop over the parts in cj. */
    for (int pjd = 0; pjd <= last_pj_loop && max_ind_i < count_i; pjd++) {

      /* Get a hold of the jth part in cj. */
      struct part *restrict pj = &parts_j[sort_j[pjd].i];
      if (!part_is_active(pj, e)) continue;

      /* Determine the exit iteration of the interaction loop. */
      di = sort_i[max_ind_i].d;
      while (max_ind_i < count_i - 1 && max_dj[pjd] > di) {
        max_ind_i++;

        di = sort_i[max_ind_i].d;
      }
      int exit_iteration = max_ind_i;

      /* Set the cache index. */
      int cj_cache_idx = pjd;

      const float hj = cj_cache->h[cj_cache_idx];
      const float hjg2 = hj * hj * kernel_gamma2;

      vector pjx, pjy, pjz;
      vector v_hj, v_vjx, v_vjy, v_vjz, v_hjg2;

      /* Fill particle pi vectors. */
      pjx.v = vec_set1(cj_cache->x[cj_cache_idx]);
      pjy.v = vec_set1(cj_cache->y[cj_cache_idx]);
      pjz.v = vec_set1(cj_cache->z[cj_cache_idx]);
      v_hj.v = vec_set1(hj);
      v_vjx.v = vec_set1(cj_cache->vx[cj_cache_idx]);
      v_vjy.v = vec_set1(cj_cache->vy[cj_cache_idx]);
      v_vjz.v = vec_set1(cj_cache->vz[cj_cache_idx]);

      v_hjg2.v = vec_set1(hjg2);

      /* Reset cumulative sums of update vectors. */
      vector rhoSum, rho_dhSum, wcountSum, wcount_dhSum, div_vSum, curlvxSum,
          curlvySum, curlvzSum;

      /* Get the inverse of hj. */
      vector v_hj_inv;

      v_hj_inv = vec_reciprocal(v_hj);

      rhoSum.v = vec_setzero();
      rho_dhSum.v = vec_setzero();
      wcountSum.v = vec_setzero();
      wcount_dhSum.v = vec_setzero();
      div_vSum.v = vec_setzero();
      curlvxSum.v = vec_setzero();
      curlvySum.v = vec_setzero();
      curlvzSum.v = vec_setzero();

      vector pix, piy, piz;

      /* Convert exit iteration to cache indices. */
      int exit_iteration_align = exit_iteration - first_pi_align;

      /* Pad the exit iteration align so cache reads are aligned. */
      int rem = exit_iteration_align % VEC_SIZE;
      if (exit_iteration_align < VEC_SIZE) {
        exit_iteration_align = 0;
      } else
        exit_iteration_align -= rem;

      /* Loop over the parts in ci. */
      for (int ci_cache_idx = exit_iteration_align;
           ci_cache_idx < ci_cache_count; ci_cache_idx += VEC_SIZE) {

#ifdef SWIFT_DEBUG_CHECKS
        if (ci_cache_idx % VEC_SIZE != 0 || ci_cache_idx < 0) {
          error("Unaligned read!!! ci_cache_idx=%d", ci_cache_idx);
        }
#endif

        vector v_dx, v_dy, v_dz, v_r2;

        /* Load 2 sets of vectors from the particle cache. */
        pix.v = vec_load(&ci_cache->x[ci_cache_idx]);
        piy.v = vec_load(&ci_cache->y[ci_cache_idx]);
        piz.v = vec_load(&ci_cache->z[ci_cache_idx]);

        /* Compute the pairwise distance. */
        v_dx.v = vec_sub(pjx.v, pix.v);
        v_dy.v = vec_sub(pjy.v, piy.v);
        v_dz.v = vec_sub(pjz.v, piz.v);

        v_r2.v = vec_mul(v_dx.v, v_dx.v);
        v_r2.v = vec_fma(v_dy.v, v_dy.v, v_r2.v);
        v_r2.v = vec_fma(v_dz.v, v_dz.v, v_r2.v);

        vector v_doj_mask;
        int doj_mask;

        /* Form r2 < hig2 mask. */
        v_doj_mask.v = vec_cmp_lt(v_r2.v, v_hjg2.v);

        /* Form integer mask. */
        doj_mask = vec_cmp_result(v_doj_mask.v);

        /* If there are any interactions perform them. */
        if (doj_mask)
          runner_iact_nonsym_1_vec_density(
              &v_r2, &v_dx, &v_dy, &v_dz, v_hj_inv, v_vjx, v_vjy, v_vjz,
              &ci_cache->vx[ci_cache_idx], &ci_cache->vy[ci_cache_idx],
              &ci_cache->vz[ci_cache_idx], &ci_cache->m[ci_cache_idx], &rhoSum,
              &rho_dhSum, &wcountSum, &wcount_dhSum, &div_vSum, &curlvxSum,
              &curlvySum, &curlvzSum, v_doj_mask,
#ifdef HAVE_AVX512_F
              knl_mask);
#else
              0);
#endif

      } /* loop over the parts in ci. */

      /* Perform horizontal adds on vector sums and store result in particle pj.
       */
      VEC_HADD(rhoSum, pj->rho);
      VEC_HADD(rho_dhSum, pj->density.rho_dh);
      VEC_HADD(wcountSum, pj->density.wcount);
      VEC_HADD(wcount_dhSum, pj->density.wcount_dh);
      VEC_HADD(div_vSum, pj->density.div_v);
      VEC_HADD(curlvxSum, pj->density.rot_v[0]);
      VEC_HADD(curlvySum, pj->density.rot_v[1]);
      VEC_HADD(curlvzSum, pj->density.rot_v[2]);

    } /* loop over the parts in cj. */

    TIMER_TOC(timer_dopair_density);
  }

#endif /* WITH_VECTORIZATION */
}<|MERGE_RESOLUTION|>--- conflicted
+++ resolved
@@ -27,7 +27,6 @@
 /* This object's header. */
 #include "runner_doiact_vec.h"
 
-<<<<<<< HEAD
 #ifdef WITH_VECTORIZATION
 static const vector kernel_gamma2_vec = FILL_VEC(kernel_gamma2);
 
@@ -51,11 +50,6 @@
 //  printf("]\n");
 //}
 
-#endif
-
-=======
->>>>>>> 0602056b
-#ifdef WITH_VECTORIZATION
 /**
  * @brief Compute the vector remainder interactions from the secondary cache.
  *
@@ -888,7 +882,6 @@
 }
 
 /**
-<<<<<<< HEAD
  * @brief Compute the cell self-interaction (non-symmetric) using vector
  * intrinsics with one particle pi at a time.
  *
@@ -1598,8 +1591,6 @@
 }
 
 /**
-=======
->>>>>>> 0602056b
  * @brief Compute the density interactions between a cell pair (non-symmetric)
  * using vector intrinsics.
  *
