--- conflicted
+++ resolved
@@ -123,13 +123,9 @@
       error("Failed to re-allocate MPI use log.");
 
     /* Wait for all writes to the old buffer to complete. */
-<<<<<<< HEAD
-    while (mpiuse_log_done < mpiuse_log_size);
-=======
     while (mpiuse_log_done < mpiuse_log_size) {
       /* Nothing to do here */
     }
->>>>>>> 7ef33ae8
 
     /* Copy to new buffer. */
     memcpy(new_log, mpiuse_log,
@@ -164,13 +160,9 @@
   if (ind == mpiuse_log_size) mpiuse_log_reallocate(ind);
 
   /* Other threads wait for space. */
-<<<<<<< HEAD
-  while (ind > mpiuse_log_size);
-=======
   while (ind > mpiuse_log_size) {
     /* Nothing to do here */
   }
->>>>>>> 7ef33ae8
 
   /* Record the log. */
   mpiuse_log[ind].step = engine_current_step;
