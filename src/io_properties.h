--- conflicted
+++ resolved
@@ -256,7 +256,6 @@
   r.units = units;
   r.field = field;
   r.partSize = partSize;
-<<<<<<< HEAD
   r.default_value = default_value;
 
   if (default_value != 0.f && importance != OPTIONAL)
@@ -264,33 +263,6 @@
   if (default_value != 0.f && type != FLOAT)
     error(
         "Can only set non-zero default value for a field using a FLOAT type!");
-=======
-  r.parts = NULL;
-  r.xparts = NULL;
-  r.gparts = NULL;
-  r.sparts = NULL;
-  r.bparts = NULL;
-  r.dmparts = NULL;
-  r.conversion = 0;
-  r.convert_part_f = NULL;
-  r.convert_part_d = NULL;
-  r.convert_part_l = NULL;
-  r.convert_gpart_f = NULL;
-  r.convert_gpart_d = NULL;
-  r.convert_gpart_l = NULL;
-  r.convert_spart_f = NULL;
-  r.convert_spart_d = NULL;
-  r.convert_spart_l = NULL;
-  r.convert_bpart_f = NULL;
-  r.convert_bpart_d = NULL;
-  r.convert_bpart_l = NULL;
-  r.convert_dmpart_f = NULL;
-  r.convert_dmpart_d = NULL;
-  r.convert_dmpart_l = NULL;
-  r.convert_sink_f = NULL;
-  r.convert_sink_d = NULL;
-  r.convert_sink_l = NULL;
->>>>>>> 4e26a0e3
 
   return r;
 }
