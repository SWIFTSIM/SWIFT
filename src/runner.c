--- conflicted
+++ resolved
@@ -2754,11 +2754,7 @@
             runner_do_grav_external(r, ci, 1);
           else if (t->subtype == task_subtype_stars_density) {
             runner_doself_stars_density(r, ci, 1);
-<<<<<<< HEAD
-          } else if (t->subtype == task_subtype_stars_feedback)
-=======
           else if (t->subtype == task_subtype_stars_feedback)
->>>>>>> 22e2c71e
             runner_doself_stars_feedback(r, ci, 1);
           else
             error("Unknown/invalid task subtype (%d).", t->subtype);
