/*******************************************************************************
 * This file is part of SWIFT.
 * Copyright (c) 2012 Pedro Gonnet (pedro.gonnet@durham.ac.uk)
 *                    Matthieu Schaller (matthieu.schaller@durham.ac.uk)
 *               2015 Peter W. Draper (p.w.draper@durham.ac.uk)
 *               2016 John A. Regan (john.a.regan@durham.ac.uk)
 *                    Tom Theuns (tom.theuns@durham.ac.uk)
 *
 * This program is free software: you can redistribute it and/or modify
 * it under the terms of the GNU Lesser General Public License as published
 * by the Free Software Foundation, either version 3 of the License, or
 * (at your option) any later version.
 *
 * This program is distributed in the hope that it will be useful,
 * but WITHOUT ANY WARRANTY; without even the implied warranty of
 * MERCHANTABILITY or FITNESS FOR A PARTICULAR PURPOSE.  See the
 * GNU General Public License for more details.
 *
 * You should have received a copy of the GNU Lesser General Public License
 * along with this program.  If not, see <http://www.gnu.org/licenses/>.
 *
 ******************************************************************************/

/* Config parameters. */
#include "../config.h"

/* Some standard headers. */
#include <float.h>
#include <limits.h>
#include <stdlib.h>

/* MPI headers. */
#ifdef WITH_MPI
#include <mpi.h>
#endif

/* This object's header. */
#include "runner.h"

/* Local headers. */
#include "active.h"
#include "approx_math.h"
#include "atomic.h"
#include "cell.h"
#include "const.h"
#include "cooling.h"
#include "debug.h"
#include "drift.h"
#include "engine.h"
#include "error.h"
#include "gravity.h"
#include "hydro.h"
#include "hydro_properties.h"
#include "kick.h"
#include "minmax.h"
#include "scheduler.h"
#include "sourceterms.h"
#include "space.h"
#include "task.h"
#include "timers.h"
#include "timestep.h"

/**
 * @brief  Entry in a list of sorted indices.
 */
struct entry {

  /*! Distance on the axis */
  float d;

  /*! Particle index */
  int i;
};

/* Orientation of the cell pairs */
const double runner_shift[13][3] = {
    {5.773502691896258e-01, 5.773502691896258e-01, 5.773502691896258e-01},
    {7.071067811865475e-01, 7.071067811865475e-01, 0.0},
    {5.773502691896258e-01, 5.773502691896258e-01, -5.773502691896258e-01},
    {7.071067811865475e-01, 0.0, 7.071067811865475e-01},
    {1.0, 0.0, 0.0},
    {7.071067811865475e-01, 0.0, -7.071067811865475e-01},
    {5.773502691896258e-01, -5.773502691896258e-01, 5.773502691896258e-01},
    {7.071067811865475e-01, -7.071067811865475e-01, 0.0},
    {5.773502691896258e-01, -5.773502691896258e-01, -5.773502691896258e-01},
    {0.0, 7.071067811865475e-01, 7.071067811865475e-01},
    {0.0, 1.0, 0.0},
    {0.0, 7.071067811865475e-01, -7.071067811865475e-01},
    {0.0, 0.0, 1.0},
};

/* Does the axis need flipping ? */
const char runner_flip[27] = {1, 1, 1, 1, 1, 1, 1, 1, 1, 1, 1, 1, 1, 0,
                              0, 0, 0, 0, 0, 0, 0, 0, 0, 0, 0, 0, 0};

/* Import the density loop functions. */
#define FUNCTION density
#include "runner_doiact.h"

/* Import the gradient loop functions (if required). */
#ifdef EXTRA_HYDRO_LOOP
#undef FUNCTION
#define FUNCTION gradient
#include "runner_doiact.h"
#endif

/* Import the force loop functions. */
#undef FUNCTION
#define FUNCTION force
#include "runner_doiact.h"

/* Import the gravity loop functions. */
#include "runner_doiact_fft.h"
#include "runner_doiact_grav.h"

/**
 * @brief Perform source terms
 *
 * @param r runner task
 * @param c cell
 * @param timer 1 if the time is to be recorded.
 */
void runner_do_sourceterms(struct runner *r, struct cell *c, int timer) {
  const int count = c->count;
  const double cell_min[3] = {c->loc[0], c->loc[1], c->loc[2]};
  const double cell_width[3] = {c->width[0], c->width[1], c->width[2]};
  struct sourceterms *sourceterms = r->e->sourceterms;
  const int dimen = 3;

  TIMER_TIC;

  /* Recurse? */
  if (c->split) {
    for (int k = 0; k < 8; k++)
      if (c->progeny[k] != NULL) runner_do_sourceterms(r, c->progeny[k], 0);
  } else {

    if (count > 0) {

      /* do sourceterms in this cell? */
      const int incell =
          sourceterms_test_cell(cell_min, cell_width, sourceterms, dimen);
      if (incell == 1) {
        sourceterms_apply(r, sourceterms, c);
      }
    }
  }

  if (timer) TIMER_TOC(timer_dosource);
}

/**
 * @brief Calculate gravity acceleration from external potential
 *
 * @param r runner task
 * @param c cell
 * @param timer 1 if the time is to be recorded.
 */
void runner_do_grav_external(struct runner *r, struct cell *c, int timer) {

  struct gpart *restrict gparts = c->gparts;
  const int gcount = c->gcount;
  const struct engine *e = r->e;
  const struct external_potential *potential = e->external_potential;
  const struct phys_const *constants = e->physical_constants;
  const double time = r->e->time;

  TIMER_TIC;

  /* Anything to do here? */
  if (!cell_is_active(c, e)) return;

  /* Recurse? */
  if (c->split) {
    for (int k = 0; k < 8; k++)
      if (c->progeny[k] != NULL) runner_do_grav_external(r, c->progeny[k], 0);
  } else {

    /* Loop over the gparts in this cell. */
    for (int i = 0; i < gcount; i++) {

      /* Get a direct pointer on the part. */
      struct gpart *restrict gp = &gparts[i];

<<<<<<< HEAD
    /* Is this part within the time step? */
    if (gpart_is_active(gp, e)) {
=======
      /* Is this part within the time step? */
      if (gp->ti_end <= ti_current) {
>>>>>>> fb49f1ee

        external_gravity_acceleration(time, potential, constants, gp);
      }
    }
  }

  if (timer) TIMER_TOC(timer_dograv_external);
}

/**
 * @brief Calculate change in thermal state of particles induced
 * by radiative cooling and heating.
 *
 * @param r runner task
 * @param c cell
 * @param timer 1 if the time is to be recorded.
 */
void runner_do_cooling(struct runner *r, struct cell *c, int timer) {

  struct part *restrict parts = c->parts;
  struct xpart *restrict xparts = c->xparts;
  const int count = c->count;
  const int ti_current = r->e->ti_current;
  const struct cooling_function_data *cooling_func = r->e->cooling_func;
  const struct phys_const *constants = r->e->physical_constants;
  const struct UnitSystem *us = r->e->internalUnits;
  const double timeBase = r->e->timeBase;

  TIMER_TIC;

  /* Recurse? */
  if (c->split) {
    for (int k = 0; k < 8; k++)
      if (c->progeny[k] != NULL) runner_do_cooling(r, c->progeny[k], 0);
  } else {

    /* Loop over the parts in this cell. */
    for (int i = 0; i < count; i++) {

      /* Get a direct pointer on the part. */
      struct part *restrict p = &parts[i];
      struct xpart *restrict xp = &xparts[i];

      /* Kick has already updated ti_end, so need to check ti_begin */
      if (p->ti_begin == ti_current) {

        const double dt = (p->ti_end - p->ti_begin) * timeBase;

        cooling_cool_part(constants, us, cooling_func, p, xp, dt);
      }
    }
  }

  if (timer) TIMER_TOC(timer_do_cooling);
}

/**
 * @brief Sort the entries in ascending order using QuickSort.
 *
 * @param sort The entries
 * @param N The number of entries.
 */
void runner_do_sort_ascending(struct entry *sort, int N) {

  struct {
    short int lo, hi;
  } qstack[10];
  int qpos, i, j, lo, hi, imin;
  struct entry temp;
  float pivot;

  /* Sort parts in cell_i in decreasing order with quicksort */
  qstack[0].lo = 0;
  qstack[0].hi = N - 1;
  qpos = 0;
  while (qpos >= 0) {
    lo = qstack[qpos].lo;
    hi = qstack[qpos].hi;
    qpos -= 1;
    if (hi - lo < 15) {
      for (i = lo; i < hi; i++) {
        imin = i;
        for (j = i + 1; j <= hi; j++)
          if (sort[j].d < sort[imin].d) imin = j;
        if (imin != i) {
          temp = sort[imin];
          sort[imin] = sort[i];
          sort[i] = temp;
        }
      }
    } else {
      pivot = sort[(lo + hi) / 2].d;
      i = lo;
      j = hi;
      while (i <= j) {
        while (sort[i].d < pivot) i++;
        while (sort[j].d > pivot) j--;
        if (i <= j) {
          if (i < j) {
            temp = sort[i];
            sort[i] = sort[j];
            sort[j] = temp;
          }
          i += 1;
          j -= 1;
        }
      }
      if (j > (lo + hi) / 2) {
        if (lo < j) {
          qpos += 1;
          qstack[qpos].lo = lo;
          qstack[qpos].hi = j;
        }
        if (i < hi) {
          qpos += 1;
          qstack[qpos].lo = i;
          qstack[qpos].hi = hi;
        }
      } else {
        if (i < hi) {
          qpos += 1;
          qstack[qpos].lo = i;
          qstack[qpos].hi = hi;
        }
        if (lo < j) {
          qpos += 1;
          qstack[qpos].lo = lo;
          qstack[qpos].hi = j;
        }
      }
    }
  }
}

/**
 * @brief Sort the particles in the given cell along all cardinal directions.
 *
 * @param r The #runner.
 * @param c The #cell.
 * @param flags Cell flag.
 * @param clock Flag indicating whether to record the timing or not, needed
 *      for recursive calls.
 */
void runner_do_sort(struct runner *r, struct cell *c, int flags, int clock) {

  struct entry *finger;
  struct entry *fingers[8];
  struct part *parts = c->parts;
  struct entry *sort;
  int j, k, count = c->count;
  int i, ind, off[8], inds[8], temp_i, missing;
  float buff[8];
  double px[3];

  TIMER_TIC

  /* Clean-up the flags, i.e. filter out what's already been sorted. */
  flags &= ~c->sorted;
  if (flags == 0) return;

  /* start by allocating the entry arrays. */
  if (c->sort == NULL || c->sortsize < count) {
    if (c->sort != NULL) free(c->sort);
    c->sortsize = count * 1.1;
    if ((c->sort = (struct entry *)malloc(sizeof(struct entry) *
                                          (c->sortsize + 1) * 13)) == NULL)
      error("Failed to allocate sort memory.");
  }
  sort = c->sort;

  /* Does this cell have any progeny? */
  if (c->split) {

    /* Fill in the gaps within the progeny. */
    for (k = 0; k < 8; k++) {
      if (c->progeny[k] == NULL) continue;
      missing = flags & ~c->progeny[k]->sorted;
      if (missing) runner_do_sort(r, c->progeny[k], missing, 0);
    }

    /* Loop over the 13 different sort arrays. */
    for (j = 0; j < 13; j++) {

      /* Has this sort array been flagged? */
      if (!(flags & (1 << j))) continue;

      /* Init the particle index offsets. */
      for (off[0] = 0, k = 1; k < 8; k++)
        if (c->progeny[k - 1] != NULL)
          off[k] = off[k - 1] + c->progeny[k - 1]->count;
        else
          off[k] = off[k - 1];

      /* Init the entries and indices. */
      for (k = 0; k < 8; k++) {
        inds[k] = k;
        if (c->progeny[k] != NULL && c->progeny[k]->count > 0) {
          fingers[k] = &c->progeny[k]->sort[j * (c->progeny[k]->count + 1)];
          buff[k] = fingers[k]->d;
          off[k] = off[k];
        } else
          buff[k] = FLT_MAX;
      }

      /* Sort the buffer. */
      for (i = 0; i < 7; i++)
        for (k = i + 1; k < 8; k++)
          if (buff[inds[k]] < buff[inds[i]]) {
            temp_i = inds[i];
            inds[i] = inds[k];
            inds[k] = temp_i;
          }

      /* For each entry in the new sort list. */
      finger = &sort[j * (count + 1)];
      for (ind = 0; ind < count; ind++) {

        /* Copy the minimum into the new sort array. */
        finger[ind].d = buff[inds[0]];
        finger[ind].i = fingers[inds[0]]->i + off[inds[0]];

        /* Update the buffer. */
        fingers[inds[0]] += 1;
        buff[inds[0]] = fingers[inds[0]]->d;

        /* Find the smallest entry. */
        for (k = 1; k < 8 && buff[inds[k]] < buff[inds[k - 1]]; k++) {
          temp_i = inds[k - 1];
          inds[k - 1] = inds[k];
          inds[k] = temp_i;
        }

      } /* Merge. */

      /* Add a sentinel. */
      sort[j * (count + 1) + count].d = FLT_MAX;
      sort[j * (count + 1) + count].i = 0;

      /* Mark as sorted. */
      c->sorted |= (1 << j);

    } /* loop over sort arrays. */

  } /* progeny? */

  /* Otherwise, just sort. */
  else {

    /* Fill the sort array. */
    for (k = 0; k < count; k++) {
      px[0] = parts[k].x[0];
      px[1] = parts[k].x[1];
      px[2] = parts[k].x[2];
      for (j = 0; j < 13; j++)
        if (flags & (1 << j)) {
          sort[j * (count + 1) + k].i = k;
          sort[j * (count + 1) + k].d = px[0] * runner_shift[j][0] +
                                        px[1] * runner_shift[j][1] +
                                        px[2] * runner_shift[j][2];
        }
    }

    /* Add the sentinel and sort. */
    for (j = 0; j < 13; j++)
      if (flags & (1 << j)) {
        sort[j * (count + 1) + count].d = FLT_MAX;
        sort[j * (count + 1) + count].i = 0;
        runner_do_sort_ascending(&sort[j * (count + 1)], count);
        c->sorted |= (1 << j);
      }
  }

#ifdef SWIFT_DEBUG_CHECKS
  /* Verify the sorting. */
  for (j = 0; j < 13; j++) {
    if (!(flags & (1 << j))) continue;
    finger = &sort[j * (count + 1)];
    for (k = 1; k < count; k++) {
      if (finger[k].d < finger[k - 1].d)
        error("Sorting failed, ascending array.");
      if (finger[k].i >= count) error("Sorting failed, indices borked.");
    }
  }
#endif

  if (clock) TIMER_TOC(timer_dosort);
}

/**
 * @brief Initialize the particles before the density calculation
 *
 * @param r The runner thread.
 * @param c The cell.
 * @param timer 1 if the time is to be recorded.
 */
void runner_do_init(struct runner *r, struct cell *c, int timer) {

  struct part *restrict parts = c->parts;
  struct gpart *restrict gparts = c->gparts;
  const int count = c->count;
  const int gcount = c->gcount;
  const struct engine *e = r->e;

  TIMER_TIC;

  /* Anything to do here? */
  if (!cell_is_active(c, e)) return;

  /* Recurse? */
  if (c->split) {
    for (int k = 0; k < 8; k++)
      if (c->progeny[k] != NULL) runner_do_init(r, c->progeny[k], 0);
  } else {

    /* Loop over the parts in this cell. */
    for (int i = 0; i < count; i++) {

      /* Get a direct pointer on the part. */
      struct part *restrict p = &parts[i];

      if (part_is_active(p, e)) {

        /* Get ready for a density calculation */
        hydro_init_part(p);
      }
    }

    /* Loop over the gparts in this cell. */
    for (int i = 0; i < gcount; i++) {

      /* Get a direct pointer on the part. */
      struct gpart *restrict gp = &gparts[i];

      if (gpart_is_active(gp, e)) {

        /* Get ready for a density calculation */
        gravity_init_gpart(gp);
      }
    }
  }

  if (timer) TIMER_TOC(timer_init);
}

/**
 * @brief Intermediate task after the gradient loop that does final operations
 * on the gradient quantities and optionally slope limits the gradients
 *
 * @param r The runner thread.
 * @param c The cell.
 * @param timer Are we timing this ?
 */
void runner_do_extra_ghost(struct runner *r, struct cell *c, int timer) {

#ifdef EXTRA_HYDRO_LOOP

  struct part *restrict parts = c->parts;
  const int count = c->count;
  const struct engine *e = r->e;

  TIMER_TIC;

  /* Anything to do here? */
  if (!cell_is_active(c, e)) return;

  /* Recurse? */
  if (c->split) {
    for (int k = 0; k < 8; k++)
      if (c->progeny[k] != NULL) runner_do_extra_ghost(r, c->progeny[k], 0);
  } else {

    /* Loop over the parts in this cell. */
    for (int i = 0; i < count; i++) {

      /* Get a direct pointer on the part. */
      struct part *restrict p = &parts[i];

      if (part_is_active(p, e)) {

        /* Get ready for a force calculation */
        hydro_end_gradient(p);
      }
    }
  }

  if (timer) TIMER_TOC(timer_do_extra_ghost);

#else
  error("SWIFT was not compiled with the extra hydro loop activated.");
#endif
}

/**
 * @brief Intermediate task after the density to check that the smoothing
 * lengths are correct.
 *
 * @param r The runner thread.
 * @param c The cell.
 * @param timer Are we timing this ?
 */
void runner_do_ghost(struct runner *r, struct cell *c, int timer) {

  struct part *restrict parts = c->parts;
  struct xpart *restrict xparts = c->xparts;
  int redo, count = c->count;
  const struct engine *e = r->e;
  const int ti_current = e->ti_current;
  const double timeBase = e->timeBase;
  const float target_wcount = e->hydro_properties->target_neighbours;
  const float max_wcount =
      target_wcount + e->hydro_properties->delta_neighbours;
  const float min_wcount =
      target_wcount - e->hydro_properties->delta_neighbours;
  const int max_smoothing_iter = e->hydro_properties->max_smoothing_iterations;

  TIMER_TIC;

  /* Anything to do here? */
  if (!cell_is_active(c, e)) return;

  /* Recurse? */
  if (c->split) {
    for (int k = 0; k < 8; k++)
      if (c->progeny[k] != NULL) runner_do_ghost(r, c->progeny[k], 0);
  } else {

    /* Init the IDs that have to be updated. */
    int *pid = NULL;
    if ((pid = malloc(sizeof(int) * count)) == NULL)
      error("Can't allocate memory for pid.");
    for (int k = 0; k < count; k++) pid[k] = k;

    /* While there are particles that need to be updated... */
    for (int num_reruns = 0; count > 0 && num_reruns < max_smoothing_iter;
         num_reruns++) {

      /* Reset the redo-count. */
      redo = 0;

      /* Loop over the parts in this cell. */
      for (int i = 0; i < count; i++) {

        /* Get a direct pointer on the part. */
        struct part *restrict p = &parts[pid[i]];
        struct xpart *restrict xp = &xparts[pid[i]];

<<<<<<< HEAD
      /* Is this part within the timestep? */
      if (part_is_active(p, e)) {

        /* Finish the density calculation */
        hydro_end_density(p);
=======
        /* Is this part within the timestep? */
        if (p->ti_end <= ti_current) {

          /* Finish the density calculation */
          hydro_end_density(p, ti_current);
>>>>>>> fb49f1ee

          float h_corr = 0.f;

          /* If no derivative, double the smoothing length. */
          if (p->density.wcount_dh == 0.0f) h_corr = p->h;

          /* Otherwise, compute the smoothing length update (Newton step). */
          else {
            h_corr = (target_wcount - p->density.wcount) / p->density.wcount_dh;

            /* Truncate to the range [ -p->h/2 , p->h ]. */
            h_corr = (h_corr < p->h) ? h_corr : p->h;
            h_corr = (h_corr > -0.5f * p->h) ? h_corr : -0.5f * p->h;
          }

          /* Did we get the right number density? */
          if (p->density.wcount > max_wcount ||
              p->density.wcount < min_wcount) {

            /* Ok, correct then */
            p->h += h_corr;

            /* Flag for another round of fun */
            pid[redo] = pid[i];
            redo += 1;

            /* Re-initialise everything */
            hydro_init_part(p);

            /* Off we go ! */
            continue;
          }

          /* We now have a particle whose smoothing length has converged */

          /* As of here, particle force variables will be set. */

          /* Compute variables required for the force loop */
          hydro_prepare_force(p, xp, ti_current, timeBase);

          /* The particle force values are now set.  Do _NOT_
             try to read any particle density variables! */

          /* Prepare the particle for the force loop over neighbours */
          hydro_reset_acceleration(p);
        }
      }

      /* We now need to treat the particles whose smoothing length had not
       * converged again */

      /* Re-set the counter for the next loop (potentially). */
      count = redo;
      if (count > 0) {

        /* Climb up the cell hierarchy. */
        for (struct cell *finger = c; finger != NULL; finger = finger->parent) {

          /* Run through this cell's density interactions. */
          for (struct link *l = finger->density; l != NULL; l = l->next) {

            /* Self-interaction? */
            if (l->t->type == task_type_self)
              runner_doself_subset_density(r, finger, parts, pid, count);

            /* Otherwise, pair interaction? */
            else if (l->t->type == task_type_pair) {

              /* Left or right? */
              if (l->t->ci == finger)
                runner_dopair_subset_density(r, finger, parts, pid, count,
                                             l->t->cj);
              else
                runner_dopair_subset_density(r, finger, parts, pid, count,
                                             l->t->ci);

            }

            /* Otherwise, sub-self interaction? */
            else if (l->t->type == task_type_sub_self)
              runner_dosub_subset_density(r, finger, parts, pid, count, NULL,
                                          -1, 1);

            /* Otherwise, sub-pair interaction? */
            else if (l->t->type == task_type_sub_pair) {

              /* Left or right? */
              if (l->t->ci == finger)
                runner_dosub_subset_density(r, finger, parts, pid, count,
                                            l->t->cj, -1, 1);
              else
                runner_dosub_subset_density(r, finger, parts, pid, count,
                                            l->t->ci, -1, 1);
            }
          }
        }
      }
    }

    if (count)
      message("Smoothing length failed to converge on %i particles.", count);

    /* Be clean */
    free(pid);
  }

  if (timer) TIMER_TOC(timer_do_ghost);
}

/**
 * @brief Drift particles and g-particles in a cell forward in time,
 *              unskipping any tasks associated with active cells.
 *
 * @param c The cell.
 * @param e The engine.
 * @param drift whether to actually drift the particles, will not be
 *              necessary for non-local cells.
 */
static void runner_do_drift(struct cell *c, struct engine *e, int drift) {

  /* Unskip any active tasks. */
  if (cell_is_active(c, e)) {
    const int forcerebuild = cell_unskip_tasks(c, &e->sched);
    if (forcerebuild) atomic_inc(&e->forcerebuild);
  }

  /* Do we really need to drift? */
  if (drift) {
    if (!e->drift_all && !cell_is_drift_needed(c, e)) return;
  } else {

    /* Not drifting, but may still need to recurse for task un-skipping. */
    if (c->split) {
      for (int k = 0; k < 8; k++) {
        if (c->progeny[k] != NULL) {
          struct cell *cp = c->progeny[k];
          runner_do_drift(cp, e, 0);
        }
      }
    }
    return;
  }

  /* Now, we can drift */

  /* Get some information first */
  const double timeBase = e->timeBase;
  const int ti_old = c->ti_old;
  const int ti_current = e->ti_current;
  struct part *const parts = c->parts;
  struct xpart *const xparts = c->xparts;
  struct gpart *const gparts = c->gparts;

  /* Drift from the last time the cell was drifted to the current time */
  const double dt = (ti_current - ti_old) * timeBase;
  float dx_max = 0.f, dx2_max = 0.f, h_max = 0.f;

  /* No children? */
  if (!c->split) {

    /* Check that we are actually going to move forward. */
    if (ti_current > ti_old) {

      /* Loop over all the g-particles in the cell */
      const size_t nr_gparts = c->gcount;
      for (size_t k = 0; k < nr_gparts; k++) {

        /* Get a handle on the gpart. */
        struct gpart *const gp = &gparts[k];

        /* Drift... */
        drift_gpart(gp, dt, timeBase, ti_old, ti_current);

        /* Compute (square of) motion since last cell construction */
        const float dx2 = gp->x_diff[0] * gp->x_diff[0] +
                          gp->x_diff[1] * gp->x_diff[1] +
                          gp->x_diff[2] * gp->x_diff[2];
        dx2_max = (dx2_max > dx2) ? dx2_max : dx2;
      }

      /* Loop over all the particles in the cell */
      const size_t nr_parts = c->count;
      for (size_t k = 0; k < nr_parts; k++) {

        /* Get a handle on the part. */
        struct part *const p = &parts[k];
        struct xpart *const xp = &xparts[k];

        /* Drift... */
        drift_part(p, xp, dt, timeBase, ti_old, ti_current);

        /* Compute (square of) motion since last cell construction */
        const float dx2 = xp->x_diff[0] * xp->x_diff[0] +
                          xp->x_diff[1] * xp->x_diff[1] +
                          xp->x_diff[2] * xp->x_diff[2];
        dx2_max = (dx2_max > dx2) ? dx2_max : dx2;

        /* Maximal smoothing length */
        h_max = (h_max > p->h) ? h_max : p->h;
      }

      /* Now, get the maximal particle motion from its square */
      dx_max = sqrtf(dx2_max);

    } /* Check that we are actually going to move forward. */

    else {
      /* ti_old == ti_current, just keep the current cell values. */
      h_max = c->h_max;
      dx_max = c->dx_max;
    }
  }

  /* Otherwise, aggregate data from children. */
  else {

    /* Loop over the progeny and collect their data. */
    for (int k = 0; k < 8; k++)
      if (c->progeny[k] != NULL) {
        struct cell *cp = c->progeny[k];

        /* Recurse. */
        runner_do_drift(cp, e, drift);
        dx_max = max(dx_max, cp->dx_max);
        h_max = max(h_max, cp->h_max);
      }
  }

  /* Store the values */
  c->h_max = h_max;
  c->dx_max = dx_max;

  /* Update the time of the last drift */
  c->ti_old = ti_current;
}

/**
 * @brief Mapper function to drift particles and g-particles forward in time.
 *
 * @param map_data An array of #cell%s.
 * @param num_elements Chunk size.
 * @param extra_data Pointer to an #engine.
 */

void runner_do_drift_mapper(void *map_data, int num_elements,
                            void *extra_data) {

  struct engine *e = (struct engine *)extra_data;
  struct cell *cells = (struct cell *)map_data;

  for (int ind = 0; ind < num_elements; ind++) {
    struct cell *c = &cells[ind];
#ifdef WITH_MPI
    if (c != NULL) runner_do_drift(c, e, (c->nodeID == e->nodeID));
#else
    if (c != NULL) runner_do_drift(c, e, 1);
#endif
  }
}

/**
 * @brief Kick particles in momentum space and collect statistics (floating
 * time-step case)
 *
 * @param r The runner thread.
 * @param c The cell.
 * @param timer Are we timing this ?
 */
void runner_do_kick(struct runner *r, struct cell *c, int timer) {

  const struct engine *e = r->e;
  const double timeBase = e->timeBase;
  const int count = c->count;
  const int gcount = c->gcount;
  struct part *restrict parts = c->parts;
  struct xpart *restrict xparts = c->xparts;
  struct gpart *restrict gparts = c->gparts;
  const double const_G = e->physical_constants->const_newton_G;

  TIMER_TIC;

  /* Anything to do here? */
  if (!cell_is_active(c, e)) {
    c->updated = 0;
    c->g_updated = 0;
    return;
  }

  int updated = 0, g_updated = 0;
  int ti_end_min = max_nr_timesteps, ti_end_max = 0;

  /* No children? */
  if (!c->split) {

    /* Loop over the g-particles and kick the active ones. */
    for (int k = 0; k < gcount; k++) {

      /* Get a handle on the part. */
      struct gpart *restrict gp = &gparts[k];

      /* If the g-particle has no counterpart and needs to be kicked */
      if (gp->id_or_neg_offset > 0) {

        if (gpart_is_active(gp, e)) {

          /* First, finish the force calculation */
          gravity_end_force(gp, const_G);

          /* Compute the next timestep */
          const int new_dti = get_gpart_timestep(gp, e);

          /* Now we have a time step, proceed with the kick */
          kick_gpart(gp, new_dti, timeBase);

          /* Number of updated g-particles */
          g_updated++;
        }

        /* Minimal time for next end of time-step */
        ti_end_min = min(gp->ti_end, ti_end_min);
        ti_end_max = max(gp->ti_end, ti_end_max);
      }
    }

    /* Now do the hydro ones... */

    /* Loop over the particles and kick the active ones. */
    for (int k = 0; k < count; k++) {

      /* Get a handle on the part. */
      struct part *restrict p = &parts[k];
      struct xpart *restrict xp = &xparts[k];

      /* If particle needs to be kicked */
      if (part_is_active(p, e)) {

        /* First, finish the force loop */
        hydro_end_force(p);
        if (p->gpart != NULL) gravity_end_force(p->gpart, const_G);

        /* Compute the next timestep (hydro condition) */
        const int new_dti = get_part_timestep(p, xp, e);

        /* Now we have a time step, proceed with the kick */
        kick_part(p, xp, new_dti, timeBase);

        /* Number of updated particles */
        updated++;
        if (p->gpart != NULL) g_updated++;
      }

      /* Minimal time for next end of time-step */
      ti_end_min = min(p->ti_end, ti_end_min);
      ti_end_max = max(p->ti_end, ti_end_max);
    }
  }

  /* Otherwise, aggregate data from children. */
  else {

    /* Loop over the progeny. */
    for (int k = 0; k < 8; k++)
      if (c->progeny[k] != NULL) {
        struct cell *restrict cp = c->progeny[k];

        /* Recurse */
        runner_do_kick(r, cp, 0);

        /* And aggregate */
        updated += cp->updated;
        g_updated += cp->g_updated;
        ti_end_min = min(cp->ti_end_min, ti_end_min);
        ti_end_max = max(cp->ti_end_max, ti_end_max);
      }
  }

  /* Store the values. */
  c->updated = updated;
  c->g_updated = g_updated;
  c->ti_end_min = ti_end_min;
  c->ti_end_max = ti_end_max;

  if (timer) TIMER_TOC(timer_kick);
}

/**
 * @brief Construct the cell properties from the received particles
 *
 * @param r The runner thread.
 * @param c The cell.
 * @param timer Are we timing this ?
 */
void runner_do_recv_cell(struct runner *r, struct cell *c, int timer) {

  const struct part *restrict parts = c->parts;
  const struct gpart *restrict gparts = c->gparts;
  const size_t nr_parts = c->count;
  const size_t nr_gparts = c->gcount;
  // const int ti_current = r->e->ti_current;

  TIMER_TIC;

  int ti_end_min = max_nr_timesteps;
  int ti_end_max = 0;
  float h_max = 0.f;

  /* If this cell is a leaf, collect the particle data. */
  if (!c->split) {

    /* Collect everything... */
    for (size_t k = 0; k < nr_parts; k++) {
      const int ti_end = parts[k].ti_end;
      // if(ti_end < ti_current) error("Received invalid particle !");
      ti_end_min = min(ti_end_min, ti_end);
      ti_end_max = max(ti_end_max, ti_end);
      h_max = max(h_max, parts[k].h);
    }
    for (size_t k = 0; k < nr_gparts; k++) {
      const int ti_end = gparts[k].ti_end;
      // if(ti_end < ti_current) error("Received invalid particle !");
      ti_end_min = min(ti_end_min, ti_end);
      ti_end_max = max(ti_end_max, ti_end);
    }

  }

  /* Otherwise, recurse and collect. */
  else {
    for (int k = 0; k < 8; k++) {
      if (c->progeny[k] != NULL) {
        runner_do_recv_cell(r, c->progeny[k], 0);
        ti_end_min = min(ti_end_min, c->progeny[k]->ti_end_min);
        ti_end_max = max(ti_end_max, c->progeny[k]->ti_end_max);
        h_max = max(h_max, c->progeny[k]->h_max);
      }
    }
  }

  /* ... and store. */
  c->ti_end_min = ti_end_min;
  c->ti_end_max = ti_end_max;
  c->h_max = h_max;

  if (timer) TIMER_TOC(timer_dorecv_cell);
}

/**
 * @brief The #runner main thread routine.
 *
 * @param data A pointer to this thread's data.
 */
void *runner_main(void *data) {

  struct runner *r = (struct runner *)data;
  struct engine *e = r->e;
  struct scheduler *sched = &e->sched;

  /* Main loop. */
  while (1) {

    /* Wait at the barrier. */
    engine_barrier(e, r->id);

    /* Re-set the pointer to the previous task, as there is none. */
    struct task *t = NULL;
    struct task *prev = NULL;

    /* Loop while there are tasks... */
    while (1) {

      /* If there's no old task, try to get a new one. */
      if (t == NULL) {

        /* Get the task. */
        TIMER_TIC
        t = scheduler_gettask(sched, r->qid, prev);
        TIMER_TOC(timer_gettask);

        /* Did I get anything? */
        if (t == NULL) break;
      }

      /* Get the cells. */
      struct cell *ci = t->ci;
      struct cell *cj = t->cj;
#ifdef SWIFT_DEBUG_TASKS
      t->rid = r->cpuid;
#endif

/* Check that we haven't scheduled an inactive task */
#ifdef SWIFT_DEBUG_CHECKS
      if (cj == NULL) { /* self */
        if (!cell_is_active(ci, e) && t->type != task_type_sort)
          error(
              "Task (type='%s/%s') should have been skipped ti_current=%d "
              "c->ti_end_min=%d",
              taskID_names[t->type], subtaskID_names[t->subtype], e->ti_current,
              ci->ti_end_min);

        /* Special case for sorts */
        if (!cell_is_active(ci, e) && t->type == task_type_sort &&
            t->flags == 0)
          error(
              "Task (type='%s/%s') should have been skipped ti_current=%d "
              "c->ti_end_min=%d t->flags=%d",
              taskID_names[t->type], subtaskID_names[t->subtype], e->ti_current,
              ci->ti_end_min, t->flags);

      } else { /* pair */
        if (!cell_is_active(ci, e) && !cell_is_active(cj, e))
          error(
              "Task (type='%s/%s') should have been skipped ti_current=%d "
              "ci->ti_end_min=%d cj->ti_end_min=%d",
              taskID_names[t->type], subtaskID_names[t->subtype], e->ti_current,
              ci->ti_end_min, cj->ti_end_min);
      }
#endif

      /* Different types of tasks... */
      switch (t->type) {
        case task_type_self:
          if (t->subtype == task_subtype_density) runner_doself1_density(r, ci);
#ifdef EXTRA_HYDRO_LOOP
          else if (t->subtype == task_subtype_gradient)
            runner_doself1_gradient(r, ci);
#endif
          else if (t->subtype == task_subtype_force)
            runner_doself2_force(r, ci);
          else if (t->subtype == task_subtype_grav)
            runner_doself_grav(r, ci, 1);
          else if (t->subtype == task_subtype_external_grav)
            runner_do_grav_external(r, ci, 1);
          else
            error("Unknown/invalid task subtype (%d).", t->subtype);
          break;

        case task_type_pair:
          if (t->subtype == task_subtype_density)
            runner_dopair1_density(r, ci, cj);
#ifdef EXTRA_HYDRO_LOOP
          else if (t->subtype == task_subtype_gradient)
            runner_dopair1_gradient(r, ci, cj);
#endif
          else if (t->subtype == task_subtype_force)
            runner_dopair2_force(r, ci, cj);
          else if (t->subtype == task_subtype_grav)
            runner_dopair_grav(r, ci, cj, 1);
          else
            error("Unknown/invalid task subtype (%d).", t->subtype);
          break;

        case task_type_sub_self:
          if (t->subtype == task_subtype_density)
            runner_dosub_self1_density(r, ci, 1);
#ifdef EXTRA_HYDRO_LOOP
          else if (t->subtype == task_subtype_gradient)
            runner_dosub_self1_gradient(r, ci, 1);
#endif
          else if (t->subtype == task_subtype_force)
            runner_dosub_self2_force(r, ci, 1);
          else if (t->subtype == task_subtype_grav)
            runner_dosub_grav(r, ci, cj, 1);
          else if (t->subtype == task_subtype_external_grav)
            runner_do_grav_external(r, ci, 1);
          else
            error("Unknown/invalid task subtype (%d).", t->subtype);
          break;

        case task_type_sub_pair:
          if (t->subtype == task_subtype_density)
            runner_dosub_pair1_density(r, ci, cj, t->flags, 1);
#ifdef EXTRA_HYDRO_LOOP
          else if (t->subtype == task_subtype_gradient)
            runner_dosub_pair1_gradient(r, ci, cj, t->flags, 1);
#endif
          else if (t->subtype == task_subtype_force)
            runner_dosub_pair2_force(r, ci, cj, t->flags, 1);
          else if (t->subtype == task_subtype_grav)
            runner_dosub_grav(r, ci, cj, 1);
          else
            error("Unknown/invalid task subtype (%d).", t->subtype);
          break;

        case task_type_sort:
          runner_do_sort(r, ci, t->flags, 1);
          break;
        case task_type_init:
          runner_do_init(r, ci, 1);
          break;
        case task_type_ghost:
          runner_do_ghost(r, ci, 1);
          break;
#ifdef EXTRA_HYDRO_LOOP
        case task_type_extra_ghost:
          runner_do_extra_ghost(r, ci, 1);
          break;
#endif
        case task_type_kick:
          runner_do_kick(r, ci, 1);
          break;
#ifdef WITH_MPI
        case task_type_send:
          if (t->subtype == task_subtype_tend) {
            free(t->buff);
          }
          break;
        case task_type_recv:
          if (t->subtype == task_subtype_tend) {
            cell_unpack_ti_ends(ci, t->buff);
            free(t->buff);
          } else {
            runner_do_recv_cell(r, ci, 1);
          }
          break;
#endif
        case task_type_grav_mm:
          runner_do_grav_mm(r, t->ci, 1);
          break;
        case task_type_grav_up:
          runner_do_grav_up(r, t->ci);
          break;
        case task_type_grav_gather_m:
          break;
        case task_type_grav_fft:
          runner_do_grav_fft(r);
          break;
        case task_type_cooling:
          runner_do_cooling(r, t->ci, 1);
          break;
        case task_type_sourceterms:
          runner_do_sourceterms(r, t->ci, 1);
          break;
        default:
          error("Unknown/invalid task type (%d).", t->type);
      }

      /* We're done with this task, see if we get a next one. */
      prev = t;
      t = scheduler_done(sched, t);

    } /* main loop. */
  }

  /* Be kind, rewind. */
  return NULL;
}<|MERGE_RESOLUTION|>--- conflicted
+++ resolved
@@ -182,14 +182,8 @@
       /* Get a direct pointer on the part. */
       struct gpart *restrict gp = &gparts[i];
 
-<<<<<<< HEAD
-    /* Is this part within the time step? */
-    if (gpart_is_active(gp, e)) {
-=======
       /* Is this part within the time step? */
-      if (gp->ti_end <= ti_current) {
->>>>>>> fb49f1ee
-
+      if (gpart_is_active(gp, e)) {
         external_gravity_acceleration(time, potential, constants, gp);
       }
     }
@@ -635,19 +629,11 @@
         struct part *restrict p = &parts[pid[i]];
         struct xpart *restrict xp = &xparts[pid[i]];
 
-<<<<<<< HEAD
-      /* Is this part within the timestep? */
-      if (part_is_active(p, e)) {
-
-        /* Finish the density calculation */
-        hydro_end_density(p);
-=======
         /* Is this part within the timestep? */
-        if (p->ti_end <= ti_current) {
+        if (part_is_active(p, e)) {
 
           /* Finish the density calculation */
-          hydro_end_density(p, ti_current);
->>>>>>> fb49f1ee
+          hydro_end_density(p);
 
           float h_corr = 0.f;
 
