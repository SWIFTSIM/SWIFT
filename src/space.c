--- conflicted
+++ resolved
@@ -211,11 +211,7 @@
     c->count = 0;
     c->gcount = 0;
     c->scount = 0;
-<<<<<<< HEAD
-=======
-    c->init = NULL;
     c->init_grav = NULL;
->>>>>>> 055253a9
     c->extra_ghost = NULL;
     c->ghost = NULL;
     c->kick1 = NULL;
