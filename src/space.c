--- conflicted
+++ resolved
@@ -477,45 +477,18 @@
  * @param tpid ID of threadpool threadpool associated with cells_sub.
  */
 void space_getcells(struct space *s, int nr_cells, struct cell **cells,
-<<<<<<< HEAD
-                    const int thread_id) {
-=======
                     const short int tpid) {
->>>>>>> a1cc00a0
 
   /* For each requested cell... */
   for (int j = 0; j < nr_cells; j++) {
 
     /* Is the cell buffer empty? */
-<<<<<<< HEAD
-    if (s->cells_sub[thread_id] == NULL) {
-
-      if (swift_memalign("cells_sub", (void **)&s->cells_sub[thread_id],
-                         cell_align,
-=======
     if (s->cells_sub[tpid] == NULL) {
       if (swift_memalign("cells_sub", (void **)&s->cells_sub[tpid], cell_align,
->>>>>>> a1cc00a0
                          space_cellallocchunk * sizeof(struct cell)) != 0)
         error("Failed to allocate more cells.");
 
       /* Clear the newly-allocated cells. */
-<<<<<<< HEAD
-      bzero(s->cells_sub[thread_id],
-            sizeof(struct cell) * space_cellallocchunk);
-
-      /* Constructed a linked list */
-      for (int k = 0; k < space_cellallocchunk - 1; k++)
-        s->cells_sub[thread_id][k].next = &s->cells_sub[thread_id][k + 1];
-      /* Signal the end of the list */
-      s->cells_sub[thread_id][space_cellallocchunk - 1].next = NULL;
-    }
-
-    /* Is the multipole buffer empty? */
-    if (s->with_self_gravity && s->multipoles_sub[thread_id] == NULL) {
-      if (swift_memalign(
-              "multipoles_sub", (void **)&s->multipoles_sub[thread_id],
-=======
       bzero(s->cells_sub[tpid], sizeof(struct cell) * space_cellallocchunk);
 
       /* Constructed a linked list */
@@ -528,32 +501,12 @@
     if (s->with_self_gravity && s->multipoles_sub[tpid] == NULL) {
       if (swift_memalign(
               "multipoles_sub", (void **)&s->multipoles_sub[tpid],
->>>>>>> a1cc00a0
               multipole_align,
               space_cellallocchunk * sizeof(struct gravity_tensors)) != 0)
         error("Failed to allocate more multipoles.");
 
       /* Constructed a linked list */
       for (int k = 0; k < space_cellallocchunk - 1; k++)
-<<<<<<< HEAD
-        s->multipoles_sub[thread_id][k].next =
-            &s->multipoles_sub[thread_id][k + 1];
-      /* Signal the end of the list */
-      s->multipoles_sub[thread_id][space_cellallocchunk - 1].next = NULL;
-    }
-
-    /* Pick off the next cell. */
-    cells[j] = s->cells_sub[thread_id];
-    s->cells_sub[thread_id] = cells[j]->next;
-
-    /* Hook the multipole */
-    if (s->with_self_gravity) {
-      cells[j]->grav.multipole = s->multipoles_sub[thread_id];
-      s->multipoles_sub[thread_id] = cells[j]->grav.multipole->next;
-    }
-  }
-
-=======
         s->multipoles_sub[tpid][k].next = &s->multipoles_sub[tpid][k + 1];
       s->multipoles_sub[tpid][space_cellallocchunk - 1].next = NULL;
     }
@@ -570,7 +523,6 @@
   }
 
   /* Unlock the space. */
->>>>>>> a1cc00a0
   atomic_add(&s->tot_cells, nr_cells);
 
   /* Init some things in the cell we just got. */
@@ -582,11 +534,7 @@
     bzero(cells[j], sizeof(struct cell));
     cells[j]->grav.multipole = temp;
     cells[j]->nodeID = -1;
-<<<<<<< HEAD
-    cells[j]->owner = thread_id;
-=======
     cells[j]->tpid = tpid;
->>>>>>> a1cc00a0
     if (lock_init(&cells[j]->hydro.lock) != 0 ||
         lock_init(&cells[j]->grav.plock) != 0 ||
         lock_init(&cells[j]->grav.mlock) != 0 ||
@@ -606,14 +554,8 @@
  * @param s The #space.
  */
 void space_free_buff_sort_indices(struct space *s) {
-<<<<<<< HEAD
-
-  for (int tid = 0; tid < s->e->nr_pool_threads; ++tid) {
-    for (struct cell *finger = s->cells_sub[tid]; finger != NULL;
-=======
   for (short int tpid = 0; tpid < s->e->nr_pool_threads; ++tpid) {
     for (struct cell *finger = s->cells_sub[tpid]; finger != NULL;
->>>>>>> a1cc00a0
          finger = finger->next) {
       cell_free_hydro_sorts(finger);
       cell_free_stars_sorts(finger);
