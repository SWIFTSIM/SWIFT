--- conflicted
+++ resolved
@@ -123,14 +123,11 @@
   /*! Weight of the task */
   int weight;
 
-<<<<<<< HEAD
-=======
 #if defined(WITH_MPI) && defined(HAVE_METIS)
   /*! Individual cost estimate for this task. */
   int cost;
 #endif
 
->>>>>>> ae123a6e
   /*! Number of tasks unlocked by this one */
   short int nr_unlock_tasks;
 
@@ -151,11 +148,6 @@
 
   /*! Is this task implicit (i.e. does not do anything) ? */
   char implicit;
-  
-#ifdef SWIFT_TASK_DUMP
-  /* ID of the last thread to execute this task. */
-  short int rid;
-#endif  // SWIFT_TASK_DUMP
 
 #ifdef SWIFT_DEBUG_TASKS
   /*! ID of the queue or runner owning this task */
