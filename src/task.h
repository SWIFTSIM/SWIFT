--- conflicted
+++ resolved
@@ -300,13 +300,8 @@
 /* Function prototypes. */
 void task_unlock(struct task *t);
 float task_overlap(const struct task *ta, const struct task *tb);
-<<<<<<< HEAD
 int task_lock(struct scheduler *s, struct task *t);
-void task_do_rewait(struct task *t);
-=======
-int task_lock(struct task *t);
 struct task *task_get_unique_dependent(const struct task *t);
->>>>>>> 096059af
 void task_print(const struct task *t);
 void task_dump_all(struct engine *e, int step);
 void task_dump_stats(const char *dumpfile, struct engine *e,
