--- conflicted
+++ resolved
@@ -70,11 +70,8 @@
   task_type_timestep,
   task_type_timestep_limiter,
   task_type_timestep_sync,
-<<<<<<< HEAD
   task_type_collect,
-=======
   task_type_timestep_dark_matter_sync,
->>>>>>> cb1e82d8
   task_type_send,
   task_type_recv,
   task_type_pack,
@@ -143,16 +140,7 @@
   task_subtype_limiter,
   task_subtype_grav,
   task_subtype_external_grav,
-<<<<<<< HEAD
   task_subtype_tend,
-=======
-  task_subtype_tend_part,
-  task_subtype_tend_gpart,
-  task_subtype_tend_spart,
-  task_subtype_tend_sink,
-  task_subtype_tend_bpart,
-  task_subtype_tend_dmpart,
->>>>>>> cb1e82d8
   task_subtype_xv,
   task_subtype_rho,
   task_subtype_part_swallow,
