--- conflicted
+++ resolved
@@ -59,15 +59,11 @@
 INLINE static void convert_bpart_pos(const struct engine *e,
                                      const struct bpart *bp, double *ret) {
 
-<<<<<<< HEAD
-  const struct space* s = e->s;
+  const struct space *s = e->s;
   ret[0] = bp->x[0];
   ret[1] = bp->x[1];
   ret[2] = bp->x[2];
   if (e->s->with_zoom_region) zoom_unshift_pos(e->s, ret);
-=======
-  const struct space *s = e->s;
->>>>>>> 265f198f
   if (s->periodic) {
     ret[0] = box_wrap(ret[0], 0.0, s->dim[0]);
     ret[1] = box_wrap(ret[1], 0.0, s->dim[1]);
