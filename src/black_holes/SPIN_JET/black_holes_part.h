--- conflicted
+++ resolved
@@ -29,17 +29,6 @@
 #include "rays_struct.h"
 #include "timeline.h"
 
-<<<<<<< HEAD
-/*! The possible accretion modes every black hole can take. */
-typedef enum BH_accretion_modes {
-  BH_thick_disc = 0,       /* At low Eddington ratios */
-  BH_thin_disc,            /* At moderate Eddington ratios */
-  BH_slim_disc,            /* Super-Eddington accretion */
-  BH_accretion_modes_count /* Number of possible accretion modes */
-} BH_accretion_modes;
-
-=======
->>>>>>> 8c753eef
 /**
  * @brief Particle fields for the black hole particles.
  *
