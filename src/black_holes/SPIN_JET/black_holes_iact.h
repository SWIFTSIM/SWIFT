/*******************************************************************************
 * This file is part of SWIFT.
 * Copyright (c) 2020 Matthieu Schaller (schaller@strw.leidenuniv.nl)
 * Copyright (c) 2022 Filip Husko (filip.husko@durham.ac.uk)
 *
 * This program is free software: you can redistribute it and/or modify
 * it under the terms of the GNU Lesser General Public License as published
 * by the Free Software Foundation, either version 3 of the License, or
 * (at your option) any later version.
 *
 * This program is distributed in the hope that it will be useful,
 * but WITHOUT ANY WARRANTY; without even the implied warranty of
 * MERCHANTABILITY or FITNESS FOR A PARTICULAR PURPOSE.  See the
 * GNU General Public License for more details.
 *
 * You should have received a copy of the GNU Lesser General Public License
 * along with this program.  If not, see <http://www.gnu.org/licenses/>.
 *
 ******************************************************************************/
#ifndef SWIFT_SPIN_JET_BH_IACT_H
#define SWIFT_SPIN_JET_BH_IACT_H

/* Local includes */
#include "black_holes_parameters.h"
#include "engine.h"
#include "equation_of_state.h"
#include "gravity.h"
#include "gravity_iact.h"
#include "hydro.h"
#include "random.h"
#include "rays.h"
#include "space.h"
#include "timestep_sync_part.h"
#include "tracers.h"

/**
 * @brief Density interaction between two particles (non-symmetric).
 *
 * @param r2 Comoving square distance between the two particles.
 * @param dx Comoving vector separating both particles (pi - pj).
 * @param hi Comoving smoothing-length of particle i.
 * @param hj Comoving smoothing-length of particle j.
 * @param bi First particle (black hole).
 * @param pj Second particle (gas, not updated).
 * @param xpj The extended data of the second particle (not updated).
 * @param with_cosmology Are we doing a cosmological run?
 * @param cosmo The cosmological model.
 * @param grav_props The properties of the gravity scheme (softening, G, ...).
 * @param bh_props The properties of the BH scheme
 * @param ti_current Current integer time value (for random numbers).
 * @param time Current physical time in the simulation.
 * @param step The current time-step.
 */
__attribute__((always_inline)) INLINE static void
runner_iact_nonsym_bh_gas_density(
    const float r2, const float *dx, const float hi, const float hj,
    struct bpart *bi, const struct part *pj, const struct xpart *xpj,
    const int with_cosmology, const struct cosmology *cosmo,
    const struct gravity_props *grav_props,
    const struct black_holes_props *bh_props,
    const struct entropy_floor_properties *floor_props,
    const integertime_t ti_current, const double time) {

  float wi, wi_dx;

  /* Get r. */
  const float r = sqrtf(r2);
  const float r_inv = 1.f / r;

  /* Compute the kernel function */
  const float hi_inv = 1.0f / hi;
  const float ui = r * hi_inv;
  kernel_deval(ui, &wi, &wi_dx);

  /* Compute contribution to the number of neighbours */
  bi->density.wcount += wi;
  bi->density.wcount_dh -= (hydro_dimension * wi + ui * wi_dx);

  /* Contribution to the number of neighbours */
  bi->num_ngbs++;

  /* Neighbour gas mass */
  const float mj = hydro_get_mass(pj);

  /* Contribution to the BH gas density */
  bi->rho_gas += mj * wi;

  /* Contribution to the total neighbour mass */
  bi->ngb_mass += mj;

  /* Neighbour's sound speed */
  float cj;
  if (bh_props->use_subgrid_gas_properties && engine_current_step >= 0) {
    const float pressure_j = hydro_get_comoving_pressure(pj);
    const float subgrid_dens = cooling_get_subgrid_density(pj, xpj);
    cj = gas_soundspeed_from_pressure(
        subgrid_dens * cosmo->a * cosmo->a * cosmo->a, pressure_j);
  } else {
    cj = hydro_get_comoving_soundspeed(pj);
  }

  /* Contribution to the smoothed sound speed */
  bi->sound_speed_gas += mj * cj * wi;

  if (cj * cosmo->a_factor_sound_speed > bh_props->sound_speed_hot_gas_min) {
    bi->sound_speed_gas_hot += mj * cj * wi;
    bi->rho_gas_hot += mj * wi;
  }

  /* Neighbour's (drifted) velocity in the frame of the black hole
   * (we do include a Hubble term) */
  const float dv[3] = {pj->v[0] - bi->v[0], pj->v[1] - bi->v[1],
                       pj->v[2] - bi->v[2]};

  const float a = cosmo->a;
  const float H = cosmo->H;
  const float a2H = a * a * H;

  /* Calculate the velocity with the Hubble flow */
  const float v_plus_H_flow[3] = {a2H * dx[0] + dv[0], a2H * dx[1] + dv[1],
                                  a2H * dx[2] + dv[2]};

  /* Contribution to the smoothed velocity (gas w.r.t. black hole) */
  bi->velocity_gas[0] += mj * dv[0] * wi;
  bi->velocity_gas[1] += mj * dv[1] * wi;
  bi->velocity_gas[2] += mj * dv[2] * wi;

  /* Contribution to the specific angular momentum of gas, which is later
   * converted to the circular velocity at the smoothing length */
  bi->spec_angular_momentum_gas[0] -= mj * wi * (dx[1] * dv[2] - dx[2] * dv[1]);
  bi->spec_angular_momentum_gas[1] -= mj * wi * (dx[2] * dv[0] - dx[0] * dv[2]);
  bi->spec_angular_momentum_gas[2] -= mj * wi * (dx[0] * dv[1] - dx[1] * dv[0]);

  /* Contribution to the smoothed squared relative velocity (for dispersion)
   * We will convert this to actual dispersion later. */
  const float norm_v2 = v_plus_H_flow[0] * v_plus_H_flow[0] +
                        v_plus_H_flow[1] * v_plus_H_flow[1] +
                        v_plus_H_flow[2] * v_plus_H_flow[2];

  bi->velocity_dispersion_gas += norm_v2 * wi * mj;

  if (bh_props->use_multi_phase_bondi) {
    /* Contribution to BH accretion rate
     *
     * i) Calculate denominator in Bondi formula */
    const double gas_v_phys[3] = {dv[0] * cosmo->a_inv, dv[1] * cosmo->a_inv,
                                  dv[2] * cosmo->a_inv};
    const double gas_v_norm2 = gas_v_phys[0] * gas_v_phys[0] +
                               gas_v_phys[1] * gas_v_phys[1] +
                               gas_v_phys[2] * gas_v_phys[2];

    const double gas_c_phys = cj * cosmo->a_factor_sound_speed;
    const double gas_c_phys2 = gas_c_phys * gas_c_phys;
    const double denominator2 = gas_v_norm2 + gas_c_phys2;

#ifdef SWIFT_DEBUG_CHECKS
    /* Make sure that the denominator is strictly positive */
    if (denominator2 <= 0)
      error(
          "Invalid denominator for BH particle %lld and gas particle "
          "%lld in Bondi rate calculation.",
          bi->id, pj->id);
#endif
    const double denominator_inv = 1. / sqrt(denominator2);

    /* ii) Contribution of gas particle to the BH accretion rate
     *     (without constant pre-factor)
     *     N.B.: rhoj is the weighted contribution to BH gas density. */
    const float rhoj = mj * wi * cosmo->a3_inv;
    bi->accretion_rate +=
        rhoj * denominator_inv * denominator_inv * denominator_inv;
  } /* End of accretion contribution calculation */

  /* Need to compute gas vorticity around the black hole, in analogy to
   * calculation for Balsara switch in hydro part */

  /* Factor to make sure we get curl, not angular momentum */
  const float faci = mj * wi_dx * r_inv;

  /* Compute dv cross r */
  const float v_cross_r[3] = {dv[1] * dx[2] - dv[2] * dx[1],
                              dv[2] * dx[0] - dv[0] * dx[2],
                              dv[0] * dx[1] - dv[1] * dx[0]};

  bi->curl_v_gas[0] += faci * v_cross_r[0];
  bi->curl_v_gas[1] += faci * v_cross_r[1];
  bi->curl_v_gas[2] += faci * v_cross_r[2];

#ifdef DEBUG_INTERACTIONS_BH
  /* Update ngb counters */
  if (si->num_ngb_density < MAX_NUM_OF_NEIGHBOURS_BH)
    bi->ids_ngbs_density[si->num_ngb_density] = pj->id;

  /* Update ngb counters */
  ++si->num_ngb_density;
#endif

  /* Gas particle id */
  const long long gas_id = pj->id;

  /* Choose AGN feedback model */
  switch (bh_props->feedback_model) {
    case AGN_isotropic_model: {
      /* Compute arc lengths in AGN isotropic feedback and collect
       * relevant data for later use in the feedback_apply loop */

      /* Loop over rays */
      for (int i = 0; i < spinjet_blackhole_number_of_rays; i++) {

        /* We generate two random numbers that we use
        to randomly select the direction of the ith ray */

        /* Random number in [0, 1[ */
        const double rand_theta = random_unit_interval_part_ID_and_index(
            bi->id, i, ti_current,
            random_number_isotropic_AGN_feedback_ray_theta);

        /* Random number in [0, 1[ */
        const double rand_phi = random_unit_interval_part_ID_and_index(
            bi->id, i, ti_current,
            random_number_isotropic_AGN_feedback_ray_phi);

        /* Compute arc length */
        ray_minimise_arclength(dx, r, bi->rays + i,
                               /*ray_type=*/ray_feedback_thermal, gas_id,
                               rand_theta, rand_phi, mj, /*ray_ext=*/NULL,
                               /*v=*/NULL);
      }
      break;
    }
    case AGN_minimum_distance_model: {
      /* Compute the size of the array that we want to sort. If the current
       * function is called for the first time (at this time-step for this BH),
       * then bi->num_ngbs = 1 and there is nothing to sort. Note that the
       * maximum size of the sorted array cannot be larger then the maximum
       * number of rays. */
      const int arr_size = min(bi->num_ngbs, spinjet_blackhole_number_of_rays);

      /* Minimise separation between the gas particles and the BH. The rays
       * structs with smaller ids in the ray array will refer to the particles
       * with smaller distances to the BH. */
      ray_minimise_distance(r, bi->rays, arr_size, gas_id, mj);
      break;
    }
  }

  const int arr_size_jet = min(bi->num_ngbs, spinjet_blackhole_number_of_rays);

  /* Scalar product of the spin vector and position vector of the gas particle
     relative to the BH */
  float cosine_theta = -dx[0] * bi->angular_momentum_direction[0] -
                       dx[1] * bi->angular_momentum_direction[1] -
                       dx[2] * bi->angular_momentum_direction[2];

  /* Norm of the scalar product (ang. mom. dir. is already normalized) */
  const float norm = sqrtf(dx[0] * dx[0] + dx[1] * dx[1] + dx[2] * dx[2]);

  /* Apply the norm to find the cosine of the angle between the two vectors,
     if norm is 0 then manually set to small value */
  if (norm > 0.) {
    cosine_theta = cosine_theta / norm;
  } else {
    cosine_theta = 0.001;
  }

  /* Define a variable which will be used in ray sorting to make sure that
     jet-kicked particles always end up at the end of the rays*/
  float ray_jet_correction = 0.;

  /* Define variables that we will minimize. Two because we have two rays. */
  float quantity_to_minimize = 0.;
  float quantity_to_minimize_pos = 0.;

  /* Calculate relative velocity of particle and BH, to be used to see if
     this particle was recently kicked */
  const float relative_velocity =
      sqrtf((bi->v[0] - pj->v[0]) * (bi->v[0] - pj->v[0]) +
            (bi->v[1] - pj->v[1]) * (bi->v[1] - pj->v[1]) +
            (bi->v[2] - pj->v[2]) * (bi->v[2] - pj->v[2])) *
      cosmo->a_inv;

  /* Choose AGN jet feedback model. Here we calculate the quantities to
     minimize, depending on the model. We calculate two numbers, one for each
     side of the BH. Particles are prioritized to be kicked from the 'same'
     hemisphere as defined by the BH spin vector. However, there may be cases
     in which one hemisphere is empty, so particles from the other side are
     used. If the particle is on the 'wrong' side of the BH, relative to the
     spin vector, we still put it in each ray, but they are pushed to the end
     (modulo other particles that were already kicked). We push them to the end
     so that they can still be used if the other hemisphere is empty. The way
     we push them to the end of the ray is by multiplying whatever quantity is
     being minimized by arbitrary numbers (large or small, depending on what is
     being minimized). This way, these particles never compete with the ones
     that are in the correct hemisphere of the BH. */
  switch (bh_props->jet_feedback_model) {
    case AGN_jet_minimum_distance_model: {

      /* Check if the relative velocity is a significant fraction of the jet
         launching velocity. If it is, set the ray correction variable to some
         arbitrarily large value. */
      if (relative_velocity > 0.8 * bi->v_jet) {
        ray_jet_correction = 1e11 * bi->h;
      }

      /* In this case we minimize using particle separations from the BH, with
         the order closest --> farthest.  */
      if (cosine_theta < 0) {
        quantity_to_minimize = r + ray_jet_correction;
      } else {
        quantity_to_minimize_pos = r + ray_jet_correction;
      }
      break;
    }
    case AGN_jet_maximum_distance_model: {

      /* Check if the relative velocity is a significant fraction of the jet
         launching velocity. If it is, set the ray correction variable to some
         arbitrarily large value. */
      if (relative_velocity > 0.8 * bi->v_jet) {
        ray_jet_correction = 1e13 * 1. / bi->h;
      }

      /* In this case we minimize using particle separations from the BH, with
         the order farthest --> closest  */
      if (cosine_theta < 0) {
        quantity_to_minimize = r_inv + ray_jet_correction;
      } else {
        quantity_to_minimize_pos = r_inv + ray_jet_correction;
      }
      break;
    }
    case AGN_jet_spin_axis_model: {

      /* Check if the relative velocity is a significant fraction of the jet
         launching velocity. If it is, set the ray correction variable to some
         arbitrarily large value. */
      if (relative_velocity > 0.8 * bi->v_jet) {
        ray_jet_correction = 1e3;
      }

      /* In this case we minimize using the angle (cosine) between the position
         vector of the particle (relative to the BH) and the spin vector of the
         BH. I.e. we launch particles along the spin axis, regardless of the
         distances from the BH. */
      if (cosine_theta < 0) {
        quantity_to_minimize = cosine_theta + ray_jet_correction;
      } else {
        quantity_to_minimize_pos = -cosine_theta + ray_jet_correction;
      }
      break;
    }
    case AGN_jet_minimum_density_model: {

      /* Check if the relative velocity is a significant fraction of the jet
         launching velocity. If it is, set the ray correction variable to some
         arbitrarily large value. */
      if (relative_velocity > 0.8 * bi->v_jet) {
        ray_jet_correction = 1e15 * pj->rho;
      }

      /* In this case we minimize using particle densities, i.e. we target the
         low-density gas.  */
      if (cosine_theta < 0) {
        quantity_to_minimize = pj->rho + ray_jet_correction;
      } else {
        quantity_to_minimize_pos = pj->rho + ray_jet_correction;
      }
      break;
    }
  }

  /* Do the actual minimization. */
  if (cosine_theta < 0) {
    ray_minimise_distance(quantity_to_minimize, bi->rays_jet, arr_size_jet,
                          gas_id, pj->mass);
  } else {
    ray_minimise_distance(quantity_to_minimize_pos, bi->rays_jet_pos,
                          arr_size_jet, gas_id, pj->mass);
  }
}

/**
 * @brief Swallowing interaction between two particles (non-symmetric).
 *
 * Function used to identify the gas particle that this BH may move towards.
 *
 * @param r2 Comoving square distance between the two particles.
 * @param dx Comoving vector separating both particles (pi - pj).
 * @param hi Comoving smoothing-length of particle i.
 * @param hj Comoving smoothing-length of particle j.
 * @param bi First particle (black hole).
 * @param pj Second particle (gas)
 * @param xpj The extended data of the second particle.
 * @param with_cosmology Are we doing a cosmological run?
 * @param cosmo The cosmological model.
 * @param grav_props The properties of the gravity scheme (softening, G, ...).
 * @param bh_props The properties of the BH scheme
 * @param ti_current Current integer time value (for random numbers).
 * @param time Current physical time in the simulation.
 * @param step The current time-step.
 */
__attribute__((always_inline)) INLINE static void
runner_iact_nonsym_bh_gas_repos(
    const float r2, const float *dx, const float hi, const float hj,
    struct bpart *bi, const struct part *pj, const struct xpart *xpj,
    const int with_cosmology, const struct cosmology *cosmo,
    const struct gravity_props *grav_props,
    const struct black_holes_props *bh_props,
    const struct entropy_floor_properties *floor_props,
    const integertime_t ti_current, const double time) {

  float wi;

  /* Get r. */
  const float r = sqrtf(r2);

  /* Compute the kernel function */
  const float hi_inv = 1.0f / hi;
  const float ui = r * hi_inv;
  kernel_eval(ui, &wi);

  /* Start by checking the repositioning criteria */

  /* (Square of) Max repositioning distance allowed based on the softening */
  const float max_dist_repos2 =
      kernel_gravity_softening_plummer_equivalent_inv *
      kernel_gravity_softening_plummer_equivalent_inv *
      bh_props->max_reposition_distance_ratio *
      bh_props->max_reposition_distance_ratio * grav_props->epsilon_baryon_cur *
      grav_props->epsilon_baryon_cur;

  /* Is this gas neighbour close enough that we can consider its potential
     for repositioning? */
  if (r2 < max_dist_repos2) {

    /* Flag to check whether neighbour is slow enough to be considered
     * as repositioning target. Always true if velocity cut is switched off. */
    int neighbour_is_slow_enough = 1;
    if (bh_props->with_reposition_velocity_threshold) {

      /* Compute relative peculiar velocity between the two BHs
       * Recall that in SWIFT v is (v_pec * a) */
      const float delta_v[3] = {bi->v[0] - pj->v[0], bi->v[1] - pj->v[1],
                                bi->v[2] - pj->v[2]};
      const float v2 = delta_v[0] * delta_v[0] + delta_v[1] * delta_v[1] +
                       delta_v[2] * delta_v[2];
      const float v2_pec = v2 * cosmo->a2_inv;

      /* Compute the maximum allowed velocity */
      float v2_max = bh_props->max_reposition_velocity_ratio *
                     bh_props->max_reposition_velocity_ratio *
                     bi->sound_speed_gas * bi->sound_speed_gas;

      /* If desired, limit the value of the threshold (v2_max) to be no
       * smaller than a user-defined value */
      if (bh_props->min_reposition_velocity_threshold > 0) {
        const float v2_min_thresh =
            bh_props->min_reposition_velocity_threshold *
            bh_props->min_reposition_velocity_threshold;
        v2_max = max(v2_max, v2_min_thresh);
      }

      /* Is the neighbour too fast to jump to? */
      if (v2_pec >= v2_max) neighbour_is_slow_enough = 0;
    }

    if (neighbour_is_slow_enough) {

      float potential = pj->black_holes_data.potential;

      if (bh_props->correct_bh_potential_for_repositioning) {
        /* Let's not include the contribution of the BH
         * itself to the potential of the gas particle */

        /* Note: This assumes the BH and gas have the same
         * softening, which is currently true */
        const float eps = gravity_get_softening(bi->gpart, grav_props);
        const float eps2 = eps * eps;
        const float eps_inv = 1.f / eps;
        const float eps_inv3 = eps_inv * eps_inv * eps_inv;
        const float BH_mass = bi->mass;

        /* Compute the Newtonian or truncated potential the BH
         * exherts onto the gas particle */
        float dummy, pot_ij;
        runner_iact_grav_pp_full(r2, eps2, eps_inv, eps_inv3, BH_mass, &dummy,
                                 &pot_ij);

        /* Deduct the BH contribution */
        potential -= pot_ij * grav_props->G_Newton;
      }

      /* Is the potential lower? */
      if (potential < bi->reposition.min_potential) {

        /* Store this as our new best */
        bi->reposition.min_potential = potential;
        bi->reposition.delta_x[0] = -dx[0];
        bi->reposition.delta_x[1] = -dx[1];
        bi->reposition.delta_x[2] = -dx[2];
      }
    }
  }
}

/**
 * @brief Swallowing interaction between two particles (non-symmetric).
 *
 * Function used to flag the gas particles that will be swallowed
 * by the black hole particle.
 *
 * @param r2 Comoving square distance between the two particles.
 * @param dx Comoving vector separating both particles (pi - pj).
 * @param hi Comoving smoothing-length of particle i.
 * @param hj Comoving smoothing-length of particle j.
 * @param bi First particle (black hole).
 * @param pj Second particle (gas)
 * @param xpj The extended data of the second particle.
 * @param with_cosmology Are we doing a cosmological run?
 * @param cosmo The cosmological model.
 * @param grav_props The properties of the gravity scheme (softening, G, ...).
 * @param bh_props The properties of the BH scheme
 * @param ti_current Current integer time value (for random numbers).
 * @param time Current physical time in the simulation.
 * @param step The current time-step.
 */
__attribute__((always_inline)) INLINE static void
runner_iact_nonsym_bh_gas_swallow(
    const float r2, const float *dx, const float hi, const float hj,
    struct bpart *bi, struct part *pj, struct xpart *xpj,
    const int with_cosmology, const struct cosmology *cosmo,
    const struct gravity_props *grav_props,
    const struct black_holes_props *bh_props,
    const struct entropy_floor_properties *floor_props,
    const integertime_t ti_current, const double time) {

  float wi;

  /* Get r. */
  const float r = sqrtf(r2);

  /* Compute the kernel function */
  const float hi_inv = 1.0f / hi;
  const float hi_inv_dim = pow_dimension(hi_inv);
  const float ui = r * hi_inv;
  kernel_eval(ui, &wi);

  /* Check if the BH needs to be fed. If not, we're done here */
  const float bh_mass_deficit = bi->subgrid_mass - bi->mass_at_start_of_step;
  if (bh_mass_deficit <= 0) return;

  if (bh_props->use_nibbling) {

    /* If we do nibbling, things are quite straightforward. We transfer
     * the mass and all associated quantities right here. */

    const float bi_mass_orig = bi->mass;
    const float pj_mass_orig = hydro_get_mass(pj);

    /* Don't nibble from particles that are too small already */
    if (pj_mass_orig < bh_props->min_gas_mass_for_nibbling) return;

    /* Next line is equivalent to w_ij * m_j / Sum_j (w_ij * m_j) */
    const float particle_weight = hi_inv_dim * wi * pj_mass_orig / bi->rho_gas;
    float nibble_mass = bh_mass_deficit * particle_weight;

    /* We radiated away some of the accreted mass, so need to take slightly
     * more from the gas than the BH gained */
    const float excess_fraction = 1.0 / (1.0 - bi->radiative_efficiency);

    /* Need to check whether nibbling would push gas mass below minimum
     * allowed mass */
    float new_gas_mass = pj_mass_orig - nibble_mass * excess_fraction;
    if (new_gas_mass < bh_props->min_gas_mass_for_nibbling) {
      new_gas_mass = bh_props->min_gas_mass_for_nibbling;
      nibble_mass = (pj_mass_orig - bh_props->min_gas_mass_for_nibbling) /
                    excess_fraction;
    }

    /* Correct for nibbling the particle mass that is stored in rays */
    for (int i = 0; i < spinjet_blackhole_number_of_rays; i++) {
      if (bi->rays[i].id_min_length == pj->id) bi->rays[i].mass = new_gas_mass;
      if (bi->rays_jet[i].id_min_length == pj->id) {
        bi->rays_jet[i].mass = new_gas_mass;
      }
      if (bi->rays_jet_pos[i].id_min_length == pj->id) {
        bi->rays_jet_pos[i].mass = new_gas_mass;
      }
    }

    /* Transfer (dynamical) mass from the gas particle to the BH */
    bi->mass += nibble_mass;
    hydro_set_mass(pj, new_gas_mass);

    /* Add the angular momentum of the accreted gas to the BH total.
     * Note no change to gas here. The cosmological conversion factors for
     * velocity (a^-1) and distance (a) cancel out, so the angular momentum
     * is already in physical units. */
    const float dv[3] = {bi->v[0] - pj->v[0], bi->v[1] - pj->v[1],
                         bi->v[2] - pj->v[2]};
    bi->swallowed_angular_momentum[0] +=
        nibble_mass * (dx[1] * dv[2] - dx[2] * dv[1]);
    bi->swallowed_angular_momentum[1] +=
        nibble_mass * (dx[2] * dv[0] - dx[0] * dv[2]);
    bi->swallowed_angular_momentum[2] +=
        nibble_mass * (dx[0] * dv[1] - dx[1] * dv[0]);

    /* Update the BH momentum and velocity. Again, no change to gas here. */
    const float bi_mom[3] = {bi_mass_orig * bi->v[0] + nibble_mass * pj->v[0],
                             bi_mass_orig * bi->v[1] + nibble_mass * pj->v[1],
                             bi_mass_orig * bi->v[2] + nibble_mass * pj->v[2]};

    bi->v[0] = bi_mom[0] / bi->mass;
    bi->v[1] = bi_mom[1] / bi->mass;
    bi->v[2] = bi_mom[2] / bi->mass;

    const float nibbled_mass = nibble_mass * excess_fraction;
    const float nibbled_fraction = nibbled_mass / pj_mass_orig;

    /* Update the BH and also gas metal masses */
    struct chemistry_bpart_data *bi_chem = &bi->chemistry_data;
    struct chemistry_part_data *pj_chem = &pj->chemistry_data;
    chemistry_transfer_part_to_bpart(bi_chem, pj_chem, nibbled_mass,
                                     nibbled_fraction);

  } else { /* ends nibbling section, below comes swallowing */

    /* Probability to swallow this particle
     * Recall that in SWIFT the SPH kernel is recovered by computing
     * kernel_eval() and muliplying by (1/h^d) */
    const float prob =
        (bi->subgrid_mass - bi->mass) * hi_inv_dim * wi / bi->rho_gas;

    /* Draw a random number (Note mixing both IDs) */
    const float rand = random_unit_interval(bi->id + pj->id, ti_current,
                                            random_number_BH_swallow);

    /* Are we lucky? */
    if (rand < prob) {

      /* This particle is swallowed by the BH with the largest ID of all the
       * candidates wanting to swallow it */
      if (pj->black_holes_data.swallow_id < bi->id) {

        message("BH %lld wants to swallow gas particle %lld", bi->id, pj->id);

        pj->black_holes_data.swallow_id = bi->id;

      } else {

        message(
            "BH %lld wants to swallow gas particle %lld BUT CANNOT (old "
            "swallow id=%lld)",
            bi->id, pj->id, pj->black_holes_data.swallow_id);
      }
    }
  } /* ends section for swallowing */
}

/**
 * @brief Swallowing interaction between two BH particles (non-symmetric).
 *
 * Function used to identify the BH particle that this BH may move towards.
 *
 * @param r2 Comoving square distance between the two particles.
 * @param dx Comoving vector separating both particles (pi - pj).
 * @param hi Comoving smoothing-length of particle i.
 * @param hj Comoving smoothing-length of particle j.
 * @param bi First particle (black hole).
 * @param bj Second particle (black hole)
 * @param cosmo The cosmological model.
 * @param grav_props The properties of the gravity scheme (softening, G, ...).
 * @param bh_props The properties of the BH scheme
 * @param ti_current Current integer time value (for random numbers).
 */
__attribute__((always_inline)) INLINE static void
runner_iact_nonsym_bh_bh_repos(const float r2, const float *dx, const float hi,
                               const float hj, struct bpart *bi,
                               struct bpart *bj, const struct cosmology *cosmo,
                               const struct gravity_props *grav_props,
                               const struct black_holes_props *bh_props,
                               const integertime_t ti_current) {

  /* Compute relative peculiar velocity between the two BHs
   * Recall that in SWIFT v is (v_pec * a) */
  const float delta_v[3] = {bi->v[0] - bj->v[0], bi->v[1] - bj->v[1],
                            bi->v[2] - bj->v[2]};
  const float v2 = delta_v[0] * delta_v[0] + delta_v[1] * delta_v[1] +
                   delta_v[2] * delta_v[2];

  const float v2_pec = v2 * cosmo->a2_inv;

  /* (Square of) Max repositioning distance allowed based on the softening */
  const float max_dist_repos2 =
      kernel_gravity_softening_plummer_equivalent_inv *
      kernel_gravity_softening_plummer_equivalent_inv *
      bh_props->max_reposition_distance_ratio *
      bh_props->max_reposition_distance_ratio * grav_props->epsilon_baryon_cur *
      grav_props->epsilon_baryon_cur;

  /* Is this BH neighbour close enough that we can consider its potential
     for repositioning? */
  if (r2 < max_dist_repos2) {

    /* Flag to check whether neighbour is slow enough to be considered
     * as repositioning target. Always true if velocity cut switched off */
    int neighbour_is_slow_enough = 1;
    if (bh_props->with_reposition_velocity_threshold) {

      /* Compute the maximum allowed velocity */
      float v2_max = bh_props->max_reposition_velocity_ratio *
                     bh_props->max_reposition_velocity_ratio *
                     bi->sound_speed_gas * bi->sound_speed_gas;

      /* If desired, limit the value of the threshold (v2_max) to be no
       * smaller than a user-defined value */
      if (bh_props->min_reposition_velocity_threshold > 0) {
        const float v2_min_thresh =
            bh_props->min_reposition_velocity_threshold *
            bh_props->min_reposition_velocity_threshold;
        v2_max = max(v2_max, v2_min_thresh);
      }

      /* Is the neighbour too fast to jump to? */
      if (v2_pec >= v2_max) neighbour_is_slow_enough = 0;
    }

    if (neighbour_is_slow_enough) {

      float potential = bj->reposition.potential;

      if (bh_props->correct_bh_potential_for_repositioning) {

        /* Let's not include the contribution of the BH i
         * to the potential of the BH j */

        const float eps = gravity_get_softening(bi->gpart, grav_props);
        const float eps2 = eps * eps;
        const float eps_inv = 1.f / eps;
        const float eps_inv3 = eps_inv * eps_inv * eps_inv;
        const float BH_mass = bi->mass;

        /* Compute the Newtonian or truncated potential the BH
         * exherts onto the gas particle */
        float dummy, pot_ij;
        runner_iact_grav_pp_full(r2, eps2, eps_inv, eps_inv3, BH_mass, &dummy,
                                 &pot_ij);

        /* Deduct the BH contribution */
        potential -= pot_ij * grav_props->G_Newton;
      }

      /* Is the potential lower? */
      if (potential < bi->reposition.min_potential) {

        /* Store this as our new best */
        bi->reposition.min_potential = potential;
        bi->reposition.delta_x[0] = -dx[0];
        bi->reposition.delta_x[1] = -dx[1];
        bi->reposition.delta_x[2] = -dx[2];
      }
    }
  }
}

/**
 * @brief Swallowing interaction between two BH particles (non-symmetric).
 *
 * Function used to flag the BH particles that will be swallowed
 * by the black hole particle.
 *
 * @param r2 Comoving square distance between the two particles.
 * @param dx Comoving vector separating both particles (pi - pj).
 * @param hi Comoving smoothing-length of particle i.
 * @param hj Comoving smoothing-length of particle j.
 * @param bi First particle (black hole).
 * @param bj Second particle (black hole)
 * @param cosmo The cosmological model.
 * @param grav_props The properties of the gravity scheme (softening, G, ...).
 * @param bh_props The properties of the BH scheme
 * @param ti_current Current integer time value (for random numbers).
 */
__attribute__((always_inline)) INLINE static void
runner_iact_nonsym_bh_bh_swallow(const float r2, const float *dx,
                                 const float hi, const float hj,
                                 struct bpart *bi, struct bpart *bj,
                                 const struct cosmology *cosmo,
                                 const struct gravity_props *grav_props,
                                 const struct black_holes_props *bh_props,
                                 const integertime_t ti_current) {

  /* Compute relative peculiar velocity between the two BHs
   * Recall that in SWIFT v is (v_pec * a) */
  const float delta_v[3] = {bi->v[0] - bj->v[0], bi->v[1] - bj->v[1],
                            bi->v[2] - bj->v[2]};
  const float v2 = delta_v[0] * delta_v[0] + delta_v[1] * delta_v[1] +
                   delta_v[2] * delta_v[2];

  const float v2_pec = v2 * cosmo->a2_inv;

  /* Find the most massive of the two BHs */
  float M = bi->subgrid_mass;
  float h = hi;
  if (bj->subgrid_mass > M) {
    M = bj->subgrid_mass;
    h = hj;
  }

  /* (Square of) max swallowing distance allowed based on the softening */
  const float max_dist_merge2 =
      kernel_gravity_softening_plummer_equivalent_inv *
      kernel_gravity_softening_plummer_equivalent_inv *
      bh_props->max_merging_distance_ratio *
      bh_props->max_merging_distance_ratio * grav_props->epsilon_baryon_cur *
      grav_props->epsilon_baryon_cur;

  const float G_Newton = grav_props->G_Newton;

  /* The BH with the smaller mass will be merged onto the one with the
   * larger mass.
   * To avoid rounding issues, we additionally check for IDs if the BHs
   * have the exact same mass. */
  if ((bj->subgrid_mass < bi->subgrid_mass) ||
      (bj->subgrid_mass == bi->subgrid_mass && bj->id < bi->id)) {

    /* Maximum velocity difference between BHs allowed to merge */
    float v2_threshold;

    if (bh_props->merger_threshold_type == BH_mergers_circular_velocity) {

      /* 'Old-style' merger threshold using circular velocity at the
       * edge of the more massive BH's kernel (note: we are using the kernel
       * support radius here and not just the smoothing length). */
      v2_threshold = G_Newton * M / (kernel_gamma * h);
    } else {

      /* Arguably better merger threshold using the escape velocity at
       * the distance between the BHs */

      if (bh_props->merger_threshold_type == BH_mergers_escape_velocity) {
        /* Standard formula (not softening BH interactions) */
        v2_threshold = 2.f * G_Newton * M / sqrt(r2);
      } else if (bh_props->merger_threshold_type ==
                 BH_mergers_dynamical_escape_velocity) {
        /* General two-body escape velocity based on dynamical masses */
        v2_threshold = 2.f * G_Newton * (bi->mass + bj->mass) / sqrt(r2);
      } else {
        error("Unexpected BH merger threshold type!");
        v2_threshold = 0.f;
      }
    } /* Ends sections for different merger thresholds */

    if ((v2_pec < v2_threshold) && (r2 < max_dist_merge2)) {

      /* This particle is swallowed by the BH with the largest ID of all the
       * candidates wanting to swallow it */
      if ((bj->merger_data.swallow_mass < bi->subgrid_mass) ||
          (bj->merger_data.swallow_mass == bi->subgrid_mass &&
           bj->merger_data.swallow_id < bi->id)) {

        message("BH %lld wants to swallow BH particle %lld", bi->id, bj->id);

        bj->merger_data.swallow_id = bi->id;
        bj->merger_data.swallow_mass = bi->subgrid_mass;

      } else {

        message(
            "BH %lld wants to swallow gas particle %lld BUT CANNOT (old "
            "swallow id=%lld)",
            bi->id, bj->id, bj->merger_data.swallow_id);
      }
    }
  }
}

/**
 * @brief Feedback interaction between two particles (non-symmetric).
 *
 * @param r2 Comoving square distance between the two particles.
 * @param dx Comoving vector separating both particles (pi - pj).
 * @param hi Comoving smoothing-length of particle i.
 * @param hj Comoving smoothing-length of particle j.
 * @param bi First particle (black hole).
 * @param pj Second particle (gas)
 * @param xpj The extended data of the second particle.
 * @param with_cosmology Are we doing a cosmological run?
 * @param cosmo The cosmological model.
 * @param grav_props The properties of the gravity scheme (softening, G, ...).
 * @param bh_props The properties of the BH scheme
 * @param ti_current Current integer time value (for random numbers).
 * @param time current physical time in the simulation
 * @param step The current time-step.
 */
__attribute__((always_inline)) INLINE static void
runner_iact_nonsym_bh_gas_feedback(
    const float r2, const float *dx, const float hi, const float hj,
    const struct bpart *bi, struct part *pj, struct xpart *xpj,
    const int with_cosmology, const struct cosmology *cosmo,
    const struct gravity_props *grav_props,
    const struct black_holes_props *bh_props,
    const struct entropy_floor_properties *floor_props,
    const integertime_t ti_current, const double time) {

  /* Number of energy injections per BH per time-step */
  const int num_energy_injections_per_BH =
      bi->to_distribute.AGN_number_of_energy_injections;

  /* Are we doing some feedback? */
  if (num_energy_injections_per_BH > 0) {

    /* Number of energy injections that have reached this gas particle */
    int num_of_energy_inj_received_by_gas = 0;

    /* Find out how many rays (= energy injections) this gas particle
     * has received */
    for (int i = 0; i < num_energy_injections_per_BH; i++) {
      if (pj->id == bi->rays[i].id_min_length)
        num_of_energy_inj_received_by_gas++;
    }

    /* If the number of received rays is non-zero, inject
     * AGN energy in thermal form */
    if (num_of_energy_inj_received_by_gas > 0) {

      /* Compute new energy per unit mass of this particle
       * The energy the particle receives is proportional to the number of rays
       * (num_of_energy_inj_received_by_gas) to which the particle was found to
       * be closest. */
      const double u_init = hydro_get_physical_internal_energy(pj, xpj, cosmo);
      const float delta_u = bi->to_distribute.AGN_delta_u *
                            (float)num_of_energy_inj_received_by_gas;
      const double u_new = u_init + delta_u;

      hydro_set_physical_internal_energy(pj, xpj, cosmo, u_new);
      hydro_set_drifted_physical_internal_energy(pj, cosmo, /*pfloor=*/NULL,
                                                 u_new);

      /* Impose maximal viscosity */
      hydro_diffusive_feedback_reset(pj);

      /* Store the feedback energy */
      const double delta_energy = delta_u * hydro_get_mass(pj);
      tracers_after_black_holes_feedback(pj, xpj, with_cosmology, cosmo->a,
                                         time, delta_energy);

      /* message( */
      /*     "We did some AGN heating! id %llu BH id %llu probability " */
      /*     " %.5e  random_num %.5e du %.5e du/ini %.5e", */
      /*     pj->id, bi->id, prob, rand, delta_u, delta_u / u_init); */

      /* Synchronize the particle on the timeline */
      timestep_sync_part(pj);
    }
  }

  /* Number of jet injections per BH per time-step */
  const int num_jet_injections_per_BH =
      bi->to_distribute.AGN_number_of_jet_injections;

  /* Are we doing some jet feedback? */
  if (num_jet_injections_per_BH > 0) {

    /* Number of jet injections that have reached this gas particle */
    int num_of_jet_inj_received_by_gas = 0;

    /* Define a variable to assign a velocity kick direction depending
       on which side of the BH smoothing kernel the particle is */
    float direction = 0.;

    /* Find out if this gas particle has received any jet injections (rays).
    Loop through num_jet_injections divided by 2 because of two sets of rays */
    for (int i = 0; i < num_jet_injections_per_BH / 2; i++) {
      if (pj->id == bi->rays_jet[i].id_min_length) {

        num_of_jet_inj_received_by_gas++;

        /*This particle is in the 'negative' hemisphere (pointing away from the
          spin vector of the BH), so it receives a negative kick direction */
        direction = -1.;
      }
    }

    for (int i = 0; i < num_jet_injections_per_BH / 2; i++) {
      if (pj->id == bi->rays_jet_pos[i].id_min_length) {

        num_of_jet_inj_received_by_gas++;

        /* This particle is in the 'positive' hemisphere (pointing in the
           direction of the spin vector of the BH), so it receives a positive
           kick direction */
        direction = 1.;
      }
    }

    /* If the number of received rays is non-zero, inject
     * AGN jet energy as a kinetic kick */
    if (num_of_jet_inj_received_by_gas > 0) {

      /* Get the kinetic energy per unit mass */
      const float delta_u_jet = bi->to_distribute.AGN_delta_u_jet *
                                (float)num_of_jet_inj_received_by_gas;

      /* Get the (physical) kick velocity, and convert to code units */
      const float vel_kick = sqrtf(2. * delta_u_jet) * cosmo->a;

      /* Compute velocity kick direction using the previously generated
       * jet direction.*/
      float vel_kick_direction[3];

      /* Include the -1./1. factor (direction) which accounts for kicks in the
       * opposite direction of the spin vector */
      vel_kick_direction[0] = direction * bi->jet_direction[0];
      vel_kick_direction[1] = direction * bi->jet_direction[1];
      vel_kick_direction[2] = direction * bi->jet_direction[2];

<<<<<<< HEAD
      /* Get the initial velocity */
      const float v_init[3] = {pj->v_full[0], pj->v_full[1], pj->v_full[2]};
=======
      /* Get the initial velocity in the frame of the black hole */
      const float v_init[3] = {xpj->v_full[0] - bi->v[0],
                               xpj->v_full[1] - bi->v[1],
                               xpj->v_full[2] - bi->v[2]};
>>>>>>> 3f929365

      /* We compute this final velocity by requiring that the final energy and
       * the inital one differ by the energy received by the particle, i.e.
       *
       *        (pi + delta_pi)^2 / (2m) - pi^2 / (2m) = u,
       *
       * u here being the energy per unit mass received by the particle. pi is
       * the initial momentum, and the momenta terms are expressed in vector
       * form. The equation, if expressed in terms of velocities, amounts to
       *
       *   norm(delta_v) + 2 * norm(delta_v) * norm(v_i) * cos_theta_v = v_k^2.
       *
       * Here, delta_v is the change in velocity which we wish to apply, v_i is
       * the initial velocity, cos_theta_v the cosine of the angle between the
       * two and v_k^2 is the vel_kick term computed from the energy received
       * by the particle. The delta_v applied to the particle will differ in
       * norm from the parameter v_j used for jet feedback for two reasons:
       * 1) v_k is slightly different from v_j if the particle mass is not
       * equal to the mean neighbour mass, and 2) the presence of the initial
       * velocity means we need to increase the magnitude of the velocity by
       * less than v_j in order to increase its energy by (1/2)mv_j^2. We solve
       * the above quadratic equation for the norm(delta_v). We begin by
       * calculating norm(v_i) * cos_theta_v, which is the initial velocity
       * projected onto the velocity kick direction. */
      const float v_init_proj = v_init[0] * vel_kick_direction[0] +
                                v_init[1] * vel_kick_direction[1] +
                                v_init[2] * vel_kick_direction[2];
      const float delta_v =
          sqrtf(max(0., v_init_proj * v_init_proj + vel_kick * vel_kick)) -
          v_init_proj;

      /* Calculate final velocity by adding delta_v in the direction of the kick
       */
      pj->v_full[0] += delta_v * vel_kick_direction[0];
      pj->v_full[1] += delta_v * vel_kick_direction[1];
      pj->v_full[2] += delta_v * vel_kick_direction[2];

#ifdef SWIFT_DEBUG_CHECKS
      message(
          "Black hole with id %lld kicked particle with id %lld , with a final "
          "velocity of (%f, %f, %f).",
          bi->id, pj->id, pj->v_full[0], pj->v_full[1], pj->v_full[2]);
#endif

      /* Store the jet energy */
      const double delta_energy_jet = delta_u_jet * hydro_get_mass(pj);
      tracers_after_jet_feedback(pj, xpj, with_cosmology, cosmo->a, time,
                                 delta_energy_jet, vel_kick);

      /* Impose maximal viscosity */
      hydro_diffusive_feedback_reset(pj);

      /* Update the signal velocity */
      hydro_set_v_sig_based_on_velocity_kick(pj, cosmo,
                                             sqrtf(2. * delta_u_jet));

      /* Synchronize particle on the time-line */
      timestep_sync_part(pj);
    }
  }

#ifdef DEBUG_INTERACTIONS_BH
  /* Update ngb counters */
  if (si->num_ngb_force < MAX_NUM_OF_NEIGHBOURS_BH)
    bi->ids_ngbs_force[si->num_ngb_force] = pj->id;

  /* Update ngb counters */
  ++si->num_ngb_force;
#endif
}

#endif /* SWIFT_SPIN_JET_BH_IACT_H */<|MERGE_RESOLUTION|>--- conflicted
+++ resolved
@@ -1014,15 +1014,10 @@
       vel_kick_direction[1] = direction * bi->jet_direction[1];
       vel_kick_direction[2] = direction * bi->jet_direction[2];
 
-<<<<<<< HEAD
-      /* Get the initial velocity */
-      const float v_init[3] = {pj->v_full[0], pj->v_full[1], pj->v_full[2]};
-=======
       /* Get the initial velocity in the frame of the black hole */
       const float v_init[3] = {xpj->v_full[0] - bi->v[0],
                                xpj->v_full[1] - bi->v[1],
                                xpj->v_full[2] - bi->v[2]};
->>>>>>> 3f929365
 
       /* We compute this final velocity by requiring that the final energy and
        * the inital one differ by the energy received by the particle, i.e.
