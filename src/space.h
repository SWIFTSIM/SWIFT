--- conflicted
+++ resolved
@@ -395,12 +395,6 @@
   /*! Centre of mass of the zoom region. */
   double com[3];
 
-<<<<<<< HEAD
-  /*! Bulk velocity of the zoom region. */
-  double vcom[3];
-
-=======
->>>>>>> 27e665d2
   /*! The maximum distance the zoom region CoM can move before we recentre
    * in units of the zoom region extent. */
   double max_com_dx;
@@ -464,22 +458,9 @@
   /*! Shift applied to particles to centre the high res particles in the box. */
   double applied_zoom_shift[3];
 
-<<<<<<< HEAD
-  /*! Velocity shift needed to remove the bulk velocity of the zoom region. */
-  double zoom_vel_shift[3];
-
   /*! Scale factor of the last shift applied to the particles. */
   double scale_factor_at_last_shift;
 
-  /*! Velocity shift applied to particles to remove the bulk velocity of the
-   * zoom region. */
-  double applied_zoom_vel_shift[3];
-
-=======
-  /*! Scale factor of the last shift applied to the particles. */
-  double scale_factor_at_last_shift;
-
->>>>>>> 27e665d2
   /*! Vector outlining the zoom region upper boundaries. */
   double region_upper_bounds[3];
 
