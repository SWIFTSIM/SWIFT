/*******************************************************************************
 * This file is part of SWIFT.
 * Copyright (c) 2012 Pedro Gonnet (pedro.gonnet@durham.ac.uk)
 *                    Matthieu Schaller (schaller@strw.leidenuniv.nl)
 *               2015 Peter W. Draper (p.w.draper@durham.ac.uk)
 *               2016 John A. Regan (john.a.regan@durham.ac.uk)
 *                    Tom Theuns (tom.theuns@durham.ac.uk)
 *
 * This program is free software: you can redistribute it and/or modify
 * it under the terms of the GNU Lesser General Public License as published
 * by the Free Software Foundation, either version 3 of the License, or
 * (at your option) any later version.
 *
 * This program is distributed in the hope that it will be useful,
 * but WITHOUT ANY WARRANTY; without even the implied warranty of
 * MERCHANTABILITY or FITNESS FOR A PARTICULAR PURPOSE.  See the
 * GNU General Public License for more details.
 *
 * You should have received a copy of the GNU Lesser General Public License
 * along with this program.  If not, see <http://www.gnu.org/licenses/>.
 *
 ******************************************************************************/
#ifndef SWIFT_SPACE_H
#define SWIFT_SPACE_H

/* Config parameters. */
#include <config.h>

/* Some standard headers. */
#include <stddef.h>

/* Includes. */
#include "gravity_properties.h"
#include "hydro_space.h"
#include "lock.h"
#include "parser.h"
#include "part.h"
#include "space_unique_id.h"
#include "velociraptor_struct.h"

/* Avoid cyclic inclusions */
struct cell;
struct cell_buff;
struct cosmology;
struct gravity_props;
struct star_formation;
struct hydro_props;

/* Some constants. */
#define space_cellallocchunk 1000
#define space_splitsize_default 400
#define space_maxsize_default 8000000
#define space_grid_split_threshold_default 400
#define space_extra_parts_default 0
#define space_extra_gparts_default 200
#define space_extra_sparts_default 200
#define space_extra_bparts_default 0
#define space_extra_sinks_default 0
#define space_expected_max_nr_strays_default 100
#define space_subsize_pair_hydro_default 256000000
#define space_subsize_self_hydro_default 32000
#define space_subsize_pair_stars_default 256000000
#define space_subsize_self_stars_default 32000
#define space_subsize_pair_grav_default 256000000
#define space_subsize_self_grav_default 32000
#define space_recurse_size_self_hydro_default 100
#define space_recurse_size_pair_hydro_default 100
#define space_recurse_size_self_stars_default 100
#define space_recurse_size_pair_stars_default 100
#define space_recurse_size_self_black_holes_default 100
#define space_recurse_size_pair_black_holes_default 100
#define space_recurse_size_self_sinks_default 100
#define space_recurse_size_pair_sinks_default 100
#define space_subdepth_diff_grav_default 4
#define space_max_top_level_cells_default 12
#define space_stretch 1.10f
#define space_maxreldx 0.1f

/* Maximum allowed depth of cell splits. */
#define space_cell_maxdepth 52

/* Globals needed in contexts without a space struct. Remember to dump and
 * restore these. */
extern int space_splitsize;
extern int space_maxsize;
extern int space_grid_split_threshold;
extern int space_subsize_pair_hydro;
extern int space_subsize_self_hydro;
extern int space_subsize_pair_stars;
extern int space_subsize_self_stars;
extern int space_subsize_pair_grav;
extern int space_subsize_self_grav;
extern int space_subdepth_diff_grav;
extern int space_recurse_size_self_hydro;
extern int space_recurse_size_pair_hydro;
extern int space_recurse_size_self_stars;
extern int space_recurse_size_pair_stars;
extern int space_recurse_size_self_black_holes;
extern int space_recurse_size_pair_black_holes;
extern int space_recurse_size_self_sinks;
extern int space_recurse_size_pair_sinks;
extern int space_extra_parts;
extern int space_extra_gparts;
extern int space_extra_sparts;
extern int space_extra_bparts;
extern int space_extra_sinks;
extern double engine_redistribute_alloc_margin;
extern double engine_foreign_alloc_margin;

/**
 * @brief The space in which the cells and particles reside.
 */
struct space {

  /*! Spatial extent. */
  double dim[3];

  /*! Is the space periodic? */
  int periodic;

  /*! Extra space information needed for some hydro schemes. */
  struct hydro_space hs;

  /*! Are we doing hydrodynamics? */
  int with_hydro;

  /*! Are we doing gravity? */
  int with_self_gravity;

  /*! Are we doing star formation? */
  int with_star_formation;

  /*! Are we doing star formation through sink particles? */
  int with_sink;

  /*! Are we running with some regular DM particles? */
  int with_DM;

  /*! Are we running with some DM background particles? */
  int with_DM_background;

  /*! Are we running with neutrino particles? */
  int with_neutrinos;

  /*! Width of the top-level cells. */
  double width[3];

  /*! Inverse of the top-level cell width */
  double iwidth[3];

  /*! The minimum top-level cell width allowed. */
  double cell_min;

  /*! Space dimensions in number of top-cells. */
  int cdim[3];

  /*! Maximal depth reached by the tree */
  int maxdepth;

  /*! Number of top-level cells. */
  int nr_cells;

  /*! Total number of cells (top- and sub-) */
  int tot_cells;

  /*! Number of *local* top-level cells */
  int nr_local_cells;

  /*! Number of *local* top-level cells with tasks */
  int nr_local_cells_with_tasks;

  /*! Number of top-level cells that have >0 particle (of any kind) */
  int nr_cells_with_particles;

  /*! Number of top-level cells that have >0 particle (of any kind) */
  int nr_local_cells_with_particles;

  /*! The (level 0) cells themselves. */
  struct cell *cells_top;

  /*! Buffer of unused cells for the sub-cells. One chunk per thread. */
  struct cell **cells_sub;

  /*! The multipoles associated with the top-level (level 0) cells */
  struct gravity_tensors *multipoles_top;

  /*! Buffer of unused multipoles for the sub-cells. One chunk per thread. */
  struct gravity_tensors **multipoles_sub;

  /*! The indices of the *local* top-level cells */
  int *local_cells_top;

  /*! The indices of the *local* top-level cells with tasks */
  int *local_cells_with_tasks_top;

  /*! The indices of the top-level cells that have >0 particles (of any kind) */
  int *cells_with_particles_top;

  /*! The indices of the top-level cells that have >0 particles (of any kind) */
  int *local_cells_with_particles_top;

  /*! The total number of #part in the space. */
  size_t nr_parts;

  /*! The total number of #gpart in the space. */
  size_t nr_gparts;

  /*! The total number of #spart in the space. */
  size_t nr_sparts;

  /*! The total number of #bpart in the space. */
  size_t nr_bparts;

  /*! The total number of #sink in the space. */
  size_t nr_sinks;

  /*! The total number of neutrino #gpart in the space. */
  size_t nr_nuparts;

  /*! The total number of #part we allocated memory for */
  size_t size_parts;

  /*! The total number of #gpart we allocated memory for */
  size_t size_gparts;

  /*! The total number of #spart we allocated memory for */
  size_t size_sparts;

  /*! The total number of #bpart we allocated memory for */
  size_t size_bparts;

  /*! The total number of #sink we allocated memory for. */
  size_t size_sinks;

  /*! Number of inhibted gas particles in the space */
  size_t nr_inhibited_parts;

  /*! Number of inhibted gravity particles in the space */
  size_t nr_inhibited_gparts;

  /*! Number of inhibted star particles in the space */
  size_t nr_inhibited_sparts;

  /*! Number of inhibted black hole particles in the space */
  size_t nr_inhibited_bparts;

  /*! Number of inhibted sinks in the space */
  size_t nr_inhibited_sinks;

  /*! Number of extra #part we allocated (for on-the-fly creation) */
  size_t nr_extra_parts;

  /*! Number of extra #gpart we allocated (for on-the-fly creation) */
  size_t nr_extra_gparts;

  /*! Number of extra #spart we allocated (for on-the-fly creation) */
  size_t nr_extra_sparts;

  /*! Number of extra #bpart we allocated (for on-the-fly creation) */
  size_t nr_extra_bparts;

  /*! Number of extra #sink we allocated (for on-the-fly creation) */
  size_t nr_extra_sinks;

  /*! The particle data (cells have pointers to this). */
  struct part *parts;

  /*! The extended particle data (cells have pointers to this). */
  struct xpart *xparts;

  /*! The g-particle data (cells have pointers to this). */
  struct gpart *gparts;

  /*! The s-particle data (cells have pointers to this). */
  struct spart *sparts;

  /*! The b-particle data (cells have pointers to this). */
  struct bpart *bparts;

  /*! The sink particle data (cells have pointers to this). */
  struct sink *sinks;

  /*! Minimal mass of all the #part */
  float min_part_mass;

  /*! Minimal mass of all the dark-matter #gpart */
  float min_gpart_mass;

  /*! Minimal mass of all the #spart */
  float min_spart_mass;

  /*! Minimal mass of all the #sink */
  float min_sink_mass;

  /*! Minimal mass of all the #bpart */
  float min_bpart_mass;

  /*! Sum of the norm of the velocity of all the #part */
  float sum_part_vel_norm;

  /*! Sum of the norm of the velocity of all the dark-matter #gpart */
  float sum_gpart_vel_norm;

  /*! Sum of the norm of the velocity of all the #spart */
  float sum_spart_vel_norm;

  /*! Sum of the norm of the velocity of all the #sink */
  float sum_sink_vel_norm;

  /*! Sum of the norm of the velocity of all the #bpart */
  float sum_bpart_vel_norm;

  /*! Minimal gravity acceleration accross all particles */
  float min_a_grav;

  /*! Max gravity softening accross all particles */
  float max_softening;

  /*! Max multipole power accross all top-level cells */
  float max_mpole_power[SELF_GRAVITY_MULTIPOLE_ORDER + 1];

  /* Initial mean mass of each particle type in the system. */
  double initial_mean_mass_particles[swift_type_count];

  /* Initial count of each particle type in the system. */
  long long initial_count_particles[swift_type_count];

  /*! Initial shift that was applied to all particles upon start-up. */
  double initial_shift[3];

  /*! Initial value of the smoothing length read from the parameter file */
  float initial_spart_h;

  /*! Initial value of the smoothing length read from the parameter file */
  float initial_bpart_h;

  /*! General-purpose lock for this space. */
  swift_lock_type lock;

  /*! Number of queues in the system. */
  int nr_queues;

  /*! The associated engine. */
  struct engine *e;

  /*! The group information returned by VELOCIraptor for each #gpart. */
  struct velociraptor_gpart_data *gpart_group_data;

  /*! Structure dealing with the computation of a unique ID */
  struct unique_id unique_id;

<<<<<<< HEAD
  /*! Are we running with a zoom region? */
  int with_zoom_region;

  /*! Structure that stores the zoom regions properties. */
  struct zoom_region_properties *zoom_props;
=======
  /*! Have the top-level cells' time-steps been updated? */
  char *cells_top_updated;
>>>>>>> 81ab35eb

#ifdef WITH_MPI

  /*! Buffers for parts that we will receive from foreign cells. */
  struct part *parts_foreign;
  size_t nr_parts_foreign, size_parts_foreign;

  /*! Buffers for g-parts that we will receive from foreign cells. */
  struct gpart *gparts_foreign;
  size_t nr_gparts_foreign, size_gparts_foreign;

  /*! Buffers for s-parts that we will receive from foreign cells. */
  struct spart *sparts_foreign;
  size_t nr_sparts_foreign, size_sparts_foreign;

  /*! Buffers for b-parts that we will receive from foreign cells. */
  struct bpart *bparts_foreign;
  size_t nr_bparts_foreign, size_bparts_foreign;

  /*! Buffers for sink-parts that we will receive from foreign cells. */
  struct sink *sinks_foreign;
  size_t nr_sinks_foreign, size_sinks_foreign;

<<<<<<< HEAD
#endif
};

struct zoom_region_properties {

  /*! The factor used to define the buffer zone size around the zoom region. */
  float region_pad_factor;

  /*! Centre of mass of the zoom region. */
  double com[3];

  /*! Dimensions of the zoom region. */
  double dim[3];

  /*! Dimensions of the buffer region. */
  double buffer_dim[3];

  /*! Width of the top level zoom cells. */
  double width[3];

  /*! Inverse width of the top level zoom cells. */
  double iwidth[3];

  /*! The depth of the zoom cells within a background cell. */
  int zoom_cell_depth;

  /*! Do we have buffer cells?. */
  int with_buffer_cells;

  /*! The depth of the buffer cells inside a background cell. */
  int buffer_cell_depth;

  /*! Width of the neighbour top level zoom cells. */
  double buffer_width[3];

  /*! Inverse width of the neighbour top level zoom cells. */
  double buffer_iwidth[3];

  /*! Space dimensions in number of top level zoom cells. */
  int cdim[3];

  /*! The target number of top level background cells where we perform
   *  background->background interactions, set by the user. */
  int bkg_cdim[3];

  /*! The target number of top level neighbour cells the size of
   *  the zoom region. */
  int buffer_cdim[3];

  /*! The minimum top-level zoom cell width allowed. */
  double cell_min;

  /*! The distance in which neighbour cells are defined (same as the gravity
   * mesh distance). */
  double neighbour_distance;

  /*! Shift applied to particles to centre the high res particles in the box. */
  double zoom_shift[3];

  /*! Vector outlining the zoom region upper boundaries. */
  double region_upper_bounds[3];

  /*! Vector outlining the zoom region lower boundaries. */
  double region_lower_bounds[3];

  /*! Vector outlining the neighbour region upper boundaries. */
  double buffer_upper_bounds[3];

  /*! Vector outlining the neighbour region lower boundaries. */
  double buffer_lower_bounds[3];

  /*! The width of the void region. */
  double void_dim[3];

  /*! Vector outlining the void cell region upper boundaries. This is a
   * convenience variable to avoid having to check if we need the region or
   * buffer cell boundaries (i.e. without buffer cells it will match
   * region_upper_bounds, with buffer cells it will match
   * buffer_upper_bounds). */
  double void_upper_bounds[3];

  /*! Vector outlining the void cell region lower boundaries. This is a
   * convenience variable to avoid having to check if we need the region or
   * buffer cell boundaries (i.e. without buffer cells it will match
   * region_lower_bounds, with buffer cells it will match
   * buffer_lower_bounds). */
  double void_lower_bounds[3];

  /*! The depth of the neighbour cell tree. */
  int neighbour_max_tree_depth;

  /*! Offset in the top level cell list background cells start from. */
  int bkg_cell_offset;

  /*! Offset in the top level cell list background cells start from. */
  int buffer_cell_offset;

  /*! Number of zoom cells */
  int nr_zoom_cells;

  /*! Pointers the the top level zoom cells. */
  struct cell *zoom_cells_top;

  /*! Number of background cells */
  int nr_bkg_cells;

  /*! Pointers the the top level background cells. */
  struct cell *bkg_cells_top;

  /*! Number of neighbour top-level bkg cells */
  int nr_buffer_cells;

  /*! Pointers the the top level buffer cells. */
  struct cell *buffer_cells_top;

  /*! Number of particles in zoom cells */
  size_t nr_zoom_cell_particles;

  /*! Number of particls in natural/background cells */
  size_t nr_bkg_cell_particles;

  /*! Number of neighbour top-level bkg cells */
  int nr_neighbour_cells;

  /*! The indices of the neighbour top-level bkg cells */
  int *neighbour_cells_top;

  /*! Number of void top-level cells (cells containing the zoom region) */
  int nr_void_cells;

  /*! The indices of the neighbour top-level bkg  cells */
  int *void_cell_indices;

  /*! Number of empty top-level cells (cells containing the buffer region) */
  int nr_empty_cells;

  /*! Number of *local* top-level zoom cells */
  int nr_local_zoom_cells;

  /*! The indices of the *local* top-level zoom cells */
  int *local_zoom_cells_top;

  /*! Number of *local* top-level zoom cells */
  int nr_local_bkg_cells;

  /*! The indices of the *local* top-level background cells */
  int *local_bkg_cells_top;

  /*! Number of *local* top-level zoom cells */
  int nr_local_buffer_cells;

  /*! The indices of the *local* top-level background cells */
  int *local_buffer_cells_top;

  /*! Number of *local* top-level zoom cells */
  int nr_local_zoom_cells_with_particles;

  /*! The indices of the *local* top-level zoom cells */
  int *local_zoom_cells_with_particles_top;

  /*! Number of *local* top-level zoom cells */
  int nr_local_bkg_cells_with_particles;

  /*! The indices of the *local* top-level background cells */
  int *local_bkg_cells_with_particles_top;

  /*! Number of *local* top-level zoom cells */
  int nr_local_buffer_cells_with_particles;

  /*! The indices of the *local* top-level background cells */
  int *local_buffer_cells_with_particles_top;

  /*! Number of baryonic particles that have left the zoom region and been
   * converted to dark matter */
  size_t nr_wanderers;

  /*! Are we using wedges for the background decomp? */
  int use_bkg_wedges;

  /*! Are we treating each grid individually? */
  int separate_decomps;

#if defined(WITH_MPI) && (defined(HAVE_METIS) || defined(HAVE_PARMETIS))
  /*! The total number of edges summed over all cells.  */
  int nr_edges;

  /*! The number of bins in theta. */
  int theta_nslices;

  /*! The number of bins in phi. */
  int phi_nslices;

  /*! The width of bins in theta. */
  double theta_width;

  /*! The width of bins in phi. */
  double phi_width;

  /*! The number of wedges total. */
  int nwedges;

  /*! The wedge edge counts. */
  int *nr_wedge_edges;

  /*! The wedge edge start indices. */
  int *wedge_edges_start;

=======
>>>>>>> 81ab35eb
#endif
};

/* Function prototypes. */
void space_free_buff_sort_indices(struct space *s);
void space_parts_sort(struct part *parts, struct xpart *xparts, int *ind,
                      int *counts, int num_bins, ptrdiff_t parts_offset);
void space_gparts_sort(struct gpart *gparts, struct part *parts,
                       struct sink *sinks, struct spart *sparts,
                       struct bpart *bparts, int *ind, int *counts,
                       int num_bins);
void space_sparts_sort(struct spart *sparts, int *ind, int *counts,
                       int num_bins, ptrdiff_t sparts_offset);
void space_bparts_sort(struct bpart *bparts, int *ind, int *counts,
                       int num_bins, ptrdiff_t bparts_offset);
void space_sinks_sort(struct sink *sinks, int *ind, int *counts, int num_bins,
                      ptrdiff_t sinks_offset);
void space_getcells(struct space *s, int nr_cells, struct cell **cells,
                    const short int tid);
void space_init(struct space *s, struct swift_params *params,
                const struct cosmology *cosmo, double dim[3],
                const struct hydro_props *hydro_properties, struct part *parts,
                struct gpart *gparts, struct sink *sinks, struct spart *sparts,
                struct bpart *bparts, size_t Npart, size_t Ngpart, size_t Nsink,
                size_t Nspart, size_t Nbpart, size_t Nnupart, int periodic,
                int replicate, int remap_ids, int generate_gas_in_ics,
                int hydro, int gravity, int star_formation, int with_sink,
                int with_DM, int with_DM_background, int neutrinos,
                int with_zoom_region, int verbose, int dry_run, int nr_nodes);
void space_sanitize(struct space *s);
void space_map_cells_pre(struct space *s, int full,
                         void (*fun)(struct cell *c, void *data), void *data);
void space_map_parts(struct space *s,
                     void (*fun)(struct part *p, struct cell *c, void *data),
                     void *data);
void space_map_parts_xparts(struct space *s,
                            void (*fun)(struct part *p, struct xpart *xp,
                                        struct cell *c));
void space_map_cells_post(struct space *s, int full,
                          void (*fun)(struct cell *c, void *data), void *data);
void space_rebuild(struct space *s, int repartitioned, int verbose);
void space_recycle(struct space *s, struct cell *c);
void space_recycle_list(struct space *s, struct cell *cell_list_begin,
                        struct cell *cell_list_end,
                        struct gravity_tensors *multipole_list_begin,
                        struct gravity_tensors *multipole_list_end);
void space_regrid(struct space *s, int verbose);
void space_allocate_extras(struct space *s, int verbose);
void space_allocate_and_fill_buffers(const struct cell *c,
                                     struct cell_buff **restrict buff,
                                     struct cell_buff **restrict sbuff,
                                     struct cell_buff **restrict bbuff,
                                     struct cell_buff **restrict gbuff,
                                     struct cell_buff **restrict sink_buff);
void space_split_recursive(struct space *s, struct cell *c,
                           struct cell_buff *restrict buff,
                           struct cell_buff *restrict sbuff,
                           struct cell_buff *restrict bbuff,
                           struct cell_buff *restrict gbuff,
                           struct cell_buff *restrict sink_buff,
                           const short int tpid);
void space_split(struct space *s, int verbose);
void space_construct_progeny(struct space *s, struct cell *c,
                             const short int tpid);
void space_populate_multipole(struct cell *c);
void space_reorder_extras(struct space *s, int verbose);
void space_list_useful_top_level_cells(struct space *s);
void space_parts_get_cell_index(struct space *s, int *ind, int *cell_counts,
                                size_t *count_inhibited_parts,
                                size_t *count_extra_parts, int verbose);
void space_gparts_get_cell_index(struct space *s, int *gind, int *cell_counts,
                                 size_t *count_inhibited_gparts,
                                 size_t *count_extra_gparts, int verbose);
void space_sparts_get_cell_index(struct space *s, int *sind, int *cell_counts,
                                 size_t *count_inhibited_sparts,
                                 size_t *count_extra_sparts, int verbose);
void space_bparts_get_cell_index(struct space *s, int *sind, int *cell_counts,
                                 size_t *count_inhibited_bparts,
                                 size_t *count_extra_bparts, int verbose);
void space_sinks_get_cell_index(struct space *s, int *sind, int *cell_counts,
                                size_t *count_inhibited_sinks,
                                size_t *count_extra_sinks, int verbose);
void space_synchronize_particle_positions(struct space *s);
void space_first_init_parts(struct space *s, int verbose);
void space_first_init_gparts(struct space *s, int verbose);
void space_first_init_sparts(struct space *s, int verbose);
void space_first_init_bparts(struct space *s, int verbose);
void space_first_init_sinks(struct space *s, int verbose);
void space_collect_mean_masses(struct space *s, int verbose);
void space_init_parts(struct space *s, int verbose);
void space_init_gparts(struct space *s, int verbose);
void space_init_sparts(struct space *s, int verbose);
void space_init_bparts(struct space *s, int verbose);
void space_init_sinks(struct space *s, int verbose);
void space_after_snap_tracer(struct space *s, int verbose);
void space_mark_cell_as_updated(struct space *s, const struct cell *c);
void space_convert_quantities(struct space *s, int verbose);
void space_convert_rt_quantities(struct space *s, int verbose);
void space_post_init_parts(struct space *s, int verbose);
void space_link_cleanup(struct space *s);
void space_check_drift_point(struct space *s, integertime_t ti_drift,
                             int multipole);
void space_check_top_multipoles_drift_point(struct space *s,
                                            integertime_t ti_drift);
void space_check_timesteps(const struct space *s);
void space_check_limiter(struct space *s);
void space_check_swallow(struct space *s);
void space_check_sort_flags(struct space *s);
void space_remap_ids(struct space *s, int nr_nodes, int verbose);
long long space_get_max_parts_id(struct space *s);
void space_replicate(struct space *s, int replicate, int verbose);
void space_generate_gas(struct space *s, const struct cosmology *cosmo,
                        const struct hydro_props *hydro_properties,
                        const int periodic, const int with_DM_background,
                        const int with_neutrinos, const double dim[3],
                        const int verbose);
void space_check_cosmology(struct space *s, const struct cosmology *cosmo,
                           const int with_hydro, const int rank,
                           const int check_neutrinos);
void space_reset_task_counters(struct space *s);
void space_clean(struct space *s);
void space_free_cells(struct space *s);

void space_free_foreign_parts(struct space *s, const int clear_cell_pointers);

void space_struct_dump(struct space *s, FILE *stream);
void space_struct_restore(struct space *s, FILE *stream);
void space_write_cell_hierarchy(const struct space *s, int j);
void space_compute_star_formation_stats(const struct space *s,
                                        struct star_formation *star_form);
void space_check_unskip_flags(const struct space *s);
#endif /* SWIFT_SPACE_H */<|MERGE_RESOLUTION|>--- conflicted
+++ resolved
@@ -349,16 +349,14 @@
   /*! Structure dealing with the computation of a unique ID */
   struct unique_id unique_id;
 
-<<<<<<< HEAD
   /*! Are we running with a zoom region? */
   int with_zoom_region;
 
   /*! Structure that stores the zoom regions properties. */
   struct zoom_region_properties *zoom_props;
-=======
+
   /*! Have the top-level cells' time-steps been updated? */
   char *cells_top_updated;
->>>>>>> 81ab35eb
 
 #ifdef WITH_MPI
 
@@ -382,7 +380,6 @@
   struct sink *sinks_foreign;
   size_t nr_sinks_foreign, size_sinks_foreign;
 
-<<<<<<< HEAD
 #endif
 };
 
@@ -590,8 +587,6 @@
   /*! The wedge edge start indices. */
   int *wedge_edges_start;
 
-=======
->>>>>>> 81ab35eb
 #endif
 };
 
