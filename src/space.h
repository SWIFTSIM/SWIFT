/*******************************************************************************
 * This file is part of SWIFT.
 * Copyright (c) 2012 Pedro Gonnet (pedro.gonnet@durham.ac.uk)
 *                    Matthieu Schaller (schaller@strw.leidenuniv.nl)
 *               2015 Peter W. Draper (p.w.draper@durham.ac.uk)
 *               2016 John A. Regan (john.a.regan@durham.ac.uk)
 *                    Tom Theuns (tom.theuns@durham.ac.uk)
 *
 * This program is free software: you can redistribute it and/or modify
 * it under the terms of the GNU Lesser General Public License as published
 * by the Free Software Foundation, either version 3 of the License, or
 * (at your option) any later version.
 *
 * This program is distributed in the hope that it will be useful,
 * but WITHOUT ANY WARRANTY; without even the implied warranty of
 * MERCHANTABILITY or FITNESS FOR A PARTICULAR PURPOSE.  See the
 * GNU General Public License for more details.
 *
 * You should have received a copy of the GNU Lesser General Public License
 * along with this program.  If not, see <http://www.gnu.org/licenses/>.
 *
 ******************************************************************************/
#ifndef SWIFT_SPACE_H
#define SWIFT_SPACE_H

/* Config parameters. */
#include <config.h>

/* Some standard headers. */
#include <stddef.h>

/* Includes. */
#include "hydro_space.h"
#include "lock.h"
#include "parser.h"
#include "part.h"
#include "space_unique_id.h"
#include "velociraptor_struct.h"

/* Avoid cyclic inclusions */
struct cell;
struct cosmology;
struct gravity_props;
struct star_formation;
struct hydro_props;

/* Some constants. */
#define space_cellallocchunk 1000
#define space_splitsize_default 400
#define space_maxsize_default 8000000
#define space_extra_parts_default 0
#define space_extra_gparts_default 0
#define space_extra_sparts_default 100
#define space_extra_bparts_default 0
#define space_extra_dmparts_default 0
#define space_extra_sinks_default 0
#define space_expected_max_nr_strays_default 100
#define space_subsize_pair_hydro_default 256000000
#define space_subsize_self_hydro_default 32000
#define space_subsize_pair_stars_default 256000000
#define space_subsize_self_stars_default 32000
#define space_subsize_pair_grav_default 256000000
#define space_subsize_self_grav_default 32000
#define space_subsize_pair_dark_matter_default 256000000
#define space_subsize_self_dark_matter_default 32000
#define space_subdepth_diff_grav_default 4
#define space_max_top_level_cells_default 12
#define space_stretch 1.10f
#define space_maxreldx 0.1f

/* Maximum allowed depth of cell splits. */
#define space_cell_maxdepth 52

/* Globals needed in contexts without a space struct. Remember to dump and
 * restore these. */
extern int space_splitsize;
extern int space_maxsize;
extern int space_subsize_pair_hydro;
extern int space_subsize_self_hydro;
extern int space_subsize_pair_dark_matter;
extern int space_subsize_self_dark_matter;
extern int space_subsize_pair_stars;
extern int space_subsize_self_stars;
extern int space_subsize_pair_grav;
extern int space_subsize_self_grav;
extern int space_subdepth_diff_grav;
extern int space_extra_parts;
extern int space_extra_gparts;
extern int space_extra_sparts;
extern int space_extra_bparts;
extern int space_extra_sinks;
<<<<<<< HEAD
extern double engine_redistribute_alloc_margin;
extern double engine_foreign_alloc_margin;
=======
extern int space_extra_dmparts;
>>>>>>> cb1e82d8

/**
 * @brief The space in which the cells and particles reside.
 */
struct space {

  /*! Spatial extent. */
  double dim[3];

  /*! Is the space periodic? */
  int periodic;

  /*! Extra space information needed for some hydro schemes. */
  struct hydro_space hs;

  /*! Are we doing hydrodynamics? */
  int with_hydro;

  /*! Are we doing gravity? */
  int with_self_gravity;

  /*! Are we doing star formation? */
  int with_star_formation;

  /*! Are we doing star formation through sink particles? */
  int with_sink;

  /*! Are we running with some regular DM particles? */
  int with_DM;

  /*! Are we running with some DM background particles? */
  int with_DM_background;

  /*! Are we running with neutrino particles? */
  int with_neutrinos;

  /*! Are we doing self-interacting DM? */
  int with_sidm;

  /*! Width of the top-level cells. */
  double width[3];

  /*! Inverse of the top-level cell width */
  double iwidth[3];

  /*! The minimum top-level cell width allowed. */
  double cell_min;

  /*! Space dimensions in number of top-cells. */
  int cdim[3];

  /*! Maximal depth reached by the tree */
  int maxdepth;

  /*! Number of top-level cells. */
  int nr_cells;

  /*! Total number of cells (top- and sub-) */
  int tot_cells;

  /*! Number of *local* top-level cells */
  int nr_local_cells;

  /*! Number of *local* top-level cells with tasks */
  int nr_local_cells_with_tasks;

  /*! Number of top-level cells that have >0 particle (of any kind) */
  int nr_cells_with_particles;

  /*! Number of top-level cells that have >0 particle (of any kind) */
  int nr_local_cells_with_particles;

  /*! The (level 0) cells themselves. */
  struct cell *cells_top;

  /*! Buffer of unused cells for the sub-cells. One chunk per thread. */
  struct cell **cells_sub;

  /*! The multipoles associated with the top-level (level 0) cells */
  struct gravity_tensors *multipoles_top;

  /*! Buffer of unused multipoles for the sub-cells. One chunk per thread. */
  struct gravity_tensors **multipoles_sub;

  /*! The indices of the *local* top-level cells */
  int *local_cells_top;

  /*! The indices of the *local* top-level cells with tasks */
  int *local_cells_with_tasks_top;

  /*! The indices of the top-level cells that have >0 particles (of any kind) */
  int *cells_with_particles_top;

  /*! The indices of the top-level cells that have >0 particles (of any kind) */
  int *local_cells_with_particles_top;

  /*! The total number of #part in the space. */
  size_t nr_parts;

  /*! The total number of #gpart in the space. */
  size_t nr_gparts;

  /*! The total number of #spart in the space. */
  size_t nr_sparts;

  /*! The total number of #bpart in the space. */
  size_t nr_bparts;

  /*! The total number of #dmpart in the space. */
  size_t nr_dmparts;

  /*! The total number of #sink in the space. */
  size_t nr_sinks;

  /*! The total number of neutrino #gpart in the space. */
  size_t nr_nuparts;

  /*! The total number of #part we allocated memory for */
  size_t size_parts;

  /*! The total number of #gpart we allocated memory for */
  size_t size_gparts;

  /*! The total number of #spart we allocated memory for */
  size_t size_sparts;

  /*! The total number of #bpart we allocated memory for */
  size_t size_bparts;

  /*! The total number of #dmpart we allocated memory for */
  size_t size_dmparts;

  /*! The total number of #sink we allocated memory for. */
  size_t size_sinks;

  /*! Number of inhibted gas particles in the space */
  size_t nr_inhibited_parts;

  /*! Number of inhibted gravity particles in the space */
  size_t nr_inhibited_gparts;

  /*! Number of inhibted star particles in the space */
  size_t nr_inhibited_sparts;

  /*! Number of inhibted black hole particles in the space */
  size_t nr_inhibited_bparts;

  /*! Number of inhibted dark matter particles in the space */
  size_t nr_inhibited_dmparts;

  /*! Number of inhibted sinks in the space */
  size_t nr_inhibited_sinks;

  /*! Number of extra #part we allocated (for on-the-fly creation) */
  size_t nr_extra_parts;

  /*! Number of extra #gpart we allocated (for on-the-fly creation) */
  size_t nr_extra_gparts;

  /*! Number of extra #spart we allocated (for on-the-fly creation) */
  size_t nr_extra_sparts;

  /*! Number of extra #bpart we allocated (for on-the-fly creation) */
  size_t nr_extra_bparts;

  /*! Number of extra #dmpart we allocated (for on-the-fly creation) */
  size_t nr_extra_dmparts;

  /*! Number of extra #sink we allocated (for on-the-fly creation) */
  size_t nr_extra_sinks;

  /*! The particle data (cells have pointers to this). */
  struct part *parts;

  /*! The extended particle data (cells have pointers to this). */
  struct xpart *xparts;

  /*! The g-particle data (cells have pointers to this). */
  struct gpart *gparts;

  /*! The s-particle data (cells have pointers to this). */
  struct spart *sparts;

  /*! The b-particle data (cells have pointers to this). */
  struct bpart *bparts;

  /*! The DM-particle data (cells have pointers to this). */
  struct dmpart *dmparts;

  /*! The sink particle data (cells have pointers to this). */
  struct sink *sinks;

  /*! Minimal mass of all the #part */
  float min_part_mass;

  /*! Minimal mass of all the dark-matter #gpart */
  float min_gpart_mass;

  /*! Minimal mass of all the #spart */
  float min_spart_mass;

  /*! Minimal mass of all the #sink */
  float min_sink_mass;

  /*! Minimal mass of all the #bpart */
  float min_bpart_mass;

  /*! Minimal mass of all the #dmpart */
  float min_dmpart_mass;

  /*! Sum of the norm of the velocity of all the #part */
  float sum_part_vel_norm;

  /*! Sum of the norm of the velocity of all the dark-matter #gpart */
  float sum_gpart_vel_norm;

  /*! Sum of the norm of the velocity of all the #spart */
  float sum_spart_vel_norm;

  /*! Sum of the norm of the velocity of all the #sink */
  float sum_sink_vel_norm;

  /*! Sum of the norm of the velocity of all the #bpart */
  float sum_bpart_vel_norm;

  /*! Minimal gravity acceleration accross all particles */
  float min_a_grav;

  /*! Max gravity softening accross all particles */
  float max_softening;

  /*! Max multipole power accross all top-level cells */
  float max_mpole_power[SELF_GRAVITY_MULTIPOLE_ORDER + 1];

  /* Initial mean mass of each particle type in the system. */
  double initial_mean_mass_particles[swift_type_count];

  /* Initial count of each particle type in the system. */
  long long initial_count_particles[swift_type_count];

<<<<<<< HEAD
  /*! Initial shift that was applied to all particles upon start-up. */
  double initial_shift[3];
=======
    /*! Sum of the norm of the velocity of all the #dmpart */
    float sum_dmpart_vel_norm;
>>>>>>> cb1e82d8

  /*! Initial value of the smoothing length read from the parameter file */
  float initial_spart_h;

  /*! Initial value of the smoothing length read from the parameter file */
  float initial_bpart_h;
    
  /*! Initial value of the smoothing length read from the parameter file */
  float initial_dmpart_h;

  /*! General-purpose lock for this space. */
  swift_lock_type lock;

  /*! Number of queues in the system. */
  int nr_queues;

  /*! The associated engine. */
  struct engine *e;

  /*! The group information returned by VELOCIraptor for each #gpart. */
  struct velociraptor_gpart_data *gpart_group_data;

  /*! Structure dealing with the computation of a unique ID */
  struct unique_id unique_id;

#ifdef WITH_MPI

  /*! Buffers for parts that we will receive from foreign cells. */
  struct part *parts_foreign;
  size_t nr_parts_foreign, size_parts_foreign;

  /*! Buffers for g-parts that we will receive from foreign cells. */
  struct gpart *gparts_foreign;
  size_t nr_gparts_foreign, size_gparts_foreign;

  /*! Buffers for s-parts that we will receive from foreign cells. */
  struct spart *sparts_foreign;
  size_t nr_sparts_foreign, size_sparts_foreign;

  /*! Buffers for b-parts that we will receive from foreign cells. */
  struct bpart *bparts_foreign;
  size_t nr_bparts_foreign, size_bparts_foreign;

  /*! Buffers for dm-parts that we will receive from foreign cells. */
  struct dmpart *dmparts_foreign;
  size_t nr_dmparts_foreign, size_dmparts_foreign;

#endif
};

/* Function prototypes. */
void space_free_buff_sort_indices(struct space *s);
void space_parts_sort(struct part *parts, struct xpart *xparts, int *ind,
                      int *counts, int num_bins, ptrdiff_t parts_offset);
void space_gparts_sort(struct gpart *gparts, struct part *parts,
                       struct sink *sinks, struct spart *sparts,
                       struct bpart *bparts, struct dmpart *dmparts,
                       const size_t Ndm, int *ind, int *counts,
                       int num_bins);
void space_sparts_sort(struct spart *sparts, int *ind, int *counts,
                       int num_bins, ptrdiff_t sparts_offset);
void space_bparts_sort(struct bpart *bparts, int *ind, int *counts,
                       int num_bins, ptrdiff_t bparts_offset);
void space_dmparts_sort(struct dmpart *dmparts, int *ind, int *counts,
                       int num_bins, ptrdiff_t dmparts_offset);
void space_sinks_sort(struct sink *sinks, int *ind, int *counts, int num_bins,
                      ptrdiff_t sinks_offset);
void space_getcells(struct space *s, int nr_cells, struct cell **cells,
                    const short int tid);
void space_init(struct space *s, struct swift_params *params,
                const struct cosmology *cosmo, double dim[3],
                const struct hydro_props *hydro_properties, struct part *parts,
                struct gpart *gparts, struct sink *sinks, struct spart *sparts,
                struct bpart *bparts, struct dmpart *dmparts, size_t Npart, size_t Ngpart, size_t Nsink,
                size_t Nspart, size_t Nbpart, size_t Ndmpart,  size_t Nnupart, int periodic,
                int replicate, int remap_ids, int generate_gas_in_ics,
<<<<<<< HEAD
                int hydro, int gravity, int star_formation, int with_sink,
                int with_DM, int with_DM_background, int neutrinos, int verbose,
                int dry_run, int nr_nodes);
=======
                int hydro, int gravity, int star_formation, int sidm, int with_sink,
                int DM_background, int neutrinos, int verbose, int dry_run,
                int nr_nodes);
>>>>>>> cb1e82d8
void space_sanitize(struct space *s);
void space_map_cells_pre(struct space *s, int full,
                         void (*fun)(struct cell *c, void *data), void *data);
void space_map_parts(struct space *s,
                     void (*fun)(struct part *p, struct cell *c, void *data),
                     void *data);
void space_map_parts_xparts(struct space *s,
                            void (*fun)(struct part *p, struct xpart *xp,
                                        struct cell *c));
void space_map_cells_post(struct space *s, int full,
                          void (*fun)(struct cell *c, void *data), void *data);
void space_rebuild(struct space *s, int repartitioned, int verbose);
void space_recycle(struct space *s, struct cell *c);
void space_recycle_list(struct space *s, struct cell *cell_list_begin,
                        struct cell *cell_list_end,
                        struct gravity_tensors *multipole_list_begin,
                        struct gravity_tensors *multipole_list_end);
void space_regrid(struct space *s, int verbose);
void space_allocate_extras(struct space *s, int verbose);
void space_split(struct space *s, int verbose);
void space_reorder_extras(struct space *s, int verbose);
void space_list_useful_top_level_cells(struct space *s);
void space_parts_get_cell_index(struct space *s, int *ind, int *cell_counts,
                                size_t *count_inhibited_parts,
                                size_t *count_extra_parts, int verbose);
void space_gparts_get_cell_index(struct space *s, int *gind, int *cell_counts,
                                 size_t *count_inhibited_gparts,
                                 size_t *count_extra_gparts, int verbose);
void space_sparts_get_cell_index(struct space *s, int *sind, int *cell_counts,
                                 size_t *count_inhibited_sparts,
                                 size_t *count_extra_sparts, int verbose);
void space_bparts_get_cell_index(struct space *s, int *bind, int *cell_counts,
                                 size_t *count_inhibited_bparts,
                                 size_t *count_extra_bparts, int verbose);
void space_dmparts_get_cell_index(struct space *s, int *dmind, int *cell_counts,
                                 size_t *count_inhibited_dmparts,
                                 size_t *count_extra_dmparts, int verbose);
void space_sinks_get_cell_index(struct space *s, int *sind, int *cell_counts,
                                size_t *count_inhibited_sinks,
                                size_t *count_extra_sinks, int verbose);
void space_synchronize_particle_positions(struct space *s);
void space_first_init_parts(struct space *s, int verbose);
void space_first_init_gparts(struct space *s, int verbose);
void space_first_init_sparts(struct space *s, int verbose);
void space_first_init_bparts(struct space *s, int verbose);
void space_first_init_dmparts(struct space *s, int verbose);
void space_first_init_sinks(struct space *s, int verbose);
void space_collect_mean_masses(struct space *s, int verbose);
void space_init_parts(struct space *s, int verbose);
void space_init_gparts(struct space *s, int verbose);
void space_init_sparts(struct space *s, int verbose);
void space_init_bparts(struct space *s, int verbose);
void space_init_dmparts(struct space *s, int verbose);
void space_init_sinks(struct space *s, int verbose);
void space_after_snap_tracer(struct space *s, int verbose);
void space_convert_quantities(struct space *s, int verbose);
void space_convert_rt_quantities(struct space *s, int verbose);
void space_post_init_parts(struct space *s, int verbose);
void space_link_cleanup(struct space *s);
void space_check_drift_point(struct space *s, integertime_t ti_drift,
                             int multipole);
void space_check_top_multipoles_drift_point(struct space *s,
                                            integertime_t ti_drift);
void space_check_timesteps(const struct space *s);
void space_check_limiter(struct space *s);
void space_check_swallow(struct space *s);
void space_check_sort_flags(struct space *s);
void space_remap_ids(struct space *s, int nr_nodes, int verbose);
long long space_get_max_parts_id(struct space *s);
void space_replicate(struct space *s, int replicate, int verbose);
void space_generate_gas(struct space *s, const struct cosmology *cosmo,
                        const struct hydro_props *hydro_properties,
                        const int periodic, const int with_DM_background,
                        const int with_sidm,
                        const int with_neutrinos, const double dim[3],
                        const int verbose);
void space_check_cosmology(struct space *s, const struct cosmology *cosmo,
                           const int with_hydro, const int rank,
                           const int check_neutrinos);
void space_reset_task_counters(struct space *s);
void space_clean(struct space *s);
void space_free_cells(struct space *s);

void space_free_foreign_parts(struct space *s, const int clear_cell_pointers);

void space_struct_dump(struct space *s, FILE *stream);
void space_struct_restore(struct space *s, FILE *stream);
void space_write_cell_hierarchy(const struct space *s, int j);
void space_compute_star_formation_stats(const struct space *s,
                                        struct star_formation *star_form);
void space_check_unskip_flags(const struct space *s);
#endif /* SWIFT_SPACE_H */<|MERGE_RESOLUTION|>--- conflicted
+++ resolved
@@ -89,12 +89,9 @@
 extern int space_extra_sparts;
 extern int space_extra_bparts;
 extern int space_extra_sinks;
-<<<<<<< HEAD
+extern int space_extra_dmparts;
 extern double engine_redistribute_alloc_margin;
 extern double engine_foreign_alloc_margin;
-=======
-extern int space_extra_dmparts;
->>>>>>> cb1e82d8
 
 /**
  * @brief The space in which the cells and particles reside.
@@ -335,13 +332,11 @@
   /* Initial count of each particle type in the system. */
   long long initial_count_particles[swift_type_count];
 
-<<<<<<< HEAD
   /*! Initial shift that was applied to all particles upon start-up. */
   double initial_shift[3];
-=======
+
     /*! Sum of the norm of the velocity of all the #dmpart */
     float sum_dmpart_vel_norm;
->>>>>>> cb1e82d8
 
   /*! Initial value of the smoothing length read from the parameter file */
   float initial_spart_h;
@@ -418,15 +413,9 @@
                 struct bpart *bparts, struct dmpart *dmparts, size_t Npart, size_t Ngpart, size_t Nsink,
                 size_t Nspart, size_t Nbpart, size_t Ndmpart,  size_t Nnupart, int periodic,
                 int replicate, int remap_ids, int generate_gas_in_ics,
-<<<<<<< HEAD
-                int hydro, int gravity, int star_formation, int with_sink,
+                int hydro, int gravity, int star_formation, int sidm, int with_sink,
                 int with_DM, int with_DM_background, int neutrinos, int verbose,
                 int dry_run, int nr_nodes);
-=======
-                int hydro, int gravity, int star_formation, int sidm, int with_sink,
-                int DM_background, int neutrinos, int verbose, int dry_run,
-                int nr_nodes);
->>>>>>> cb1e82d8
 void space_sanitize(struct space *s);
 void space_map_cells_pre(struct space *s, int full,
                          void (*fun)(struct cell *c, void *data), void *data);
