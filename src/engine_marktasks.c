--- conflicted
+++ resolved
@@ -489,10 +489,6 @@
             /* Set the correct sorting flags */
             if (t_type == task_type_pair) {
 
-<<<<<<< HEAD
-                /* Do ci */
-                if (ci_active_stars) {
-=======
           /* Add stars_in dependencies for each cell that is part of
            * a pair task as to not miss any dependencies */
           if (ci_nodeID == nodeID)
@@ -502,7 +498,6 @@
 
           /* Do ci */
           if (ci_active_stars) {
->>>>>>> fdceea2e
 
                     /* stars for ci */
                     atomic_or(&ci->stars.requires_sorts, 1 << t->flags);
@@ -630,9 +625,6 @@
 
                 scheduler_activate(s, t);
             }
-        }
-<<<<<<< HEAD
-=======
 
         if (t->type == task_type_pair) {
           /* Add stars_out dependencies for each cell that is part of
@@ -643,7 +635,6 @@
             scheduler_activate(s, cj->hydro.super->stars.stars_out);
         }
       }
->>>>>>> fdceea2e
 
             /* Black_Holes density */
         else if ((t_subtype == task_subtype_bh_density ||
@@ -661,20 +652,15 @@
                 if (ci_nodeID == nodeID) cell_activate_drift_bpart(ci, s);
                 if (ci_nodeID == nodeID) cell_activate_drift_part(ci, s);
 
-<<<<<<< HEAD
                 if (cj_nodeID == nodeID) cell_activate_drift_part(cj, s);
                 if (cj_nodeID == nodeID) cell_activate_drift_bpart(cj, s);
-            }
-=======
-          if (cj_nodeID == nodeID) cell_activate_drift_part(cj, s);
-          if (cj_nodeID == nodeID) cell_activate_drift_bpart(cj, s);
-
-          /* Activate bh_in for each cell that is part of
-           * a pair task as to not miss any dependencies */
-          if (ci_nodeID == nodeID)
-            scheduler_activate(s, ci->hydro.super->black_holes.black_holes_in);
-          if (cj_nodeID == nodeID)
-            scheduler_activate(s, cj->hydro.super->black_holes.black_holes_in);
+
+                /* Activate bh_in for each cell that is part of
+                 * a pair task as to not miss any dependencies */
+                if (ci_nodeID == nodeID)
+                  scheduler_activate(s, ci->hydro.super->black_holes.black_holes_in);
+                if (cj_nodeID == nodeID)
+                  scheduler_activate(s, cj->hydro.super->black_holes.black_holes_in);
         }
 
         if (t_type == task_type_pair && t_subtype == task_subtype_bh_feedback) {
@@ -694,23 +680,28 @@
         }
       }
 
-      /* Gravity */
-      else if ((t_subtype == task_subtype_grav) &&
-               ((ci_active_gravity && ci_nodeID == nodeID) ||
-                (cj_active_gravity && cj_nodeID == nodeID))) {
-
-        scheduler_activate(s, t);
->>>>>>> fdceea2e
-
-                /* Store current values of dx_max and h_max. */
-            else if (t_type == task_type_sub_pair &&
-                     t_subtype == task_subtype_bh_density) {
-                cell_activate_subcell_black_holes_tasks(ci, cj, s,
-                                                        with_timestep_sync);
-            }
-        }
-
-            /* Only activate tasks that involve a local active cell. */
+        /* Gravity */
+        else if ((t_subtype == task_subtype_grav) &&
+        ((ci_active_gravity && ci_nodeID == nodeID) ||
+        (cj_active_gravity && cj_nodeID == nodeID))) {
+
+          scheduler_activate(s, t);
+
+          if (t_type == task_type_pair && t_subtype == task_subtype_grav) {
+            /* Activate the gravity drift */
+            cell_activate_subcell_grav_tasks(t->ci, t->cj, s);
+          }
+
+#ifdef SWIFT_DEBUG_CHECKS
+          else if (t_type == task_type_sub_pair &&
+          t_subtype == task_subtype_grav) {
+            error("Invalid task sub-type encountered");
+          }
+#endif
+        }
+
+
+        /* Only activate tasks that involve a local active cell. */
         else if ((t_subtype == task_subtype_dark_matter_density ||
                   t_subtype == task_subtype_sidm) &&
                  ((ci_active_dark_matter && ci_nodeID == nodeID) ||
@@ -725,33 +716,9 @@
                 if (ci_nodeID == nodeID) cell_activate_drift_dmpart(ci, s);
                 if (ci_nodeID == nodeID) cell_activate_sync_dmpart(ci, s);
 
-<<<<<<< HEAD
                 if (cj_nodeID == nodeID) cell_activate_drift_dmpart(cj, s);
                 if (cj_nodeID == nodeID) cell_activate_sync_dmpart(cj, s);
             }
-=======
-          /* Activate the sink drift for the sink merger */
-          if (ci_nodeID == nodeID) {
-            cell_activate_drift_sink(ci, s);
-            cell_activate_sink_formation_tasks(ci->top, s);
-            /* Activate all sink_in tasks for each cell involved
-             * in pair type tasks */
-            scheduler_activate(s, ci->hydro.super->sinks.sink_in);
-          }
-
-          if (cj_nodeID == nodeID) {
-            cell_activate_drift_sink(cj, s);
-            if (ci->top != cj->top) {
-              cell_activate_sink_formation_tasks(cj->top, s);
-            }
-            /* Activate all sink_in tasks for each cell involved
-             * in pair type tasks */
-            scheduler_activate(s, cj->hydro.super->sinks.sink_in);
-          }
-
-          /* Do ci */
-          if (ci_active_sinks) {
->>>>>>> fdceea2e
 
                 /* Store current values of dx_max and h_max. */
             else if (t_type == task_type_sub_pair &&
@@ -760,113 +727,92 @@
             }
         }
 
-            /* Gravity */
-        else if ((t_subtype == task_subtype_grav) &&
-                 ((ci_active_gravity && ci_nodeID == nodeID) ||
-                  (cj_active_gravity && cj_nodeID == nodeID))) {
-
-            scheduler_activate(s, t);
-
-            if (t_type == task_type_pair && t_subtype == task_subtype_grav) {
-                /* Activate the gravity drift */
-                cell_activate_subcell_grav_tasks(t->ci, t->cj, s);
-            }
-
-#ifdef SWIFT_DEBUG_CHECKS
-            else if (t_type == task_type_sub_pair &&
-                     t_subtype == task_subtype_grav) {
-              error("Invalid task sub-type encountered");
-            }
-#endif
-        }
-
-            /* Sink formation */
+        /* Sink formation */
         else if ((t_subtype == task_subtype_sink_compute_formation ||
                   t_subtype == task_subtype_sink_merger ||
                   t_subtype == task_subtype_sink_accretion) &&
                  (ci_active_sinks || cj_active_sinks) &&
                  (ci_nodeID == nodeID || cj_nodeID == nodeID)) {
 
-            scheduler_activate(s, t);
-
-            /* Set the correct sorting flags */
-            if (t_type == task_type_pair &&
-                t_subtype == task_subtype_sink_compute_formation) {
-
-                /* Activate the sink drift for the sink merger */
-                if (ci_nodeID == nodeID) {
-                    cell_activate_drift_sink(ci, s);
-                    cell_activate_sink_formation_tasks(ci->top, s);
-                }
-                if (cj_nodeID == nodeID) {
-                    cell_activate_drift_sink(cj, s);
-                    if (ci->top != cj->top) {
-                        cell_activate_sink_formation_tasks(cj->top, s);
-                    }
-                }
-
-                /* Do ci */
-                if (ci_active_sinks) {
-
-                    /* hydro for cj */
-                    atomic_or(&cj->hydro.requires_sorts, 1 << t->flags);
-                    cj->hydro.dx_max_sort_old = cj->hydro.dx_max_sort;
-
-                    /* Activate the drift tasks. */
-                    if (cj_nodeID == nodeID) cell_activate_drift_part(cj, s);
-                    if (cj_nodeID == nodeID && with_timestep_sync)
-                        cell_activate_sync_part(cj, s);
-
-                    /* Check the sorts and activate them if needed. */
-                    cell_activate_hydro_sorts(cj, t->flags, s);
-                }
-
-                /* Do cj */
-                if (cj_active_sinks) {
-
-                    /* hydro for ci */
-                    atomic_or(&ci->hydro.requires_sorts, 1 << t->flags);
-                    ci->hydro.dx_max_sort_old = ci->hydro.dx_max_sort;
-
-                    /* Activate the drift tasks. */
-                    /* Activate the sink drift for the merger */
-                    if (ci_nodeID == nodeID) cell_activate_drift_part(ci, s);
-                    if (ci_nodeID == nodeID && with_timestep_sync)
-                        cell_activate_sync_part(ci, s);
-
-                    /* Check the sorts and activate them if needed. */
-                    cell_activate_hydro_sorts(ci, t->flags, s);
-                }
-            }
-
-                /* Store current values of dx_max and h_max. */
-            else if (t_type == task_type_sub_pair &&
-                     t_subtype == task_subtype_sink_compute_formation) {
-                cell_activate_subcell_sinks_tasks(ci, cj, s, with_timestep_sync);
-            }
-        }
-
-<<<<<<< HEAD
-            /* RT injection tasks */
-        else if (t_subtype == task_subtype_rt_inject) {
-=======
-        /* Store current values of dx_max and h_max. */
-        else if (t_type == task_type_sub_pair &&
-                 t_subtype == task_subtype_sink_compute_formation) {
-          cell_activate_subcell_sinks_tasks(ci, cj, s, with_timestep_sync);
-        }
-
-        else if (t_type == task_type_pair &&
-                 t_subtype == task_subtype_sink_accretion) {
-          /* Activate sinks_out for each cell that is part of
-           * a pair task as to not miss any dependencies */
-          if (ci_nodeID == nodeID)
-            scheduler_activate(s, ci->hydro.super->sinks.sink_out);
-          if (cj_nodeID == nodeID)
-            scheduler_activate(s, cj->hydro.super->sinks.sink_out);
-        }
-      }
->>>>>>> fdceea2e
+          scheduler_activate(s, t);
+
+          /* Set the correct sorting flags */
+          if (t_type == task_type_pair &&
+          t_subtype == task_subtype_sink_compute_formation) {
+
+            /* Activate the sink drift for the sink merger */
+            if (ci_nodeID == nodeID) {
+              cell_activate_drift_sink(ci, s);
+              cell_activate_sink_formation_tasks(ci->top, s);
+              /* Activate all sink_in tasks for each cell involved
+               * in pair type tasks */
+              scheduler_activate(s, ci->hydro.super->sinks.sink_in);
+            }
+
+            if (cj_nodeID == nodeID) {
+              cell_activate_drift_sink(cj, s);
+              if (ci->top != cj->top) {
+                cell_activate_sink_formation_tasks(cj->top, s);
+              }
+              /* Activate all sink_in tasks for each cell involved
+               * in pair type tasks */
+              scheduler_activate(s, cj->hydro.super->sinks.sink_in);
+            }
+
+            /* Do ci */
+            if (ci_active_sinks) {
+
+              /* hydro for cj */
+              atomic_or(&cj->hydro.requires_sorts, 1 << t->flags);
+              cj->hydro.dx_max_sort_old = cj->hydro.dx_max_sort;
+
+              /* Activate the drift tasks. */
+              if (cj_nodeID == nodeID) cell_activate_drift_part(cj, s);
+              if (cj_nodeID == nodeID && with_timestep_sync)
+                cell_activate_sync_part(cj, s);
+
+              /* Check the sorts and activate them if needed. */
+              cell_activate_hydro_sorts(cj, t->flags, s);
+            }
+
+            /* Do cj */
+            if (cj_active_sinks) {
+
+              /* hydro for ci */
+              atomic_or(&ci->hydro.requires_sorts, 1 << t->flags);
+              ci->hydro.dx_max_sort_old = ci->hydro.dx_max_sort;
+
+              /* Activate the drift tasks. */
+              /* Activate the sink drift for the merger */
+              if (ci_nodeID == nodeID) cell_activate_drift_part(ci, s);
+              if (ci_nodeID == nodeID && with_timestep_sync)
+                cell_activate_sync_part(ci, s);
+
+              /* Check the sorts and activate them if needed. */
+              cell_activate_hydro_sorts(ci, t->flags, s);
+            }
+          }
+
+          /* Store current values of dx_max and h_max. */
+          else if (t_type == task_type_sub_pair &&
+          t_subtype == task_subtype_sink_compute_formation) {
+            cell_activate_subcell_sinks_tasks(ci, cj, s, with_timestep_sync);
+          }
+
+          else if (t_type == task_type_pair &&
+          t_subtype == task_subtype_sink_accretion) {
+            /* Activate sinks_out for each cell that is part of
+             * a pair task as to not miss any dependencies */
+            if (ci_nodeID == nodeID)
+              scheduler_activate(s, ci->hydro.super->sinks.sink_out);
+            if (cj_nodeID == nodeID)
+              scheduler_activate(s, cj->hydro.super->sinks.sink_out);
+          }
+        }
+
+
+      /* RT injection tasks */
+      else if (t_subtype == task_subtype_rt_inject) {
 
             /* We only want to activate the task if the cell is active and is
               going to update some gas on the *local* node */
@@ -878,30 +824,26 @@
                 /* Set the correct sorting flags */
                 if (t_type == task_type_pair) {
 
+                  /* Add rt_in dependencies for each cell that is part of
+                   * a pair task as to not miss any dependencies */
+                  if (ci_nodeID == nodeID)
+                    scheduler_activate(s, ci->hydro.super->hydro.rt_in);
+                  if (cj_nodeID == nodeID)
+                    scheduler_activate(s, cj->hydro.super->hydro.rt_in);
+
+                  /* For the same reason, catch the dependencies with the RT ghost1 */
+                  if (ci_nodeID == nodeID)
+                    scheduler_activate(s, ci->hydro.super->hydro.rt_ghost1);
+                  if (cj_nodeID == nodeID)
+                    scheduler_activate(s, cj->hydro.super->hydro.rt_ghost1);
+
+
                     /* Do ci */
                     if (ci_active_rt) {
 
-<<<<<<< HEAD
-                        /* stars for ci */
-                        atomic_or(&ci->stars.requires_sorts, 1 << t->flags);
-                        ci->stars.dx_max_sort_old = ci->stars.dx_max_sort;
-=======
-            /* Add rt_in dependencies for each cell that is part of
-             * a pair task as to not miss any dependencies */
-            if (ci_nodeID == nodeID)
-              scheduler_activate(s, ci->hydro.super->hydro.rt_in);
-            if (cj_nodeID == nodeID)
-              scheduler_activate(s, cj->hydro.super->hydro.rt_in);
-
-            /* For the same reason, catch the dependencies with the RT ghost1 */
-            if (ci_nodeID == nodeID)
-              scheduler_activate(s, ci->hydro.super->hydro.rt_ghost1);
-            if (cj_nodeID == nodeID)
-              scheduler_activate(s, cj->hydro.super->hydro.rt_ghost1);
-
-            /* Do ci */
-            if (ci_active_rt) {
->>>>>>> fdceea2e
+                      /* hydro for ci */
+                      atomic_or(&ci->stars.requires_sorts, 1 << t->flags);
+                      ci->stars.dx_max_sort_old = ci->stars.dx_max_sort;
 
                         /* hydro for cj */
                         atomic_or(&cj->hydro.requires_sorts, 1 << t->flags);
@@ -944,20 +886,7 @@
             }
         }
 
-<<<<<<< HEAD
-            /* RT gradient and transport tasks */
-        else if (t_subtype == task_subtype_rt_gradient ||
-                 t_subtype == task_subtype_rt_transport) {
-            /* We only want to activate the task if the cell is active and is
-               going to update some gas on the *local* node */
-            if ((ci_nodeID == nodeID && cj_nodeID == nodeID) &&
-                (ci_active_hydro || cj_active_hydro)) {
-                /* The gradient and transport task subtypes mirror the hydro tasks.
-                 * Therefore all the (subcell) sorts and drifts should already have
-                 * been activated properly in the hydro part of the activation. */
-                scheduler_activate(s, t);
-            }
-=======
+
       /* RT gradient and transport tasks */
       else if (t_subtype == task_subtype_rt_gradient) {
         /* We only want to activate the task if the cell is active and is
@@ -981,27 +910,27 @@
       }
 
       else if (t_subtype == task_subtype_rt_transport) {
-        /* We only want to activate the task if the cell is active and is
-           going to update some gas on the *local* node */
-        if ((ci_nodeID == nodeID && cj_nodeID == nodeID) &&
-            (ci_active_hydro || cj_active_hydro)) {
-          /* The gradient and transport task subtypes mirror the hydro tasks.
-           * Therefore all the (subcell) sorts and drifts should already have
-           * been activated properly in the hydro part of the activation. */
-          scheduler_activate(s, t);
-
-          if (t->type == task_type_pair) {
-            /* Activate transport_out for each cell that is part of
-             * a pair task as to not miss any dependencies */
-            if (ci_nodeID == nodeID)
-              scheduler_activate(s, ci->hydro.super->hydro.rt_transport_out);
-            if (cj_nodeID == nodeID)
-              scheduler_activate(s, cj->hydro.super->hydro.rt_transport_out);
-          }
->>>>>>> fdceea2e
-        }
-
-        /* Only interested in density tasks as of here. */
+          /* We only want to activate the task if the cell is active and is
+             going to update some gas on the *local* node */
+          if ((ci_nodeID == nodeID && cj_nodeID == nodeID) &&
+              (ci_active_hydro || cj_active_hydro)) {
+            /* The gradient and transport task subtypes mirror the hydro tasks.
+             * Therefore all the (subcell) sorts and drifts should already have
+             * been activated properly in the hydro part of the activation. */
+            scheduler_activate(s, t);
+
+            if (t->type == task_type_pair) {
+              /* Activate transport_out for each cell that is part of
+               * a pair task as to not miss any dependencies */
+              if (ci_nodeID == nodeID)
+                scheduler_activate(s, ci->hydro.super->hydro.rt_transport_out);
+              if (cj_nodeID == nodeID)
+                scheduler_activate(s, cj->hydro.super->hydro.rt_transport_out);
+            }
+        }
+  }
+
+  /* Only interested in density tasks as of here. */
         if (t_subtype == task_subtype_density) {
 
             /* Too much particle movement? */
