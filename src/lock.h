/*******************************************************************************
 * This file is part of SWIFT.
 * Copyright (c) 2012 Pedro Gonnet (pedro.gonnet@durham.ac.uk)
 *
 * This program is free software: you can redistribute it and/or modify
 * it under the terms of the GNU Lesser General Public License as published
 * by the Free Software Foundation, either version 3 of the License, or
 * (at your option) any later version.
 *
 * This program is distributed in the hope that it will be useful,
 * but WITHOUT ANY WARRANTY; without even the implied warranty of
 * MERCHANTABILITY or FITNESS FOR A PARTICULAR PURPOSE.  See the
 * GNU General Public License for more details.
 *
 * You should have received a copy of the GNU Lesser General Public License
 * along with this program.  If not, see <http://www.gnu.org/licenses/>.
 *
 ******************************************************************************/
#ifndef SWIFT_LOCK_H
#define SWIFT_LOCK_H

/* Some standard headers. */
#include <pthread.h>

/* Includes. */
#include "atomic.h"

#ifdef PTHREAD_SPINLOCK
#include <pthread.h>
#define swift_lock_type pthread_spinlock_t
#define lock_init(l) (pthread_spin_init(l, PTHREAD_PROCESS_PRIVATE) != 0)
#define lock_destroy(l) (pthread_spin_destroy(l) != 0)
#define lock_lock(l) (pthread_spin_lock(l) != 0)
#define lock_trylock(l) (pthread_spin_lock(l) != 0)
#define lock_unlock(l) (pthread_spin_unlock(l) != 0)
#define lock_unlock_blind(l) pthread_spin_unlock(l)
#define lock_static_initializer ((pthread_spinlock_t)0)

#elif defined(PTHREAD_LOCK)
#include <pthread.h>
#define swift_lock_type pthread_mutex_t
#define lock_init(l) (pthread_mutex_init(l, NULL) != 0)
#define lock_destroy(l) (pthread_mutex_destroy(l) != 0)
#define lock_lock(l) (pthread_mutex_lock(l) != 0)
#define lock_trylock(l) (pthread_mutex_trylock(l) != 0)
#define lock_unlock(l) (pthread_mutex_unlock(l) != 0)
#define lock_unlock_blind(l) pthread_mutex_unlock(l)
#define lock_static_initializer PTHREAD_MUTEX_INITIALIZER

#else
#define swift_lock_type volatile int
#define lock_init(l) (*(l) = 0)
#define lock_destroy(l) 0
INLINE static int lock_lock(volatile int *l) {
<<<<<<< HEAD
  while (atomic_cas(l, 0, 1) != 0);
=======
  while (atomic_cas(l, 0, 1) != 0) {
    /* Nothing to do here. */
  }
>>>>>>> 7ef33ae8
  return 0;
}
#define lock_trylock(l) ((*(l)) ? 1 : atomic_cas(l, 0, 1))
#define lock_unlock(l) (atomic_cas(l, 1, 0) != 1)
#define lock_unlock_blind(l) atomic_cas(l, 1, 0)
#define lock_static_initializer 0
#endif

#endif /* SWIFT_LOCK_H */<|MERGE_RESOLUTION|>--- conflicted
+++ resolved
@@ -52,13 +52,9 @@
 #define lock_init(l) (*(l) = 0)
 #define lock_destroy(l) 0
 INLINE static int lock_lock(volatile int *l) {
-<<<<<<< HEAD
-  while (atomic_cas(l, 0, 1) != 0);
-=======
   while (atomic_cas(l, 0, 1) != 0) {
     /* Nothing to do here. */
   }
->>>>>>> 7ef33ae8
   return 0;
 }
 #define lock_trylock(l) ((*(l)) ? 1 : atomic_cas(l, 0, 1))
