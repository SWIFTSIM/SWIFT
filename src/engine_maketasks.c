--- conflicted
+++ resolved
@@ -4780,9 +4780,10 @@
      * connection. */
     if ((e->policy & engine_policy_self_gravity) &&
         (type & proxy_cell_type_gravity))
-<<<<<<< HEAD
-      engine_addtasks_send_gravity(e, ci, cj, /*t_grav_counts=*/NULL,
-                                   /*t_grav=*/NULL, with_star_formation);
+      engine_addtasks_send_gravity(e, ci, cj, /*t_grav_count=*/NULL,
+                                   /*t_grav=*/NULL, /*t_pack_grav=*/NULL,
+                                   /*t_fof=*/NULL, /*t_pack_fof=*/NULL,
+                                   with_fof, with_star_formation);
 
     /* Add the send tasks for the cells in the proxy that have a grid
      * connection */
@@ -4790,12 +4791,6 @@
       engine_addtasks_send_grid(e, ci, cj, NULL, NULL, NULL, NULL,
                                 e->policy & engine_policy_grid_hydro,
                                 with_limiter);
-=======
-      engine_addtasks_send_gravity(e, ci, cj, /*t_grav_count=*/NULL,
-                                   /*t_grav=*/NULL, /*t_pack_grav=*/NULL,
-                                   /*t_fof=*/NULL, /*t_pack_fof=*/NULL,
-                                   with_fof, with_star_formation);
->>>>>>> 78a7fdbf
   }
 }
 
@@ -4892,9 +4887,9 @@
      * connection. */
     if ((e->policy & engine_policy_self_gravity) &&
         (type & proxy_cell_type_gravity))
-<<<<<<< HEAD
-      engine_addtasks_recv_gravity(e, ci, /*t_grav_counts*/ NULL,
-                                   /*t_grav=*/NULL, tend, with_star_formation);
+      engine_addtasks_recv_gravity(e, ci, /*t_grav_count=*/NULL,
+                                   /*t_grav=*/NULL, /*t_fof=*/NULL, tend,
+                                   with_fof, with_star_formation);
 
     /* Add the send tasks for the cells in the proxy that have a grid
      * connection */
@@ -4902,11 +4897,6 @@
       engine_addtasks_recv_grid(
           e, ci, /*t_xv*/ NULL, /*t_rho*/ NULL, NULL, NULL, tend,
           e->policy & engine_policy_grid_hydro, with_limiter);
-=======
-      engine_addtasks_recv_gravity(e, ci, /*t_grav_count=*/NULL,
-                                   /*t_grav=*/NULL, /*t_fof=*/NULL, tend,
-                                   with_fof, with_star_formation);
->>>>>>> 78a7fdbf
   }
 }
 
