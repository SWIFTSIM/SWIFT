--- conflicted
+++ resolved
@@ -222,17 +222,11 @@
   const int nodeID = cj->nodeID;
 
   /* Check if any of the density tasks are for the target node. */
-<<<<<<< HEAD
-  for (l = ci->stars.density; l != NULL; l = l->next)
-=======
   for (l = ci->hydro.density; l != NULL; l = l->next)
->>>>>>> c93069c2
     if (l->t->ci->nodeID == nodeID ||
         (l->t->cj != NULL && l->t->cj->nodeID == nodeID))
       break;
 
-<<<<<<< HEAD
-=======
   /* Check for stars now */
   if (l == NULL) {  
     for (l = ci->stars.density; l != NULL; l = l->next)
@@ -241,7 +235,6 @@
 	break;
   }
 
->>>>>>> c93069c2
   /* If so, attach send tasks. */
   if (l != NULL) {
     /* Get the task if created in hydro part */
@@ -615,12 +608,9 @@
   for (struct link *l = c->stars.feedback; l != NULL; l = l->next)
     scheduler_addunlock(s, l->t, t_ti);
 
-<<<<<<< HEAD
-=======
   for (struct link *l = c->stars.feedback; l != NULL; l = l->next)
     scheduler_addunlock(s, l->t, t_ti);
 
->>>>>>> c93069c2
   /* Recurse? */
   if (c->split)
     for (int k = 0; k < 8; k++)
