--- conflicted
+++ resolved
@@ -2052,11 +2052,7 @@
   if (ci->grav.count == 0 && ci->subtype != cell_subtype_void) return;
 
   /* If the cell is local build a self-interaction (but not for void cells) */
-<<<<<<< HEAD
   if (ci->nodeID == nodeID) {
-=======
-  if (ci->nodeID == nodeID && ci->subtype != cell_subtype_void) {
->>>>>>> 7ef33ae8
     scheduler_addtask(sched, task_type_self, task_subtype_grav, 0, 0, ci, NULL);
   }
 
