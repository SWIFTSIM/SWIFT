/*******************************************************************************
 * This file is part of SWIFT.
 * Copyright (c) 2012 Pedro Gonnet (pedro.gonnet@durham.ac.uk)
 *                    Matthieu Schaller (schaller@strw.leidenuniv.nl)
 *               2015 Peter W. Draper (p.w.draper@durham.ac.uk)
 *                    Angus Lepper (angus.lepper@ed.ac.uk)
 *               2016 John A. Regan (john.a.regan@durham.ac.uk)
 *                    Tom Theuns (tom.theuns@durham.ac.uk)
 *
 * This program is free software: you can redistribute it and/or modify
 * it under the terms of the GNU Lesser General Public License as published
 * by the Free Software Foundation, either version 3 of the License, or
 * (at your option) any later version.
 *
 * This program is distributed in the hope that it will be useful,
 * but WITHOUT ANY WARRANTY; without even the implied warranty of
 * MERCHANTABILITY or FITNESS FOR A PARTICULAR PURPOSE.  See the
 * GNU General Public License for more details.
 *
 * You should have received a copy of the GNU Lesser General Public License
 * along with this program.  If not, see <http://www.gnu.org/licenses/>.
 *
 ******************************************************************************/

/* Config parameters. */
#include <config.h>

/* Some standard headers. */
#include <stdlib.h>
#include <unistd.h>

/* MPI headers. */
#ifdef WITH_MPI
#include <mpi.h>
#endif

/* Load the profiler header, if needed. */
#ifdef WITH_PROFILER
#include <gperftools/profiler.h>
#endif

/* This object's header. */
#include "engine.h"

/* Local headers. */
#include "adaptive_softening.h"
#include "atomic.h"
#include "cell.h"
#include "clocks.h"
#include "cycle.h"
#include "debug.h"
#include "error.h"
#include "feedback.h"
#include "neutrino_properties.h"
#include "proxy.h"
#include "rt_properties.h"
#include "timers.h"

extern int engine_max_parts_per_ghost;
extern int engine_max_sparts_per_ghost;
extern int engine_star_resort_task_depth;
extern int engine_max_parts_per_cooling;

/**
 * @brief Add send tasks for the gravity pairs to a hierarchy of cells.
 *
 * @param e The #engine.
 * @param ci The sending #cell.
 * @param cj Dummy cell containing the nodeID of the receiving node.
 * @param t_pack_grav The grav packing #task, if it has already been created.
 * @param t_grav The send_grav #task, if it has already been created.
 * @param t_pack_fof The fof packing #task, if it has already been created.
 * @param t_fof The send_fof #task, if it has already been created.
 * @param with_fof Are we running with FOF?
 */
void engine_addtasks_send_gravity(struct engine *e, struct cell *ci,
                                  struct cell *cj, struct task *t_grav_counts,
                                  struct task *t_grav, struct task *t_pack_grav,
                                  struct task *t_fof, struct task *t_pack_fof,
                                  const int with_fof,
                                  const int with_star_formation) {

#ifdef WITH_MPI
  struct link *l = NULL;
  struct scheduler *s = &e->sched;
  const int nodeID = cj->nodeID;

  /* Early abort (are we below the level where tasks are)? */
  if (!cell_get_flag(ci, cell_flag_has_tasks)) return;

  if (t_grav_counts == NULL && with_star_formation && ci->hydro.count > 0) {
#ifdef SWIFT_DEBUG_CHECKS
    if (ci->depth != 0)
      error(
          "Attaching a grav_count task at a non-top level c->depth=%d "
          "c->count=%d",
          ci->depth, ci->hydro.count);
#endif
    t_grav_counts = scheduler_addtask(
        s, task_type_send, task_subtype_grav_counts, ci->mpi.tag, 0, ci, cj);
    scheduler_addunlock(s, ci->hydro.star_formation, t_grav_counts);
  }

  /* Check if any of the gravity tasks are for the target node. */
  for (l = ci->grav.grav; l != NULL; l = l->next)
    if (l->t->ci->nodeID == nodeID ||
        (l->t->cj != NULL && l->t->cj->nodeID == nodeID))
      break;

  /* If so, attach send tasks. */
  if (l != NULL) {

    /* Create the tasks and their dependencies? */
    if (t_grav == NULL) {

      /* Make sure this cell is tagged. */
      cell_ensure_tagged(ci);

      t_grav = scheduler_addtask(s, task_type_send, task_subtype_gpart,
                                 ci->mpi.tag, 0, ci, cj);

      t_pack_grav = scheduler_addtask(s, task_type_pack, task_subtype_gpart, 0,
                                      0, ci, cj);

      /* Pack before you send */
      scheduler_addunlock(s, t_pack_grav, t_grav);

      if (with_fof) {
        t_fof = scheduler_addtask(s, task_type_send, task_subtype_fof,
                                  ci->mpi.tag, 0, ci, cj);

        t_pack_fof = scheduler_addtask(s, task_type_pack, task_subtype_fof, 0,
                                       0, ci, cj);

        /* Pack before you send */
        scheduler_addunlock(s, t_pack_fof, t_fof);
      }

      /* The sends should unlock the down pass. */
      scheduler_addunlock(s, t_grav, ci->grav.super->grav.down);

      if (with_star_formation && ci->top->hydro.count > 0)
        scheduler_addunlock(s, t_grav, ci->top->hydro.star_formation);

      /* Drift before you pack + send */
      scheduler_addunlock(s, ci->grav.super->grav.drift, t_pack_grav);

      if (gravity_after_hydro_density)
        scheduler_addunlock(s, ci->grav.super->grav.init_out, t_pack_grav);
    }

    /* Add them to the local cell. */
    engine_addlink(e, &ci->mpi.send, t_grav);
    engine_addlink(e, &ci->mpi.pack, t_pack_grav);
    if (with_fof) {
      engine_addlink(e, &ci->mpi.send, t_fof);
      engine_addlink(e, &ci->mpi.pack, t_pack_fof);
    }
    if (with_star_formation && ci->hydro.count > 0) {
      engine_addlink(e, &ci->mpi.send, t_grav_counts);
    }
  }

  /* Recurse? */
  if (ci->split)
    for (int k = 0; k < 8; k++)
      if (ci->progeny[k] != NULL)
        engine_addtasks_send_gravity(e, ci->progeny[k], cj, t_grav_counts,
                                     t_grav, t_pack_grav, t_fof, t_pack_fof,
                                     with_fof, with_star_formation);

#else
  error("SWIFT was not compiled with MPI support.");
#endif
}

/**
 * @brief Add send tasks for the hydro pairs to a hierarchy of cells.
 *
 * @param e The #engine.
 * @param ci The sending #cell.
 * @param cj Dummy cell containing the nodeID of the receiving node.
 * @param t_xv The send_xv #task, if it has already been created.
 * @param t_rho The send_rho #task, if it has already been created.
 * @param t_gradient The send_gradient #task, if already created.
 * @param t_prep1 The send_prep1 #task, if it has already been created.
 * @param t_limiter The send_limiter #task, if it has already been created.
 * @param t_rt_gradient The send_rt_gradient #task, if it has already been
 * created.
 * @param t_rt_transport The send_rt_transport #task, if it has already been
 * @param with_feedback Are we running with stellar feedback?
 * @param with_limiter Are we running with the time-step limiter?
 * @param with_sync Are we running with time-step synchronization?
 * @param with_rt Are we running with radiative transfer?
 */
void engine_addtasks_send_hydro(struct engine *e, struct cell *ci,
                                struct cell *cj, struct task *t_xv,
                                struct task *t_rho, struct task *t_gradient,
                                struct task *t_prep1, struct task *t_limiter,
                                struct task *t_pack_limiter,
                                struct task *t_rt_gradient,
                                struct task *t_rt_transport,
                                const int with_feedback, const int with_limiter,
                                const int with_sync, const int with_rt) {

#ifdef WITH_MPI
  struct link *l = NULL;
  struct scheduler *s = &e->sched;
  const int nodeID = cj->nodeID;

  /* Early abort (are we below the level where tasks are)? */
  if (!cell_get_flag(ci, cell_flag_has_tasks)) return;

  /* Check if any of the density tasks are for the target node. */
  for (l = ci->hydro.density; l != NULL; l = l->next)
    if (l->t->ci->nodeID == nodeID ||
        (l->t->cj != NULL && l->t->cj->nodeID == nodeID))
      break;

  /* If so, attach send tasks. */
  if (l != NULL) {

    /* Create the tasks and their dependencies? */
    if (t_xv == NULL) {

      /* Make sure this cell is tagged. */
      cell_ensure_tagged(ci);

      t_xv = scheduler_addtask(s, task_type_send, task_subtype_xv, ci->mpi.tag,
                               0, ci, cj);
      t_rho = scheduler_addtask(s, task_type_send, task_subtype_rho,
                                ci->mpi.tag, 0, ci, cj);
      scheduler_addunlock(s, t_xv, t_rho);

#ifdef EXTRA_HYDRO_LOOP
      t_gradient = scheduler_addtask(s, task_type_send, task_subtype_gradient,
                                     ci->mpi.tag, 0, ci, cj);
      scheduler_addunlock(s, t_rho, t_gradient);
#endif

      if (with_limiter) {
        t_limiter = scheduler_addtask(s, task_type_send, task_subtype_limiter,
                                      ci->mpi.tag, 0, ci, cj);
        t_pack_limiter = scheduler_addtask(s, task_type_pack,
                                           task_subtype_limiter, 0, 0, ci, cj);

        scheduler_addunlock(s, t_pack_limiter, t_limiter);
      }

#ifdef EXTRA_STAR_LOOPS
      if (with_feedback) {
        t_prep1 = scheduler_addtask(s, task_type_send, task_subtype_part_prep1,
                                    ci->mpi.tag, 0, ci, cj);
      }
#endif

      if (with_rt) {
        /* Add the RT sends */
        t_rt_gradient =
            scheduler_addtask(s, task_type_send, task_subtype_rt_gradient,
                              ci->mpi.tag, 0, ci, cj);

        t_rt_transport =
            scheduler_addtask(s, task_type_send, task_subtype_rt_transport,
                              ci->mpi.tag, 0, ci, cj);
      }

#ifdef EXTRA_HYDRO_LOOP

      scheduler_addunlock(s, t_gradient, ci->hydro.super->hydro.end_force);

      scheduler_addunlock(s, ci->hydro.super->hydro.extra_ghost, t_gradient);

      /* The send_rho task should unlock the super_hydro-cell's extra_ghost
       * task. */
      scheduler_addunlock(s, t_rho, ci->hydro.super->hydro.extra_ghost);

      /* The send_rho task depends on the cell's ghost task. */
      scheduler_addunlock(s, ci->hydro.super->hydro.ghost_out, t_rho);

      /* The send_xv task should unlock the super_hydro-cell's ghost task. */
      scheduler_addunlock(s, t_xv, ci->hydro.super->hydro.ghost_in);

#else
      /* The send_rho task should unlock the super_hydro-cell's kick task. */
      scheduler_addunlock(s, t_rho, ci->hydro.super->hydro.end_force);

      /* The send_rho task depends on the cell's ghost task. */
      scheduler_addunlock(s, ci->hydro.super->hydro.ghost_out, t_rho);

      /* The send_xv task should unlock the super_hydro-cell's ghost task. */
      scheduler_addunlock(s, t_xv, ci->hydro.super->hydro.ghost_in);

#endif

      scheduler_addunlock(s, ci->hydro.super->hydro.drift, t_rho);

      /* Drift before you send */
      scheduler_addunlock(s, ci->hydro.super->hydro.drift, t_xv);

      if (with_limiter)
        scheduler_addunlock(s, ci->super->timestep, t_pack_limiter);

#ifdef EXTRA_STAR_LOOPS
      /* In stellar feedback, send gas parts only after they have finished their
       * hydro ghosts */
      if (with_feedback) {
        scheduler_addunlock(s, ci->hydro.super->hydro.prep1_ghost, t_prep1);
        scheduler_addunlock(s, t_prep1, ci->hydro.super->stars.prep2_ghost);
      }
#endif

      if (with_rt) {
        /* Don't send the transport stuff before the gradient stuff */
        scheduler_addunlock(s, t_rt_gradient, t_rt_transport);

        /* The send_gradient task depends on the cell's ghost1 task. */
        scheduler_addunlock(s, ci->hydro.super->rt.rt_ghost1, t_rt_gradient);

        /* The send_transport task depends on the cell's ghost2 task. */
        scheduler_addunlock(s, ci->hydro.super->rt.rt_ghost2, t_rt_transport);

        /* Safety measure: collect dependencies and make sure data is sent
         * before modifying it */
        scheduler_addunlock(s, t_rt_gradient, ci->hydro.super->rt.rt_ghost2);

        /* Safety measure: collect dependencies and make sure data is sent
         * before modifying it */
        scheduler_addunlock(s, t_rt_transport,
                            ci->hydro.super->rt.rt_transport_out);

        /* Drift before you send. Especially intended to cover inactive cells
         * being sent. */
        scheduler_addunlock(s, ci->hydro.super->hydro.drift, t_rt_gradient);
        scheduler_addunlock(s, ci->hydro.super->hydro.drift, t_rt_transport);

        /* Make sure the gradient sends don't run before the xv is finished.
         * This can occur when a cell itself is inactive for both hydro and
         * RT, but needs to be sent over for some other cell's pair task.
         * The rt_gradient - xv dependency is special because when received,
         * these two tasks will/may activate the sorts.*/
        scheduler_addunlock(s, t_xv, t_rt_gradient);
      }
    } /* if t_xv == NULL */

    /* Add them to the local cell. */
    engine_addlink(e, &ci->mpi.send, t_xv);
    engine_addlink(e, &ci->mpi.send, t_rho);
#ifdef EXTRA_HYDRO_LOOP
    engine_addlink(e, &ci->mpi.send, t_gradient);
#endif
    if (with_limiter) {
      engine_addlink(e, &ci->mpi.send, t_limiter);
      engine_addlink(e, &ci->mpi.pack, t_pack_limiter);
    }
#ifdef EXTRA_STAR_LOOPS
    if (with_feedback) engine_addlink(e, &ci->mpi.send, t_prep1);
#endif

    if (with_rt) {
      /* Add them to the local cell. */
      engine_addlink(e, &ci->mpi.send, t_rt_gradient);
      engine_addlink(e, &ci->mpi.send, t_rt_transport);
    }
  }

  /* Recurse? */
  if (ci->split)
    for (int k = 0; k < 8; k++)
      if (ci->progeny[k] != NULL)
        engine_addtasks_send_hydro(
            e, ci->progeny[k], cj, t_xv, t_rho, t_gradient, t_prep1, t_limiter,
            t_pack_limiter, t_rt_gradient, t_rt_transport, with_feedback,
            with_limiter, with_sync, with_rt);

#else
  error("SWIFT was not compiled with MPI support.");
#endif
}

/**
 * @brief Add send tasks for the stars pairs to a hierarchy of cells.
 *
 * @param e The #engine.
 * @param ci The sending #cell.
 * @param cj Dummy cell containing the nodeID of the receiving node.
 * @param t_density The send_density #task, if it has already been created.
 * @param t_prep2 The send_prep2 #task, if it has already been created.
 * @param t_sf_counts The send_sf_counts, if it has been created.
 * @param with_star_formation Are we running with star formation on?
 */
void engine_addtasks_send_stars(struct engine *e, struct cell *ci,
                                struct cell *cj, struct task *t_density,
                                struct task *t_prep2, struct task *t_sf_counts,
                                const int with_star_formation) {
#ifdef WITH_MPI
#if !defined(SWIFT_DEBUG_CHECKS)
  if (e->policy & engine_policy_sinks && e->policy & engine_policy_stars) {
    error("TODO: Star formation sink over MPI");
  }
#endif

  struct link *l = NULL;
  struct scheduler *s = &e->sched;
  const int nodeID = cj->nodeID;

  /* Early abort (are we below the level where tasks are)? */
  if (!cell_get_flag(ci, cell_flag_has_tasks)) return;

  if (t_sf_counts == NULL && with_star_formation && ci->hydro.count > 0) {
#ifdef SWIFT_DEBUG_CHECKS
    if (ci->depth != 0)
      error(
          "Attaching a sf_count task at a non-top level c->depth=%d "
          "c->count=%d",
          ci->depth, ci->hydro.count);
#endif
    t_sf_counts = scheduler_addtask(s, task_type_send, task_subtype_sf_counts,
                                    ci->mpi.tag, 0, ci, cj);
    scheduler_addunlock(s, ci->hydro.star_formation, t_sf_counts);
  }

  /* Check if any of the density tasks are for the target node. */
  for (l = ci->stars.density; l != NULL; l = l->next)
    if (l->t->ci->nodeID == nodeID ||
        (l->t->cj != NULL && l->t->cj->nodeID == nodeID))
      break;

  /* If so, attach send tasks. */
  if (l != NULL) {

    if (t_density == NULL) {

      /* Make sure this cell is tagged. */
      cell_ensure_tagged(ci);

      /* Create the tasks and their dependencies? */
      t_density =
          scheduler_addtask(s, task_type_send, task_subtype_spart_density,
                            ci->mpi.tag, 0, ci, cj);

#ifdef EXTRA_STAR_LOOPS
      t_prep2 = scheduler_addtask(s, task_type_send, task_subtype_spart_prep2,
                                  ci->mpi.tag, 0, ci, cj);
#endif

#ifdef EXTRA_STAR_LOOPS
      /* The first send_stars task should unlock prep1 ghost */
      scheduler_addunlock(s, t_density, ci->hydro.super->stars.prep1_ghost);

      /* Prep2 ghost before second send */
      scheduler_addunlock(s, ci->hydro.super->stars.prep2_ghost, t_prep2);

      /* The second send_stars task should unlock the super_cell's "end of star
       * block" task. */
      scheduler_addunlock(s, t_prep2, ci->hydro.super->stars.stars_out);
#else
      /* The send_stars task should unlock the super_cell's "end of star block"
       * task. */
      scheduler_addunlock(s, t_density, ci->hydro.super->stars.stars_out);
#endif

      /* Density ghost before first send */
      scheduler_addunlock(s, ci->hydro.super->stars.density_ghost, t_density);

      /* Drift before first send */
      scheduler_addunlock(s, ci->hydro.super->stars.drift, t_density);

      if (with_star_formation && ci->hydro.count > 0) {
        scheduler_addunlock(s, t_sf_counts, t_density);
#ifdef EXTRA_STAR_LOOPS
        scheduler_addunlock(s, t_sf_counts, t_prep2);
#endif
      }
    }

    engine_addlink(e, &ci->mpi.send, t_density);
#ifdef EXTRA_STAR_LOOPS
    engine_addlink(e, &ci->mpi.send, t_prep2);
#endif
    if (with_star_formation && ci->hydro.count > 0) {
      engine_addlink(e, &ci->mpi.send, t_sf_counts);
    }
  }

  /* Recurse? */
  if (ci->split)
    for (int k = 0; k < 8; k++)
      if (ci->progeny[k] != NULL)
        engine_addtasks_send_stars(e, ci->progeny[k], cj, t_density, t_prep2,
                                   t_sf_counts, with_star_formation);

#else
  error("SWIFT was not compiled with MPI support.");
#endif
}

/**
 * @brief Add send tasks for the black holes pairs to a hierarchy of cells.
 *
 * @param e The #engine.
 * @param ci The sending #cell.
 * @param cj Dummy cell containing the nodeID of the receiving node.
 * @param t_rho The density comm. task, if it has already been created.
 * @param t_bh_merger The BH swallow comm. task, if it has already been created.
 * @param t_gas_swallow The gas swallow comm. task, if it has already been
 * created.
 * @param t_feedback The send_feed #task, if it has already been created.
 */
void engine_addtasks_send_black_holes(struct engine *e, struct cell *ci,
                                      struct cell *cj, struct task *t_rho,
                                      struct task *t_bh_merger,
                                      struct task *t_gas_swallow,
                                      struct task *t_feedback) {

#ifdef WITH_MPI

  struct link *l = NULL;
  struct scheduler *s = &e->sched;
  const int nodeID = cj->nodeID;

  /* Early abort (are we below the level where tasks are)? */
  if (!cell_get_flag(ci, cell_flag_has_tasks)) return;

  /* Check if any of the density tasks are for the target node. */
  for (l = ci->black_holes.density; l != NULL; l = l->next)
    if (l->t->ci->nodeID == nodeID ||
        (l->t->cj != NULL && l->t->cj->nodeID == nodeID))
      break;

  /* If so, attach send tasks. */
  if (l != NULL) {

    if (t_rho == NULL) {

      /* Make sure this cell is tagged. */
      cell_ensure_tagged(ci);

      /* Create the tasks and their dependencies? */
      t_rho = scheduler_addtask(s, task_type_send, task_subtype_bpart_rho,
                                ci->mpi.tag, 0, ci, cj);

      t_bh_merger = scheduler_addtask(
          s, task_type_send, task_subtype_bpart_merger, ci->mpi.tag, 0, ci, cj);

      t_gas_swallow = scheduler_addtask(
          s, task_type_send, task_subtype_part_swallow, ci->mpi.tag, 0, ci, cj);

      t_feedback =
          scheduler_addtask(s, task_type_send, task_subtype_bpart_feedback,
                            ci->mpi.tag, 0, ci, cj);

      /* The send_black_holes task should unlock the super_cell's BH exit point
       * task. */
      scheduler_addunlock(s, t_feedback,
                          ci->hydro.super->black_holes.black_holes_out);

      scheduler_addunlock(s, ci->hydro.super->black_holes.swallow_ghost_3,
                          t_feedback);

      /* Ghost before you send */
      scheduler_addunlock(s, ci->hydro.super->black_holes.drift, t_rho);
      scheduler_addunlock(s, ci->hydro.super->black_holes.density_ghost, t_rho);
      scheduler_addunlock(s, t_rho,
                          ci->hydro.super->black_holes.swallow_ghost_1);

      scheduler_addunlock(s, ci->hydro.super->black_holes.swallow_ghost_1,
                          t_bh_merger);
      scheduler_addunlock(s, t_bh_merger,
                          ci->hydro.super->black_holes.swallow_ghost_3);

      scheduler_addunlock(s, ci->hydro.super->black_holes.swallow_ghost_1,
                          t_gas_swallow);
      scheduler_addunlock(s, t_gas_swallow,
                          ci->hydro.super->black_holes.swallow_ghost_2);
    }

    engine_addlink(e, &ci->mpi.send, t_rho);
    engine_addlink(e, &ci->mpi.send, t_bh_merger);
    engine_addlink(e, &ci->mpi.send, t_gas_swallow);
    engine_addlink(e, &ci->mpi.send, t_feedback);
  }

  /* Recurse? */
  if (ci->split)
    for (int k = 0; k < 8; k++)
      if (ci->progeny[k] != NULL)
        engine_addtasks_send_black_holes(e, ci->progeny[k], cj, t_rho,
                                         t_bh_merger, t_gas_swallow,
                                         t_feedback);

#else
  error("SWIFT was not compiled with MPI support.");
#endif
}

/**
 * @brief Add recv tasks for hydro pairs to a hierarchy of cells.
 *
 * @param e The #engine.
 * @param c The foreign #cell.
 * @param t_xv The recv_xv #task, if it has already been created.
 * @param t_rho The recv_rho #task, if it has already been created.
 * @param t_gradient The recv_gradient #task, if it has already been created.
 * @param t_prep1 The recv_prep1 #task, if it has already been created.
 * @param t_limiter The recv_limiter #task, if it has already been created.
 * @param t_unpack_limiter The unpack_limiter #task, if it has already been
 * created.
 * @param t_rt_gradient The recv_rt_gradient #task, if it has already been
 * created.
 * @param t_rt_transport The recv_rt_transport #task, if it has already been
 * created.
 * @param t_rt_sorts The rt_sort #task, if it has already been created.
 * @param tend The top-level time-step communication #task.
 * @param with_feedback Are we running with stellar feedback?
 * @param with_black_holes Are we running with black holes?
 * @param with_limiter Are we running with the time-step limiter?
 * @param with_sync Are we running with time-step synchronization?
 * @param with_rt Are we running with radiative transfer?
 */
void engine_addtasks_recv_hydro(
    struct engine *e, struct cell *c, struct task *t_xv, struct task *t_rho,
    struct task *t_gradient, struct task *t_prep1, struct task *t_limiter,
    struct task *t_unpack_limiter, struct task *t_rt_gradient,
    struct task *t_rt_transport, struct task *t_rt_sorts,
    struct task *const tend, const int with_feedback,
    const int with_black_holes, const int with_limiter, const int with_sync,
    const int with_rt) {

#ifdef WITH_MPI
  struct scheduler *s = &e->sched;

  /* Early abort (are we below the level where tasks are)? */
  if (!cell_get_flag(c, cell_flag_has_tasks)) return;

  /* Have we reached a level where there are any hydro tasks ? */
  if (t_xv == NULL && c->hydro.density != NULL) {

#ifdef SWIFT_DEBUG_CHECKS
    /* Make sure this cell has a valid tag. */
    if (c->mpi.tag < 0) error("Trying to receive from untagged cell.");
#endif /* SWIFT_DEBUG_CHECKS */

    /* Create the tasks. */
    t_xv = scheduler_addtask(s, task_type_recv, task_subtype_xv, c->mpi.tag, 0,
                             c, NULL);
    t_rho = scheduler_addtask(s, task_type_recv, task_subtype_rho, c->mpi.tag,
                              0, c, NULL);

    scheduler_addunlock(s, t_xv, t_rho);

#ifdef EXTRA_HYDRO_LOOP
    t_gradient = scheduler_addtask(s, task_type_recv, task_subtype_gradient,
                                   c->mpi.tag, 0, c, NULL);
    scheduler_addunlock(s, t_xv, t_gradient);
    scheduler_addunlock(s, t_rho, t_gradient);
#endif

    if (with_limiter) {
      t_limiter = scheduler_addtask(s, task_type_recv, task_subtype_limiter,
                                    c->mpi.tag, 0, c, NULL);
      t_unpack_limiter = scheduler_addtask(s, task_type_unpack,
                                           task_subtype_limiter, 0, 0, c, NULL);

      scheduler_addunlock(s, t_limiter, t_unpack_limiter);
    }

#ifdef EXTRA_STAR_LOOPS
    if (with_feedback) {
      t_prep1 = scheduler_addtask(s, task_type_recv, task_subtype_part_prep1,
                                  c->mpi.tag, 0, c, NULL);
    }
#endif

    if (with_rt) {
      /* Create the tasks. */
      t_rt_gradient = scheduler_addtask(
          s, task_type_recv, task_subtype_rt_gradient, c->mpi.tag, 0, c, NULL);
      t_rt_transport = scheduler_addtask(
          s, task_type_recv, task_subtype_rt_transport, c->mpi.tag, 0, c, NULL);
      /* Also create the rt_advance_cell_time tasks for the foreign cells
       * for the sub-cycling. */

#ifdef SWIFT_RT_DEBUG_CHECKS
      if (c->super == NULL)
        error("trying to add rt_advance_cell_time above super level...");
      if (c->top->rt.rt_collect_times == NULL) {
        error("rt_collect_times should exist already");
      }
      if (c->super->rt.rt_advance_cell_time == NULL) {
        error("rt_advance_cell_times should exist already");
      }
#endif

      /* Make sure we sort after receiving RT data. The hydro sorts may or may
       * not be active. Blocking them with dependencies deadlocks with MPI. So
       * add a new sort task instead, which will just do nothing if the cell is
       * already sorted. */
      t_rt_sorts = scheduler_addtask(s, task_type_rt_sort, task_subtype_none, 0,
                                     0, c, NULL);
      c->rt.rt_sorts = t_rt_sorts;
      if (c->hydro.sorts != NULL) {
        /* Copy task flags. While these should always be empty for sorts, better
         * be safe than spend hours looking for this. */
        t_rt_sorts->flags = c->hydro.sorts->flags;
        /* Make sure the normal hydro sorts run before the RT sorts run. */
        scheduler_addunlock(s, c->hydro.sorts, t_rt_sorts);
        /* Don't run gradients on unsorted cells. */
        scheduler_addunlock(s, c->hydro.sorts, t_rt_gradient);
      }

      /* Make sure the second receive doesn't get enqueued before the first one
       * is done */
      scheduler_addunlock(s, t_rt_gradient, t_rt_sorts);
      scheduler_addunlock(s, t_rt_gradient, t_rt_transport);
      /* Avoid situation where we receive while the sort hasn't finished yet. */
      scheduler_addunlock(s, t_rt_sorts, t_rt_transport);
      /* If one or both recv tasks are active, make sure the
       * rt_advance_cell_time tasks doesn't run before them */
      scheduler_addunlock(s, t_rt_gradient, c->super->rt.rt_advance_cell_time);
      scheduler_addunlock(s, t_rt_transport, c->super->rt.rt_advance_cell_time);
      /* Make sure the gradient recv don't run before the xv is finished.
       * This can occur when a cell itself is inactive for both hydro and
       * RT, but needs to be sent over for some other cell's pair task.
       * For active cells, you must make sure that t_rho and t_gradient have
       * been received first. As there is no guarantee which message will
       * arrive first, you might overwrite data otherwise. */

      scheduler_addunlock(s, t_xv, t_rt_gradient);
      scheduler_addunlock(s, t_rho, t_rt_gradient);
#ifdef EXTRA_HYDRO_LOOP
      scheduler_addunlock(s, t_gradient, t_rt_gradient);
#endif
    }
  }

  if (t_xv != NULL) {
    engine_addlink(e, &c->mpi.recv, t_xv);
    engine_addlink(e, &c->mpi.recv, t_rho);
#ifdef EXTRA_HYDRO_LOOP
    engine_addlink(e, &c->mpi.recv, t_gradient);
#endif
    if (with_limiter) {
      engine_addlink(e, &c->mpi.recv, t_limiter);
      engine_addlink(e, &c->mpi.unpack, t_unpack_limiter);
    }
#ifdef EXTRA_STAR_LOOPS
    if (with_feedback) engine_addlink(e, &c->mpi.recv, t_prep1);
#endif

    /* Add dependencies. */
    if (c->hydro.sorts != NULL) {
      scheduler_addunlock(s, t_xv, c->hydro.sorts);
      scheduler_addunlock(s, c->hydro.sorts, t_rho);
#if defined(MPI_SYMMETRIC_FORCE_INTERACTION) && defined(EXTRA_HYDRO_LOOP)
      scheduler_addunlock(s, c->hydro.sorts, t_gradient);
#endif
    }

    for (struct link *l = c->hydro.density; l != NULL; l = l->next) {
      scheduler_addunlock(s, t_xv, l->t);
      scheduler_addunlock(s, l->t, t_rho);
    }
#ifdef EXTRA_HYDRO_LOOP
    for (struct link *l = c->hydro.gradient; l != NULL; l = l->next) {
      scheduler_addunlock(s, t_rho, l->t);
      scheduler_addunlock(s, l->t, t_gradient);
    }
    for (struct link *l = c->hydro.force; l != NULL; l = l->next) {
      scheduler_addunlock(s, t_gradient, l->t);
      scheduler_addunlock(s, l->t, tend);
    }
#else
    for (struct link *l = c->hydro.force; l != NULL; l = l->next) {
      scheduler_addunlock(s, t_rho, l->t);
      scheduler_addunlock(s, l->t, tend);
    }
#endif

    if (with_limiter) {
      for (struct link *l = c->hydro.limiter; l != NULL; l = l->next) {
        scheduler_addunlock(s, t_unpack_limiter, l->t);
      }
    }

    /* Make sure the gas density has been computed before the
     * stars compute theirs. */
    if (with_feedback) {
      for (struct link *l = c->stars.density; l != NULL; l = l->next) {
        scheduler_addunlock(s, t_rho, l->t);
      }
    }
#ifdef EXTRA_STAR_LOOPS
    if (with_feedback) {
      /* Receive gas parts after everything is finished in prep1 loop */
      for (struct link *l = c->stars.prepare1; l != NULL; l = l->next) {
        scheduler_addunlock(s, l->t, t_prep1);
      }

      /* Start updating stars in prep2 only after the updated gas parts have
       * been received */
      for (struct link *l = c->stars.prepare2; l != NULL; l = l->next) {
        scheduler_addunlock(s, t_prep1, l->t);
      }
    }
#endif
    /* Make sure the part have been received before the BHs compute their
     * accretion rates (depends on particles' rho). */
    if (with_black_holes) {
      for (struct link *l = c->black_holes.density; l != NULL; l = l->next) {
        /* t_rho is not activated for cells with no active hydro, so we need
           to add an additional dependency on t_xv for these cells */
        scheduler_addunlock(s, t_xv, l->t);
        scheduler_addunlock(s, t_rho, l->t);
      }
    }

    if (with_rt) {
      engine_addlink(e, &c->mpi.recv, t_rt_gradient);
      engine_addlink(e, &c->mpi.recv, t_rt_transport);

      /* RT recvs mustn't run before hydro force has completed. */
      for (struct link *l = c->hydro.force; l != NULL; l = l->next) {
        scheduler_addunlock(s, l->t, t_rt_gradient);
      }

      for (struct link *l = c->rt.rt_gradient; l != NULL; l = l->next) {
        /* RT gradient tasks mustn't run before we receive necessary data */
        scheduler_addunlock(s, t_rt_gradient, l->t);
        /* Don't run gradient tasks without sorting */
        scheduler_addunlock(s, t_rt_sorts, l->t);
        /* Don't update local particles before gradient tasks are finished */
        scheduler_addunlock(s, l->t, t_rt_transport);
      }

      for (struct link *l = c->rt.rt_transport; l != NULL; l = l->next) {
        /* RT transport tasks (iact, not comm tasks!!) mustn't run before we
         * receive necessary data */
        scheduler_addunlock(s, t_rt_transport, l->t);
        /* add dependency for the timestep communication tasks. In cases where
         * RT is inactive, rt_advance_cell_time won't run, so we need to make
         * sure we don't receive data before we're done with all the work. */
        scheduler_addunlock(s, l->t, tend);
        /* advance cell time mustn't run before transport is done */
        scheduler_addunlock(s, l->t, c->super->rt.rt_advance_cell_time);
      }
    }
  }

  /* Recurse? */
  if (c->split)
    for (int k = 0; k < 8; k++)
      if (c->progeny[k] != NULL)
        engine_addtasks_recv_hydro(
            e, c->progeny[k], t_xv, t_rho, t_gradient, t_prep1, t_limiter,
            t_unpack_limiter, t_rt_gradient, t_rt_transport, t_rt_sorts, tend,
            with_feedback, with_black_holes, with_limiter, with_sync, with_rt);

#else
  error("SWIFT was not compiled with MPI support.");
#endif
}

/**
 * @brief Add time rt_advance_cell_time tasks to super levels of
 * foreign cells. This function recurses down to the super level
 * and creates the required tasks, and adds a dependency between
 * rt_advance_cell_time, rt_collect_times, and tend tasks.
 *
 * In normal steps, tend mustn't run before rt_advance_cell_time or the
 * cell's ti_rt_end_min will be updated wrongly. In sub-cycles, we don't
 * have the tend tasks, so there's no worry about that. (Them missing is
 * the reason we need the rt_advanced_cell_time to complete the
 * sub-cycles in the first place)
 *
 * @param e The #engine.
 * @param c The foreign #cell.
 * @param tend The top-level time-step communication #task.
 */

void engine_addtasks_recv_rt_advance_cell_time(struct engine *e, struct cell *c,
                                               struct task *const tend) {

#ifdef WITH_MPI
  struct scheduler *s = &e->sched;

  /* Early abort (are we below the level where tasks are)? */
  if (!cell_get_flag(c, cell_flag_has_tasks)) return;

  /* Have we reached the super level? */
  if (c->super == c) {

#ifdef SWIFT_RT_DEBUG_CHECKS
    if (c->super == NULL)
      error("trying to add rt_advance_cell_time above super level...");
    if (c->top->rt.rt_collect_times == NULL)
      error("rt_collect_times should have been created already????");
#endif

    /* Create the rt advance times task at the super level, if it hasn't
     * already. also set all the dependencies */
    if (c->rt.rt_advance_cell_time == NULL) {

      c->rt.rt_advance_cell_time = scheduler_addtask(
          s, task_type_rt_advance_cell_time, task_subtype_none, 0, 0, c, NULL);

      /* don't run collect times before you run advance cell time */
      scheduler_addunlock(s, c->rt.rt_advance_cell_time,
                          c->top->rt.rt_collect_times);

      /* Add the dependency */
      scheduler_addunlock(s, c->super->rt.rt_advance_cell_time, tend);
    }

    /* we're done. */
    return;
  }

  /* Recurse? */
  if (c->split)
    for (int k = 0; k < 8; k++)
      if (c->progeny[k] != NULL)
        engine_addtasks_recv_rt_advance_cell_time(e, c->progeny[k], tend);

#else
  error("SWIFT was not compiled with MPI support.");
#endif
}

/**
 * @brief Add recv tasks for stars pairs to a hierarchy of cells.
 *
 * @param e The #engine.
 * @param c The foreign #cell.
 * @param t_density The recv_density #task, if it has already been created.
 * @param t_prep2 The recv_prep2 #task, if it has already been created.
 * @param t_sf_counts The recv_sf_counts, if it has been created.
 * @param tend The top-level time-step communication #task.
 * @param with_star_formation Are we running with star formation on?
 */
void engine_addtasks_recv_stars(struct engine *e, struct cell *c,
                                struct task *t_density, struct task *t_prep2,
                                struct task *t_sf_counts,
                                struct task *const tend,
                                const int with_star_formation) {
#ifdef WITH_MPI
#if !defined(SWIFT_DEBUG_CHECKS)
  if (e->policy & engine_policy_sinks && e->policy & engine_policy_stars) {
    error("TODO: Star formation sink over MPI");
  }
#endif

  struct scheduler *s = &e->sched;

  /* Early abort (are we below the level where tasks are)? */
  if (!cell_get_flag(c, cell_flag_has_tasks)) return;

  if (t_sf_counts == NULL && with_star_formation && c->hydro.count > 0) {
#ifdef SWIFT_DEBUG_CHECKS
    if (c->depth != 0)
      error(
          "Attaching a sf_count task at a non-top level c->depth=%d "
          "c->count=%d",
          c->depth, c->hydro.count);
#endif
    t_sf_counts = scheduler_addtask(s, task_type_recv, task_subtype_sf_counts,
                                    c->mpi.tag, 0, c, NULL);
  }

  /* Have we reached a level where there are any stars tasks ? */
  if (t_density == NULL && c->stars.density != NULL) {

#ifdef SWIFT_DEBUG_CHECKS
    /* Make sure this cell has a valid tag. */
    if (c->mpi.tag < 0) error("Trying to receive from untagged cell.");
#endif  // SWIFT_DEBUG_CHECKS

    /* Create the tasks. */
    t_density = scheduler_addtask(s, task_type_recv, task_subtype_spart_density,
                                  c->mpi.tag, 0, c, NULL);

#ifdef EXTRA_STAR_LOOPS
    t_prep2 = scheduler_addtask(s, task_type_recv, task_subtype_spart_prep2,
                                c->mpi.tag, 0, c, NULL);
#endif
    if (with_star_formation && c->hydro.count > 0) {

      /* Receive the stars only once the counts have been received */
      scheduler_addunlock(s, t_sf_counts, c->stars.sorts);
      scheduler_addunlock(s, t_sf_counts, t_density);
#ifdef EXTRA_STAR_LOOPS
      scheduler_addunlock(s, t_sf_counts, t_prep2);
#endif
    }
  }

  if (t_density != NULL) {
    engine_addlink(e, &c->mpi.recv, t_density);
#ifdef EXTRA_STAR_LOOPS
    engine_addlink(e, &c->mpi.recv, t_prep2);
#endif
    if (with_star_formation && c->hydro.count > 0) {
      engine_addlink(e, &c->mpi.recv, t_sf_counts);
    }

#ifdef SWIFT_DEBUG_CHECKS
    if (c->nodeID == e->nodeID) error("Local cell!");
#endif
    if (c->stars.sorts != NULL) {
      scheduler_addunlock(s, t_density, c->stars.sorts);
#ifdef EXTRA_STAR_LOOPS
      scheduler_addunlock(s, c->stars.sorts, t_prep2);
#endif
    }

    /* Receive stars after the density loop */
    for (struct link *l = c->stars.density; l != NULL; l = l->next) {
      scheduler_addunlock(s, l->t, t_density);
    }

#ifdef EXTRA_STAR_LOOPS
    /* Start updating local gas only after sparts have been received */
    for (struct link *l = c->stars.prepare1; l != NULL; l = l->next) {
      scheduler_addunlock(s, t_density, l->t);
      scheduler_addunlock(s, l->t, t_prep2);
    }

    /* Receive stars for the second time after the prep2 loop */
    for (struct link *l = c->stars.prepare2; l != NULL; l = l->next) {
      scheduler_addunlock(s, l->t, t_prep2);
    }

    /* Start updating local gas only after sparts have been received */
    for (struct link *l = c->stars.feedback; l != NULL; l = l->next) {
      scheduler_addunlock(s, t_prep2, l->t);
      scheduler_addunlock(s, l->t, tend);
    }
#else
    /* Start updating local gas only after sparts have been received */
    for (struct link *l = c->stars.feedback; l != NULL; l = l->next) {
      scheduler_addunlock(s, t_density, l->t);
      scheduler_addunlock(s, l->t, tend);
    }
#endif
  }

  /* Recurse? */
  if (c->split)
    for (int k = 0; k < 8; k++)
      if (c->progeny[k] != NULL)
        engine_addtasks_recv_stars(e, c->progeny[k], t_density, t_prep2,
                                   t_sf_counts, tend, with_star_formation);

#else
  error("SWIFT was not compiled with MPI support.");
#endif
}

/**
 * @brief Add recv tasks for black_holes pairs to a hierarchy of cells.
 *
 * @param e The #engine.
 * @param c The foreign #cell.
 * @param t_rho The density comm. task, if it has already been created.
 * @param t_bh_merger The BH swallow comm. task, if it has already been created.
 * @param t_gas_swallow The gas swallow comm. task, if it has already been
 * created.
 * @param t_feedback The recv_feed #task, if it has already been created.
 * @param tend The top-level time-step communication #task.
 */
void engine_addtasks_recv_black_holes(struct engine *e, struct cell *c,
                                      struct task *t_rho,
                                      struct task *t_bh_merger,
                                      struct task *t_gas_swallow,
                                      struct task *t_feedback,
                                      struct task *const tend) {

#ifdef WITH_MPI
  struct scheduler *s = &e->sched;

  /* Early abort (are we below the level where tasks are)? */
  if (!cell_get_flag(c, cell_flag_has_tasks)) return;

  /* Have we reached a level where there are any black_holes tasks ? */
  if (t_rho == NULL && c->black_holes.density != NULL) {

#ifdef SWIFT_DEBUG_CHECKS
    /* Make sure this cell has a valid tag. */
    if (c->mpi.tag < 0) error("Trying to receive from untagged cell.");
#endif  // SWIFT_DEBUG_CHECKS

    /* Create the tasks. */
    t_rho = scheduler_addtask(s, task_type_recv, task_subtype_bpart_rho,
                              c->mpi.tag, 0, c, NULL);

    t_bh_merger = scheduler_addtask(
        s, task_type_recv, task_subtype_bpart_merger, c->mpi.tag, 0, c, NULL);

    t_gas_swallow = scheduler_addtask(
        s, task_type_recv, task_subtype_part_swallow, c->mpi.tag, 0, c, NULL);

    t_feedback = scheduler_addtask(
        s, task_type_recv, task_subtype_bpart_feedback, c->mpi.tag, 0, c, NULL);
  }

  if (t_rho != NULL) {
    engine_addlink(e, &c->mpi.recv, t_rho);
    engine_addlink(e, &c->mpi.recv, t_bh_merger);
    engine_addlink(e, &c->mpi.recv, t_gas_swallow);
    engine_addlink(e, &c->mpi.recv, t_feedback);

#ifdef SWIFT_DEBUG_CHECKS
    if (c->nodeID == e->nodeID) error("Local cell!");
#endif

    for (struct link *l = c->black_holes.density; l != NULL; l = l->next) {
      scheduler_addunlock(s, l->t, t_rho);
    }

    for (struct link *l = c->hydro.force; l != NULL; l = l->next) {
      scheduler_addunlock(s, l->t, t_gas_swallow);
    }

    for (struct link *l = c->black_holes.swallow; l != NULL; l = l->next) {
      scheduler_addunlock(s, t_rho, l->t);
      scheduler_addunlock(s, l->t, t_gas_swallow);
      scheduler_addunlock(s, l->t, t_bh_merger);
    }
    for (struct link *l = c->black_holes.do_gas_swallow; l != NULL;
         l = l->next) {
      scheduler_addunlock(s, t_gas_swallow, l->t);
    }
    for (struct link *l = c->black_holes.do_bh_swallow; l != NULL;
         l = l->next) {
      scheduler_addunlock(s, t_bh_merger, l->t);
      scheduler_addunlock(s, l->t, t_feedback);
    }
    for (struct link *l = c->black_holes.feedback; l != NULL; l = l->next) {
      scheduler_addunlock(s, t_feedback, l->t);
      scheduler_addunlock(s, l->t, tend);
    }
  }

  /* Recurse? */
  if (c->split)
    for (int k = 0; k < 8; k++)
      if (c->progeny[k] != NULL)
        engine_addtasks_recv_black_holes(e, c->progeny[k], t_rho, t_bh_merger,
                                         t_gas_swallow, t_feedback, tend);

#else
  error("SWIFT was not compiled with MPI support.");
#endif
}

/**
 * @brief Add recv tasks for gravity pairs to a hierarchy of cells.
 *
 * @param e The #engine.
 * @param c The foreign #cell.
 * @param t_grav The recv_gpart #task, if it has already been created.
 * @param t_fof The recv_fof #task, if it has already been created.
 * @param tend The top-level time-step communication #task.
 * @param with_fof Are we running with FOF?
 */
void engine_addtasks_recv_gravity(struct engine *e, struct cell *c,
                                  struct task *t_grav_counts,
                                  struct task *t_grav, struct task *t_fof,
                                  struct task *const tend, const int with_fof,
                                  const int with_star_formation) {

#ifdef WITH_MPI
  struct scheduler *s = &e->sched;

  /* Early abort (are we below the level where tasks are)? */
  if (!cell_get_flag(c, cell_flag_has_tasks)) return;

  if (t_grav_counts == NULL && with_star_formation && c->hydro.count > 0) {
#ifdef SWIFT_DEBUG_CHECKS
    if (c->depth != 0)
      error(
          "Attaching a grav_count task at a non-top level c->depth=%d "
          "c->count=%d",
          c->depth, c->hydro.count);
#endif

    t_grav_counts = scheduler_addtask(
        s, task_type_recv, task_subtype_grav_counts, c->mpi.tag, 0, c, NULL);
  }

  /* Have we reached a level where there are any gravity tasks ? */
  if (t_grav == NULL && c->grav.grav != NULL) {

#ifdef SWIFT_DEBUG_CHECKS
    /* Make sure this cell has a valid tag. */
    if (c->mpi.tag < 0) error("Trying to receive from untagged cell.");
#endif  // SWIFT_DEBUG_CHECKS

    /* Create the tasks. */
    t_grav = scheduler_addtask(s, task_type_recv, task_subtype_gpart,
                               c->mpi.tag, 0, c, NULL);

    if (t_grav_counts != NULL) scheduler_addunlock(s, t_grav, t_grav_counts);

    if (with_fof)
      t_fof = scheduler_addtask(s, task_type_recv, task_subtype_fof, c->mpi.tag,
                                0, c, NULL);
  }

  /* If we have tasks, link them. */
  if (t_grav != NULL) {
    engine_addlink(e, &c->mpi.recv, t_grav);
    if (with_fof) engine_addlink(e, &c->mpi.recv, t_fof);

    if (with_star_formation && c->hydro.count > 0) {
      engine_addlink(e, &c->mpi.recv, t_grav_counts);
    }

    for (struct link *l = c->grav.grav; l != NULL; l = l->next) {
      scheduler_addunlock(s, t_grav, l->t);
      scheduler_addunlock(s, l->t, tend);
    }
  }

  /* Recurse? */
  if (c->split)
    for (int k = 0; k < 8; k++)
      if (c->progeny[k] != NULL)
        engine_addtasks_recv_gravity(e, c->progeny[k], t_grav_counts, t_grav,
                                     t_fof, tend, with_fof,
                                     with_star_formation);

#else
  error("SWIFT was not compiled with MPI support.");
#endif
}

/**
 * @brief Generate the hydro hierarchical tasks for a hierarchy of cells -
 * i.e. all the O(Npart) tasks -- timestep version
 *
 * Tasks are only created here. The dependencies will be added later on.
 *
 * Note that there is no need to recurse below the super-cell. Note also
 * that we only add tasks if the relevant particles are present in the cell.
 *
 * @param e The #engine.
 * @param c The #cell.
 */
void engine_make_hierarchical_tasks_common(struct engine *e, struct cell *c) {

  struct scheduler *s = &e->sched;
  const int with_sinks = (e->policy & engine_policy_sinks);
  const int with_stars = (e->policy & engine_policy_stars);
  const int with_star_formation = (e->policy & engine_policy_star_formation);
  const int with_star_formation_sink = with_sinks && with_stars;
  const int with_timestep_limiter =
      (e->policy & engine_policy_timestep_limiter);
  const int with_timestep_sync = (e->policy & engine_policy_timestep_sync);
  const int with_rt = (e->policy & engine_policy_rt);
#ifdef WITH_CSDS
  const int with_csds = e->policy & engine_policy_csds;
#endif

  /* Are we at the top-level? */
  if (c->top == c && c->nodeID == e->nodeID) {

    if (c->hydro.count > 0 || c->grav.count > 0 || c->stars.count > 0 ||
        c->black_holes.count > 0 || c->sinks.count > 0) {
      c->timestep_collect = scheduler_addtask(s, task_type_collect,
                                              task_subtype_none, 0, 0, c, NULL);
    }

    if (with_star_formation && c->hydro.count > 0) {
      c->hydro.star_formation = scheduler_addtask(
          s, task_type_star_formation, task_subtype_none, 0, 0, c, NULL);
    }

    if (with_star_formation_sink &&
        (c->hydro.count > 0 || c->sinks.count > 0)) {
      c->sinks.star_formation_sink = scheduler_addtask(
          s, task_type_star_formation_sink, task_subtype_none, 0, 0, c, NULL);
    }

    if (with_sinks) {
      /* sinks.sink_formation plays the role of a ghost => always created when
       * playing with sinks*/
      c->sinks.sink_formation = scheduler_addtask(
          s, task_type_sink_formation, task_subtype_none, 0, 0, c, NULL);
    }

    if (with_rt) {
      c->rt.rt_collect_times = scheduler_addtask(
          s, task_type_rt_collect_times, task_subtype_none, 0, 0, c, NULL);
    }
  }

  /* Are we in a super-cell ? */
  if (c->super == c) {

    /* Local tasks only... */
    if (c->nodeID == e->nodeID) {

      /* Add the two half kicks */
      c->kick1 = scheduler_addtask(s, task_type_kick1, task_subtype_none, 0, 0,
                                   c, NULL);

      c->kick2 = scheduler_addtask(s, task_type_kick2, task_subtype_none, 0, 0,
                                   c, NULL);

      /* Weighting task for neutrinos after the last kick */
      if (e->neutrino_properties->use_delta_f) {
        c->grav.neutrino_weight = scheduler_addtask(
            s, task_type_neutrino_weight, task_subtype_none, 0, 0, c, NULL);
        scheduler_addunlock(s, c->kick1, c->grav.neutrino_weight);
      }

#if defined(WITH_CSDS)
      struct task *kick2_or_csds;
      if (with_csds) {
        /* Add the hydro csds task. */
        c->csds = scheduler_addtask(s, task_type_csds, task_subtype_none, 0, 0,
                                    c, NULL);

        /* Add the kick2 dependency */
        scheduler_addunlock(s, c->kick2, c->csds);

        /* Create a variable in order to avoid to many ifdef */
        kick2_or_csds = c->csds;
      } else {
        kick2_or_csds = c->kick2;
      }
#else
      struct task *kick2_or_csds = c->kick2;
#endif

      /* Add the time-step calculation task and its dependency */
      c->timestep = scheduler_addtask(s, task_type_timestep, task_subtype_none,
                                      0, 0, c, NULL);

      scheduler_addunlock(s, kick2_or_csds, c->timestep);
      scheduler_addunlock(s, c->timestep, c->kick1);
      scheduler_addunlock(s, c->timestep, c->top->timestep_collect);

      /* Subgrid tasks: star formation */
      if (with_star_formation && c->hydro.count > 0) {
        scheduler_addunlock(s, kick2_or_csds, c->top->hydro.star_formation);
        scheduler_addunlock(s, c->top->hydro.star_formation, c->timestep);
      }

      /* Subgrid tasks: star formation from sinks */
      if (with_star_formation_sink &&
          (c->hydro.count > 0 || c->sinks.count > 0)) {
        scheduler_addunlock(s, kick2_or_csds,
                            c->top->sinks.star_formation_sink);
        scheduler_addunlock(s, c->top->sinks.star_formation_sink, c->timestep);
      }

      /* Subgrid tasks: sinks formation */
      if (with_sinks) {
        scheduler_addunlock(s, c->kick2, c->top->sinks.sink_formation);
      }

      /* Time-step limiter */
      if (with_timestep_limiter) {

        c->timestep_limiter = scheduler_addtask(
            s, task_type_timestep_limiter, task_subtype_none, 0, 0, c, NULL);

        scheduler_addunlock(s, c->timestep, c->timestep_limiter);
        scheduler_addunlock(s, c->timestep_limiter, c->kick1);
        scheduler_addunlock(s, c->timestep_limiter, c->top->timestep_collect);
      }

      /* Time-step synchronization */
      if (with_timestep_sync) {

        c->timestep_sync = scheduler_addtask(s, task_type_timestep_sync,
                                             task_subtype_none, 0, 0, c, NULL);

        scheduler_addunlock(s, c->timestep, c->timestep_sync);
        scheduler_addunlock(s, c->timestep_sync, c->kick1);
        scheduler_addunlock(s, c->timestep_sync, c->top->timestep_collect);
      }

      if (with_timestep_limiter && with_timestep_sync) {
        scheduler_addunlock(s, c->timestep_limiter, c->timestep_sync);
      }
    }
  } else { /* We are above the super-cell so need to go deeper */

    /* Recurse. */
    if (c->split)
      for (int k = 0; k < 8; k++)
        if (c->progeny[k] != NULL)
          engine_make_hierarchical_tasks_common(e, c->progeny[k]);
  }
}

/**
 * @brief Generate the hydro hierarchical tasks for a hierarchy of cells -
 * i.e. all the O(Npart) tasks -- gravity version
 *
 * Tasks are only created here. The dependencies will be added later on.
 *
 * Note that there is no need to recurse below the super-cell. Note also
 * that we only add tasks if the relevant particles are present in the cell.
 *
 * @param e The #engine.
 * @param c The #cell.
 */
void engine_make_hierarchical_tasks_gravity(struct engine *e, struct cell *c) {

  struct scheduler *s = &e->sched;
  const int is_self_gravity = (e->policy & engine_policy_self_gravity);
  const int stars_only_gravity =
      (e->policy & engine_policy_stars) && !(e->policy & engine_policy_hydro);

  /* Are we in a super-cell ? */
  if (c->grav.super == c) {

    /* Local tasks only... */
    if (c->nodeID == e->nodeID) {

      if (stars_only_gravity) {

        /* In the special case where we have stars that just act under gravity
         * we must create their drift task here and not just copy over the hydro
         * behaviour. */
        c->stars.drift = scheduler_addtask(s, task_type_drift_spart,
                                           task_subtype_none, 0, 0, c, NULL);

        scheduler_addunlock(s, c->stars.drift, c->super->kick2);
      }

      c->grav.drift = scheduler_addtask(s, task_type_drift_gpart,
                                        task_subtype_none, 0, 0, c, NULL);

      c->grav.end_force = scheduler_addtask(s, task_type_end_grav_force,
                                            task_subtype_none, 0, 0, c, NULL);

      scheduler_addunlock(s, c->grav.end_force, c->super->kick2);

      if (is_self_gravity) {

        /* Initialisation of the multipoles */
        c->grav.init = scheduler_addtask(s, task_type_init_grav,
                                         task_subtype_none, 0, 0, c, NULL);

        /* Gravity non-neighbouring pm calculations */
        c->grav.long_range = scheduler_addtask(
            s, task_type_grav_long_range, task_subtype_none, 0, 0, c, NULL);

        /* Gravity recursive down-pass */
        c->grav.down = scheduler_addtask(s, task_type_grav_down,
                                         task_subtype_none, 0, 0, c, NULL);

        /* Implicit tasks for the up and down passes */
        c->grav.drift_out = scheduler_addtask(s, task_type_drift_gpart_out,
                                              task_subtype_none, 0, 1, c, NULL);
        c->grav.init_out = scheduler_addtask(s, task_type_init_grav_out,
                                             task_subtype_none, 0, 1, c, NULL);
        c->grav.down_in = scheduler_addtask(s, task_type_grav_down_in,
                                            task_subtype_none, 0, 1, c, NULL);

        /* Long-range gravity forces (not the mesh ones!) */
        scheduler_addunlock(s, c->grav.init, c->grav.long_range);
        scheduler_addunlock(s, c->grav.long_range, c->grav.down);
        scheduler_addunlock(s, c->grav.down, c->grav.super->grav.end_force);

        /* With adaptive softening, force the hydro density to complete first */
        if (gravity_after_hydro_density && c->hydro.super == c) {
          scheduler_addunlock(s, c->hydro.ghost_out, c->grav.init_out);
        }

        /* Link in the implicit tasks */
        scheduler_addunlock(s, c->grav.init, c->grav.init_out);
        scheduler_addunlock(s, c->grav.drift, c->grav.drift_out);
        scheduler_addunlock(s, c->grav.down_in, c->grav.down);
      }
    }
  }

  /* We are below the super-cell but not below the maximal splitting depth */
  else if ((c->grav.super != NULL) &&
           ((c->maxdepth - c->depth) >= space_subdepth_diff_grav)) {

    /* Local tasks only... */
    if (c->nodeID == e->nodeID) {

      if (is_self_gravity) {

        c->grav.drift_out = scheduler_addtask(s, task_type_drift_gpart_out,
                                              task_subtype_none, 0, 1, c, NULL);

        c->grav.init_out = scheduler_addtask(s, task_type_init_grav_out,
                                             task_subtype_none, 0, 1, c, NULL);

        c->grav.down_in = scheduler_addtask(s, task_type_grav_down_in,
                                            task_subtype_none, 0, 1, c, NULL);

        scheduler_addunlock(s, c->parent->grav.init_out, c->grav.init_out);
        scheduler_addunlock(s, c->parent->grav.drift_out, c->grav.drift_out);
        scheduler_addunlock(s, c->grav.down_in, c->parent->grav.down_in);
      }
    }
  }

  /* Recurse but not below the maximal splitting depth */
  if (c->split && ((c->maxdepth - c->depth) >= space_subdepth_diff_grav))
    for (int k = 0; k < 8; k++)
      if (c->progeny[k] != NULL)
        engine_make_hierarchical_tasks_gravity(e, c->progeny[k]);
}

/**
 * @brief Recursively add non-implicit ghost tasks to a cell hierarchy.
 */
void engine_add_ghosts(struct engine *e, struct cell *c, struct task *ghost_in,
                       struct task *ghost_out) {

  /* Abort as there are no hydro particles here? */
  if (c->hydro.count_total == 0) return;

  /* If we have reached the leaf OR have to few particles to play with*/
  if (!c->split || c->hydro.count_total < engine_max_parts_per_ghost) {

    /* Add the ghost task and its dependencies */
    struct scheduler *s = &e->sched;
    c->hydro.ghost =
        scheduler_addtask(s, task_type_ghost, task_subtype_none, 0, 0, c, NULL);
    scheduler_addunlock(s, ghost_in, c->hydro.ghost);
    scheduler_addunlock(s, c->hydro.ghost, ghost_out);

  } else {
    /* Keep recursing */
    for (int k = 0; k < 8; k++)
      if (c->progeny[k] != NULL)
        engine_add_ghosts(e, c->progeny[k], ghost_in, ghost_out);
  }
}

/**
 * @brief Recursively add non-implicit cooling tasks to a cell hierarchy.
 */
void engine_add_cooling(struct engine *e, struct cell *c,
                        struct task *cooling_in, struct task *cooling_out) {

  /* Abort as there are no hydro particles here? */
  if (c->hydro.count_total == 0) return;

  /* If we have reached the leaf OR have to few particles to play with*/
  if (!c->split || c->hydro.count_total < engine_max_parts_per_cooling) {

    /* Add the cooling task and its dependencies */
    struct scheduler *s = &e->sched;
    c->hydro.cooling = scheduler_addtask(s, task_type_cooling,
                                         task_subtype_none, 0, 0, c, NULL);
    scheduler_addunlock(s, cooling_in, c->hydro.cooling);
    scheduler_addunlock(s, c->hydro.cooling, cooling_out);

  } else {
    /* Keep recursing */
    for (int k = 0; k < 8; k++)
      if (c->progeny[k] != NULL)
        engine_add_cooling(e, c->progeny[k], cooling_in, cooling_out);
  }
}

/**
 * @brief Generate the hydro hierarchical tasks for a hierarchy of cells -
 * i.e. all the O(Npart) tasks -- hydro version
 *
 * Tasks are only created here. The dependencies will be added later on.
 *
 * Note that there is no need to recurse below the super-cell. Note also
 * that we only add tasks if the relevant particles are present in the cell.
 *
 * @param e The #engine.
 * @param c The #cell.
 * @param star_resort_cell Pointer to the cell where the star_resort task has
 * been created. NULL above that level or if not running with star formation.
 */
void engine_make_hierarchical_tasks_hydro(struct engine *e, struct cell *c,
                                          struct cell *star_resort_cell) {

  struct scheduler *s = &e->sched;
  const int with_stars = (e->policy & engine_policy_stars);
  const int with_sinks = (e->policy & engine_policy_sinks);
  const int with_feedback = (e->policy & engine_policy_feedback);
  const int with_cooling = (e->policy & engine_policy_cooling);
  const int with_star_formation = (e->policy & engine_policy_star_formation);
  const int with_star_formation_sink = (with_sinks && with_stars);
  const int with_black_holes = (e->policy & engine_policy_black_holes);
  const int with_rt = (e->policy & engine_policy_rt);
  const int with_timestep_sync = (e->policy & engine_policy_timestep_sync);
#ifdef WITH_CSDS
  const int with_csds = (e->policy & engine_policy_csds);
#endif

  /* Are we are the level where we create the stars' resort tasks?
   * If the tree is shallow, we need to do this at the super-level if the
   * super-level is above the level we want */
  if ((c->nodeID == e->nodeID) && (star_resort_cell == NULL) &&
      (c->depth == engine_star_resort_task_depth || c->hydro.super == c)) {

    /* If star formation from gas or sinks has happened, we need to resort */
    if (with_feedback && ((c->hydro.count > 0 && with_star_formation) ||
                          ((c->hydro.count > 0 || c->sinks.count > 0) &&
                           with_star_formation_sink))) {

      /* Record this is the level where we re-sort */
      star_resort_cell = c;

      c->hydro.stars_resort = scheduler_addtask(
          s, task_type_stars_resort, task_subtype_none, 0, 0, c, NULL);

      /* Now add the relevant unlocks */
      /* If we can make stars, we should wait until SF is done before resorting
       */
      if (with_star_formation && c->hydro.count > 0) {
        scheduler_addunlock(s, c->top->hydro.star_formation,
                            c->hydro.stars_resort);
      }
      /* If we can make sinks or spawn from existing ones, we should wait until
      SF is done before resorting */
      if (with_star_formation_sink &&
          (c->hydro.count > 0 || c->sinks.count > 0)) {
        scheduler_addunlock(s, c->top->sinks.star_formation_sink,
                            c->hydro.stars_resort);
      }
    }
  }

  /* Are we in a super-cell ? */
  if (c->hydro.super == c) {

    /* Add the sort task. */
    c->hydro.sorts =
        scheduler_addtask(s, task_type_sort, task_subtype_none, 0, 0, c, NULL);

    if (with_feedback) {
      c->stars.sorts = scheduler_addtask(s, task_type_stars_sort,
                                         task_subtype_none, 0, 0, c, NULL);
    }

    if (with_black_holes) {
      c->black_holes.swallow_ghost_1 =
          scheduler_addtask(s, task_type_bh_swallow_ghost1, task_subtype_none,
                            0, /* implicit =*/1, c, NULL);
    }

    /* Local tasks only... */
    if (c->nodeID == e->nodeID) {

      /* Add the drift task. */
      c->hydro.drift = scheduler_addtask(s, task_type_drift_part,
                                         task_subtype_none, 0, 0, c, NULL);

      /* Add the task finishing the force calculation */
      c->hydro.end_force = scheduler_addtask(s, task_type_end_hydro_force,
                                             task_subtype_none, 0, 0, c, NULL);

      /* Generate the ghost tasks. */
      c->hydro.ghost_in =
          scheduler_addtask(s, task_type_ghost_in, task_subtype_none, 0,
                            /* implicit = */ 1, c, NULL);
      c->hydro.ghost_out =
          scheduler_addtask(s, task_type_ghost_out, task_subtype_none, 0,
                            /* implicit = */ 1, c, NULL);
      engine_add_ghosts(e, c, c->hydro.ghost_in, c->hydro.ghost_out);

      /* Generate the extra ghost task. */
#ifdef EXTRA_HYDRO_LOOP
      c->hydro.extra_ghost = scheduler_addtask(
          s, task_type_extra_ghost, task_subtype_none, 0, 0, c, NULL);
#endif

      /* Stars */
      if (with_stars) {
        c->stars.drift = scheduler_addtask(s, task_type_drift_spart,
                                           task_subtype_none, 0, 0, c, NULL);
        scheduler_addunlock(s, c->stars.drift, c->super->kick2);

        if (with_star_formation && c->top->hydro.count > 0)
          scheduler_addunlock(s, c->stars.drift, c->top->hydro.star_formation);
      }

      /* Sinks */
      if (with_sinks) {
        c->sinks.drift = scheduler_addtask(s, task_type_drift_sink,
                                           task_subtype_none, 0, 0, c, NULL);
        scheduler_addunlock(s, c->sinks.drift, c->super->kick2);

        c->sinks.sink_in =
            scheduler_addtask(s, task_type_sink_in, task_subtype_none, 0,
                              /* implicit = */ 1, c, NULL);

        c->sinks.density_ghost = scheduler_addtask(
            s, task_type_sink_density_ghost, task_subtype_none, 0, 0, c, NULL);

        c->sinks.sink_ghost1 =
            scheduler_addtask(s, task_type_sink_ghost1, task_subtype_none, 0,
                              /* implicit = */ 1, c, NULL);

        c->sinks.sink_ghost2 =
            scheduler_addtask(s, task_type_sink_ghost2, task_subtype_none, 0,
                              /* implicit = */ 1, c, NULL);

        c->sinks.sink_out =
            scheduler_addtask(s, task_type_sink_out, task_subtype_none, 0,
                              /* implicit = */ 1, c, NULL);

        /* Link to the main tasks */
        scheduler_addunlock(s, c->super->kick2, c->sinks.sink_in);
        scheduler_addunlock(s, c->sinks.sink_out, c->super->timestep);
        scheduler_addunlock(s, c->top->sinks.sink_formation, c->sinks.sink_in);
        if (with_timestep_sync)
          scheduler_addunlock(s, c->sinks.sink_out, c->super->timestep_sync);

        if (with_stars &&
            (c->top->hydro.count > 0 || c->top->sinks.count > 0)) {
          scheduler_addunlock(s, c->hydro.super->sinks.sink_out,
                              c->top->sinks.star_formation_sink);
        }
      }

      /* Black holes */
      if (with_black_holes) {
        c->black_holes.drift = scheduler_addtask(
            s, task_type_drift_bpart, task_subtype_none, 0, 0, c, NULL);
        scheduler_addunlock(s, c->black_holes.drift, c->super->kick2);
      }

      /* Subgrid tasks: cooling */
      if (with_cooling) {

        c->hydro.cooling_in =
            scheduler_addtask(s, task_type_cooling_in, task_subtype_none, 0,
                              /*implicit=*/1, c, NULL);
        c->hydro.cooling_out =
            scheduler_addtask(s, task_type_cooling_out, task_subtype_none, 0,
                              /*implicit=*/1, c, NULL);

        engine_add_cooling(e, c, c->hydro.cooling_in, c->hydro.cooling_out);

        scheduler_addunlock(s, c->hydro.end_force, c->hydro.cooling_in);
        scheduler_addunlock(s, c->hydro.cooling_out, c->super->kick2);

      } else {
        scheduler_addunlock(s, c->hydro.end_force, c->super->kick2);
      }

      /* Subgrid tasks: feedback */
      if (with_feedback) {

        c->stars.stars_in =
            scheduler_addtask(s, task_type_stars_in, task_subtype_none, 0,
                              /* implicit = */ 1, c, NULL);

        c->stars.stars_out =
            scheduler_addtask(s, task_type_stars_out, task_subtype_none, 0,
                              /* implicit = */ 1, c, NULL);

        c->stars.density_ghost = scheduler_addtask(
            s, task_type_stars_ghost, task_subtype_none, 0, 0, c, NULL);

#ifdef EXTRA_STAR_LOOPS
        c->stars.prep1_ghost =
            scheduler_addtask(s, task_type_stars_prep_ghost1, task_subtype_none,
                              0, /* implicit = */ 1, c, NULL);

        c->hydro.prep1_ghost =
            scheduler_addtask(s, task_type_hydro_prep_ghost1, task_subtype_none,
                              0, /* implicit = */ 1, c, NULL);

        c->stars.prep2_ghost =
            scheduler_addtask(s, task_type_stars_prep_ghost2, task_subtype_none,
                              0, /* implicit = */ 1, c, NULL);
#endif
#ifdef EXTRA_STAR_LOOPS_2
        c->stars.prep3_ghost =
            scheduler_addtask(s, task_type_stars_prep_ghost3, task_subtype_none,
                              0, /* implicit = */ 1, c, NULL);

        c->stars.prep4_ghost =
            scheduler_addtask(s, task_type_stars_prep_ghost4, task_subtype_none,
                              0, /* implicit = */ 1, c, NULL);
#endif

#ifdef WITH_CSDS
        if (with_csds) {
          scheduler_addunlock(s, c->super->csds, c->stars.stars_in);
        } else {
          scheduler_addunlock(s, c->super->kick2, c->stars.stars_in);
        }
#else
        scheduler_addunlock(s, c->super->kick2, c->stars.stars_in);
#endif
        scheduler_addunlock(s, c->stars.stars_out, c->super->timestep);

        /* Star formation*/
        if (with_feedback && ((c->hydro.count > 0 && with_star_formation) ||
                              ((c->hydro.count > 0 || c->sinks.count > 0) &&
                               with_star_formation_sink))) {
          scheduler_addunlock(s, star_resort_cell->hydro.stars_resort,
                              c->stars.stars_in);
        }
      }

      /* Radiative Transfer */
      if (with_rt) {
        /* RT ghost in task */
        c->rt.rt_in =
            scheduler_addtask(s, task_type_rt_in, task_subtype_none, 0,
                              /* implicit= */ 1, c, NULL);
        scheduler_addunlock(s, c->super->kick2, c->rt.rt_in);
        /* Star formation */
        if (c->top->hydro.count > 0 && with_star_formation)
          scheduler_addunlock(s, c->top->hydro.star_formation, c->rt.rt_in);
        /* Star formation from sinks */
        if (with_star_formation_sink &&
            (c->top->hydro.count > 0 || c->top->sinks.count > 0))
          scheduler_addunlock(s, c->top->sinks.star_formation_sink,
                              c->rt.rt_in);
        if (with_feedback)
          scheduler_addunlock(s, c->stars.stars_out, c->rt.rt_in);
        /* TODO: check/add dependencies from Loic's new sink SF tasks */

        /* RT ghost out task */
        c->rt.rt_out =
            scheduler_addtask(s, task_type_rt_out, task_subtype_none, 0,
                              /* implicit= */ 1, c, NULL);
        scheduler_addunlock(s, c->rt.rt_out, c->super->timestep);

        /* In cases where nothing but RT is active, don't allow the timestep
         * collect to run before we've finished */
        scheduler_addunlock(s, c->rt.rt_out, c->top->timestep_collect);

        /* non-implicit ghost 1 */
        c->rt.rt_ghost1 = scheduler_addtask(s, task_type_rt_ghost1,
                                            task_subtype_none, 0, 0, c, NULL);
        scheduler_addunlock(s, c->rt.rt_in, c->rt.rt_ghost1);

        /* non-implicit ghost 2 */
        c->rt.rt_ghost2 = scheduler_addtask(s, task_type_rt_ghost2,
                                            task_subtype_none, 0, 0, c, NULL);

        /* implicit transport out */
        c->rt.rt_transport_out =
            scheduler_addtask(s, task_type_rt_transport_out, task_subtype_none,
                              0, /*implicit= */ 1, c, NULL);

        /* thermochemistry */
        c->rt.rt_tchem = scheduler_addtask(s, task_type_rt_tchem,
                                           task_subtype_none, 0, 0, c, NULL);

        /* Advance cell time for subcycling */
        /* We need to make sure that rt_advance_cell_time is at the same level
         * as the timestep task, not below. Otherwise, the updated cell times
         * won't propagate up the hierarchy enough, and the cell_is_rt_active
         * will return bogus results. Note that c->super is not necessarily
         * c->hydro.super in general. */
        /* Create the task only once ! */
        if (c->super->rt.rt_advance_cell_time == NULL) {
          c->super->rt.rt_advance_cell_time =
              scheduler_addtask(s, task_type_rt_advance_cell_time,
                                task_subtype_none, 0, 0, c->super, NULL);
          /* Don't run the rt_collect_times before the rt_advance_cell_time */
          scheduler_addunlock(s, c->super->rt.rt_advance_cell_time,
                              c->top->rt.rt_collect_times);
        }

        scheduler_addunlock(s, c->rt.rt_transport_out, c->rt.rt_tchem);
        scheduler_addunlock(s, c->rt.rt_tchem,
                            c->super->rt.rt_advance_cell_time);
        scheduler_addunlock(s, c->super->rt.rt_advance_cell_time, c->rt.rt_out);
      }

      /* Subgrid tasks: black hole feedback */
      if (with_black_holes) {

        c->black_holes.black_holes_in =
            scheduler_addtask(s, task_type_bh_in, task_subtype_none, 0,
                              /* implicit = */ 1, c, NULL);

        c->black_holes.black_holes_out =
            scheduler_addtask(s, task_type_bh_out, task_subtype_none, 0,
                              /* implicit = */ 1, c, NULL);

        c->black_holes.density_ghost = scheduler_addtask(
            s, task_type_bh_density_ghost, task_subtype_none, 0, 0, c, NULL);

        c->black_holes.swallow_ghost_2 =
            scheduler_addtask(s, task_type_bh_swallow_ghost2, task_subtype_none,
                              0, /* implicit =*/1, c, NULL);

        c->black_holes.swallow_ghost_3 = scheduler_addtask(
            s, task_type_bh_swallow_ghost3, task_subtype_none, 0, 0, c, NULL);

#ifdef WITH_CSDS
        if (with_csds) {
          scheduler_addunlock(s, c->super->csds, c->black_holes.black_holes_in);
        } else {
          scheduler_addunlock(s, c->super->kick2,
                              c->black_holes.black_holes_in);
        }
#else
        scheduler_addunlock(s, c->super->kick2, c->black_holes.black_holes_in);
#endif
        scheduler_addunlock(s, c->black_holes.black_holes_out,
                            c->super->timestep);
      }

      if (with_black_holes && with_feedback) {

        /* Make sure we don't start swallowing gas particles before the stars
           have converged on their smoothing lengths. */
        scheduler_addunlock(s, c->stars.density_ghost,
                            c->black_holes.swallow_ghost_1);
      }
    }
  } else { /* We are above the super-cell so need to go deeper */

    /* Recurse. */
    if (c->split)
      for (int k = 0; k < 8; k++)
        if (c->progeny[k] != NULL)
          engine_make_hierarchical_tasks_hydro(e, c->progeny[k],
                                               star_resort_cell);
  }
}

void engine_make_hierarchical_tasks_mapper(void *map_data, int num_elements,
                                           void *extra_data) {

  struct engine *e = (struct engine *)extra_data;
  const int with_hydro = (e->policy & engine_policy_hydro);
  const int with_self_gravity = (e->policy & engine_policy_self_gravity);
  const int with_ext_gravity = (e->policy & engine_policy_external_gravity);

  for (int ind = 0; ind < num_elements; ind++) {
    struct cell *c = &((struct cell *)map_data)[ind];
    /* Make the common tasks (time integration) */
    engine_make_hierarchical_tasks_common(e, c);
    /* Add the hydro stuff */
    if (with_hydro)
      engine_make_hierarchical_tasks_hydro(e, c, /*star_resort_cell=*/NULL);
    /* And the gravity stuff */
    if (with_self_gravity || with_ext_gravity)
      engine_make_hierarchical_tasks_gravity(e, c);
  }
}

/**
 * @brief Constructs the top-level tasks for the short-range gravity
 * and long-range gravity interactions.
 *
 * - All top-cells get a self task.
 * - All pairs within range according to the multipole acceptance
 *   criterion get a pair task.
 */
void engine_make_self_gravity_tasks_mapper(void *map_data, int num_elements,
                                           void *extra_data) {

  struct engine *e = (struct engine *)extra_data;
  struct space *s = e->s;
  struct scheduler *sched = &e->sched;
  const int nodeID = e->nodeID;
  const int periodic = s->periodic;
  const double dim[3] = {s->dim[0], s->dim[1], s->dim[2]};
  const int cdim[3] = {s->cdim[0], s->cdim[1], s->cdim[2]};
  struct cell *cells = s->cells_top;
  const double max_distance = e->mesh->r_cut_max;
  const double max_distance2 = max_distance * max_distance;

  /* Compute maximal distance where we can expect a direct interaction */
  const float distance = gravity_M2L_min_accept_distance(
      e->gravity_properties, sqrtf(3) * cells[0].width[0], s->max_softening,
      s->min_a_grav, s->max_mpole_power, periodic);

  /* Convert the maximal search distance to a number of cells
   * Define a lower and upper delta in case things are not symmetric */
  const int delta = max((int)(sqrt(3) * distance / cells[0].width[0]) + 1, 2);
  int delta_m = delta;
  int delta_p = delta;

  /* Special case where every cell is in range of every other one */
  if (periodic) {
    if (delta >= cdim[0] / 2) {
      if (cdim[0] % 2 == 0) {
        delta_m = cdim[0] / 2;
        delta_p = cdim[0] / 2 - 1;
      } else {
        delta_m = cdim[0] / 2;
        delta_p = cdim[0] / 2;
      }
    }
  } else {
    if (delta > cdim[0]) {
      delta_m = cdim[0];
      delta_p = cdim[0];
    }
  }

  /* Loop through the elements, which are just byte offsets from NULL. */
  for (int ind = 0; ind < num_elements; ind++) {

    /* Get the cell index. */
    const int cid = (size_t)(map_data) + ind;

    /* Integer indices of the cell in the top-level grid */
    const int i = cid / (cdim[1] * cdim[2]);
    const int j = (cid / cdim[2]) % cdim[1];
    const int k = cid % cdim[2];

    /* Get the first cell */
    struct cell *ci = &cells[cid];

    /* Skip cells without gravity particles */
    if (ci->grav.count == 0) continue;

    /* If the cell is local build a self-interaction */
    if (ci->nodeID == nodeID) {
      scheduler_addtask(sched, task_type_self, task_subtype_grav, 0, 0, ci,
                        NULL);
    }

    /* Loop over every other cell within (Manhattan) range delta */
    for (int ii = i - delta_m; ii <= i + delta_p; ii++) {

      /* Escape if non-periodic and beyond range */
      if (!periodic && (ii < 0 || ii >= cdim[0])) continue;

      for (int jj = j - delta_m; jj <= j + delta_p; jj++) {

        /* Escape if non-periodic and beyond range */
        if (!periodic && (jj < 0 || jj >= cdim[1])) continue;

        for (int kk = k - delta_m; kk <= k + delta_p; kk++) {

          /* Escape if non-periodic and beyond range */
          if (!periodic && (kk < 0 || kk >= cdim[2])) continue;

          /* Apply periodic BC (not harmful if not using periodic BC) */
          const int iii = (ii + cdim[0]) % cdim[0];
          const int jjj = (jj + cdim[1]) % cdim[1];
          const int kkk = (kk + cdim[2]) % cdim[2];

          /* Get the second cell */
          const int cjd = cell_getid(cdim, iii, jjj, kkk);
          struct cell *cj = &cells[cjd];

          /* Avoid duplicates, empty cells and completely foreign pairs */
          if (cid >= cjd || cj->grav.count == 0 ||
              (ci->nodeID != nodeID && cj->nodeID != nodeID))
            continue;

#ifdef WITH_MPI
          /* Recover the multipole information */
          const struct gravity_tensors *multi_i = ci->grav.multipole;
          const struct gravity_tensors *multi_j = cj->grav.multipole;

          if (multi_i == NULL && ci->nodeID != nodeID)
            error("Multipole of ci was not exchanged properly via the proxies");
          if (multi_j == NULL && cj->nodeID != nodeID)
            error("Multipole of cj was not exchanged properly via the proxies");
#endif

          /* Minimal distance between any pair of particles */
          const double min_radius2 =
              cell_min_dist2_same_size(ci, cj, periodic, dim);

          /* Are we beyond the distance where the truncated forces are 0 ?*/
          if (periodic && min_radius2 > max_distance2) continue;

          /* Are the cells too close for a MM interaction ? */
          if (!cell_can_use_pair_mm(ci, cj, e, s, /*use_rebuild_data=*/1,
                                    /*is_tree_walk=*/0)) {

            /* Ok, we need to add a direct pair calculation */
            scheduler_addtask(sched, task_type_pair, task_subtype_grav, 0, 0,
                              ci, cj);

#ifdef SWIFT_DEBUG_CHECKS
#ifdef WITH_MPI

            /* Let's cross-check that we had a proxy for that cell */
            if (ci->nodeID == nodeID && cj->nodeID != engine_rank) {

              /* Find the proxy for this node */
              const int proxy_id = e->proxy_ind[cj->nodeID];
              if (proxy_id < 0)
                error("No proxy exists for that foreign node %d!", cj->nodeID);

              const struct proxy *p = &e->proxies[proxy_id];

              /* Check whether the cell exists in the proxy */
              int n = 0;
              for (; n < p->nr_cells_in; n++)
                if (p->cells_in[n] == cj) {
                  break;
                }
              if (n == p->nr_cells_in)
                error(
                    "Cell %d not found in the proxy but trying to construct "
                    "grav task!",
                    cjd);
            } else if (cj->nodeID == nodeID && ci->nodeID != engine_rank) {

              /* Find the proxy for this node */
              const int proxy_id = e->proxy_ind[ci->nodeID];
              if (proxy_id < 0)
                error("No proxy exists for that foreign node %d!", ci->nodeID);

              const struct proxy *p = &e->proxies[proxy_id];

              /* Check whether the cell exists in the proxy */
              int n = 0;
              for (; n < p->nr_cells_in; n++)
                if (p->cells_in[n] == ci) {
                  break;
                }
              if (n == p->nr_cells_in)
                error(
                    "Cell %d not found in the proxy but trying to construct "
                    "grav task!",
                    cid);
            }
#endif /* WITH_MPI */
#endif /* SWIFT_DEBUG_CHECKS */
          }
        }
      }
    }
  }
}

/**
 * @brief Constructs the top-level tasks for the external gravity.
 *
 * @param e The #engine.
 */
void engine_make_external_gravity_tasks(struct engine *e) {

  struct space *s = e->s;
  struct scheduler *sched = &e->sched;
  const int nodeID = e->nodeID;
  struct cell *cells = s->cells_top;
  const int nr_cells = s->nr_cells;

  for (int cid = 0; cid < nr_cells; ++cid) {

    struct cell *ci = &cells[cid];

    /* Skip cells without gravity particles */
    if (ci->grav.count == 0) continue;

    /* Is that neighbour local ? */
    if (ci->nodeID != nodeID) continue;

    /* If the cell is local, build a self-interaction */
    scheduler_addtask(sched, task_type_self, task_subtype_external_grav, 0, 0,
                      ci, NULL);
  }
}

/**
 * @brief Counts the tasks associated with one cell and constructs the links
 *
 * For each hydrodynamic and gravity task, construct the links with
 * the corresponding cell.  Similarly, construct the dependencies for
 * all the sorting tasks.
 */
void engine_count_and_link_tasks_mapper(void *map_data, int num_elements,
                                        void *extra_data) {

  struct engine *e = (struct engine *)extra_data;
  struct scheduler *const sched = &e->sched;

  for (int ind = 0; ind < num_elements; ind++) {
    struct task *t = &((struct task *)map_data)[ind];

    struct cell *ci = t->ci;
    struct cell *cj = t->cj;
    const enum task_types t_type = t->type;
    const enum task_subtypes t_subtype = t->subtype;

    /* Link sort tasks to all the higher sort task. */
    if (t_type == task_type_sort) {
      for (struct cell *finger = t->ci->parent; finger != NULL;
           finger = finger->parent) {
        if (finger->hydro.sorts != NULL)
          scheduler_addunlock(sched, t, finger->hydro.sorts);
      }

      /* Link stars sort tasks to all the higher sort task. */
    } else if (t_type == task_type_stars_sort) {
      for (struct cell *finger = t->ci->parent; finger != NULL;
           finger = finger->parent) {
        if (finger->stars.sorts != NULL)
          scheduler_addunlock(sched, t, finger->stars.sorts);
      }

      /* Link self tasks to cells. */
    } else if (t_type == task_type_self) {
#ifdef SWIFT_DEBUG_CHECKS
      atomic_inc(&ci->nr_tasks);
#endif
      if (t_subtype == task_subtype_density) {
        engine_addlink(e, &ci->hydro.density, t);
      } else if (t_subtype == task_subtype_grav) {
        engine_addlink(e, &ci->grav.grav, t);
      } else if (t_subtype == task_subtype_external_grav) {
        engine_addlink(e, &ci->grav.grav, t);
      }

      /* Link pair tasks to cells. */
    } else if (t_type == task_type_pair) {
#ifdef SWIFT_DEBUG_CHECKS
      atomic_inc(&ci->nr_tasks);
      atomic_inc(&cj->nr_tasks);
#endif

      if (t_subtype == task_subtype_density) {
        engine_addlink(e, &ci->hydro.density, t);
        engine_addlink(e, &cj->hydro.density, t);
      } else if (t_subtype == task_subtype_grav) {
        engine_addlink(e, &ci->grav.grav, t);
        engine_addlink(e, &cj->grav.grav, t);
      }
#ifdef SWIFT_DEBUG_CHECKS
      else if (t_subtype == task_subtype_external_grav) {
        error("Found a sub-pair/external-gravity task...");
      }
#endif

      /* Multipole-multipole interaction of progenies */
    } else if (t_type == task_type_grav_mm) {

      atomic_inc(&ci->grav.nr_mm_tasks);
      atomic_inc(&cj->grav.nr_mm_tasks);
      engine_addlink(e, &ci->grav.mm, t);
      engine_addlink(e, &cj->grav.mm, t);
    }
  }
}

/**
 * @brief Creates all the task dependencies for the gravity
 *
 * @param map_data The task array passed to this pool thread.
 * @param num_elements The number of tasks in this pool thread.
 * @param extra_data Pointer to the #engine.
 */
void engine_link_gravity_tasks_mapper(void *map_data, int num_elements,
                                      void *extra_data) {

  struct task *tasks = (struct task *)map_data;
  struct engine *e = (struct engine *)extra_data;
  struct scheduler *sched = &e->sched;
  const int nodeID = e->nodeID;

  for (int k = 0; k < num_elements; k++) {

    /* Get a pointer to the task. */
    struct task *t = &tasks[k];

    if (t->type == task_type_none) continue;

    /* Get the cells we act on */
    struct cell *restrict ci = t->ci;
    struct cell *restrict cj = t->cj;
    const enum task_types t_type = t->type;
    const enum task_subtypes t_subtype = t->subtype;

    /* Pointers to the parent cells for tasks going up and down the tree
     * In the case where we are at the super-level we don't
     * want the parent as no tasks are defined above that level. */
    struct cell *ci_parent, *cj_parent;
    if (ci->parent != NULL && ci->grav.super != ci)
      ci_parent = ci->parent;
    else
      ci_parent = ci;

    if (cj != NULL && cj->parent != NULL && cj->grav.super != cj)
      cj_parent = cj->parent;
    else
      cj_parent = cj;

/* Node ID (if running with MPI) */
#ifdef WITH_MPI
    const int ci_nodeID = ci->nodeID;
    const int cj_nodeID = (cj != NULL) ? cj->nodeID : -1;
#else
    const int ci_nodeID = nodeID;
    const int cj_nodeID = nodeID;
#endif

    /* Self-interaction for self-gravity? */
    if (t_type == task_type_self && t_subtype == task_subtype_grav) {

#ifdef SWIFT_DEBUG_CHECKS
      if (ci_nodeID != nodeID) error("Non-local self task");
#endif

      /* drift ---+-> gravity --> grav_down */
      /* init  --/    */
      scheduler_addunlock(sched, ci_parent->grav.drift_out, t);
      scheduler_addunlock(sched, ci_parent->grav.init_out, t);
      scheduler_addunlock(sched, t, ci_parent->grav.down_in);
    }

    /* Self-interaction for external gravity ? */
    else if (t_type == task_type_self &&
             t_subtype == task_subtype_external_grav) {

#ifdef SWIFT_DEBUG_CHECKS
      if (ci_nodeID != nodeID) error("Non-local self task");
#endif

      /* drift -----> gravity --> end_gravity_force */
      scheduler_addunlock(sched, ci->grav.super->grav.drift, t);
      scheduler_addunlock(sched, t, ci->grav.super->grav.end_force);
    }

    /* Otherwise, pair interaction? */
    else if (t_type == task_type_pair && t_subtype == task_subtype_grav) {

      if (ci_nodeID == nodeID) {

        /* drift ---+-> gravity --> grav_down */
        /* init  --/    */
        scheduler_addunlock(sched, ci_parent->grav.drift_out, t);
        scheduler_addunlock(sched, ci_parent->grav.init_out, t);
        scheduler_addunlock(sched, t, ci_parent->grav.down_in);
      }
      if (cj_nodeID == nodeID) {

        /* drift ---+-> gravity --> grav_down */
        /* init  --/    */
        if (ci_parent != cj_parent) { /* Avoid double unlock */
          scheduler_addunlock(sched, cj_parent->grav.drift_out, t);
          scheduler_addunlock(sched, cj_parent->grav.init_out, t);
          scheduler_addunlock(sched, t, cj_parent->grav.down_in);
        }
      }
    }

    /* Otherwise, sub-self interaction? */
    else if (t_type == task_type_self && t_subtype == task_subtype_grav) {

#ifdef SWIFT_DEBUG_CHECKS
      if (ci_nodeID != nodeID) error("Non-local sub-self task");
#endif
      /* drift ---+-> gravity --> grav_down */
      /* init  --/    */
      scheduler_addunlock(sched, ci_parent->grav.drift_out, t);
      scheduler_addunlock(sched, ci_parent->grav.init_out, t);
      scheduler_addunlock(sched, t, ci_parent->grav.down_in);
    }

    /* Sub-self-interaction for external gravity ? */
    else if (t_type == task_type_self &&
             t_subtype == task_subtype_external_grav) {

#ifdef SWIFT_DEBUG_CHECKS
      if (ci_nodeID != nodeID) error("Non-local sub-self task");
#endif

      /* drift -----> gravity --> end_force */
      scheduler_addunlock(sched, ci->grav.super->grav.drift, t);
      scheduler_addunlock(sched, t, ci->grav.super->grav.end_force);
    }

    /* Otherwise, sub-pair interaction? */
    else if (t_type == task_type_pair && t_subtype == task_subtype_grav) {

      if (ci_nodeID == nodeID) {

        /* drift ---+-> gravity --> grav_down */
        /* init  --/    */
        scheduler_addunlock(sched, ci_parent->grav.drift_out, t);
        scheduler_addunlock(sched, ci_parent->grav.init_out, t);
        scheduler_addunlock(sched, t, ci_parent->grav.down_in);
      }
      if (cj_nodeID == nodeID) {

        /* drift ---+-> gravity --> grav_down */
        /* init  --/    */
        if (ci_parent != cj_parent) { /* Avoid double unlock */
          scheduler_addunlock(sched, cj_parent->grav.drift_out, t);
          scheduler_addunlock(sched, cj_parent->grav.init_out, t);
          scheduler_addunlock(sched, t, cj_parent->grav.down_in);
        }
      }

    }

    /* Otherwise M-M interaction? */
    else if (t_type == task_type_grav_mm) {

      if (ci_nodeID == nodeID) {

        /* init -----> gravity --> grav_down */
        scheduler_addunlock(sched, ci_parent->grav.init_out, t);
        scheduler_addunlock(sched, t, ci_parent->grav.down_in);
      }
      if (cj_nodeID == nodeID) {

        /* init -----> gravity --> grav_down */
        if (ci_parent != cj_parent) { /* Avoid double unlock */
          scheduler_addunlock(sched, cj_parent->grav.init_out, t);
          scheduler_addunlock(sched, t, cj_parent->grav.down_in);
        }
      }
    }
  }
}

#ifdef EXTRA_HYDRO_LOOP

/**
 * @brief Creates the dependency network for the hydro tasks of a given cell.
 *
 * @param sched The #scheduler.
 * @param density The density task to link.
 * @param gradient The gradient task to link.
 * @param force The force task to link.
 * @param limiter The limiter task to link.
 * @param c The cell.
 * @param with_cooling Do we have a cooling task ?
 * @param with_limiter Do we have a time-step limiter ?
 */
static inline void engine_make_hydro_loops_dependencies(
    struct scheduler *sched, struct task *density, struct task *gradient,
    struct task *force, struct task *limiter, struct cell *c, int with_cooling,
    int with_limiter) {

  /* density loop --> ghost --> gradient loop --> extra_ghost */
  /* extra_ghost --> force loop  */
  scheduler_addunlock(sched, density, c->hydro.super->hydro.ghost_in);
  scheduler_addunlock(sched, c->hydro.super->hydro.ghost_out, gradient);
  scheduler_addunlock(sched, gradient, c->hydro.super->hydro.extra_ghost);
  scheduler_addunlock(sched, c->hydro.super->hydro.extra_ghost, force);
}

#else

/**
 * @brief Creates the dependency network for the hydro tasks of a given cell.
 *
 * @param sched The #scheduler.
 * @param density The density task to link.
 * @param force The force task to link.
 * @param limiter The limiter task to link.
 * @param c The cell.
 * @param with_cooling Are we running with cooling switched on?
 * @param with_limiter Are we running with limiter switched on?
 */
static inline void engine_make_hydro_loops_dependencies(
    struct scheduler *sched, struct task *density, struct task *force,
    struct task *limiter, struct cell *c, int with_cooling, int with_limiter) {

  /* density loop --> ghost --> force loop */
  scheduler_addunlock(sched, density, c->hydro.super->hydro.ghost_in);
  scheduler_addunlock(sched, c->hydro.super->hydro.ghost_out, force);
}

#endif

/**
 * @brief Duplicates the first hydro loop and construct all the
 * dependencies for the hydro part
 *
 * This is done by looping over all the previously constructed tasks
 * and adding another task involving the same cells but this time
 * corresponding to the second hydro loop over neighbours.
 * With all the relevant tasks for a given cell available, we construct
 * all the dependencies for that cell.
 */
void engine_make_extra_hydroloop_tasks_mapper(void *map_data, int num_elements,
                                              void *extra_data) {

  struct engine *e = (struct engine *)extra_data;
  struct scheduler *sched = &e->sched;
  const int nodeID = e->nodeID;
  const int with_cooling = (e->policy & engine_policy_cooling);
  const int with_timestep_limiter =
      (e->policy & engine_policy_timestep_limiter);
  const int with_timestep_sync = (e->policy & engine_policy_timestep_sync);
  const int with_feedback = (e->policy & engine_policy_feedback);
  const int with_black_holes = (e->policy & engine_policy_black_holes);
  const int with_rt = (e->policy & engine_policy_rt);
  const int with_sink = (e->policy & engine_policy_sinks);
#ifdef EXTRA_HYDRO_LOOP
  struct task *t_gradient = NULL;
#endif
#ifdef EXTRA_STAR_LOOPS
  struct task *t_star_prep1 = NULL;
  struct task *t_star_prep2 = NULL;
#endif
#ifdef EXTRA_STAR_LOOPS_2
  struct task *t_star_prep3 = NULL;
  struct task *t_star_prep4 = NULL;
#endif
  struct task *t_force = NULL;
  struct task *t_limiter = NULL;
  struct task *t_star_density = NULL;
  struct task *t_star_feedback = NULL;
  struct task *t_bh_density = NULL;
  struct task *t_bh_swallow = NULL;
  struct task *t_do_gas_swallow = NULL;
  struct task *t_do_bh_swallow = NULL;
  struct task *t_bh_feedback = NULL;
  struct task *t_sink_density = NULL;
  struct task *t_sink_swallow = NULL;
  struct task *t_rt_gradient = NULL;
  struct task *t_rt_transport = NULL;
  struct task *t_sink_do_sink_swallow = NULL;
  struct task *t_sink_do_gas_swallow = NULL;

  for (int ind = 0; ind < num_elements; ind++) {

    struct task *t = &((struct task *)map_data)[ind];
    const enum task_types t_type = t->type;
    const enum task_subtypes t_subtype = t->subtype;
    const long long flags = t->flags;
    struct cell *const ci = t->ci;
    struct cell *const cj = t->cj;

    /* Escape early */
    if (t->type == task_type_none) continue;
    if (t->type == task_type_stars_resort) continue;
    if (t->type == task_type_star_formation) continue;
    if (t->type == task_type_star_formation_sink) continue;
    if (t->type == task_type_sink_formation) continue;

    /* Sort tasks depend on the drift of the cell (gas version). */
    if (t_type == task_type_sort && ci->nodeID == nodeID) {
      scheduler_addunlock(sched, ci->hydro.super->hydro.drift, t);
    }

    /* Sort tasks depend on the drift of the cell (stars version). */
    else if (t_type == task_type_stars_sort && ci->nodeID == nodeID) {
      scheduler_addunlock(sched, ci->hydro.super->stars.drift, t);
    }

    /* Otherwise, self interaction? */
    else if (t_type == task_type_self && t_subtype == task_subtype_density) {

      const int bcount_i = ci->black_holes.count;

      /* Make all density tasks depend on the drift and sorts. */
      scheduler_addunlock(sched, ci->hydro.super->hydro.drift, t);
      scheduler_addunlock(sched, ci->hydro.super->hydro.sorts, t);

      /* Start by constructing the task for the second hydro loop */
      t_force = scheduler_addtask(sched, task_type_self, task_subtype_force,
                                  flags, 0, ci, NULL);

      /* and the task for the time-step limiter */
      if (with_timestep_limiter) {
        t_limiter = scheduler_addtask(sched, task_type_self,
                                      task_subtype_limiter, flags, 0, ci, NULL);
      }

      /* The stellar feedback tasks */
      if (with_feedback) {
        t_star_density =
            scheduler_addtask(sched, task_type_self, task_subtype_stars_density,
                              flags, 0, ci, NULL);
        t_star_feedback =
            scheduler_addtask(sched, task_type_self,
                              task_subtype_stars_feedback, flags, 0, ci, NULL);

#ifdef EXTRA_STAR_LOOPS
        t_star_prep1 =
            scheduler_addtask(sched, task_type_self, task_subtype_stars_prep1,
                              flags, 0, ci, NULL);
        t_star_prep2 =
            scheduler_addtask(sched, task_type_self, task_subtype_stars_prep2,
                              flags, 0, ci, NULL);
#endif
#ifdef EXTRA_STAR_LOOPS_2
        t_star_prep3 =
            scheduler_addtask(sched, task_type_self, task_subtype_stars_prep3,
                              flags, 0, ci, NULL);
        t_star_prep4 =
            scheduler_addtask(sched, task_type_self, task_subtype_stars_prep4,
                              flags, 0, ci, NULL);
#endif
      }

      /* The sink tasks */
      if (with_sink) {
        t_sink_density =
            scheduler_addtask(sched, task_type_self, task_subtype_sink_density,
                              flags, 0, ci, NULL);
        t_sink_swallow =
            scheduler_addtask(sched, task_type_self, task_subtype_sink_swallow,
                              flags, 0, ci, NULL);
        t_sink_do_sink_swallow = scheduler_addtask(
            sched, task_type_self, task_subtype_sink_do_sink_swallow, flags, 0,
            ci, NULL);
        t_sink_do_gas_swallow = scheduler_addtask(
            sched, task_type_self, task_subtype_sink_do_gas_swallow, flags, 0,
            ci, NULL);
      }

      /* The black hole feedback tasks */
      if (with_black_holes && bcount_i > 0) {
        t_bh_density = scheduler_addtask(
            sched, task_type_self, task_subtype_bh_density, flags, 0, ci, NULL);
        t_bh_swallow = scheduler_addtask(
            sched, task_type_self, task_subtype_bh_swallow, flags, 0, ci, NULL);

        t_do_gas_swallow =
            scheduler_addtask(sched, task_type_self,
                              task_subtype_do_gas_swallow, flags, 0, ci, NULL);

        t_do_bh_swallow =
            scheduler_addtask(sched, task_type_self, task_subtype_do_bh_swallow,
                              flags, 0, ci, NULL);

        t_bh_feedback =
            scheduler_addtask(sched, task_type_self, task_subtype_bh_feedback,
                              flags, 0, ci, NULL);
      }

      if (with_rt) {
        t_rt_gradient =
            scheduler_addtask(sched, task_type_self, task_subtype_rt_gradient,
                              flags, 0, ci, NULL);
        t_rt_transport =
            scheduler_addtask(sched, task_type_self, task_subtype_rt_transport,
                              flags, 0, ci, NULL);
      }

      /* Add the link between the new loop and the cell */
      engine_addlink(e, &ci->hydro.force, t_force);
      if (with_timestep_limiter) {
        engine_addlink(e, &ci->hydro.limiter, t_limiter);
      }
      if (with_feedback) {
        engine_addlink(e, &ci->stars.density, t_star_density);
        engine_addlink(e, &ci->stars.feedback, t_star_feedback);
#ifdef EXTRA_STAR_LOOPS
        engine_addlink(e, &ci->stars.prepare1, t_star_prep1);
        engine_addlink(e, &ci->stars.prepare2, t_star_prep2);
#endif
#ifdef EXTRA_STAR_LOOPS_2
        engine_addlink(e, &ci->stars.prepare3, t_star_prep3);
        engine_addlink(e, &ci->stars.prepare4, t_star_prep4);
#endif
      }
      if (with_sink) {
        engine_addlink(e, &ci->sinks.density, t_sink_density);
        engine_addlink(e, &ci->sinks.swallow, t_sink_swallow);
        engine_addlink(e, &ci->sinks.do_sink_swallow, t_sink_do_sink_swallow);
        engine_addlink(e, &ci->sinks.do_gas_swallow, t_sink_do_gas_swallow);
      }
      if (with_black_holes && bcount_i > 0) {
        engine_addlink(e, &ci->black_holes.density, t_bh_density);
        engine_addlink(e, &ci->black_holes.swallow, t_bh_swallow);
        engine_addlink(e, &ci->black_holes.do_gas_swallow, t_do_gas_swallow);
        engine_addlink(e, &ci->black_holes.do_bh_swallow, t_do_bh_swallow);
        engine_addlink(e, &ci->black_holes.feedback, t_bh_feedback);
      }
      if (with_rt) {
        engine_addlink(e, &ci->rt.rt_gradient, t_rt_gradient);
        engine_addlink(e, &ci->rt.rt_transport, t_rt_transport);
      }

#ifdef EXTRA_HYDRO_LOOP

      /* Start by constructing the task for the second and third hydro loop */
      t_gradient = scheduler_addtask(sched, task_type_self,
                                     task_subtype_gradient, flags, 0, ci, NULL);

      /* Add the link between the new loop and the cell */
      engine_addlink(e, &ci->hydro.gradient, t_gradient);

      /* Now, build all the dependencies for the hydro for the cells */
      /* that are local and are not descendant of the same super_hydro-cells */
      engine_make_hydro_loops_dependencies(sched, t, t_gradient, t_force,
                                           t_limiter, ci, with_cooling,
                                           with_timestep_limiter);
#else

      /* Now, build all the dependencies for the hydro for the cells */
      /* that are local and are not descendant of the same super_hydro-cells */
      engine_make_hydro_loops_dependencies(sched, t, t_force, t_limiter, ci,
                                           with_cooling, with_timestep_limiter);
#endif

      /* Create the task dependencies */
      scheduler_addunlock(sched, t_force, ci->hydro.super->hydro.end_force);

      if (with_feedback) {

        if (with_cooling)
          scheduler_addunlock(sched, ci->hydro.super->hydro.cooling_out,
                              t_star_density);

        scheduler_addunlock(sched, ci->hydro.super->stars.drift,
                            t_star_density);
        scheduler_addunlock(sched, ci->hydro.super->stars.sorts,
                            t_star_density);
        scheduler_addunlock(sched, ci->hydro.super->hydro.drift,
                            t_star_density);
        scheduler_addunlock(sched, ci->hydro.super->hydro.sorts,
                            t_star_density);
        scheduler_addunlock(sched, ci->hydro.super->stars.stars_in,
                            t_star_density);
        scheduler_addunlock(sched, t_star_density,
                            ci->hydro.super->stars.density_ghost);
#ifdef EXTRA_STAR_LOOPS
        scheduler_addunlock(sched, ci->hydro.super->stars.density_ghost,
                            t_star_prep1);
        scheduler_addunlock(sched, t_star_prep1,
                            ci->hydro.super->stars.prep1_ghost);
        scheduler_addunlock(sched, t_star_prep1,
                            ci->hydro.super->hydro.prep1_ghost);
        scheduler_addunlock(sched, ci->hydro.super->stars.prep1_ghost,
                            t_star_prep2);
        scheduler_addunlock(sched, ci->hydro.super->hydro.prep1_ghost,
                            t_star_prep2);
        scheduler_addunlock(sched, t_star_prep2,
                            ci->hydro.super->stars.prep2_ghost);

#ifdef EXTRA_STAR_LOOPS_2
        scheduler_addunlock(sched, ci->hydro.super->stars.prep2_ghost,
                            t_star_prep3);
        scheduler_addunlock(sched, t_star_prep3,
                            ci->hydro.super->stars.prep3_ghost);
        scheduler_addunlock(sched, ci->hydro.super->stars.prep3_ghost,
                            t_star_prep4);
        scheduler_addunlock(sched, t_star_prep4,
                            ci->hydro.super->stars.prep4_ghost);
        scheduler_addunlock(sched, ci->hydro.super->stars.prep4_ghost,
                            t_star_feedback);

#else  /* Without EXTRA_STAR_LOOPS_2 */
        scheduler_addunlock(sched, ci->hydro.super->stars.prep2_ghost,
                            t_star_feedback);
#endif /* EXTRA_STAR_LOOPS_2 */

#else  /* Without EXTRA_STAR_LOOPS */
        scheduler_addunlock(sched, ci->hydro.super->stars.density_ghost,
                            t_star_feedback);
#endif /* EXTRA_STAR_LOOPS */
        scheduler_addunlock(sched, t_star_feedback,
                            ci->hydro.super->stars.stars_out);
      }

      if (with_sink) {

        /* Sink density */
        scheduler_addunlock(sched, ci->hydro.super->sinks.drift,
                            t_sink_density);
        scheduler_addunlock(sched, ci->hydro.super->hydro.drift,
                            t_sink_density);
        scheduler_addunlock(sched, ci->hydro.super->sinks.sink_in,
                            t_sink_density);
        scheduler_addunlock(sched, t_sink_density,
                            ci->hydro.super->sinks.density_ghost);

        /* Do the sink_swallow */
        scheduler_addunlock(sched, ci->hydro.super->sinks.density_ghost,
                            t_sink_swallow);
        scheduler_addunlock(sched, t_sink_swallow,
                            ci->hydro.super->sinks.sink_ghost1);

        /* Do the sink_do_gas_swallow */
        scheduler_addunlock(sched, ci->hydro.super->sinks.sink_ghost1,
                            t_sink_do_gas_swallow);
        scheduler_addunlock(sched, t_sink_do_gas_swallow,
                            ci->hydro.super->sinks.sink_ghost2);

        /* Do the sink_do_sink_swallow */
        scheduler_addunlock(sched, ci->hydro.super->sinks.sink_ghost2,
                            t_sink_do_sink_swallow);
        scheduler_addunlock(sched, t_sink_do_sink_swallow,
                            ci->hydro.super->sinks.sink_out);
      }

      if (with_black_holes && bcount_i > 0) {

        if (with_cooling)
          scheduler_addunlock(sched, ci->hydro.super->hydro.cooling_out,
                              t_bh_density);

        scheduler_addunlock(sched, ci->hydro.super->black_holes.drift,
                            t_bh_density);
        scheduler_addunlock(sched, ci->hydro.super->hydro.drift, t_bh_density);
        scheduler_addunlock(sched, ci->hydro.super->black_holes.black_holes_in,
                            t_bh_density);
        scheduler_addunlock(sched, t_bh_density,
                            ci->hydro.super->black_holes.density_ghost);

        scheduler_addunlock(sched, ci->hydro.super->black_holes.density_ghost,
                            t_bh_swallow);
        scheduler_addunlock(sched, t_bh_swallow,
                            ci->hydro.super->black_holes.swallow_ghost_1);

        scheduler_addunlock(sched, ci->hydro.super->black_holes.swallow_ghost_1,
                            t_do_gas_swallow);
        scheduler_addunlock(sched, t_do_gas_swallow,
                            ci->hydro.super->black_holes.swallow_ghost_2);

        scheduler_addunlock(sched, ci->hydro.super->black_holes.swallow_ghost_2,
                            t_do_bh_swallow);
        scheduler_addunlock(sched, t_do_bh_swallow,
                            ci->hydro.super->black_holes.swallow_ghost_3);

        scheduler_addunlock(sched, ci->hydro.super->black_holes.swallow_ghost_3,
                            t_bh_feedback);
        scheduler_addunlock(sched, t_bh_feedback,
                            ci->hydro.super->black_holes.black_holes_out);
      }

      if (with_timestep_limiter) {
        scheduler_addunlock(sched, ci->hydro.super->hydro.drift, t_limiter);
        scheduler_addunlock(sched, ci->super->timestep, t_limiter);
        scheduler_addunlock(sched, t_limiter, ci->super->kick1);
        scheduler_addunlock(sched, t_limiter, ci->super->timestep_limiter);
      }

      if (with_timestep_sync && with_feedback) {
        scheduler_addunlock(sched, t_star_feedback, ci->super->timestep_sync);
      }
      if (with_timestep_sync && with_black_holes && bcount_i > 0) {
        scheduler_addunlock(sched, t_bh_feedback, ci->super->timestep_sync);
      }

      if (with_rt) {
        scheduler_addunlock(sched, ci->hydro.super->hydro.drift, t_rt_gradient);
        scheduler_addunlock(sched, ci->hydro.super->hydro.sorts, t_rt_gradient);
        scheduler_addunlock(sched, ci->hydro.super->rt.rt_ghost1,
                            t_rt_gradient);
        scheduler_addunlock(sched, t_rt_gradient,
                            ci->hydro.super->rt.rt_ghost2);
        scheduler_addunlock(sched, ci->hydro.super->rt.rt_ghost2,
                            t_rt_transport);
        scheduler_addunlock(sched, t_rt_transport,
                            ci->hydro.super->rt.rt_transport_out);
      }
    }

    /* Otherwise, pair interaction? */
    else if (t_type == task_type_pair && t_subtype == task_subtype_density) {

      const int bcount_i = ci->black_holes.count;
      const int bcount_j = cj->black_holes.count;

      /* Make all density tasks depend on the drift */
      if (ci->nodeID == nodeID) {
        scheduler_addunlock(sched, ci->hydro.super->hydro.drift, t);
      }
      if ((cj->nodeID == nodeID) && (ci->hydro.super != cj->hydro.super)) {
        scheduler_addunlock(sched, cj->hydro.super->hydro.drift, t);
      }

      /* Make all density tasks depend on the sorts */
      scheduler_addunlock(sched, ci->hydro.super->hydro.sorts, t);
      if (ci->hydro.super != cj->hydro.super) {
        scheduler_addunlock(sched, cj->hydro.super->hydro.sorts, t);
      }

      /* New task for the force */
      t_force = scheduler_addtask(sched, task_type_pair, task_subtype_force,
                                  flags, 0, ci, cj);

#ifdef MPI_SYMMETRIC_FORCE_INTERACTION
      /* The order of operations for an inactive local cell interacting
       * with an active foreign cell is not guaranteed because the density
       * (and gradient) iact loops don't exist in that case. So we need
       * an explicit dependency here to have sorted cells. */

      /* Make all force tasks depend on the sorts */
      scheduler_addunlock(sched, ci->hydro.super->hydro.sorts, t_force);
      if (ci->hydro.super != cj->hydro.super) {
        scheduler_addunlock(sched, cj->hydro.super->hydro.sorts, t_force);
      }
#endif

      /* and the task for the time-step limiter */
      if (with_timestep_limiter) {
        t_limiter = scheduler_addtask(sched, task_type_pair,
                                      task_subtype_limiter, flags, 0, ci, cj);
      }

      /* The stellar feedback tasks */
      if (with_feedback) {
        t_star_density =
            scheduler_addtask(sched, task_type_pair, task_subtype_stars_density,
                              flags, 0, ci, cj);
        t_star_feedback =
            scheduler_addtask(sched, task_type_pair,
                              task_subtype_stars_feedback, flags, 0, ci, cj);

#ifdef EXTRA_STAR_LOOPS
        t_star_prep1 = scheduler_addtask(
            sched, task_type_pair, task_subtype_stars_prep1, flags, 0, ci, cj);
        t_star_prep2 = scheduler_addtask(
            sched, task_type_pair, task_subtype_stars_prep2, flags, 0, ci, cj);
#endif
#ifdef EXTRA_STAR_LOOPS_2
        t_star_prep3 = scheduler_addtask(
            sched, task_type_pair, task_subtype_stars_prep3, flags, 0, ci, cj);
        t_star_prep4 = scheduler_addtask(
            sched, task_type_pair, task_subtype_stars_prep4, flags, 0, ci, cj);
#endif
      }

      /* The sink tasks */
      if (with_sink) {
        t_sink_density = scheduler_addtask(
            sched, task_type_pair, task_subtype_sink_density, flags, 0, ci, cj);
        t_sink_swallow = scheduler_addtask(
            sched, task_type_pair, task_subtype_sink_swallow, flags, 0, ci, cj);
        t_sink_do_sink_swallow = scheduler_addtask(
            sched, task_type_pair, task_subtype_sink_do_sink_swallow, flags, 0,
            ci, cj);
        t_sink_do_gas_swallow = scheduler_addtask(
            sched, task_type_pair, task_subtype_sink_do_gas_swallow, flags, 0,
            ci, cj);
      }

      /* The black hole feedback tasks */
      if (with_black_holes && (bcount_i > 0 || bcount_j > 0)) {
        t_bh_density = scheduler_addtask(
            sched, task_type_pair, task_subtype_bh_density, flags, 0, ci, cj);
        t_bh_swallow = scheduler_addtask(
            sched, task_type_pair, task_subtype_bh_swallow, flags, 0, ci, cj);
        t_do_gas_swallow =
            scheduler_addtask(sched, task_type_pair,
                              task_subtype_do_gas_swallow, flags, 0, ci, cj);
        t_do_bh_swallow =
            scheduler_addtask(sched, task_type_pair, task_subtype_do_bh_swallow,
                              flags, 0, ci, cj);
        t_bh_feedback = scheduler_addtask(
            sched, task_type_pair, task_subtype_bh_feedback, flags, 0, ci, cj);
      }

      if (with_rt) {
        t_rt_gradient = scheduler_addtask(
            sched, task_type_pair, task_subtype_rt_gradient, flags, 0, ci, cj);
        t_rt_transport = scheduler_addtask(
            sched, task_type_pair, task_subtype_rt_transport, flags, 0, ci, cj);
#ifdef MPI_SYMMETRIC_FORCE_INTERACTION
        /* The order of operations for an inactive local cell interacting
         * with an active foreign cell is not guaranteed because the gradient
         * iact loops don't exist in that case. So we need an explicit
         * dependency here to have sorted cells. */

        /* Make all force tasks depend on the sorts */
        if (ci->hydro.super->rt.rt_sorts != NULL)
          scheduler_addunlock(sched, ci->hydro.super->rt.rt_sorts,
                              t_rt_transport);
        if (ci->hydro.super != cj->hydro.super) {
          if (cj->hydro.super->rt.rt_sorts != NULL)
            scheduler_addunlock(sched, cj->hydro.super->rt.rt_sorts,
                                t_rt_transport);
        }
        /* We need to ensure that a local inactive cell is sorted before
         * the interaction in the transport loop. Local cells don't have
         * an rt_sort task. */
        if (ci->hydro.super->hydro.sorts != NULL)
          scheduler_addunlock(sched, ci->hydro.super->hydro.sorts,
                              t_rt_transport);
        if ((ci->hydro.super != cj->hydro.super) &&
            (cj->hydro.super->hydro.sorts != NULL))
          scheduler_addunlock(sched, cj->hydro.super->hydro.sorts,
                              t_rt_transport);
#endif
      }

      engine_addlink(e, &ci->hydro.force, t_force);
      engine_addlink(e, &cj->hydro.force, t_force);
      if (with_timestep_limiter) {
        engine_addlink(e, &ci->hydro.limiter, t_limiter);
        engine_addlink(e, &cj->hydro.limiter, t_limiter);
      }
      if (with_feedback) {
        engine_addlink(e, &ci->stars.density, t_star_density);
        engine_addlink(e, &cj->stars.density, t_star_density);
        engine_addlink(e, &ci->stars.feedback, t_star_feedback);
        engine_addlink(e, &cj->stars.feedback, t_star_feedback);
#ifdef EXTRA_STAR_LOOPS
        engine_addlink(e, &ci->stars.prepare1, t_star_prep1);
        engine_addlink(e, &cj->stars.prepare1, t_star_prep1);
        engine_addlink(e, &ci->stars.prepare2, t_star_prep2);
        engine_addlink(e, &cj->stars.prepare2, t_star_prep2);
#endif
#ifdef EXTRA_STAR_LOOPS_2
        engine_addlink(e, &ci->stars.prepare3, t_star_prep3);
        engine_addlink(e, &cj->stars.prepare3, t_star_prep3);
        engine_addlink(e, &ci->stars.prepare4, t_star_prep4);
        engine_addlink(e, &cj->stars.prepare4, t_star_prep4);
#endif
      }
      if (with_sink) {
        engine_addlink(e, &ci->sinks.density, t_sink_density);
        engine_addlink(e, &cj->sinks.density, t_sink_density);
        engine_addlink(e, &ci->sinks.swallow, t_sink_swallow);
        engine_addlink(e, &cj->sinks.swallow, t_sink_swallow);
        engine_addlink(e, &ci->sinks.do_sink_swallow, t_sink_do_sink_swallow);
        engine_addlink(e, &cj->sinks.do_sink_swallow, t_sink_do_sink_swallow);
        engine_addlink(e, &ci->sinks.do_gas_swallow, t_sink_do_gas_swallow);
        engine_addlink(e, &cj->sinks.do_gas_swallow, t_sink_do_gas_swallow);
      }
      if (with_black_holes && (bcount_i > 0 || bcount_j > 0)) {
        engine_addlink(e, &ci->black_holes.density, t_bh_density);
        engine_addlink(e, &cj->black_holes.density, t_bh_density);
        engine_addlink(e, &ci->black_holes.swallow, t_bh_swallow);
        engine_addlink(e, &cj->black_holes.swallow, t_bh_swallow);
        engine_addlink(e, &ci->black_holes.do_gas_swallow, t_do_gas_swallow);
        engine_addlink(e, &cj->black_holes.do_gas_swallow, t_do_gas_swallow);
        engine_addlink(e, &ci->black_holes.do_bh_swallow, t_do_bh_swallow);
        engine_addlink(e, &cj->black_holes.do_bh_swallow, t_do_bh_swallow);
        engine_addlink(e, &ci->black_holes.feedback, t_bh_feedback);
        engine_addlink(e, &cj->black_holes.feedback, t_bh_feedback);
      }
      if (with_rt) {
        engine_addlink(e, &ci->rt.rt_gradient, t_rt_gradient);
        engine_addlink(e, &cj->rt.rt_gradient, t_rt_gradient);
        engine_addlink(e, &ci->rt.rt_transport, t_rt_transport);
        engine_addlink(e, &cj->rt.rt_transport, t_rt_transport);
      }

#ifdef EXTRA_HYDRO_LOOP

      /* Start by constructing the task for the second and third hydro loop */
      t_gradient = scheduler_addtask(sched, task_type_pair,
                                     task_subtype_gradient, flags, 0, ci, cj);

      /* Add the link between the new loop and both cells */
      engine_addlink(e, &ci->hydro.gradient, t_gradient);
      engine_addlink(e, &cj->hydro.gradient, t_gradient);

      /* Now, build all the dependencies for the hydro for the cells */
      /* that are local and are not descendant of the same super_hydro-cells */
      if (ci->nodeID == nodeID) {
        engine_make_hydro_loops_dependencies(sched, t, t_gradient, t_force,
                                             t_limiter, ci, with_cooling,
                                             with_timestep_limiter);
      }
      if ((cj->nodeID == nodeID) && (ci->hydro.super != cj->hydro.super)) {
        engine_make_hydro_loops_dependencies(sched, t, t_gradient, t_force,
                                             t_limiter, cj, with_cooling,
                                             with_timestep_limiter);
      }
#else

      /* Now, build all the dependencies for the hydro for the cells */
      /* that are local and are not descendant of the same super_hydro-cells */
      if (ci->nodeID == nodeID) {
        engine_make_hydro_loops_dependencies(sched, t, t_force, t_limiter, ci,
                                             with_cooling,
                                             with_timestep_limiter);
      }
      if ((cj->nodeID == nodeID) && (ci->hydro.super != cj->hydro.super)) {
        engine_make_hydro_loops_dependencies(sched, t, t_force, t_limiter, cj,
                                             with_cooling,
                                             with_timestep_limiter);
      }
#endif

      if (with_feedback) {
        scheduler_addunlock(sched, ci->hydro.super->hydro.sorts,
                            t_star_density);
<<<<<<< HEAD

        if (ci->hydro.super != cj->hydro.super) {
          scheduler_addunlock(sched, cj->hydro.super->hydro.sorts,
                              t_star_density);
        }
      }
      if (with_rt) {
        scheduler_addunlock(sched, ci->hydro.super->hydro.sorts, t_rt_gradient);

        if (ci->hydro.super != cj->hydro.super) {
          scheduler_addunlock(sched, cj->hydro.super->hydro.sorts,
                              t_rt_gradient);
        }
      }

      if (ci->nodeID == nodeID) {
        scheduler_addunlock(sched, t_force, ci->hydro.super->hydro.end_force);

        if (with_feedback) {

          if (with_cooling)
            scheduler_addunlock(sched, ci->hydro.super->hydro.cooling_out,
                                t_star_density);

          scheduler_addunlock(sched, ci->hydro.super->stars.drift,
                              t_star_density);
          scheduler_addunlock(sched, ci->hydro.super->stars.sorts,
                              t_star_density);
          scheduler_addunlock(sched, ci->hydro.super->hydro.drift,
                              t_star_density);
          scheduler_addunlock(sched, ci->hydro.super->stars.stars_in,
                              t_star_density);
          scheduler_addunlock(sched, t_star_density,
                              ci->hydro.super->stars.density_ghost);
#ifdef EXTRA_STAR_LOOPS
          scheduler_addunlock(sched, ci->hydro.super->stars.density_ghost,
                              t_star_prep1);
          scheduler_addunlock(sched, t_star_prep1,
                              ci->hydro.super->stars.prep1_ghost);
          scheduler_addunlock(sched, t_star_prep1,
                              ci->hydro.super->hydro.prep1_ghost);
          scheduler_addunlock(sched, ci->hydro.super->stars.prep1_ghost,
                              t_star_prep2);
          scheduler_addunlock(sched, ci->hydro.super->hydro.prep1_ghost,
                              t_star_prep2);
          scheduler_addunlock(sched, t_star_prep2,
                              ci->hydro.super->stars.prep2_ghost);

#ifdef EXTRA_STAR_LOOPS_2
          scheduler_addunlock(sched, ci->hydro.super->stars.prep2_ghost,
                              t_star_prep3);
          scheduler_addunlock(sched, t_star_prep3,
                              ci->hydro.super->stars.prep3_ghost);
          scheduler_addunlock(sched, ci->hydro.super->stars.prep3_ghost,
                              t_star_prep4);
          scheduler_addunlock(sched, t_star_prep4,
                              ci->hydro.super->stars.prep4_ghost);
          scheduler_addunlock(sched, ci->hydro.super->stars.prep4_ghost,
                              t_star_feedback);

#else  /* Without EXTRA_STAR_LOOPS_2 */
          scheduler_addunlock(sched, ci->hydro.super->stars.prep2_ghost,
                              t_star_feedback);
#endif /* EXTRA_STAR_LOOPS_2 */

#else  /* Without EXTRA_STAR_LOOPS */
          scheduler_addunlock(sched, ci->hydro.super->stars.density_ghost,
                              t_star_feedback);
#endif /* EXTRA_STAR_LOOPS */
          scheduler_addunlock(sched, t_star_feedback,
                              ci->hydro.super->stars.stars_out);
        }

        if (with_sink) {

          /* Sink density */
          scheduler_addunlock(sched, ci->hydro.super->sinks.drift,
                              t_sink_density);
          scheduler_addunlock(sched, ci->hydro.super->hydro.drift,
                              t_sink_density);
          scheduler_addunlock(sched, ci->hydro.super->sinks.sink_in,
                              t_sink_density);
          scheduler_addunlock(sched, t_sink_density,
                              ci->hydro.super->sinks.density_ghost);

          /* Do the sink_swallow */
          scheduler_addunlock(sched, ci->hydro.super->sinks.density_ghost,
                              t_sink_swallow);
          scheduler_addunlock(sched, t_sink_swallow,
                              ci->hydro.super->sinks.sink_ghost1);

          /* Do the sink_do_gas_swallow */
          scheduler_addunlock(sched, ci->hydro.super->sinks.sink_ghost1,
                              t_sink_do_gas_swallow);
          scheduler_addunlock(sched, t_sink_do_gas_swallow,
                              ci->hydro.super->sinks.sink_ghost2);

          /* Do the sink_do_sink_swallow */
          scheduler_addunlock(sched, ci->hydro.super->sinks.sink_ghost2,
                              t_sink_do_sink_swallow);
          scheduler_addunlock(sched, t_sink_do_sink_swallow,
                              ci->hydro.super->sinks.sink_out);
        }

        if (with_black_holes && (bcount_i > 0 || bcount_j > 0)) {

          if (with_cooling)
            scheduler_addunlock(sched, ci->hydro.super->hydro.cooling_out,
                                t_bh_density);

          scheduler_addunlock(sched, ci->hydro.super->black_holes.drift,
                              t_bh_density);
          scheduler_addunlock(sched, ci->hydro.super->hydro.drift,
                              t_bh_density);
          scheduler_addunlock(
              sched, ci->hydro.super->black_holes.black_holes_in, t_bh_density);
          scheduler_addunlock(sched, t_bh_density,
                              ci->hydro.super->black_holes.density_ghost);

          scheduler_addunlock(sched, ci->hydro.super->black_holes.density_ghost,
                              t_bh_swallow);
          scheduler_addunlock(sched, t_bh_swallow,
                              ci->hydro.super->black_holes.swallow_ghost_1);

          scheduler_addunlock(sched,
                              ci->hydro.super->black_holes.swallow_ghost_1,
                              t_do_gas_swallow);
          scheduler_addunlock(sched, t_do_gas_swallow,
                              ci->hydro.super->black_holes.swallow_ghost_2);

          scheduler_addunlock(sched,
                              ci->hydro.super->black_holes.swallow_ghost_2,
                              t_do_bh_swallow);
          scheduler_addunlock(sched, t_do_bh_swallow,
                              ci->hydro.super->black_holes.swallow_ghost_3);

          scheduler_addunlock(sched,
                              ci->hydro.super->black_holes.swallow_ghost_3,
                              t_bh_feedback);
          scheduler_addunlock(sched, t_bh_feedback,
                              ci->hydro.super->black_holes.black_holes_out);
        }

        if (with_timestep_limiter) {
          scheduler_addunlock(sched, ci->hydro.super->hydro.drift, t_limiter);
          scheduler_addunlock(sched, ci->super->timestep, t_limiter);
          scheduler_addunlock(sched, t_limiter, ci->super->kick1);
          scheduler_addunlock(sched, t_limiter, ci->super->timestep_limiter);
        }

        if (with_timestep_sync && with_feedback) {
          scheduler_addunlock(sched, t_star_feedback, ci->super->timestep_sync);
        }
        if (with_timestep_sync && with_black_holes &&
            (bcount_i > 0 || bcount_j > 0)) {
          scheduler_addunlock(sched, t_bh_feedback, ci->super->timestep_sync);
        }

        if (with_rt) {
          scheduler_addunlock(sched, ci->hydro.super->hydro.drift,
                              t_rt_gradient);
          scheduler_addunlock(sched, ci->hydro.super->rt.rt_ghost1,
                              t_rt_gradient);
          scheduler_addunlock(sched, t_rt_gradient,
                              ci->hydro.super->rt.rt_ghost2);
          scheduler_addunlock(sched, ci->hydro.super->rt.rt_ghost2,
                              t_rt_transport);
          scheduler_addunlock(sched, t_rt_transport,
                              ci->hydro.super->rt.rt_transport_out);
        }

      } else /*(ci->nodeID != nodeID) */ {
        if (with_feedback) {
#ifdef EXTRA_STAR_LOOPS
          scheduler_addunlock(sched, ci->hydro.super->stars.sorts,
                              t_star_prep1);
#endif
          scheduler_addunlock(sched, ci->hydro.super->stars.sorts,
                              t_star_feedback);
        }

        if (with_black_holes && (bcount_i > 0 || bcount_j > 0)) {
          scheduler_addunlock(sched, t_bh_swallow,
                              ci->hydro.super->black_holes.swallow_ghost_1);
        }
      }

      if (cj->nodeID == nodeID) {

        if (ci->hydro.super != cj->hydro.super) {

          scheduler_addunlock(sched, t_force, cj->hydro.super->hydro.end_force);

          if (with_feedback) {

            if (with_cooling)
              scheduler_addunlock(sched, cj->hydro.super->hydro.cooling_out,
                                  t_star_density);

            scheduler_addunlock(sched, cj->hydro.super->stars.sorts,
                                t_star_density);
            scheduler_addunlock(sched, cj->hydro.super->stars.drift,
                                t_star_density);
            scheduler_addunlock(sched, cj->hydro.super->hydro.drift,
                                t_star_density);
            scheduler_addunlock(sched, cj->hydro.super->stars.stars_in,
                                t_star_density);
            scheduler_addunlock(sched, t_star_density,
                                cj->hydro.super->stars.density_ghost);
#ifdef EXTRA_STAR_LOOPS
            scheduler_addunlock(sched, cj->hydro.super->stars.density_ghost,
                                t_star_prep1);
            scheduler_addunlock(sched, t_star_prep1,
                                cj->hydro.super->stars.prep1_ghost);
            scheduler_addunlock(sched, t_star_prep1,
                                cj->hydro.super->hydro.prep1_ghost);
            scheduler_addunlock(sched, cj->hydro.super->stars.prep1_ghost,
                                t_star_prep2);
            scheduler_addunlock(sched, cj->hydro.super->hydro.prep1_ghost,
                                t_star_prep2);
            scheduler_addunlock(sched, t_star_prep2,
                                cj->hydro.super->stars.prep2_ghost);

#ifdef EXTRA_STAR_LOOPS_2
            scheduler_addunlock(sched, cj->hydro.super->stars.prep2_ghost,
                                t_star_prep3);
            scheduler_addunlock(sched, t_star_prep3,
                                cj->hydro.super->stars.prep3_ghost);
            scheduler_addunlock(sched, cj->hydro.super->stars.prep3_ghost,
                                t_star_prep4);
            scheduler_addunlock(sched, t_star_prep4,
                                cj->hydro.super->stars.prep4_ghost);
            scheduler_addunlock(sched, cj->hydro.super->stars.prep4_ghost,
                                t_star_feedback);
#else  /* Without EXTRA_STAR_LOOPS_2 */
            scheduler_addunlock(sched, cj->hydro.super->stars.prep2_ghost,
                                t_star_feedback);
#endif /* EXTRA_STAR_LOOPS_2 */

#else  /* Without EXTRA_STAR_LOOPS */
            scheduler_addunlock(sched, cj->hydro.super->stars.density_ghost,
                                t_star_feedback);
#endif /* EXTRA_STAR_LOOPS */
            scheduler_addunlock(sched, t_star_feedback,
                                cj->hydro.super->stars.stars_out);
          }

          if (with_sink) {

            /* Sink density */
            scheduler_addunlock(sched, cj->hydro.super->sinks.drift,
                                t_sink_density);
            scheduler_addunlock(sched, cj->hydro.super->hydro.drift,
                                t_sink_density);
            scheduler_addunlock(sched, cj->hydro.super->sinks.sink_in,
                                t_sink_density);
            scheduler_addunlock(sched, t_sink_density,
                                cj->hydro.super->sinks.density_ghost);

            /* Do the sink_swallow */
            scheduler_addunlock(sched, cj->hydro.super->sinks.density_ghost,
                                t_sink_swallow);
            scheduler_addunlock(sched, t_sink_swallow,
                                cj->hydro.super->sinks.sink_ghost1);

            /* Do the sink_do_gas_swallow */
            scheduler_addunlock(sched, cj->hydro.super->sinks.sink_ghost1,
                                t_sink_do_gas_swallow);
            scheduler_addunlock(sched, t_sink_do_gas_swallow,
                                cj->hydro.super->sinks.sink_ghost2);

            /* Do the sink_do_sink_swallow */
            scheduler_addunlock(sched, cj->hydro.super->sinks.sink_ghost2,
                                t_sink_do_sink_swallow);
            scheduler_addunlock(sched, t_sink_do_sink_swallow,
                                cj->hydro.super->sinks.sink_out);
          }

          if (with_black_holes && (bcount_i > 0 || bcount_j > 0)) {

            if (with_cooling)
              scheduler_addunlock(sched, cj->hydro.super->hydro.cooling_out,
                                  t_bh_density);

            scheduler_addunlock(sched, cj->hydro.super->black_holes.drift,
                                t_bh_density);
            scheduler_addunlock(sched, cj->hydro.super->hydro.drift,
                                t_bh_density);
            scheduler_addunlock(sched,
                                cj->hydro.super->black_holes.black_holes_in,
                                t_bh_density);
            scheduler_addunlock(sched, t_bh_density,
                                cj->hydro.super->black_holes.density_ghost);

            scheduler_addunlock(sched,
                                cj->hydro.super->black_holes.density_ghost,
                                t_bh_swallow);
            scheduler_addunlock(sched, t_bh_swallow,
                                cj->hydro.super->black_holes.swallow_ghost_1);

            scheduler_addunlock(sched,
                                cj->hydro.super->black_holes.swallow_ghost_1,
                                t_do_gas_swallow);
            scheduler_addunlock(sched, t_do_gas_swallow,
                                cj->hydro.super->black_holes.swallow_ghost_2);

            scheduler_addunlock(sched,
                                cj->hydro.super->black_holes.swallow_ghost_2,
                                t_do_bh_swallow);
            scheduler_addunlock(sched, t_do_bh_swallow,
                                cj->hydro.super->black_holes.swallow_ghost_3);

            scheduler_addunlock(sched,
                                cj->hydro.super->black_holes.swallow_ghost_3,
                                t_bh_feedback);
            scheduler_addunlock(sched, t_bh_feedback,
                                cj->hydro.super->black_holes.black_holes_out);
          }

          if (with_rt) {
            scheduler_addunlock(sched, cj->hydro.super->hydro.drift,
                                t_rt_gradient);
            scheduler_addunlock(sched, cj->hydro.super->rt.rt_ghost1,
                                t_rt_gradient);
            scheduler_addunlock(sched, t_rt_gradient,
                                cj->hydro.super->rt.rt_ghost2);
            scheduler_addunlock(sched, cj->hydro.super->rt.rt_ghost2,
                                t_rt_transport);
            scheduler_addunlock(sched, t_rt_transport,
                                cj->hydro.super->rt.rt_transport_out);
          }

          if (with_timestep_limiter) {
            scheduler_addunlock(sched, cj->hydro.super->hydro.drift, t_limiter);
          }
        }

        if (ci->super != cj->super) {

          if (with_timestep_limiter) {
            scheduler_addunlock(sched, cj->super->timestep, t_limiter);
            scheduler_addunlock(sched, t_limiter, cj->super->kick1);
            scheduler_addunlock(sched, t_limiter, cj->super->timestep_limiter);
          }

          if (with_timestep_sync && with_feedback) {
            scheduler_addunlock(sched, t_star_feedback,
                                cj->super->timestep_sync);
          }
          if (with_timestep_sync && with_black_holes &&
              (bcount_i > 0 || bcount_j > 0)) {
            scheduler_addunlock(sched, t_bh_feedback, cj->super->timestep_sync);
          }
        }

      } else /*(cj->nodeID != nodeID) */ {
        if (with_feedback) {
#ifdef EXTRA_STAR_LOOPS
          scheduler_addunlock(sched, cj->hydro.super->stars.sorts,
                              t_star_prep1);
#endif
          scheduler_addunlock(sched, cj->hydro.super->stars.sorts,
                              t_star_feedback);
        }

        if (with_black_holes && (bcount_i > 0 || bcount_j > 0)) {

          scheduler_addunlock(sched, t_bh_swallow,
                              cj->hydro.super->black_holes.swallow_ghost_1);
        }
      }
    }

    /* Otherwise, sub-self interaction? */
    else if (t_type == task_type_sub_self &&
             t_subtype == task_subtype_density) {

      const int bcount_i = ci->black_holes.count;

      /* Make all density tasks depend on the drift and sorts. */
      scheduler_addunlock(sched, ci->hydro.super->hydro.drift, t);
      scheduler_addunlock(sched, ci->hydro.super->hydro.sorts, t);

      /* Start by constructing the task for the second hydro loop */
      t_force = scheduler_addtask(sched, task_type_sub_self, task_subtype_force,
                                  flags, 0, ci, NULL);

      /* and the task for the time-step limiter */
      if (with_timestep_limiter) {
        t_limiter = scheduler_addtask(sched, task_type_sub_self,
                                      task_subtype_limiter, flags, 0, ci, NULL);
      }

      /* The stellar feedback tasks */
      if (with_feedback) {
        t_star_density =
            scheduler_addtask(sched, task_type_sub_self,
                              task_subtype_stars_density, flags, 0, ci, NULL);
        t_star_feedback =
            scheduler_addtask(sched, task_type_sub_self,
                              task_subtype_stars_feedback, flags, 0, ci, NULL);

#ifdef EXTRA_STAR_LOOPS
        t_star_prep1 =
            scheduler_addtask(sched, task_type_sub_self,
                              task_subtype_stars_prep1, flags, 0, ci, NULL);
        t_star_prep2 =
            scheduler_addtask(sched, task_type_sub_self,
                              task_subtype_stars_prep2, flags, 0, ci, NULL);
#endif
#ifdef EXTRA_STAR_LOOPS_2
        t_star_prep3 =
            scheduler_addtask(sched, task_type_sub_self,
                              task_subtype_stars_prep3, flags, 0, ci, NULL);
        t_star_prep4 =
            scheduler_addtask(sched, task_type_sub_self,
                              task_subtype_stars_prep4, flags, 0, ci, NULL);
#endif
      }

      /* The sink tasks */
      if (with_sink) {
        t_sink_density =
            scheduler_addtask(sched, task_type_sub_self,
                              task_subtype_sink_density, flags, 0, ci, NULL);
        t_sink_swallow =
            scheduler_addtask(sched, task_type_sub_self,
                              task_subtype_sink_swallow, flags, 0, ci, NULL);
        t_sink_do_sink_swallow = scheduler_addtask(
            sched, task_type_sub_self, task_subtype_sink_do_sink_swallow, flags,
            0, ci, NULL);
        t_sink_do_gas_swallow = scheduler_addtask(
            sched, task_type_sub_self, task_subtype_sink_do_gas_swallow, flags,
            0, ci, NULL);
      }

      /* The black hole feedback tasks */
      if (with_black_holes && bcount_i > 0) {
        t_bh_density =
            scheduler_addtask(sched, task_type_sub_self,
                              task_subtype_bh_density, flags, 0, ci, NULL);
        t_bh_swallow =
            scheduler_addtask(sched, task_type_sub_self,
                              task_subtype_bh_swallow, flags, 0, ci, NULL);

        t_do_gas_swallow =
            scheduler_addtask(sched, task_type_sub_self,
                              task_subtype_do_gas_swallow, flags, 0, ci, NULL);

        t_do_bh_swallow =
            scheduler_addtask(sched, task_type_sub_self,
                              task_subtype_do_bh_swallow, flags, 0, ci, NULL);

        t_bh_feedback =
            scheduler_addtask(sched, task_type_sub_self,
                              task_subtype_bh_feedback, flags, 0, ci, NULL);
      }

      if (with_rt) {
        t_rt_gradient =
            scheduler_addtask(sched, task_type_sub_self,
                              task_subtype_rt_gradient, flags, 0, ci, NULL);
        t_rt_transport =
            scheduler_addtask(sched, task_type_sub_self,
                              task_subtype_rt_transport, flags, 0, ci, NULL);
      }

      /* Add the link between the new loop and the cell */
      engine_addlink(e, &ci->hydro.force, t_force);
      if (with_timestep_limiter) {
        engine_addlink(e, &ci->hydro.limiter, t_limiter);
      }
      if (with_feedback) {
        engine_addlink(e, &ci->stars.density, t_star_density);
        engine_addlink(e, &ci->stars.feedback, t_star_feedback);
#ifdef EXTRA_STAR_LOOPS
        engine_addlink(e, &ci->stars.prepare1, t_star_prep1);
        engine_addlink(e, &ci->stars.prepare2, t_star_prep2);
#endif
#ifdef EXTRA_STAR_LOOPS_2
        engine_addlink(e, &ci->stars.prepare3, t_star_prep3);
        engine_addlink(e, &ci->stars.prepare4, t_star_prep4);
#endif
      }
      if (with_sink) {
        engine_addlink(e, &ci->sinks.density, t_sink_density);
        engine_addlink(e, &ci->sinks.swallow, t_sink_swallow);
        engine_addlink(e, &ci->sinks.do_sink_swallow, t_sink_do_sink_swallow);
        engine_addlink(e, &ci->sinks.do_gas_swallow, t_sink_do_gas_swallow);
      }
      if (with_black_holes && bcount_i > 0) {
        engine_addlink(e, &ci->black_holes.density, t_bh_density);
        engine_addlink(e, &ci->black_holes.swallow, t_bh_swallow);
        engine_addlink(e, &ci->black_holes.do_gas_swallow, t_do_gas_swallow);
        engine_addlink(e, &ci->black_holes.do_bh_swallow, t_do_bh_swallow);
        engine_addlink(e, &ci->black_holes.feedback, t_bh_feedback);
      }
      if (with_rt) {
        engine_addlink(e, &ci->rt.rt_gradient, t_rt_gradient);
        engine_addlink(e, &ci->rt.rt_transport, t_rt_transport);
      }

#ifdef EXTRA_HYDRO_LOOP

      /* Start by constructing the task for the second and third hydro loop */
      t_gradient = scheduler_addtask(sched, task_type_sub_self,
                                     task_subtype_gradient, flags, 0, ci, NULL);

      /* Add the link between the new loop and the cell */
      engine_addlink(e, &ci->hydro.gradient, t_gradient);

      /* Now, build all the dependencies for the hydro for the cells */
      /* that are local and are not descendant of the same super_hydro-cells */
      engine_make_hydro_loops_dependencies(sched, t, t_gradient, t_force,
                                           t_limiter, ci, with_cooling,
                                           with_timestep_limiter);
#else

      /* Now, build all the dependencies for the hydro for the cells */
      /* that are local and are not descendant of the same super_hydro-cells */
      engine_make_hydro_loops_dependencies(sched, t, t_force, t_limiter, ci,
                                           with_cooling, with_timestep_limiter);
#endif

      /* Create the task dependencies */
      scheduler_addunlock(sched, t_force, ci->hydro.super->hydro.end_force);

      if (with_feedback) {

        if (with_cooling)
          scheduler_addunlock(sched, ci->hydro.super->hydro.cooling_out,
                              t_star_density);

        scheduler_addunlock(sched, ci->hydro.super->stars.drift,
                            t_star_density);
        scheduler_addunlock(sched, ci->hydro.super->stars.sorts,
                            t_star_density);
        scheduler_addunlock(sched, ci->hydro.super->hydro.drift,
                            t_star_density);
        scheduler_addunlock(sched, ci->hydro.super->hydro.sorts,
                            t_star_density);
        scheduler_addunlock(sched, ci->hydro.super->stars.stars_in,
                            t_star_density);
        scheduler_addunlock(sched, t_star_density,
                            ci->hydro.super->stars.density_ghost);
#ifdef EXTRA_STAR_LOOPS
        scheduler_addunlock(sched, ci->hydro.super->stars.density_ghost,
                            t_star_prep1);
        scheduler_addunlock(sched, t_star_prep1,
                            ci->hydro.super->stars.prep1_ghost);
        scheduler_addunlock(sched, t_star_prep1,
                            ci->hydro.super->hydro.prep1_ghost);
        scheduler_addunlock(sched, ci->hydro.super->stars.prep1_ghost,
                            t_star_prep2);
        scheduler_addunlock(sched, ci->hydro.super->hydro.prep1_ghost,
                            t_star_prep2);
        scheduler_addunlock(sched, t_star_prep2,
                            ci->hydro.super->stars.prep2_ghost);

#ifdef EXTRA_STAR_LOOPS_2
        scheduler_addunlock(sched, ci->hydro.super->stars.prep2_ghost,
                            t_star_prep3);
        scheduler_addunlock(sched, t_star_prep3,
                            ci->hydro.super->stars.prep3_ghost);
        scheduler_addunlock(sched, ci->hydro.super->stars.prep3_ghost,
                            t_star_prep4);
        scheduler_addunlock(sched, t_star_prep4,
                            ci->hydro.super->stars.prep4_ghost);
        scheduler_addunlock(sched, ci->hydro.super->stars.prep4_ghost,
                            t_star_feedback);

#else  /* Without EXTRA_STAR_LOOPS_2 */
        scheduler_addunlock(sched, ci->hydro.super->stars.prep2_ghost,
                            t_star_feedback);
#endif /* EXTRA_STAR_LOOPS_2 */

#else  /* Without EXTRA_STAR_LOOPS */
        scheduler_addunlock(sched, ci->hydro.super->stars.density_ghost,
                            t_star_feedback);
#endif /* EXTRA_STAR_LOOPS */
        scheduler_addunlock(sched, t_star_feedback,
                            ci->hydro.super->stars.stars_out);
      }

      if (with_sink) {

        /* Sink density */
        scheduler_addunlock(sched, ci->hydro.super->sinks.drift,
                            t_sink_density);
        scheduler_addunlock(sched, ci->hydro.super->hydro.drift,
                            t_sink_density);
        scheduler_addunlock(sched, ci->hydro.super->sinks.sink_in,
                            t_sink_density);
        scheduler_addunlock(sched, t_sink_density,
                            ci->hydro.super->sinks.density_ghost);

        /* Do the sink_swallow */
        scheduler_addunlock(sched, ci->hydro.super->sinks.density_ghost,
                            t_sink_swallow);
        scheduler_addunlock(sched, t_sink_swallow,
                            ci->hydro.super->sinks.sink_ghost1);

        /* Do the sink_do_gas_swallow */
        scheduler_addunlock(sched, ci->hydro.super->sinks.sink_ghost1,
                            t_sink_do_gas_swallow);
        scheduler_addunlock(sched, t_sink_do_gas_swallow,
                            ci->hydro.super->sinks.sink_ghost2);

        /* Do the sink_do_sink_swallow */
        scheduler_addunlock(sched, ci->hydro.super->sinks.sink_ghost2,
                            t_sink_do_sink_swallow);
        scheduler_addunlock(sched, t_sink_do_sink_swallow,
                            ci->hydro.super->sinks.sink_out);
      }

      if (with_black_holes && bcount_i > 0) {

        if (with_cooling)
          scheduler_addunlock(sched, ci->hydro.super->hydro.cooling_out,
                              t_bh_density);

        scheduler_addunlock(sched, ci->hydro.super->black_holes.drift,
                            t_bh_density);
        scheduler_addunlock(sched, ci->hydro.super->hydro.drift, t_bh_density);
        scheduler_addunlock(sched, ci->hydro.super->black_holes.black_holes_in,
                            t_bh_density);
        scheduler_addunlock(sched, t_bh_density,
                            ci->hydro.super->black_holes.density_ghost);

        scheduler_addunlock(sched, ci->hydro.super->black_holes.density_ghost,
                            t_bh_swallow);
        scheduler_addunlock(sched, t_bh_swallow,
                            ci->hydro.super->black_holes.swallow_ghost_1);

        scheduler_addunlock(sched, ci->hydro.super->black_holes.swallow_ghost_1,
                            t_do_gas_swallow);
        scheduler_addunlock(sched, t_do_gas_swallow,
                            ci->hydro.super->black_holes.swallow_ghost_2);

        scheduler_addunlock(sched, ci->hydro.super->black_holes.swallow_ghost_2,
                            t_do_bh_swallow);
        scheduler_addunlock(sched, t_do_bh_swallow,
                            ci->hydro.super->black_holes.swallow_ghost_3);

        scheduler_addunlock(sched, ci->hydro.super->black_holes.swallow_ghost_3,
                            t_bh_feedback);
        scheduler_addunlock(sched, t_bh_feedback,
                            ci->hydro.super->black_holes.black_holes_out);
      }

      if (with_timestep_limiter) {
        scheduler_addunlock(sched, ci->hydro.super->hydro.drift, t_limiter);
        scheduler_addunlock(sched, ci->super->timestep, t_limiter);
        scheduler_addunlock(sched, t_limiter, ci->super->kick1);
        scheduler_addunlock(sched, t_limiter, ci->super->timestep_limiter);
      }

      if (with_timestep_sync && with_feedback) {
        scheduler_addunlock(sched, t_star_feedback, ci->super->timestep_sync);
      }
      if (with_timestep_sync && with_black_holes && bcount_i > 0) {
        scheduler_addunlock(sched, t_bh_feedback, ci->super->timestep_sync);
      }

      if (with_rt) {
        scheduler_addunlock(sched, ci->hydro.super->hydro.drift, t_rt_gradient);
        scheduler_addunlock(sched, ci->hydro.super->hydro.sorts, t_rt_gradient);
        scheduler_addunlock(sched, ci->hydro.super->rt.rt_ghost1,
                            t_rt_gradient);
        scheduler_addunlock(sched, t_rt_gradient,
                            ci->hydro.super->rt.rt_ghost2);
        scheduler_addunlock(sched, ci->hydro.super->rt.rt_ghost2,
                            t_rt_transport);
        scheduler_addunlock(sched, t_rt_transport,
                            ci->hydro.super->rt.rt_transport_out);
      }
    }

    /* Otherwise, sub-pair interaction? */
    else if (t_type == task_type_sub_pair &&
             t_subtype == task_subtype_density) {

      const int bcount_i = ci->black_holes.count;
      const int bcount_j = cj->black_holes.count;

      /* Make all density tasks depend on the drift */
      if (ci->nodeID == nodeID) {
        scheduler_addunlock(sched, ci->hydro.super->hydro.drift, t);
      }
      if ((cj->nodeID == nodeID) && (ci->hydro.super != cj->hydro.super)) {
        scheduler_addunlock(sched, cj->hydro.super->hydro.drift, t);
      }

      /* Make all density tasks depend on the sorts */
      scheduler_addunlock(sched, ci->hydro.super->hydro.sorts, t);
      if (ci->hydro.super != cj->hydro.super) {
        scheduler_addunlock(sched, cj->hydro.super->hydro.sorts, t);
      }

      /* New task for the force */
      t_force = scheduler_addtask(sched, task_type_sub_pair, task_subtype_force,
                                  flags, 0, ci, cj);

#ifdef MPI_SYMMETRIC_FORCE_INTERACTION
      /* The order of operations for an inactive local cell interacting
       * with an active foreign cell is not guaranteed because the density
       * (and gradient) iact loops don't exist in that case. So we need
       * an explicit dependency here to have sorted cells. */

      /* Make all force tasks depend on the sorts */
      scheduler_addunlock(sched, ci->hydro.super->hydro.sorts, t_force);
      if (ci->hydro.super != cj->hydro.super) {
        scheduler_addunlock(sched, cj->hydro.super->hydro.sorts, t_force);
      }
#endif

      /* and the task for the time-step limiter */
      if (with_timestep_limiter) {
        t_limiter = scheduler_addtask(sched, task_type_sub_pair,
                                      task_subtype_limiter, flags, 0, ci, cj);
      }

      /* The stellar feedback tasks */
      if (with_feedback) {
        t_star_density =
            scheduler_addtask(sched, task_type_sub_pair,
                              task_subtype_stars_density, flags, 0, ci, cj);
        t_star_feedback =
            scheduler_addtask(sched, task_type_sub_pair,
                              task_subtype_stars_feedback, flags, 0, ci, cj);

#ifdef EXTRA_STAR_LOOPS
        t_star_prep1 =
            scheduler_addtask(sched, task_type_sub_pair,
                              task_subtype_stars_prep1, flags, 0, ci, cj);
        t_star_prep2 =
            scheduler_addtask(sched, task_type_sub_pair,
                              task_subtype_stars_prep2, flags, 0, ci, cj);
#endif
#ifdef EXTRA_STAR_LOOPS_2
        t_star_prep3 =
            scheduler_addtask(sched, task_type_sub_pair,
                              task_subtype_stars_prep3, flags, 0, ci, cj);
        t_star_prep4 =
            scheduler_addtask(sched, task_type_sub_pair,
                              task_subtype_stars_prep4, flags, 0, ci, cj);
#endif
      }

      /* The sink tasks */
      if (with_sink) {
        t_sink_density =
            scheduler_addtask(sched, task_type_sub_pair,
                              task_subtype_sink_density, flags, 0, ci, cj);
        t_sink_swallow =
            scheduler_addtask(sched, task_type_sub_pair,
                              task_subtype_sink_swallow, flags, 0, ci, cj);
        t_sink_do_sink_swallow = scheduler_addtask(
            sched, task_type_sub_pair, task_subtype_sink_do_sink_swallow, flags,
            0, ci, cj);
        t_sink_do_gas_swallow = scheduler_addtask(
            sched, task_type_sub_pair, task_subtype_sink_do_gas_swallow, flags,
            0, ci, cj);
      }

      /* The black hole feedback tasks */
      if (with_black_holes && (bcount_i > 0 || bcount_j > 0)) {
        t_bh_density =
            scheduler_addtask(sched, task_type_sub_pair,
                              task_subtype_bh_density, flags, 0, ci, cj);
        t_bh_swallow =
            scheduler_addtask(sched, task_type_sub_pair,
                              task_subtype_bh_swallow, flags, 0, ci, cj);
        t_do_gas_swallow =
            scheduler_addtask(sched, task_type_sub_pair,
                              task_subtype_do_gas_swallow, flags, 0, ci, cj);
        t_do_bh_swallow =
            scheduler_addtask(sched, task_type_sub_pair,
                              task_subtype_do_bh_swallow, flags, 0, ci, cj);
        t_bh_feedback =
            scheduler_addtask(sched, task_type_sub_pair,
                              task_subtype_bh_feedback, flags, 0, ci, cj);
      }

      if (with_rt) {
        t_rt_gradient =
            scheduler_addtask(sched, task_type_sub_pair,
                              task_subtype_rt_gradient, flags, 0, ci, cj);
        t_rt_transport =
            scheduler_addtask(sched, task_type_sub_pair,
                              task_subtype_rt_transport, flags, 0, ci, cj);
#ifdef MPI_SYMMETRIC_FORCE_INTERACTION
        /* The order of operations for an inactive local cell interacting
         * with an active foreign cell is not guaranteed because the gradient
         * iact loops don't exist in that case. So we need an explicit
         * dependency here to have sorted cells. */

        /* Make all force tasks depend on the sorts */
        if (ci->hydro.super->rt.rt_sorts != NULL)
          scheduler_addunlock(sched, ci->hydro.super->rt.rt_sorts,
                              t_rt_transport);
        if (ci->hydro.super != cj->hydro.super) {
          if (cj->hydro.super->rt.rt_sorts != NULL)
            scheduler_addunlock(sched, cj->hydro.super->rt.rt_sorts,
                                t_rt_transport);
        }
        /* We need to ensure that a local inactive cell is sorted before
         * the interaction in the transport loop. Local cells don't have
         * an rt_sort task. */
        if (ci->hydro.super->hydro.sorts != NULL)
          scheduler_addunlock(sched, ci->hydro.super->hydro.sorts,
                              t_rt_transport);
        if ((ci->hydro.super != cj->hydro.super) &&
            (cj->hydro.super->hydro.sorts != NULL))
          scheduler_addunlock(sched, cj->hydro.super->hydro.sorts,
                              t_rt_transport);
#endif
      }

      engine_addlink(e, &ci->hydro.force, t_force);
      engine_addlink(e, &cj->hydro.force, t_force);
      if (with_timestep_limiter) {
        engine_addlink(e, &ci->hydro.limiter, t_limiter);
        engine_addlink(e, &cj->hydro.limiter, t_limiter);
      }
      if (with_feedback) {
        engine_addlink(e, &ci->stars.density, t_star_density);
        engine_addlink(e, &cj->stars.density, t_star_density);
        engine_addlink(e, &ci->stars.feedback, t_star_feedback);
        engine_addlink(e, &cj->stars.feedback, t_star_feedback);
#ifdef EXTRA_STAR_LOOPS
        engine_addlink(e, &ci->stars.prepare1, t_star_prep1);
        engine_addlink(e, &cj->stars.prepare1, t_star_prep1);
        engine_addlink(e, &ci->stars.prepare2, t_star_prep2);
        engine_addlink(e, &cj->stars.prepare2, t_star_prep2);
#endif
#ifdef EXTRA_STAR_LOOPS_2
        engine_addlink(e, &ci->stars.prepare3, t_star_prep3);
        engine_addlink(e, &cj->stars.prepare3, t_star_prep3);
        engine_addlink(e, &ci->stars.prepare4, t_star_prep4);
        engine_addlink(e, &cj->stars.prepare4, t_star_prep4);
#endif
      }
      if (with_sink) {
        engine_addlink(e, &ci->sinks.density, t_sink_density);
        engine_addlink(e, &cj->sinks.density, t_sink_density);
        engine_addlink(e, &ci->sinks.swallow, t_sink_swallow);
        engine_addlink(e, &cj->sinks.swallow, t_sink_swallow);
        engine_addlink(e, &ci->sinks.do_sink_swallow, t_sink_do_sink_swallow);
        engine_addlink(e, &cj->sinks.do_sink_swallow, t_sink_do_sink_swallow);
        engine_addlink(e, &ci->sinks.do_gas_swallow, t_sink_do_gas_swallow);
        engine_addlink(e, &cj->sinks.do_gas_swallow, t_sink_do_gas_swallow);
      }
      if (with_black_holes && (bcount_i > 0 || bcount_j > 0)) {
        engine_addlink(e, &ci->black_holes.density, t_bh_density);
        engine_addlink(e, &cj->black_holes.density, t_bh_density);
        engine_addlink(e, &ci->black_holes.swallow, t_bh_swallow);
        engine_addlink(e, &cj->black_holes.swallow, t_bh_swallow);
        engine_addlink(e, &ci->black_holes.do_gas_swallow, t_do_gas_swallow);
        engine_addlink(e, &cj->black_holes.do_gas_swallow, t_do_gas_swallow);
        engine_addlink(e, &ci->black_holes.do_bh_swallow, t_do_bh_swallow);
        engine_addlink(e, &cj->black_holes.do_bh_swallow, t_do_bh_swallow);
        engine_addlink(e, &ci->black_holes.feedback, t_bh_feedback);
        engine_addlink(e, &cj->black_holes.feedback, t_bh_feedback);
      }
      if (with_rt) {
        engine_addlink(e, &ci->rt.rt_gradient, t_rt_gradient);
        engine_addlink(e, &cj->rt.rt_gradient, t_rt_gradient);
        engine_addlink(e, &ci->rt.rt_transport, t_rt_transport);
        engine_addlink(e, &cj->rt.rt_transport, t_rt_transport);
      }

#ifdef EXTRA_HYDRO_LOOP

      /* Start by constructing the task for the second and third hydro loop */
      t_gradient = scheduler_addtask(sched, task_type_sub_pair,
                                     task_subtype_gradient, flags, 0, ci, cj);

      /* Add the link between the new loop and both cells */
      engine_addlink(e, &ci->hydro.gradient, t_gradient);
      engine_addlink(e, &cj->hydro.gradient, t_gradient);

      /* Now, build all the dependencies for the hydro for the cells */
      /* that are local and are not descendant of the same super_hydro-cells */
      if (ci->nodeID == nodeID) {
        engine_make_hydro_loops_dependencies(sched, t, t_gradient, t_force,
                                             t_limiter, ci, with_cooling,
                                             with_timestep_limiter);
      }
      if ((cj->nodeID == nodeID) && (ci->hydro.super != cj->hydro.super)) {
        engine_make_hydro_loops_dependencies(sched, t, t_gradient, t_force,
                                             t_limiter, cj, with_cooling,
                                             with_timestep_limiter);
      }
#else

      /* Now, build all the dependencies for the hydro for the cells */
      /* that are local and are not descendant of the same super_hydro-cells */
      if (ci->nodeID == nodeID) {
        engine_make_hydro_loops_dependencies(sched, t, t_force, t_limiter, ci,
                                             with_cooling,
                                             with_timestep_limiter);
      }
      if ((cj->nodeID == nodeID) && (ci->hydro.super != cj->hydro.super)) {
        engine_make_hydro_loops_dependencies(sched, t, t_force, t_limiter, cj,
                                             with_cooling,
                                             with_timestep_limiter);
      }
#endif

      if (with_feedback) {
        scheduler_addunlock(sched, ci->hydro.super->hydro.sorts,
                            t_star_density);
=======
>>>>>>> 9c17498b
        if (ci->hydro.super != cj->hydro.super) {
          scheduler_addunlock(sched, cj->hydro.super->hydro.sorts,
                              t_star_density);
        }
      }

      if (with_rt) {
        scheduler_addunlock(sched, ci->hydro.super->hydro.sorts, t_rt_gradient);
        if (ci->hydro.super != cj->hydro.super) {
          scheduler_addunlock(sched, cj->hydro.super->hydro.sorts,
                              t_rt_gradient);
        }
      }

      if (ci->nodeID == nodeID) {
        scheduler_addunlock(sched, t_force, ci->hydro.super->hydro.end_force);

        if (with_feedback) {

          if (with_cooling)
            scheduler_addunlock(sched, ci->hydro.super->hydro.cooling_out,
                                t_star_density);

          scheduler_addunlock(sched, ci->hydro.super->stars.sorts,
                              t_star_density);
          scheduler_addunlock(sched, ci->hydro.super->stars.drift,
                              t_star_density);
          scheduler_addunlock(sched, ci->hydro.super->hydro.drift,
                              t_star_density);
          scheduler_addunlock(sched, ci->hydro.super->stars.stars_in,
                              t_star_density);
          scheduler_addunlock(sched, t_star_density,
                              ci->hydro.super->stars.density_ghost);
#ifdef EXTRA_STAR_LOOPS
          scheduler_addunlock(sched, ci->hydro.super->stars.density_ghost,
                              t_star_prep1);
          scheduler_addunlock(sched, t_star_prep1,
                              ci->hydro.super->stars.prep1_ghost);
          scheduler_addunlock(sched, t_star_prep1,
                              ci->hydro.super->hydro.prep1_ghost);
          scheduler_addunlock(sched, ci->hydro.super->stars.prep1_ghost,
                              t_star_prep2);
          scheduler_addunlock(sched, ci->hydro.super->hydro.prep1_ghost,
                              t_star_prep2);
          scheduler_addunlock(sched, t_star_prep2,
                              ci->hydro.super->stars.prep2_ghost);

#ifdef EXTRA_STAR_LOOPS_2
          scheduler_addunlock(sched, ci->hydro.super->stars.prep2_ghost,
                              t_star_prep3);
          scheduler_addunlock(sched, t_star_prep3,
                              ci->hydro.super->stars.prep3_ghost);
          scheduler_addunlock(sched, ci->hydro.super->stars.prep3_ghost,
                              t_star_prep4);
          scheduler_addunlock(sched, t_star_prep4,
                              ci->hydro.super->stars.prep4_ghost);
          scheduler_addunlock(sched, ci->hydro.super->stars.prep4_ghost,
                              t_star_feedback);

#else  /* Without EXTRA_STAR_LOOPS_2 */
          scheduler_addunlock(sched, ci->hydro.super->stars.prep2_ghost,
                              t_star_feedback);
#endif /* EXTRA_STAR_LOOPS_2 */

#else  /* Without EXTRA_STAR_LOOPS */
          scheduler_addunlock(sched, ci->hydro.super->stars.density_ghost,
                              t_star_feedback);
#endif /* EXTRA_STAR_LOOPS */
          scheduler_addunlock(sched, t_star_feedback,
                              ci->hydro.super->stars.stars_out);
        }

        if (with_sink) {

          /* Sink density */
          scheduler_addunlock(sched, ci->hydro.super->sinks.drift,
                              t_sink_density);
          scheduler_addunlock(sched, ci->hydro.super->hydro.drift,
                              t_sink_density);
          scheduler_addunlock(sched, ci->hydro.super->sinks.sink_in,
                              t_sink_density);
          scheduler_addunlock(sched, t_sink_density,
                              ci->hydro.super->sinks.density_ghost);

          /* Do the sink_swallow */
          scheduler_addunlock(sched, ci->hydro.super->sinks.density_ghost,
                              t_sink_swallow);
          scheduler_addunlock(sched, t_sink_swallow,
                              ci->hydro.super->sinks.sink_ghost1);

          /* Do the sink_do_gas_swallow */
          scheduler_addunlock(sched, ci->hydro.super->sinks.sink_ghost1,
                              t_sink_do_gas_swallow);
          scheduler_addunlock(sched, t_sink_do_gas_swallow,
                              ci->hydro.super->sinks.sink_ghost2);

          /* Do the sink_do_sink_swallow */
          scheduler_addunlock(sched, ci->hydro.super->sinks.sink_ghost2,
                              t_sink_do_sink_swallow);
          scheduler_addunlock(sched, t_sink_do_sink_swallow,
                              ci->hydro.super->sinks.sink_out);
        }

        if (with_black_holes && (bcount_i > 0 || bcount_j > 0)) {

          if (with_cooling)
            scheduler_addunlock(sched, ci->hydro.super->hydro.cooling_out,
                                t_bh_density);

          scheduler_addunlock(sched, ci->hydro.super->black_holes.drift,
                              t_bh_density);
          scheduler_addunlock(sched, ci->hydro.super->hydro.drift,
                              t_bh_density);
          scheduler_addunlock(
              sched, ci->hydro.super->black_holes.black_holes_in, t_bh_density);
          scheduler_addunlock(sched, t_bh_density,
                              ci->hydro.super->black_holes.density_ghost);

          scheduler_addunlock(sched, ci->hydro.super->black_holes.density_ghost,
                              t_bh_swallow);
          scheduler_addunlock(sched, t_bh_swallow,
                              ci->hydro.super->black_holes.swallow_ghost_1);

          scheduler_addunlock(sched,
                              ci->hydro.super->black_holes.swallow_ghost_1,
                              t_do_gas_swallow);
          scheduler_addunlock(sched, t_do_gas_swallow,
                              ci->hydro.super->black_holes.swallow_ghost_2);

          scheduler_addunlock(sched,
                              ci->hydro.super->black_holes.swallow_ghost_2,
                              t_do_bh_swallow);
          scheduler_addunlock(sched, t_do_bh_swallow,
                              ci->hydro.super->black_holes.swallow_ghost_3);

          scheduler_addunlock(sched,
                              ci->hydro.super->black_holes.swallow_ghost_3,
                              t_bh_feedback);
          scheduler_addunlock(sched, t_bh_feedback,
                              ci->hydro.super->black_holes.black_holes_out);
        }

        if (with_timestep_limiter) {
          scheduler_addunlock(sched, ci->hydro.super->hydro.drift, t_limiter);
          scheduler_addunlock(sched, ci->super->timestep, t_limiter);
          scheduler_addunlock(sched, t_limiter, ci->super->kick1);
          scheduler_addunlock(sched, t_limiter, ci->super->timestep_limiter);
        }

        if (with_timestep_sync && with_feedback) {
          scheduler_addunlock(sched, t_star_feedback, ci->super->timestep_sync);
        }
        if (with_timestep_sync && with_black_holes &&
            (bcount_i > 0 || bcount_j > 0)) {
          scheduler_addunlock(sched, t_bh_feedback, ci->super->timestep_sync);
        }

        if (with_rt) {
          scheduler_addunlock(sched, ci->hydro.super->hydro.drift,
                              t_rt_gradient);
          scheduler_addunlock(sched, ci->hydro.super->rt.rt_ghost1,
                              t_rt_gradient);
          scheduler_addunlock(sched, t_rt_gradient,
                              ci->hydro.super->rt.rt_ghost2);
          scheduler_addunlock(sched, ci->hydro.super->rt.rt_ghost2,
                              t_rt_transport);
          scheduler_addunlock(sched, t_rt_transport,
                              ci->hydro.super->rt.rt_transport_out);
        }
      } else /* ci->nodeID != nodeID */ {

        if (with_feedback) {
#ifdef EXTRA_STAR_LOOPS
          scheduler_addunlock(sched, ci->hydro.super->stars.sorts,
                              t_star_prep1);
#endif
          scheduler_addunlock(sched, ci->hydro.super->stars.sorts,
                              t_star_feedback);
        }
        if (with_black_holes && (bcount_i > 0 || bcount_j > 0)) {

          scheduler_addunlock(sched, t_bh_swallow,
                              ci->hydro.super->black_holes.swallow_ghost_1);
        }
      }

      if (cj->nodeID == nodeID) {

        if (ci->hydro.super != cj->hydro.super) {

          scheduler_addunlock(sched, t_force, cj->hydro.super->hydro.end_force);

          if (with_feedback) {

            if (with_cooling)
              scheduler_addunlock(sched, cj->hydro.super->hydro.cooling_out,
                                  t_star_density);

            scheduler_addunlock(sched, cj->hydro.super->stars.sorts,
                                t_star_density);
            scheduler_addunlock(sched, cj->hydro.super->stars.drift,
                                t_star_density);
            scheduler_addunlock(sched, cj->hydro.super->hydro.drift,
                                t_star_density);
            scheduler_addunlock(sched, cj->hydro.super->stars.stars_in,
                                t_star_density);
            scheduler_addunlock(sched, t_star_density,
                                cj->hydro.super->stars.density_ghost);
#ifdef EXTRA_STAR_LOOPS
            scheduler_addunlock(sched, cj->hydro.super->stars.density_ghost,
                                t_star_prep1);
            scheduler_addunlock(sched, t_star_prep1,
                                cj->hydro.super->stars.prep1_ghost);
            scheduler_addunlock(sched, t_star_prep1,
                                cj->hydro.super->hydro.prep1_ghost);
            scheduler_addunlock(sched, cj->hydro.super->stars.prep1_ghost,
                                t_star_prep2);
            scheduler_addunlock(sched, cj->hydro.super->hydro.prep1_ghost,
                                t_star_prep2);
            scheduler_addunlock(sched, t_star_prep2,
                                cj->hydro.super->stars.prep2_ghost);

#ifdef EXTRA_STAR_LOOPS_2
            scheduler_addunlock(sched, cj->hydro.super->stars.prep2_ghost,
                                t_star_prep3);
            scheduler_addunlock(sched, t_star_prep3,
                                cj->hydro.super->stars.prep3_ghost);
            scheduler_addunlock(sched, cj->hydro.super->stars.prep3_ghost,
                                t_star_prep4);
            scheduler_addunlock(sched, t_star_prep4,
                                cj->hydro.super->stars.prep4_ghost);
            scheduler_addunlock(sched, cj->hydro.super->stars.prep4_ghost,
                                t_star_feedback);
#else  /* Without EXTRA_STAR_LOOPS_2 */
            scheduler_addunlock(sched, cj->hydro.super->stars.prep2_ghost,
                                t_star_feedback);
#endif /* EXTRA_STAR_LOOPS_2 */

#else  /* Without EXTRA_STAR_LOOPS */
            scheduler_addunlock(sched, cj->hydro.super->stars.density_ghost,
                                t_star_feedback);
#endif /* EXTRA_STAR_LOOPS */
            scheduler_addunlock(sched, t_star_feedback,
                                cj->hydro.super->stars.stars_out);
          }

          if (with_sink) {

            /* Sink density */
            scheduler_addunlock(sched, cj->hydro.super->sinks.drift,
                                t_sink_density);
            scheduler_addunlock(sched, cj->hydro.super->hydro.drift,
                                t_sink_density);
            scheduler_addunlock(sched, cj->hydro.super->sinks.sink_in,
                                t_sink_density);
            scheduler_addunlock(sched, t_sink_density,
                                cj->hydro.super->sinks.density_ghost);

            /* Do the sink_swallow */
            scheduler_addunlock(sched, cj->hydro.super->sinks.density_ghost,
                                t_sink_swallow);
            scheduler_addunlock(sched, t_sink_swallow,
                                cj->hydro.super->sinks.sink_ghost1);

            /* Do the sink_do_gas_swallow */
            scheduler_addunlock(sched, cj->hydro.super->sinks.sink_ghost1,
                                t_sink_do_gas_swallow);
            scheduler_addunlock(sched, t_sink_do_gas_swallow,
                                cj->hydro.super->sinks.sink_ghost2);

            /* Do the sink_do_sink_swallow */
            scheduler_addunlock(sched, cj->hydro.super->sinks.sink_ghost2,
                                t_sink_do_sink_swallow);
            scheduler_addunlock(sched, t_sink_do_sink_swallow,
                                cj->hydro.super->sinks.sink_out);
          }

          if (with_black_holes && (bcount_i > 0 || bcount_j > 0)) {

            if (with_cooling)
              scheduler_addunlock(sched, cj->hydro.super->hydro.cooling_out,
                                  t_bh_density);

            scheduler_addunlock(sched, cj->hydro.super->black_holes.drift,
                                t_bh_density);
            scheduler_addunlock(sched, cj->hydro.super->hydro.drift,
                                t_bh_density);
            scheduler_addunlock(sched,
                                cj->hydro.super->black_holes.black_holes_in,
                                t_bh_density);
            scheduler_addunlock(sched, t_bh_density,
                                cj->hydro.super->black_holes.density_ghost);

            scheduler_addunlock(sched,
                                cj->hydro.super->black_holes.density_ghost,
                                t_bh_swallow);
            scheduler_addunlock(sched, t_bh_swallow,
                                cj->hydro.super->black_holes.swallow_ghost_1);

            scheduler_addunlock(sched,
                                cj->hydro.super->black_holes.swallow_ghost_1,
                                t_do_gas_swallow);
            scheduler_addunlock(sched, t_do_gas_swallow,
                                cj->hydro.super->black_holes.swallow_ghost_2);

            scheduler_addunlock(sched,
                                cj->hydro.super->black_holes.swallow_ghost_2,
                                t_do_bh_swallow);
            scheduler_addunlock(sched, t_do_bh_swallow,
                                cj->hydro.super->black_holes.swallow_ghost_3);

            scheduler_addunlock(sched,
                                cj->hydro.super->black_holes.swallow_ghost_3,
                                t_bh_feedback);
            scheduler_addunlock(sched, t_bh_feedback,
                                cj->hydro.super->black_holes.black_holes_out);
          }
          if (with_rt) {
            scheduler_addunlock(sched, cj->hydro.super->hydro.drift,
                                t_rt_gradient);
            scheduler_addunlock(sched, cj->hydro.super->rt.rt_ghost1,
                                t_rt_gradient);
            scheduler_addunlock(sched, t_rt_gradient,
                                cj->hydro.super->rt.rt_ghost2);
            scheduler_addunlock(sched, cj->hydro.super->rt.rt_ghost2,
                                t_rt_transport);
            scheduler_addunlock(sched, t_rt_transport,
                                cj->hydro.super->rt.rt_transport_out);
          }

          if (with_timestep_limiter) {
            scheduler_addunlock(sched, cj->hydro.super->hydro.drift, t_limiter);
          }
        }

        if (ci->super != cj->super) {

          if (with_timestep_limiter) {
            scheduler_addunlock(sched, cj->super->timestep, t_limiter);
            scheduler_addunlock(sched, t_limiter, cj->super->kick1);
            scheduler_addunlock(sched, t_limiter, cj->super->timestep_limiter);
          }

          if (with_timestep_sync && with_feedback) {
            scheduler_addunlock(sched, t_star_feedback,
                                cj->super->timestep_sync);
          }
          if (with_timestep_sync && with_black_holes &&
              (bcount_i > 0 || bcount_j > 0)) {
            scheduler_addunlock(sched, t_bh_feedback, cj->super->timestep_sync);
          }
        }
      } else /* cj->nodeID != nodeID */ {
        if (with_feedback) {
#ifdef EXTRA_STAR_LOOPS
          scheduler_addunlock(sched, cj->hydro.super->stars.sorts,
                              t_star_prep1);
#endif
          scheduler_addunlock(sched, cj->hydro.super->stars.sorts,
                              t_star_feedback);
        }

        if (with_black_holes && (bcount_i > 0 || bcount_j > 0)) {
          scheduler_addunlock(sched, t_bh_swallow,
                              cj->hydro.super->black_holes.swallow_ghost_1);
        }
      }
    }
  }
}

/**
 * @brief Constructs the top-level pair tasks for the first hydro loop over
 * neighbours
 *
 * Here we construct all the tasks for all possible neighbouring non-empty
 * local cells in the hierarchy. No dependencies are being added thus far.
 * Additional loop over neighbours can later be added by simply duplicating
 * all the tasks created by this function.
 *
 * @param map_data Offset of first two indices disguised as a pointer.
 * @param num_elements Number of cells to traverse.
 * @param extra_data The #engine.
 */
void engine_make_hydroloop_tasks_mapper(void *map_data, int num_elements,
                                        void *extra_data) {

  /* Extract the engine pointer. */
  struct engine *e = (struct engine *)extra_data;
  const int periodic = e->s->periodic;
  const int with_feedback = (e->policy & engine_policy_feedback);
  const int with_stars = (e->policy & engine_policy_stars);
  const int with_sinks = (e->policy & engine_policy_sinks);
  const int with_black_holes = (e->policy & engine_policy_black_holes);

  struct space *s = e->s;
  struct scheduler *sched = &e->sched;
  const int nodeID = e->nodeID;
  const int *cdim = s->cdim;
  struct cell *cells = s->cells_top;

  /* Loop through the elements, which are just byte offsets from NULL. */
  for (int ind = 0; ind < num_elements; ind++) {

    /* Get the cell index. */
    const int cid = (size_t)(map_data) + ind;

    /* Integer indices of the cell in the top-level grid */
    const int i = cid / (cdim[1] * cdim[2]);
    const int j = (cid / cdim[2]) % cdim[1];
    const int k = cid % cdim[2];

    /* Get the cell */
    struct cell *ci = &cells[cid];

    /* Skip cells without hydro or star particles */
    if ((ci->hydro.count == 0) && (!with_stars || ci->stars.count == 0) &&
        (!with_sinks || ci->sinks.count == 0) &&
        (!with_black_holes || ci->black_holes.count == 0))
      continue;

    /* If the cell is local build a self-interaction */
    if (ci->nodeID == nodeID) {
      scheduler_addtask(sched, task_type_self, task_subtype_density, 0, 0, ci,
                        NULL);
    }

    /* Now loop over all the neighbours of this cell */
    for (int ii = -1; ii < 2; ii++) {
      int iii = i + ii;
      if (!periodic && (iii < 0 || iii >= cdim[0])) continue;
      iii = (iii + cdim[0]) % cdim[0];
      for (int jj = -1; jj < 2; jj++) {
        int jjj = j + jj;
        if (!periodic && (jjj < 0 || jjj >= cdim[1])) continue;
        jjj = (jjj + cdim[1]) % cdim[1];
        for (int kk = -1; kk < 2; kk++) {
          int kkk = k + kk;
          if (!periodic && (kkk < 0 || kkk >= cdim[2])) continue;
          kkk = (kkk + cdim[2]) % cdim[2];

          /* Get the neighbouring cell */
          const int cjd = cell_getid(cdim, iii, jjj, kkk);
          struct cell *cj = &cells[cjd];

          /* Is that neighbour local and does it have gas or star particles ? */
          if ((cid >= cjd) ||
              ((cj->hydro.count == 0) &&
               (!with_feedback || cj->stars.count == 0) &&
               (!with_sinks || cj->sinks.count == 0) &&
               (!with_black_holes || cj->black_holes.count == 0)) ||
              (ci->nodeID != nodeID && cj->nodeID != nodeID))
            continue;

          /* Construct the pair task */
          const int sid = sortlistID[(kk + 1) + 3 * ((jj + 1) + 3 * (ii + 1))];
          scheduler_addtask(sched, task_type_pair, task_subtype_density, sid, 0,
                            ci, cj);

#ifdef SWIFT_DEBUG_CHECKS
#ifdef WITH_MPI

          /* Let's cross-check that we had a proxy for that cell */
          if (ci->nodeID == nodeID && cj->nodeID != engine_rank) {

            /* Find the proxy for this node */
            const int proxy_id = e->proxy_ind[cj->nodeID];
            if (proxy_id < 0)
              error("No proxy exists for that foreign node %d!", cj->nodeID);

            const struct proxy *p = &e->proxies[proxy_id];

            /* Check whether the cell exists in the proxy */
            int n = 0;
            for (n = 0; n < p->nr_cells_in; n++)
              if (p->cells_in[n] == cj) break;
            if (n == p->nr_cells_in)
              error(
                  "Cell %d not found in the proxy but trying to construct "
                  "hydro task!",
                  cjd);
          } else if (cj->nodeID == nodeID && ci->nodeID != engine_rank) {

            /* Find the proxy for this node */
            const int proxy_id = e->proxy_ind[ci->nodeID];
            if (proxy_id < 0)
              error("No proxy exists for that foreign node %d!", ci->nodeID);

            const struct proxy *p = &e->proxies[proxy_id];

            /* Check whether the cell exists in the proxy */
            int n = 0;
            for (n = 0; n < p->nr_cells_in; n++)
              if (p->cells_in[n] == ci) break;
            if (n == p->nr_cells_in)
              error(
                  "Cell %d not found in the proxy but trying to construct "
                  "hydro task!",
                  cid);
          }
#endif /* WITH_MPI */
#endif /* SWIFT_DEBUG_CHECKS */
        }
      }
    }
  }
}

struct cell_type_pair {
  struct cell *ci, *cj;
  int type;
};

/**
 * @brief Recurse down to the super level and add a dependency between
 * rt_advance_cell_time and tend tasks. Note: This function is intended
 * for the sending side, i.e. for local cells.
 *
 * If we're running with RT subcycling, we need to ensure that nothing
 * is sent before the advance cell time task has finished. This may
 * overwrite the correct cell times, particularly so when we're sending
 * over data for non-RT tasks, e.g. for gravity pair tasks. Therefore the
 * send/tend task needs to be unlocked by the rt_advance_cell_time task.
 *
 * The send/tend task is on the top level, while the rt_advance_cell_time
 * task is on the super level. This function simply recurses down to the
 * super level and adds the required dependency.
 *
 * @param c cell to check/recurse into
 * @param tend the send/tend task that needs to be unlocked.
 * @param e the engine
 */
void engine_addunlock_rt_advance_cell_time_tend(struct cell *c,
                                                struct task *tend,
                                                struct engine *e) {

  /* safety measure */
  if (!cell_get_flag(c, cell_flag_has_tasks)) return;
  if (cell_is_empty(c)) return;

  if (c->super == c) {
    /* Found the super level cell. Add dependency from rt_advance_cell_time, if
     * it exists. */
    if (c->super->rt.rt_advance_cell_time != NULL) {
      scheduler_addunlock(&e->sched, c->super->rt.rt_advance_cell_time, tend);
    }
#ifdef SWIFT_RT_DEBUG_CHECKS
    else {
      error("Got local super cell without rt_advance_cell_time task");
    }
#endif

  } else {
    /* descend the tree until you find the super level */
    if (c->split) {
      for (int k = 0; k < 8; k++) {
        if (c->progeny[k] != NULL) {
          engine_addunlock_rt_advance_cell_time_tend(c->progeny[k], tend, e);
        }
      }
    }
  }
}

void engine_addtasks_send_mapper(void *map_data, int num_elements,
                                 void *extra_data) {

  struct engine *e = (struct engine *)extra_data;
  const int with_star_formation = (e->policy & engine_policy_star_formation);
  const int with_limiter = (e->policy & engine_policy_timestep_limiter);
  const int with_feedback = (e->policy & engine_policy_feedback);
  const int with_sync = (e->policy & engine_policy_timestep_sync);
  const int with_rt = (e->policy & engine_policy_rt);
  const int with_fof = (e->policy & engine_policy_fof);
  struct cell_type_pair *cell_type_pairs = (struct cell_type_pair *)map_data;

#if defined(WITH_MPI) && !defined(SWIFT_DEBUG_CHECKS)
  if (e->policy & engine_policy_sinks) {
    error("TODO: Sink MPI tasks are not implemented yet!");
  }
#endif

  for (int k = 0; k < num_elements; k++) {
    struct cell *ci = cell_type_pairs[k].ci;
    struct cell *cj = cell_type_pairs[k].cj;
    const int type = cell_type_pairs[k].type;

#ifdef WITH_MPI

    if (!cell_is_empty(ci)) {
      /* Add the timestep exchange task */
      struct task *tend = scheduler_addtask(
          &e->sched, task_type_send, task_subtype_tend, ci->mpi.tag, 0, ci, cj);
      scheduler_addunlock(&e->sched, ci->timestep_collect, tend);
      engine_addlink(e, &ci->mpi.send, tend);

      if (with_rt && (type & proxy_cell_type_hydro))
        engine_addunlock_rt_advance_cell_time_tend(ci, tend, e);
    }
#endif

    /* Add the send tasks for the cells in the proxy that have a hydro
     * connection. */
    if ((e->policy & engine_policy_hydro) && (type & proxy_cell_type_hydro))
      engine_addtasks_send_hydro(e, ci, cj, /*t_xv=*/NULL,
                                 /*t_rho=*/NULL, /*t_gradient=*/NULL,
                                 /*t_prep1=*/NULL,
                                 /*t_limiter=*/NULL, /*t_pack_limiter=*/NULL,
                                 /*t_rt_gradient=*/NULL,
                                 /*t_rt_transport=*/NULL, with_feedback,
                                 with_limiter, with_sync, with_rt);

    /* Add the send tasks for the cells in the proxy that have a stars
     * connection. */
    if ((e->policy & engine_policy_feedback) && (type & proxy_cell_type_hydro))
      engine_addtasks_send_stars(e, ci, cj, /*t_density=*/NULL,
                                 /*t_prep2=*/NULL,
                                 /*t_sf_counts=*/NULL, with_star_formation);

    /* Add the send tasks for the cells in the proxy that have a black holes
     * connection. */
    if ((e->policy & engine_policy_black_holes) &&
        (type & proxy_cell_type_hydro))
      engine_addtasks_send_black_holes(e, ci, cj, /*t_rho=*/NULL,
                                       /*t_swallow=*/NULL,
                                       /*t_gas_swallow=*/NULL,
                                       /*t_feedback=*/NULL);

    /* Add the send tasks for the cells in the proxy that have a gravity
     * connection. */
    if ((e->policy & engine_policy_self_gravity) &&
        (type & proxy_cell_type_gravity))
      engine_addtasks_send_gravity(e, ci, cj, /*t_grav_count=*/NULL,
                                   /*t_grav=*/NULL, /*t_pack_grav=*/NULL,
                                   /*t_fof=*/NULL, /*t_pack_fof=*/NULL,
                                   with_fof, with_star_formation);
  }
}

void engine_addtasks_recv_mapper(void *map_data, int num_elements,
                                 void *extra_data) {

  struct engine *e = (struct engine *)extra_data;
  const int with_star_formation = (e->policy & engine_policy_star_formation);
  const int with_limiter = (e->policy & engine_policy_timestep_limiter);
  const int with_feedback = (e->policy & engine_policy_feedback);
  const int with_black_holes = (e->policy & engine_policy_black_holes);
  const int with_sync = (e->policy & engine_policy_timestep_sync);
  const int with_fof = (e->policy & engine_policy_fof);
  const int with_rt = (e->policy & engine_policy_rt);
  struct cell_type_pair *cell_type_pairs = (struct cell_type_pair *)map_data;

#if defined(WITH_MPI) && !defined(SWIFT_DEBUG_CHECKS)
  if (e->policy & engine_policy_sinks) {
    error("TODO: Sink MPI tasks are not implemented yet!");
  }
#endif

  for (int k = 0; k < num_elements; k++) {
    struct cell *ci = cell_type_pairs[k].ci;
    const int type = cell_type_pairs[k].type;
    struct task *tend = NULL;

#ifdef WITH_MPI
    /* Add the timestep exchange task */
    if (!cell_is_empty(ci)) {
      tend = scheduler_addtask(&e->sched, task_type_recv, task_subtype_tend,
                               ci->mpi.tag, 0, ci, NULL);
      engine_addlink(e, &ci->mpi.recv, tend);

      /* If we're running with RT, there may be foreign cells that
       * don't receive any actual hydro particles. These cells however
       * still need to have the "advance_cell_time" and "rt_collect_times"
       * tasks in order for their time variables to be correct, especially
       * during syb-cycles, where the cell times aren't communicated at the
       * end of the step. So we create them now. */
      if (with_rt) {
#ifdef SWIFT_RT_DEBUG_CHECKS
        if (ci->top == NULL) error("Working on a cell with top == NULL??");
#endif

        /* Create the RT collect times task at the top level, if it hasn't
         * already. */
        if (ci->top->rt.rt_collect_times == NULL) {
          ci->top->rt.rt_collect_times =
              scheduler_addtask(&e->sched, task_type_rt_collect_times,
                                task_subtype_none, 0, 0, ci->top, NULL);
        }
        /* We don't need rt_collect_times -> tend dependencies. They never
         * run at the same time. rt_collect_times runs in sub-cycles,
         * tend runs on normal steps. */

        /* Make sure the timestep task replacements, i.e. rt_advance_cell_time,
         * exists on the super levels regardless of proxy type.
         * This needs to be done before engine_addtasks_recv_hydro so we
         * can set appropriate unlocks there without re-creating tasks. */
        engine_addtasks_recv_rt_advance_cell_time(e, ci, tend);
      }
    }
#endif

    /* Add the recv tasks for the cells in the proxy that have a hydro
     * connection. */
    if ((e->policy & engine_policy_hydro) && (type & proxy_cell_type_hydro)) {
      engine_addtasks_recv_hydro(
          e, ci, /*t_xv=*/NULL, /*t_rho=*/NULL, /*t_gradient=*/NULL,
          /*t_prep1=*/NULL, /*t_limiter=*/NULL, /*t_unpack_limiter=*/NULL,
          /*t_rt_gradient=*/NULL, /*t_rt_transport=*/NULL,
          /*t_rt_sorts=*/NULL, tend, with_feedback, with_black_holes,
          with_limiter, with_sync, with_rt);
    }

    /* Add the recv tasks for the cells in the proxy that have a stars
     * connection. */
    if ((e->policy & engine_policy_feedback) && (type & proxy_cell_type_hydro))
      engine_addtasks_recv_stars(e, ci, /*t_density=*/NULL, /*t_prep2=*/NULL,
                                 /*t_sf_counts=*/NULL, tend,
                                 with_star_formation);

    /* Add the recv tasks for the cells in the proxy that have a black holes
     * connection. */
    if ((e->policy & engine_policy_black_holes) &&
        (type & proxy_cell_type_hydro))
      engine_addtasks_recv_black_holes(e, ci, /*t_rho=*/NULL,
                                       /*t_swallow=*/NULL,
                                       /*t_gas_swallow=*/NULL,
                                       /*t_feedback=*/NULL, tend);

    /* Add the recv tasks for the cells in the proxy that have a gravity
     * connection. */
    if ((e->policy & engine_policy_self_gravity) &&
        (type & proxy_cell_type_gravity))
      engine_addtasks_recv_gravity(e, ci, /*t_grav_count=*/NULL,
                                   /*t_grav=*/NULL, /*t_fof=*/NULL, tend,
                                   with_fof, with_star_formation);
  }
}

/**
 * @brief Constructs the top-level self + pair tasks for the FOF loop over
 * neighbours.
 *
 * Here we construct all the tasks for all possible neighbouring non-empty
 * local cells in the hierarchy. No dependencies are being added thus far.
 * Additional loop over neighbours can later be added by simply duplicating
 * all the tasks created by this function.
 *
 * @param map_data Offset of first two indices disguised as a pointer.
 * @param num_elements Number of cells to traverse.
 * @param extra_data The #engine.
 */
void engine_make_fofloop_tasks_mapper(void *map_data, int num_elements,
                                      void *extra_data) {

  /* Extract the engine pointer. */
  struct engine *e = (struct engine *)extra_data;

  struct space *s = e->s;
  struct scheduler *sched = &e->sched;
  const int nodeID = e->nodeID;
  const int *cdim = s->cdim;
  struct cell *cells = s->cells_top;

  /* Loop through the elements, which are just byte offsets from NULL. */
  for (int ind = 0; ind < num_elements; ind++) {

    /* Get the cell index. */
    const int cid = (size_t)(map_data) + ind;
    const int i = cid / (cdim[1] * cdim[2]);
    const int j = (cid / cdim[2]) % cdim[1];
    const int k = cid % cdim[2];

    /* Get the cell */
    struct cell *ci = &cells[cid];

    /* Skip cells without gravity particles */
    if (ci->grav.count == 0) continue;

    /* If the cells is local build a self-interaction */
    if (ci->nodeID == nodeID) {
      scheduler_addtask(sched, task_type_fof_self, task_subtype_none, 0, 0, ci,
                        NULL);
      scheduler_addtask(sched, task_type_fof_attach_self, task_subtype_none, 0,
                        0, ci, NULL);
    }

    /* Now loop over all the neighbours of this cell */
    for (int ii = -1; ii < 2; ii++) {
      int iii = i + ii;
      if (!s->periodic && (iii < 0 || iii >= cdim[0])) continue;
      iii = (iii + cdim[0]) % cdim[0];
      for (int jj = -1; jj < 2; jj++) {
        int jjj = j + jj;
        if (!s->periodic && (jjj < 0 || jjj >= cdim[1])) continue;
        jjj = (jjj + cdim[1]) % cdim[1];
        for (int kk = -1; kk < 2; kk++) {
          int kkk = k + kk;
          if (!s->periodic && (kkk < 0 || kkk >= cdim[2])) continue;
          kkk = (kkk + cdim[2]) % cdim[2];

          /* Get the neighbouring cell */
          const int cjd = cell_getid(cdim, iii, jjj, kkk);
          struct cell *cj = &cells[cjd];

          /* Does that neighbour have particles ? */
          if (cid >= cjd || cj->grav.count == 0) continue;

          /* Construct the pair search task only for fully local pairs */
          if (ci->nodeID == nodeID && cj->nodeID == nodeID)
            scheduler_addtask(sched, task_type_fof_pair, task_subtype_none, 0,
                              0, ci, cj);

          /* Construct the pair search task for pairs overlapping with the node
           */
          if (ci->nodeID == nodeID || cj->nodeID == nodeID)
            scheduler_addtask(sched, task_type_fof_attach_pair,
                              task_subtype_none, 0, 0, ci, cj);
        }
      }
    }
  }
}

/**
 * @brief Fill the #space's task list with FOF tasks.
 *
 * @param e The #engine we are working with.
 */
void engine_make_fof_tasks(struct engine *e) {

  struct space *s = e->s;
  struct scheduler *sched = &e->sched;
  ticks tic = getticks();

  if (e->restarting) {
    /* Re-set the scheduler. */
    scheduler_reset(sched, engine_estimate_nr_tasks(e));
  }

  /* Construct a FOF loop over neighbours */
  if (e->policy & engine_policy_fof)
    threadpool_map(&e->threadpool, engine_make_fofloop_tasks_mapper, NULL,
                   s->nr_cells, 1, threadpool_auto_chunk_size, e);

  if (e->verbose)
    message("Making FOF tasks took %.3f %s.",
            clocks_from_ticks(getticks() - tic), clocks_getunit());

  tic = getticks();

  /* Split the tasks. */
  scheduler_splittasks(sched, /*fof_tasks=*/1, e->verbose);

  if (e->verbose)
    message("Splitting FOF tasks took %.3f %s.",
            clocks_from_ticks(getticks() - tic), clocks_getunit());

#ifdef SWIFT_DEBUG_CHECKS
  /* Verify that we are not left with invalid tasks */
  for (int i = 0; i < e->sched.nr_tasks; ++i) {
    const struct task *t = &e->sched.tasks[i];
    if (t->ci == NULL && t->cj != NULL && !t->skip) error("Invalid task");
  }
#endif

  /* Report the number of tasks we actually used */
  if (e->verbose)
    message(
        "Nr. of tasks: %d allocated tasks: %d ratio: %f memory use: %zd MB.",
        e->sched.nr_tasks, e->sched.size,
        (float)e->sched.nr_tasks / (float)e->sched.size,
        e->sched.size * sizeof(struct task) / (1024 * 1024));

  if (e->verbose)
    message("took %.3f %s.", clocks_from_ticks(getticks() - tic),
            clocks_getunit());
}

/**
 * @brief Fill the #space's task list.
 *
 * @param e The #engine we are working with.
 */
void engine_maketasks(struct engine *e) {

  struct space *s = e->s;
  struct scheduler *sched = &e->sched;
  struct cell *cells = s->cells_top;
  const int nr_cells = s->nr_cells;
  const ticks tic = getticks();

  /* Re-set the scheduler. */
  scheduler_reset(sched, engine_estimate_nr_tasks(e));

  ticks tic2 = getticks();

  /* Construct the first hydro loop over neighbours */
  if (e->policy & engine_policy_hydro)
    threadpool_map(&e->threadpool, engine_make_hydroloop_tasks_mapper, NULL,
                   s->nr_cells, 1, threadpool_auto_chunk_size, e);

  if (e->verbose)
    message("Making hydro tasks took %.3f %s.",
            clocks_from_ticks(getticks() - tic2), clocks_getunit());

  tic2 = getticks();

  /* Add the self gravity tasks. */
  if (e->policy & engine_policy_self_gravity) {
    threadpool_map(&e->threadpool, engine_make_self_gravity_tasks_mapper, NULL,
                   s->nr_cells, 1, threadpool_auto_chunk_size, e);
  }

  if (e->verbose)
    message("Making gravity tasks took %.3f %s.",
            clocks_from_ticks(getticks() - tic2), clocks_getunit());

  /* Add the external gravity tasks. */
  if (e->policy & engine_policy_external_gravity)
    engine_make_external_gravity_tasks(e);

  if (e->sched.nr_tasks == 0 && (s->nr_gparts > 0 || s->nr_parts > 0))
    error("We have particles but no hydro or gravity tasks were created.");

  tic2 = getticks();

  /* Split the tasks. */
  scheduler_splittasks(sched, /*fof_tasks=*/0, e->verbose);

  if (e->verbose)
    message("Splitting tasks took %.3f %s.",
            clocks_from_ticks(getticks() - tic2), clocks_getunit());

#ifdef SWIFT_DEBUG_CHECKS
  /* Verify that we are not left with invalid tasks */
  for (int i = 0; i < e->sched.nr_tasks; ++i) {
    const struct task *t = &e->sched.tasks[i];
    if (t->ci == NULL && t->cj != NULL && !t->skip) error("Invalid task");
  }
#endif

  /* Free the old list of cell-task links. */
  if (e->links != NULL) swift_free("links", e->links);
  e->size_links = e->sched.nr_tasks * e->links_per_tasks;

  /* Make sure that we have space for more links than last time. */
  if (e->size_links < e->nr_links * engine_rebuild_link_alloc_margin)
    e->size_links = e->nr_links * engine_rebuild_link_alloc_margin;

  /* Allocate the new link list */
  if ((e->links = (struct link *)swift_malloc(
           "links", sizeof(struct link) * e->size_links)) == NULL)
    error("Failed to allocate cell-task links.");
  e->nr_links = 0;

  tic2 = getticks();

  /* Count the number of tasks associated with each cell and
     store the density tasks in each cell, and make each sort
     depend on the sorts of its progeny. */
  threadpool_map(&e->threadpool, engine_count_and_link_tasks_mapper,
                 sched->tasks, sched->nr_tasks, sizeof(struct task),
                 threadpool_auto_chunk_size, e);

  if (e->verbose)
    message("Counting and linking tasks took %.3f %s.",
            clocks_from_ticks(getticks() - tic2), clocks_getunit());

  tic2 = getticks();

  /* Re-set the tag counter. MPI tags are defined for top-level cells in
   * cell_set_super_mapper. */
#ifdef WITH_MPI
  cell_next_tag = 0;
#endif

  /* Now that the self/pair tasks are at the right level, set the super
   * pointers. */
  threadpool_map(&e->threadpool, cell_set_super_mapper, cells, nr_cells,
                 sizeof(struct cell), threadpool_auto_chunk_size, e);

  if (e->verbose)
    message("Setting super-pointers took %.3f %s.",
            clocks_from_ticks(getticks() - tic2), clocks_getunit());

  /* Append hierarchical tasks to each cell. */
  threadpool_map(&e->threadpool, engine_make_hierarchical_tasks_mapper, cells,
                 nr_cells, sizeof(struct cell), threadpool_auto_chunk_size, e);

  tic2 = getticks();

  /* Run through the tasks and make force tasks for each density task.
     Each force task depends on the cell ghosts and unlocks the kick task
     of its super-cell. */
  if (e->policy & engine_policy_hydro) {

    /* Note that this does not scale well at all so we do not use the
     * threadpool version here until the reason for this is found.
     * We call the mapper function directly as if there was only 1 thread
     * in the pool. */
    engine_make_extra_hydroloop_tasks_mapper(sched->tasks, sched->nr_tasks, e);
    /* threadpool_map(&e->threadpool, engine_make_extra_hydroloop_tasks_mapper,
     *                sched->tasks, sched->nr_tasks, sizeof(struct task),
     *                threadpool_auto_chunk_size, e); */
  }

  if (e->verbose)
    message("Making extra hydroloop tasks took %.3f %s.",
            clocks_from_ticks(getticks() - tic2), clocks_getunit());

  tic2 = getticks();

  /* Add the dependencies for the gravity stuff */
  if (e->policy &
      (engine_policy_self_gravity | engine_policy_external_gravity)) {

    threadpool_map(&e->threadpool, engine_link_gravity_tasks_mapper,
                   e->sched.tasks, e->sched.nr_tasks, sizeof(struct task),
                   threadpool_auto_chunk_size, e);
  }

  if (e->verbose)
    message("Linking gravity tasks took %.3f %s.",
            clocks_from_ticks(getticks() - tic2), clocks_getunit());

  tic2 = getticks();

#ifdef WITH_MPI
  /* Add the communication tasks if MPI is being used. */
  if (e->policy & engine_policy_mpi) {

    tic2 = getticks();

    /* Loop over the proxies and add the send tasks, which also generates the
     * cell tags for super-cells. */
    int max_num_send_cells = 0;
    for (int pid = 0; pid < e->nr_proxies; pid++)
      max_num_send_cells += e->proxies[pid].nr_cells_out;
    struct cell_type_pair *send_cell_type_pairs = NULL;
    if ((send_cell_type_pairs = (struct cell_type_pair *)malloc(
             sizeof(struct cell_type_pair) * max_num_send_cells)) == NULL)
      error("Failed to allocate temporary cell pointer list.");
    int num_send_cells = 0;

    for (int pid = 0; pid < e->nr_proxies; pid++) {

      /* Get a handle on the proxy. */
      struct proxy *p = &e->proxies[pid];

      for (int k = 0; k < p->nr_cells_out; k++) {
        send_cell_type_pairs[num_send_cells].ci = p->cells_out[k];
        send_cell_type_pairs[num_send_cells].cj = p->cells_in[0];
        send_cell_type_pairs[num_send_cells++].type = p->cells_out_type[k];
      }
    }

    threadpool_map(&e->threadpool, engine_addtasks_send_mapper,
                   send_cell_type_pairs, num_send_cells,
                   sizeof(struct cell_type_pair), threadpool_auto_chunk_size,
                   e);

    free(send_cell_type_pairs);

    if (e->verbose)
      message("Creating send tasks took %.3f %s.",
              clocks_from_ticks(getticks() - tic2), clocks_getunit());

    tic2 = getticks();

    /* Exchange the cell tags. */
    proxy_tags_exchange(e->proxies, e->nr_proxies, s);

    if (e->verbose)
      message("Exchanging cell tags took %.3f %s.",
              clocks_from_ticks(getticks() - tic2), clocks_getunit());

    tic2 = getticks();

    /* Loop over the proxies and add the recv tasks, which relies on having the
     * cell tags. */
    int max_num_recv_cells = 0;
    for (int pid = 0; pid < e->nr_proxies; pid++)
      max_num_recv_cells += e->proxies[pid].nr_cells_in;
    struct cell_type_pair *recv_cell_type_pairs = NULL;
    if ((recv_cell_type_pairs = (struct cell_type_pair *)malloc(
             sizeof(struct cell_type_pair) * max_num_recv_cells)) == NULL)
      error("Failed to allocate temporary cell pointer list.");
    int num_recv_cells = 0;
    for (int pid = 0; pid < e->nr_proxies; pid++) {

      /* Get a handle on the proxy. */
      struct proxy *p = &e->proxies[pid];
      for (int k = 0; k < p->nr_cells_in; k++) {
        recv_cell_type_pairs[num_recv_cells].ci = p->cells_in[k];
        recv_cell_type_pairs[num_recv_cells++].type = p->cells_in_type[k];
      }
    }
    threadpool_map(&e->threadpool, engine_addtasks_recv_mapper,
                   recv_cell_type_pairs, num_recv_cells,
                   sizeof(struct cell_type_pair), threadpool_auto_chunk_size,
                   e);
    free(recv_cell_type_pairs);

    if (e->verbose)
      message("Creating recv tasks took %.3f %s.",
              clocks_from_ticks(getticks() - tic2), clocks_getunit());
  }

  /* Allocate memory for foreign particles */
  engine_allocate_foreign_particles(e, /*fof=*/0);

#endif

  /* Report the number of tasks we actually used */
  if (e->verbose)
    message(
        "Nr. of tasks: %d allocated tasks: %d ratio: %f memory use: %zd MB.",
        e->sched.nr_tasks, e->sched.size,
        (float)e->sched.nr_tasks / (float)e->sched.size,
        e->sched.size * sizeof(struct task) / (1024 * 1024));

  /* Report the number of links we actually used */
  if (e->verbose)
    message(
        "Nr. of links: %zd allocated links: %zd ratio: %f memory use: %zd MB.",
        e->nr_links, e->size_links, (float)e->nr_links / (float)e->size_links,
        e->size_links * sizeof(struct link) / (1024 * 1024));

  /* Report the values that could have been used */
  if (e->verbose)
    message("Actual usage: tasks/cell: %f links/task: %f",
            (float)e->sched.nr_tasks / s->tot_cells,
            (float)e->nr_links / e->sched.nr_tasks);

  tic2 = getticks();

  /* Set the unlocks per task. */
  scheduler_set_unlocks(sched, &e->threadpool);

  if (e->verbose)
    message("Setting unlocks took %.3f %s.",
            clocks_from_ticks(getticks() - tic2), clocks_getunit());

  tic2 = getticks();

  /* Rank the tasks. */
  scheduler_ranktasks(sched);

  if (e->verbose)
    message("Ranking the tasks took %.3f %s.",
            clocks_from_ticks(getticks() - tic2), clocks_getunit());

  /* Weight the tasks. */
  scheduler_reweight(sched, e->verbose);

  /* Set the tasks age. */
  e->tasks_age = 0;

  if (e->verbose)
    message("took %.3f %s (including reweight).",
            clocks_from_ticks(getticks() - tic), clocks_getunit());
}<|MERGE_RESOLUTION|>--- conflicted
+++ resolved
@@ -2907,10 +2907,12 @@
             sched, task_type_pair, task_subtype_stars_prep2, flags, 0, ci, cj);
 #endif
 #ifdef EXTRA_STAR_LOOPS_2
-        t_star_prep3 = scheduler_addtask(
-            sched, task_type_pair, task_subtype_stars_prep3, flags, 0, ci, cj);
-        t_star_prep4 = scheduler_addtask(
-            sched, task_type_pair, task_subtype_stars_prep4, flags, 0, ci, cj);
+        t_star_prep3 =
+            scheduler_addtask(sched, task_type_sub_pair,
+                              task_subtype_stars_prep3, flags, 0, ci, cj);
+        t_star_prep4 =
+            scheduler_addtask(sched, task_type_sub_pair,
+                              task_subtype_stars_prep4, flags, 0, ci, cj);
 #endif
       }
 
@@ -3071,16 +3073,14 @@
       if (with_feedback) {
         scheduler_addunlock(sched, ci->hydro.super->hydro.sorts,
                             t_star_density);
-<<<<<<< HEAD
-
         if (ci->hydro.super != cj->hydro.super) {
           scheduler_addunlock(sched, cj->hydro.super->hydro.sorts,
                               t_star_density);
         }
       }
+
       if (with_rt) {
         scheduler_addunlock(sched, ci->hydro.super->hydro.sorts, t_rt_gradient);
-
         if (ci->hydro.super != cj->hydro.super) {
           scheduler_addunlock(sched, cj->hydro.super->hydro.sorts,
                               t_rt_gradient);
@@ -3096,9 +3096,9 @@
             scheduler_addunlock(sched, ci->hydro.super->hydro.cooling_out,
                                 t_star_density);
 
+          scheduler_addunlock(sched, ci->hydro.super->stars.sorts,
+                              t_star_density);
           scheduler_addunlock(sched, ci->hydro.super->stars.drift,
-                              t_star_density);
-          scheduler_addunlock(sched, ci->hydro.super->stars.sorts,
                               t_star_density);
           scheduler_addunlock(sched, ci->hydro.super->hydro.drift,
                               t_star_density);
@@ -3242,8 +3242,8 @@
           scheduler_addunlock(sched, t_rt_transport,
                               ci->hydro.super->rt.rt_transport_out);
         }
-
-      } else /*(ci->nodeID != nodeID) */ {
+      } else /* ci->nodeID != nodeID */ {
+
         if (with_feedback) {
 #ifdef EXTRA_STAR_LOOPS
           scheduler_addunlock(sched, ci->hydro.super->stars.sorts,
@@ -3252,8 +3252,8 @@
           scheduler_addunlock(sched, ci->hydro.super->stars.sorts,
                               t_star_feedback);
         }
-
         if (with_black_holes && (bcount_i > 0 || bcount_j > 0)) {
+
           scheduler_addunlock(sched, t_bh_swallow,
                               ci->hydro.super->black_holes.swallow_ghost_1);
         }
@@ -3390,920 +3390,6 @@
             scheduler_addunlock(sched, t_bh_feedback,
                                 cj->hydro.super->black_holes.black_holes_out);
           }
-
-          if (with_rt) {
-            scheduler_addunlock(sched, cj->hydro.super->hydro.drift,
-                                t_rt_gradient);
-            scheduler_addunlock(sched, cj->hydro.super->rt.rt_ghost1,
-                                t_rt_gradient);
-            scheduler_addunlock(sched, t_rt_gradient,
-                                cj->hydro.super->rt.rt_ghost2);
-            scheduler_addunlock(sched, cj->hydro.super->rt.rt_ghost2,
-                                t_rt_transport);
-            scheduler_addunlock(sched, t_rt_transport,
-                                cj->hydro.super->rt.rt_transport_out);
-          }
-
-          if (with_timestep_limiter) {
-            scheduler_addunlock(sched, cj->hydro.super->hydro.drift, t_limiter);
-          }
-        }
-
-        if (ci->super != cj->super) {
-
-          if (with_timestep_limiter) {
-            scheduler_addunlock(sched, cj->super->timestep, t_limiter);
-            scheduler_addunlock(sched, t_limiter, cj->super->kick1);
-            scheduler_addunlock(sched, t_limiter, cj->super->timestep_limiter);
-          }
-
-          if (with_timestep_sync && with_feedback) {
-            scheduler_addunlock(sched, t_star_feedback,
-                                cj->super->timestep_sync);
-          }
-          if (with_timestep_sync && with_black_holes &&
-              (bcount_i > 0 || bcount_j > 0)) {
-            scheduler_addunlock(sched, t_bh_feedback, cj->super->timestep_sync);
-          }
-        }
-
-      } else /*(cj->nodeID != nodeID) */ {
-        if (with_feedback) {
-#ifdef EXTRA_STAR_LOOPS
-          scheduler_addunlock(sched, cj->hydro.super->stars.sorts,
-                              t_star_prep1);
-#endif
-          scheduler_addunlock(sched, cj->hydro.super->stars.sorts,
-                              t_star_feedback);
-        }
-
-        if (with_black_holes && (bcount_i > 0 || bcount_j > 0)) {
-
-          scheduler_addunlock(sched, t_bh_swallow,
-                              cj->hydro.super->black_holes.swallow_ghost_1);
-        }
-      }
-    }
-
-    /* Otherwise, sub-self interaction? */
-    else if (t_type == task_type_sub_self &&
-             t_subtype == task_subtype_density) {
-
-      const int bcount_i = ci->black_holes.count;
-
-      /* Make all density tasks depend on the drift and sorts. */
-      scheduler_addunlock(sched, ci->hydro.super->hydro.drift, t);
-      scheduler_addunlock(sched, ci->hydro.super->hydro.sorts, t);
-
-      /* Start by constructing the task for the second hydro loop */
-      t_force = scheduler_addtask(sched, task_type_sub_self, task_subtype_force,
-                                  flags, 0, ci, NULL);
-
-      /* and the task for the time-step limiter */
-      if (with_timestep_limiter) {
-        t_limiter = scheduler_addtask(sched, task_type_sub_self,
-                                      task_subtype_limiter, flags, 0, ci, NULL);
-      }
-
-      /* The stellar feedback tasks */
-      if (with_feedback) {
-        t_star_density =
-            scheduler_addtask(sched, task_type_sub_self,
-                              task_subtype_stars_density, flags, 0, ci, NULL);
-        t_star_feedback =
-            scheduler_addtask(sched, task_type_sub_self,
-                              task_subtype_stars_feedback, flags, 0, ci, NULL);
-
-#ifdef EXTRA_STAR_LOOPS
-        t_star_prep1 =
-            scheduler_addtask(sched, task_type_sub_self,
-                              task_subtype_stars_prep1, flags, 0, ci, NULL);
-        t_star_prep2 =
-            scheduler_addtask(sched, task_type_sub_self,
-                              task_subtype_stars_prep2, flags, 0, ci, NULL);
-#endif
-#ifdef EXTRA_STAR_LOOPS_2
-        t_star_prep3 =
-            scheduler_addtask(sched, task_type_sub_self,
-                              task_subtype_stars_prep3, flags, 0, ci, NULL);
-        t_star_prep4 =
-            scheduler_addtask(sched, task_type_sub_self,
-                              task_subtype_stars_prep4, flags, 0, ci, NULL);
-#endif
-      }
-
-      /* The sink tasks */
-      if (with_sink) {
-        t_sink_density =
-            scheduler_addtask(sched, task_type_sub_self,
-                              task_subtype_sink_density, flags, 0, ci, NULL);
-        t_sink_swallow =
-            scheduler_addtask(sched, task_type_sub_self,
-                              task_subtype_sink_swallow, flags, 0, ci, NULL);
-        t_sink_do_sink_swallow = scheduler_addtask(
-            sched, task_type_sub_self, task_subtype_sink_do_sink_swallow, flags,
-            0, ci, NULL);
-        t_sink_do_gas_swallow = scheduler_addtask(
-            sched, task_type_sub_self, task_subtype_sink_do_gas_swallow, flags,
-            0, ci, NULL);
-      }
-
-      /* The black hole feedback tasks */
-      if (with_black_holes && bcount_i > 0) {
-        t_bh_density =
-            scheduler_addtask(sched, task_type_sub_self,
-                              task_subtype_bh_density, flags, 0, ci, NULL);
-        t_bh_swallow =
-            scheduler_addtask(sched, task_type_sub_self,
-                              task_subtype_bh_swallow, flags, 0, ci, NULL);
-
-        t_do_gas_swallow =
-            scheduler_addtask(sched, task_type_sub_self,
-                              task_subtype_do_gas_swallow, flags, 0, ci, NULL);
-
-        t_do_bh_swallow =
-            scheduler_addtask(sched, task_type_sub_self,
-                              task_subtype_do_bh_swallow, flags, 0, ci, NULL);
-
-        t_bh_feedback =
-            scheduler_addtask(sched, task_type_sub_self,
-                              task_subtype_bh_feedback, flags, 0, ci, NULL);
-      }
-
-      if (with_rt) {
-        t_rt_gradient =
-            scheduler_addtask(sched, task_type_sub_self,
-                              task_subtype_rt_gradient, flags, 0, ci, NULL);
-        t_rt_transport =
-            scheduler_addtask(sched, task_type_sub_self,
-                              task_subtype_rt_transport, flags, 0, ci, NULL);
-      }
-
-      /* Add the link between the new loop and the cell */
-      engine_addlink(e, &ci->hydro.force, t_force);
-      if (with_timestep_limiter) {
-        engine_addlink(e, &ci->hydro.limiter, t_limiter);
-      }
-      if (with_feedback) {
-        engine_addlink(e, &ci->stars.density, t_star_density);
-        engine_addlink(e, &ci->stars.feedback, t_star_feedback);
-#ifdef EXTRA_STAR_LOOPS
-        engine_addlink(e, &ci->stars.prepare1, t_star_prep1);
-        engine_addlink(e, &ci->stars.prepare2, t_star_prep2);
-#endif
-#ifdef EXTRA_STAR_LOOPS_2
-        engine_addlink(e, &ci->stars.prepare3, t_star_prep3);
-        engine_addlink(e, &ci->stars.prepare4, t_star_prep4);
-#endif
-      }
-      if (with_sink) {
-        engine_addlink(e, &ci->sinks.density, t_sink_density);
-        engine_addlink(e, &ci->sinks.swallow, t_sink_swallow);
-        engine_addlink(e, &ci->sinks.do_sink_swallow, t_sink_do_sink_swallow);
-        engine_addlink(e, &ci->sinks.do_gas_swallow, t_sink_do_gas_swallow);
-      }
-      if (with_black_holes && bcount_i > 0) {
-        engine_addlink(e, &ci->black_holes.density, t_bh_density);
-        engine_addlink(e, &ci->black_holes.swallow, t_bh_swallow);
-        engine_addlink(e, &ci->black_holes.do_gas_swallow, t_do_gas_swallow);
-        engine_addlink(e, &ci->black_holes.do_bh_swallow, t_do_bh_swallow);
-        engine_addlink(e, &ci->black_holes.feedback, t_bh_feedback);
-      }
-      if (with_rt) {
-        engine_addlink(e, &ci->rt.rt_gradient, t_rt_gradient);
-        engine_addlink(e, &ci->rt.rt_transport, t_rt_transport);
-      }
-
-#ifdef EXTRA_HYDRO_LOOP
-
-      /* Start by constructing the task for the second and third hydro loop */
-      t_gradient = scheduler_addtask(sched, task_type_sub_self,
-                                     task_subtype_gradient, flags, 0, ci, NULL);
-
-      /* Add the link between the new loop and the cell */
-      engine_addlink(e, &ci->hydro.gradient, t_gradient);
-
-      /* Now, build all the dependencies for the hydro for the cells */
-      /* that are local and are not descendant of the same super_hydro-cells */
-      engine_make_hydro_loops_dependencies(sched, t, t_gradient, t_force,
-                                           t_limiter, ci, with_cooling,
-                                           with_timestep_limiter);
-#else
-
-      /* Now, build all the dependencies for the hydro for the cells */
-      /* that are local and are not descendant of the same super_hydro-cells */
-      engine_make_hydro_loops_dependencies(sched, t, t_force, t_limiter, ci,
-                                           with_cooling, with_timestep_limiter);
-#endif
-
-      /* Create the task dependencies */
-      scheduler_addunlock(sched, t_force, ci->hydro.super->hydro.end_force);
-
-      if (with_feedback) {
-
-        if (with_cooling)
-          scheduler_addunlock(sched, ci->hydro.super->hydro.cooling_out,
-                              t_star_density);
-
-        scheduler_addunlock(sched, ci->hydro.super->stars.drift,
-                            t_star_density);
-        scheduler_addunlock(sched, ci->hydro.super->stars.sorts,
-                            t_star_density);
-        scheduler_addunlock(sched, ci->hydro.super->hydro.drift,
-                            t_star_density);
-        scheduler_addunlock(sched, ci->hydro.super->hydro.sorts,
-                            t_star_density);
-        scheduler_addunlock(sched, ci->hydro.super->stars.stars_in,
-                            t_star_density);
-        scheduler_addunlock(sched, t_star_density,
-                            ci->hydro.super->stars.density_ghost);
-#ifdef EXTRA_STAR_LOOPS
-        scheduler_addunlock(sched, ci->hydro.super->stars.density_ghost,
-                            t_star_prep1);
-        scheduler_addunlock(sched, t_star_prep1,
-                            ci->hydro.super->stars.prep1_ghost);
-        scheduler_addunlock(sched, t_star_prep1,
-                            ci->hydro.super->hydro.prep1_ghost);
-        scheduler_addunlock(sched, ci->hydro.super->stars.prep1_ghost,
-                            t_star_prep2);
-        scheduler_addunlock(sched, ci->hydro.super->hydro.prep1_ghost,
-                            t_star_prep2);
-        scheduler_addunlock(sched, t_star_prep2,
-                            ci->hydro.super->stars.prep2_ghost);
-
-#ifdef EXTRA_STAR_LOOPS_2
-        scheduler_addunlock(sched, ci->hydro.super->stars.prep2_ghost,
-                            t_star_prep3);
-        scheduler_addunlock(sched, t_star_prep3,
-                            ci->hydro.super->stars.prep3_ghost);
-        scheduler_addunlock(sched, ci->hydro.super->stars.prep3_ghost,
-                            t_star_prep4);
-        scheduler_addunlock(sched, t_star_prep4,
-                            ci->hydro.super->stars.prep4_ghost);
-        scheduler_addunlock(sched, ci->hydro.super->stars.prep4_ghost,
-                            t_star_feedback);
-
-#else  /* Without EXTRA_STAR_LOOPS_2 */
-        scheduler_addunlock(sched, ci->hydro.super->stars.prep2_ghost,
-                            t_star_feedback);
-#endif /* EXTRA_STAR_LOOPS_2 */
-
-#else  /* Without EXTRA_STAR_LOOPS */
-        scheduler_addunlock(sched, ci->hydro.super->stars.density_ghost,
-                            t_star_feedback);
-#endif /* EXTRA_STAR_LOOPS */
-        scheduler_addunlock(sched, t_star_feedback,
-                            ci->hydro.super->stars.stars_out);
-      }
-
-      if (with_sink) {
-
-        /* Sink density */
-        scheduler_addunlock(sched, ci->hydro.super->sinks.drift,
-                            t_sink_density);
-        scheduler_addunlock(sched, ci->hydro.super->hydro.drift,
-                            t_sink_density);
-        scheduler_addunlock(sched, ci->hydro.super->sinks.sink_in,
-                            t_sink_density);
-        scheduler_addunlock(sched, t_sink_density,
-                            ci->hydro.super->sinks.density_ghost);
-
-        /* Do the sink_swallow */
-        scheduler_addunlock(sched, ci->hydro.super->sinks.density_ghost,
-                            t_sink_swallow);
-        scheduler_addunlock(sched, t_sink_swallow,
-                            ci->hydro.super->sinks.sink_ghost1);
-
-        /* Do the sink_do_gas_swallow */
-        scheduler_addunlock(sched, ci->hydro.super->sinks.sink_ghost1,
-                            t_sink_do_gas_swallow);
-        scheduler_addunlock(sched, t_sink_do_gas_swallow,
-                            ci->hydro.super->sinks.sink_ghost2);
-
-        /* Do the sink_do_sink_swallow */
-        scheduler_addunlock(sched, ci->hydro.super->sinks.sink_ghost2,
-                            t_sink_do_sink_swallow);
-        scheduler_addunlock(sched, t_sink_do_sink_swallow,
-                            ci->hydro.super->sinks.sink_out);
-      }
-
-      if (with_black_holes && bcount_i > 0) {
-
-        if (with_cooling)
-          scheduler_addunlock(sched, ci->hydro.super->hydro.cooling_out,
-                              t_bh_density);
-
-        scheduler_addunlock(sched, ci->hydro.super->black_holes.drift,
-                            t_bh_density);
-        scheduler_addunlock(sched, ci->hydro.super->hydro.drift, t_bh_density);
-        scheduler_addunlock(sched, ci->hydro.super->black_holes.black_holes_in,
-                            t_bh_density);
-        scheduler_addunlock(sched, t_bh_density,
-                            ci->hydro.super->black_holes.density_ghost);
-
-        scheduler_addunlock(sched, ci->hydro.super->black_holes.density_ghost,
-                            t_bh_swallow);
-        scheduler_addunlock(sched, t_bh_swallow,
-                            ci->hydro.super->black_holes.swallow_ghost_1);
-
-        scheduler_addunlock(sched, ci->hydro.super->black_holes.swallow_ghost_1,
-                            t_do_gas_swallow);
-        scheduler_addunlock(sched, t_do_gas_swallow,
-                            ci->hydro.super->black_holes.swallow_ghost_2);
-
-        scheduler_addunlock(sched, ci->hydro.super->black_holes.swallow_ghost_2,
-                            t_do_bh_swallow);
-        scheduler_addunlock(sched, t_do_bh_swallow,
-                            ci->hydro.super->black_holes.swallow_ghost_3);
-
-        scheduler_addunlock(sched, ci->hydro.super->black_holes.swallow_ghost_3,
-                            t_bh_feedback);
-        scheduler_addunlock(sched, t_bh_feedback,
-                            ci->hydro.super->black_holes.black_holes_out);
-      }
-
-      if (with_timestep_limiter) {
-        scheduler_addunlock(sched, ci->hydro.super->hydro.drift, t_limiter);
-        scheduler_addunlock(sched, ci->super->timestep, t_limiter);
-        scheduler_addunlock(sched, t_limiter, ci->super->kick1);
-        scheduler_addunlock(sched, t_limiter, ci->super->timestep_limiter);
-      }
-
-      if (with_timestep_sync && with_feedback) {
-        scheduler_addunlock(sched, t_star_feedback, ci->super->timestep_sync);
-      }
-      if (with_timestep_sync && with_black_holes && bcount_i > 0) {
-        scheduler_addunlock(sched, t_bh_feedback, ci->super->timestep_sync);
-      }
-
-      if (with_rt) {
-        scheduler_addunlock(sched, ci->hydro.super->hydro.drift, t_rt_gradient);
-        scheduler_addunlock(sched, ci->hydro.super->hydro.sorts, t_rt_gradient);
-        scheduler_addunlock(sched, ci->hydro.super->rt.rt_ghost1,
-                            t_rt_gradient);
-        scheduler_addunlock(sched, t_rt_gradient,
-                            ci->hydro.super->rt.rt_ghost2);
-        scheduler_addunlock(sched, ci->hydro.super->rt.rt_ghost2,
-                            t_rt_transport);
-        scheduler_addunlock(sched, t_rt_transport,
-                            ci->hydro.super->rt.rt_transport_out);
-      }
-    }
-
-    /* Otherwise, sub-pair interaction? */
-    else if (t_type == task_type_sub_pair &&
-             t_subtype == task_subtype_density) {
-
-      const int bcount_i = ci->black_holes.count;
-      const int bcount_j = cj->black_holes.count;
-
-      /* Make all density tasks depend on the drift */
-      if (ci->nodeID == nodeID) {
-        scheduler_addunlock(sched, ci->hydro.super->hydro.drift, t);
-      }
-      if ((cj->nodeID == nodeID) && (ci->hydro.super != cj->hydro.super)) {
-        scheduler_addunlock(sched, cj->hydro.super->hydro.drift, t);
-      }
-
-      /* Make all density tasks depend on the sorts */
-      scheduler_addunlock(sched, ci->hydro.super->hydro.sorts, t);
-      if (ci->hydro.super != cj->hydro.super) {
-        scheduler_addunlock(sched, cj->hydro.super->hydro.sorts, t);
-      }
-
-      /* New task for the force */
-      t_force = scheduler_addtask(sched, task_type_sub_pair, task_subtype_force,
-                                  flags, 0, ci, cj);
-
-#ifdef MPI_SYMMETRIC_FORCE_INTERACTION
-      /* The order of operations for an inactive local cell interacting
-       * with an active foreign cell is not guaranteed because the density
-       * (and gradient) iact loops don't exist in that case. So we need
-       * an explicit dependency here to have sorted cells. */
-
-      /* Make all force tasks depend on the sorts */
-      scheduler_addunlock(sched, ci->hydro.super->hydro.sorts, t_force);
-      if (ci->hydro.super != cj->hydro.super) {
-        scheduler_addunlock(sched, cj->hydro.super->hydro.sorts, t_force);
-      }
-#endif
-
-      /* and the task for the time-step limiter */
-      if (with_timestep_limiter) {
-        t_limiter = scheduler_addtask(sched, task_type_sub_pair,
-                                      task_subtype_limiter, flags, 0, ci, cj);
-      }
-
-      /* The stellar feedback tasks */
-      if (with_feedback) {
-        t_star_density =
-            scheduler_addtask(sched, task_type_sub_pair,
-                              task_subtype_stars_density, flags, 0, ci, cj);
-        t_star_feedback =
-            scheduler_addtask(sched, task_type_sub_pair,
-                              task_subtype_stars_feedback, flags, 0, ci, cj);
-
-#ifdef EXTRA_STAR_LOOPS
-        t_star_prep1 =
-            scheduler_addtask(sched, task_type_sub_pair,
-                              task_subtype_stars_prep1, flags, 0, ci, cj);
-        t_star_prep2 =
-            scheduler_addtask(sched, task_type_sub_pair,
-                              task_subtype_stars_prep2, flags, 0, ci, cj);
-#endif
-#ifdef EXTRA_STAR_LOOPS_2
-        t_star_prep3 =
-            scheduler_addtask(sched, task_type_sub_pair,
-                              task_subtype_stars_prep3, flags, 0, ci, cj);
-        t_star_prep4 =
-            scheduler_addtask(sched, task_type_sub_pair,
-                              task_subtype_stars_prep4, flags, 0, ci, cj);
-#endif
-      }
-
-      /* The sink tasks */
-      if (with_sink) {
-        t_sink_density =
-            scheduler_addtask(sched, task_type_sub_pair,
-                              task_subtype_sink_density, flags, 0, ci, cj);
-        t_sink_swallow =
-            scheduler_addtask(sched, task_type_sub_pair,
-                              task_subtype_sink_swallow, flags, 0, ci, cj);
-        t_sink_do_sink_swallow = scheduler_addtask(
-            sched, task_type_sub_pair, task_subtype_sink_do_sink_swallow, flags,
-            0, ci, cj);
-        t_sink_do_gas_swallow = scheduler_addtask(
-            sched, task_type_sub_pair, task_subtype_sink_do_gas_swallow, flags,
-            0, ci, cj);
-      }
-
-      /* The black hole feedback tasks */
-      if (with_black_holes && (bcount_i > 0 || bcount_j > 0)) {
-        t_bh_density =
-            scheduler_addtask(sched, task_type_sub_pair,
-                              task_subtype_bh_density, flags, 0, ci, cj);
-        t_bh_swallow =
-            scheduler_addtask(sched, task_type_sub_pair,
-                              task_subtype_bh_swallow, flags, 0, ci, cj);
-        t_do_gas_swallow =
-            scheduler_addtask(sched, task_type_sub_pair,
-                              task_subtype_do_gas_swallow, flags, 0, ci, cj);
-        t_do_bh_swallow =
-            scheduler_addtask(sched, task_type_sub_pair,
-                              task_subtype_do_bh_swallow, flags, 0, ci, cj);
-        t_bh_feedback =
-            scheduler_addtask(sched, task_type_sub_pair,
-                              task_subtype_bh_feedback, flags, 0, ci, cj);
-      }
-
-      if (with_rt) {
-        t_rt_gradient =
-            scheduler_addtask(sched, task_type_sub_pair,
-                              task_subtype_rt_gradient, flags, 0, ci, cj);
-        t_rt_transport =
-            scheduler_addtask(sched, task_type_sub_pair,
-                              task_subtype_rt_transport, flags, 0, ci, cj);
-#ifdef MPI_SYMMETRIC_FORCE_INTERACTION
-        /* The order of operations for an inactive local cell interacting
-         * with an active foreign cell is not guaranteed because the gradient
-         * iact loops don't exist in that case. So we need an explicit
-         * dependency here to have sorted cells. */
-
-        /* Make all force tasks depend on the sorts */
-        if (ci->hydro.super->rt.rt_sorts != NULL)
-          scheduler_addunlock(sched, ci->hydro.super->rt.rt_sorts,
-                              t_rt_transport);
-        if (ci->hydro.super != cj->hydro.super) {
-          if (cj->hydro.super->rt.rt_sorts != NULL)
-            scheduler_addunlock(sched, cj->hydro.super->rt.rt_sorts,
-                                t_rt_transport);
-        }
-        /* We need to ensure that a local inactive cell is sorted before
-         * the interaction in the transport loop. Local cells don't have
-         * an rt_sort task. */
-        if (ci->hydro.super->hydro.sorts != NULL)
-          scheduler_addunlock(sched, ci->hydro.super->hydro.sorts,
-                              t_rt_transport);
-        if ((ci->hydro.super != cj->hydro.super) &&
-            (cj->hydro.super->hydro.sorts != NULL))
-          scheduler_addunlock(sched, cj->hydro.super->hydro.sorts,
-                              t_rt_transport);
-#endif
-      }
-
-      engine_addlink(e, &ci->hydro.force, t_force);
-      engine_addlink(e, &cj->hydro.force, t_force);
-      if (with_timestep_limiter) {
-        engine_addlink(e, &ci->hydro.limiter, t_limiter);
-        engine_addlink(e, &cj->hydro.limiter, t_limiter);
-      }
-      if (with_feedback) {
-        engine_addlink(e, &ci->stars.density, t_star_density);
-        engine_addlink(e, &cj->stars.density, t_star_density);
-        engine_addlink(e, &ci->stars.feedback, t_star_feedback);
-        engine_addlink(e, &cj->stars.feedback, t_star_feedback);
-#ifdef EXTRA_STAR_LOOPS
-        engine_addlink(e, &ci->stars.prepare1, t_star_prep1);
-        engine_addlink(e, &cj->stars.prepare1, t_star_prep1);
-        engine_addlink(e, &ci->stars.prepare2, t_star_prep2);
-        engine_addlink(e, &cj->stars.prepare2, t_star_prep2);
-#endif
-#ifdef EXTRA_STAR_LOOPS_2
-        engine_addlink(e, &ci->stars.prepare3, t_star_prep3);
-        engine_addlink(e, &cj->stars.prepare3, t_star_prep3);
-        engine_addlink(e, &ci->stars.prepare4, t_star_prep4);
-        engine_addlink(e, &cj->stars.prepare4, t_star_prep4);
-#endif
-      }
-      if (with_sink) {
-        engine_addlink(e, &ci->sinks.density, t_sink_density);
-        engine_addlink(e, &cj->sinks.density, t_sink_density);
-        engine_addlink(e, &ci->sinks.swallow, t_sink_swallow);
-        engine_addlink(e, &cj->sinks.swallow, t_sink_swallow);
-        engine_addlink(e, &ci->sinks.do_sink_swallow, t_sink_do_sink_swallow);
-        engine_addlink(e, &cj->sinks.do_sink_swallow, t_sink_do_sink_swallow);
-        engine_addlink(e, &ci->sinks.do_gas_swallow, t_sink_do_gas_swallow);
-        engine_addlink(e, &cj->sinks.do_gas_swallow, t_sink_do_gas_swallow);
-      }
-      if (with_black_holes && (bcount_i > 0 || bcount_j > 0)) {
-        engine_addlink(e, &ci->black_holes.density, t_bh_density);
-        engine_addlink(e, &cj->black_holes.density, t_bh_density);
-        engine_addlink(e, &ci->black_holes.swallow, t_bh_swallow);
-        engine_addlink(e, &cj->black_holes.swallow, t_bh_swallow);
-        engine_addlink(e, &ci->black_holes.do_gas_swallow, t_do_gas_swallow);
-        engine_addlink(e, &cj->black_holes.do_gas_swallow, t_do_gas_swallow);
-        engine_addlink(e, &ci->black_holes.do_bh_swallow, t_do_bh_swallow);
-        engine_addlink(e, &cj->black_holes.do_bh_swallow, t_do_bh_swallow);
-        engine_addlink(e, &ci->black_holes.feedback, t_bh_feedback);
-        engine_addlink(e, &cj->black_holes.feedback, t_bh_feedback);
-      }
-      if (with_rt) {
-        engine_addlink(e, &ci->rt.rt_gradient, t_rt_gradient);
-        engine_addlink(e, &cj->rt.rt_gradient, t_rt_gradient);
-        engine_addlink(e, &ci->rt.rt_transport, t_rt_transport);
-        engine_addlink(e, &cj->rt.rt_transport, t_rt_transport);
-      }
-
-#ifdef EXTRA_HYDRO_LOOP
-
-      /* Start by constructing the task for the second and third hydro loop */
-      t_gradient = scheduler_addtask(sched, task_type_sub_pair,
-                                     task_subtype_gradient, flags, 0, ci, cj);
-
-      /* Add the link between the new loop and both cells */
-      engine_addlink(e, &ci->hydro.gradient, t_gradient);
-      engine_addlink(e, &cj->hydro.gradient, t_gradient);
-
-      /* Now, build all the dependencies for the hydro for the cells */
-      /* that are local and are not descendant of the same super_hydro-cells */
-      if (ci->nodeID == nodeID) {
-        engine_make_hydro_loops_dependencies(sched, t, t_gradient, t_force,
-                                             t_limiter, ci, with_cooling,
-                                             with_timestep_limiter);
-      }
-      if ((cj->nodeID == nodeID) && (ci->hydro.super != cj->hydro.super)) {
-        engine_make_hydro_loops_dependencies(sched, t, t_gradient, t_force,
-                                             t_limiter, cj, with_cooling,
-                                             with_timestep_limiter);
-      }
-#else
-
-      /* Now, build all the dependencies for the hydro for the cells */
-      /* that are local and are not descendant of the same super_hydro-cells */
-      if (ci->nodeID == nodeID) {
-        engine_make_hydro_loops_dependencies(sched, t, t_force, t_limiter, ci,
-                                             with_cooling,
-                                             with_timestep_limiter);
-      }
-      if ((cj->nodeID == nodeID) && (ci->hydro.super != cj->hydro.super)) {
-        engine_make_hydro_loops_dependencies(sched, t, t_force, t_limiter, cj,
-                                             with_cooling,
-                                             with_timestep_limiter);
-      }
-#endif
-
-      if (with_feedback) {
-        scheduler_addunlock(sched, ci->hydro.super->hydro.sorts,
-                            t_star_density);
-=======
->>>>>>> 9c17498b
-        if (ci->hydro.super != cj->hydro.super) {
-          scheduler_addunlock(sched, cj->hydro.super->hydro.sorts,
-                              t_star_density);
-        }
-      }
-
-      if (with_rt) {
-        scheduler_addunlock(sched, ci->hydro.super->hydro.sorts, t_rt_gradient);
-        if (ci->hydro.super != cj->hydro.super) {
-          scheduler_addunlock(sched, cj->hydro.super->hydro.sorts,
-                              t_rt_gradient);
-        }
-      }
-
-      if (ci->nodeID == nodeID) {
-        scheduler_addunlock(sched, t_force, ci->hydro.super->hydro.end_force);
-
-        if (with_feedback) {
-
-          if (with_cooling)
-            scheduler_addunlock(sched, ci->hydro.super->hydro.cooling_out,
-                                t_star_density);
-
-          scheduler_addunlock(sched, ci->hydro.super->stars.sorts,
-                              t_star_density);
-          scheduler_addunlock(sched, ci->hydro.super->stars.drift,
-                              t_star_density);
-          scheduler_addunlock(sched, ci->hydro.super->hydro.drift,
-                              t_star_density);
-          scheduler_addunlock(sched, ci->hydro.super->stars.stars_in,
-                              t_star_density);
-          scheduler_addunlock(sched, t_star_density,
-                              ci->hydro.super->stars.density_ghost);
-#ifdef EXTRA_STAR_LOOPS
-          scheduler_addunlock(sched, ci->hydro.super->stars.density_ghost,
-                              t_star_prep1);
-          scheduler_addunlock(sched, t_star_prep1,
-                              ci->hydro.super->stars.prep1_ghost);
-          scheduler_addunlock(sched, t_star_prep1,
-                              ci->hydro.super->hydro.prep1_ghost);
-          scheduler_addunlock(sched, ci->hydro.super->stars.prep1_ghost,
-                              t_star_prep2);
-          scheduler_addunlock(sched, ci->hydro.super->hydro.prep1_ghost,
-                              t_star_prep2);
-          scheduler_addunlock(sched, t_star_prep2,
-                              ci->hydro.super->stars.prep2_ghost);
-
-#ifdef EXTRA_STAR_LOOPS_2
-          scheduler_addunlock(sched, ci->hydro.super->stars.prep2_ghost,
-                              t_star_prep3);
-          scheduler_addunlock(sched, t_star_prep3,
-                              ci->hydro.super->stars.prep3_ghost);
-          scheduler_addunlock(sched, ci->hydro.super->stars.prep3_ghost,
-                              t_star_prep4);
-          scheduler_addunlock(sched, t_star_prep4,
-                              ci->hydro.super->stars.prep4_ghost);
-          scheduler_addunlock(sched, ci->hydro.super->stars.prep4_ghost,
-                              t_star_feedback);
-
-#else  /* Without EXTRA_STAR_LOOPS_2 */
-          scheduler_addunlock(sched, ci->hydro.super->stars.prep2_ghost,
-                              t_star_feedback);
-#endif /* EXTRA_STAR_LOOPS_2 */
-
-#else  /* Without EXTRA_STAR_LOOPS */
-          scheduler_addunlock(sched, ci->hydro.super->stars.density_ghost,
-                              t_star_feedback);
-#endif /* EXTRA_STAR_LOOPS */
-          scheduler_addunlock(sched, t_star_feedback,
-                              ci->hydro.super->stars.stars_out);
-        }
-
-        if (with_sink) {
-
-          /* Sink density */
-          scheduler_addunlock(sched, ci->hydro.super->sinks.drift,
-                              t_sink_density);
-          scheduler_addunlock(sched, ci->hydro.super->hydro.drift,
-                              t_sink_density);
-          scheduler_addunlock(sched, ci->hydro.super->sinks.sink_in,
-                              t_sink_density);
-          scheduler_addunlock(sched, t_sink_density,
-                              ci->hydro.super->sinks.density_ghost);
-
-          /* Do the sink_swallow */
-          scheduler_addunlock(sched, ci->hydro.super->sinks.density_ghost,
-                              t_sink_swallow);
-          scheduler_addunlock(sched, t_sink_swallow,
-                              ci->hydro.super->sinks.sink_ghost1);
-
-          /* Do the sink_do_gas_swallow */
-          scheduler_addunlock(sched, ci->hydro.super->sinks.sink_ghost1,
-                              t_sink_do_gas_swallow);
-          scheduler_addunlock(sched, t_sink_do_gas_swallow,
-                              ci->hydro.super->sinks.sink_ghost2);
-
-          /* Do the sink_do_sink_swallow */
-          scheduler_addunlock(sched, ci->hydro.super->sinks.sink_ghost2,
-                              t_sink_do_sink_swallow);
-          scheduler_addunlock(sched, t_sink_do_sink_swallow,
-                              ci->hydro.super->sinks.sink_out);
-        }
-
-        if (with_black_holes && (bcount_i > 0 || bcount_j > 0)) {
-
-          if (with_cooling)
-            scheduler_addunlock(sched, ci->hydro.super->hydro.cooling_out,
-                                t_bh_density);
-
-          scheduler_addunlock(sched, ci->hydro.super->black_holes.drift,
-                              t_bh_density);
-          scheduler_addunlock(sched, ci->hydro.super->hydro.drift,
-                              t_bh_density);
-          scheduler_addunlock(
-              sched, ci->hydro.super->black_holes.black_holes_in, t_bh_density);
-          scheduler_addunlock(sched, t_bh_density,
-                              ci->hydro.super->black_holes.density_ghost);
-
-          scheduler_addunlock(sched, ci->hydro.super->black_holes.density_ghost,
-                              t_bh_swallow);
-          scheduler_addunlock(sched, t_bh_swallow,
-                              ci->hydro.super->black_holes.swallow_ghost_1);
-
-          scheduler_addunlock(sched,
-                              ci->hydro.super->black_holes.swallow_ghost_1,
-                              t_do_gas_swallow);
-          scheduler_addunlock(sched, t_do_gas_swallow,
-                              ci->hydro.super->black_holes.swallow_ghost_2);
-
-          scheduler_addunlock(sched,
-                              ci->hydro.super->black_holes.swallow_ghost_2,
-                              t_do_bh_swallow);
-          scheduler_addunlock(sched, t_do_bh_swallow,
-                              ci->hydro.super->black_holes.swallow_ghost_3);
-
-          scheduler_addunlock(sched,
-                              ci->hydro.super->black_holes.swallow_ghost_3,
-                              t_bh_feedback);
-          scheduler_addunlock(sched, t_bh_feedback,
-                              ci->hydro.super->black_holes.black_holes_out);
-        }
-
-        if (with_timestep_limiter) {
-          scheduler_addunlock(sched, ci->hydro.super->hydro.drift, t_limiter);
-          scheduler_addunlock(sched, ci->super->timestep, t_limiter);
-          scheduler_addunlock(sched, t_limiter, ci->super->kick1);
-          scheduler_addunlock(sched, t_limiter, ci->super->timestep_limiter);
-        }
-
-        if (with_timestep_sync && with_feedback) {
-          scheduler_addunlock(sched, t_star_feedback, ci->super->timestep_sync);
-        }
-        if (with_timestep_sync && with_black_holes &&
-            (bcount_i > 0 || bcount_j > 0)) {
-          scheduler_addunlock(sched, t_bh_feedback, ci->super->timestep_sync);
-        }
-
-        if (with_rt) {
-          scheduler_addunlock(sched, ci->hydro.super->hydro.drift,
-                              t_rt_gradient);
-          scheduler_addunlock(sched, ci->hydro.super->rt.rt_ghost1,
-                              t_rt_gradient);
-          scheduler_addunlock(sched, t_rt_gradient,
-                              ci->hydro.super->rt.rt_ghost2);
-          scheduler_addunlock(sched, ci->hydro.super->rt.rt_ghost2,
-                              t_rt_transport);
-          scheduler_addunlock(sched, t_rt_transport,
-                              ci->hydro.super->rt.rt_transport_out);
-        }
-      } else /* ci->nodeID != nodeID */ {
-
-        if (with_feedback) {
-#ifdef EXTRA_STAR_LOOPS
-          scheduler_addunlock(sched, ci->hydro.super->stars.sorts,
-                              t_star_prep1);
-#endif
-          scheduler_addunlock(sched, ci->hydro.super->stars.sorts,
-                              t_star_feedback);
-        }
-        if (with_black_holes && (bcount_i > 0 || bcount_j > 0)) {
-
-          scheduler_addunlock(sched, t_bh_swallow,
-                              ci->hydro.super->black_holes.swallow_ghost_1);
-        }
-      }
-
-      if (cj->nodeID == nodeID) {
-
-        if (ci->hydro.super != cj->hydro.super) {
-
-          scheduler_addunlock(sched, t_force, cj->hydro.super->hydro.end_force);
-
-          if (with_feedback) {
-
-            if (with_cooling)
-              scheduler_addunlock(sched, cj->hydro.super->hydro.cooling_out,
-                                  t_star_density);
-
-            scheduler_addunlock(sched, cj->hydro.super->stars.sorts,
-                                t_star_density);
-            scheduler_addunlock(sched, cj->hydro.super->stars.drift,
-                                t_star_density);
-            scheduler_addunlock(sched, cj->hydro.super->hydro.drift,
-                                t_star_density);
-            scheduler_addunlock(sched, cj->hydro.super->stars.stars_in,
-                                t_star_density);
-            scheduler_addunlock(sched, t_star_density,
-                                cj->hydro.super->stars.density_ghost);
-#ifdef EXTRA_STAR_LOOPS
-            scheduler_addunlock(sched, cj->hydro.super->stars.density_ghost,
-                                t_star_prep1);
-            scheduler_addunlock(sched, t_star_prep1,
-                                cj->hydro.super->stars.prep1_ghost);
-            scheduler_addunlock(sched, t_star_prep1,
-                                cj->hydro.super->hydro.prep1_ghost);
-            scheduler_addunlock(sched, cj->hydro.super->stars.prep1_ghost,
-                                t_star_prep2);
-            scheduler_addunlock(sched, cj->hydro.super->hydro.prep1_ghost,
-                                t_star_prep2);
-            scheduler_addunlock(sched, t_star_prep2,
-                                cj->hydro.super->stars.prep2_ghost);
-
-#ifdef EXTRA_STAR_LOOPS_2
-            scheduler_addunlock(sched, cj->hydro.super->stars.prep2_ghost,
-                                t_star_prep3);
-            scheduler_addunlock(sched, t_star_prep3,
-                                cj->hydro.super->stars.prep3_ghost);
-            scheduler_addunlock(sched, cj->hydro.super->stars.prep3_ghost,
-                                t_star_prep4);
-            scheduler_addunlock(sched, t_star_prep4,
-                                cj->hydro.super->stars.prep4_ghost);
-            scheduler_addunlock(sched, cj->hydro.super->stars.prep4_ghost,
-                                t_star_feedback);
-#else  /* Without EXTRA_STAR_LOOPS_2 */
-            scheduler_addunlock(sched, cj->hydro.super->stars.prep2_ghost,
-                                t_star_feedback);
-#endif /* EXTRA_STAR_LOOPS_2 */
-
-#else  /* Without EXTRA_STAR_LOOPS */
-            scheduler_addunlock(sched, cj->hydro.super->stars.density_ghost,
-                                t_star_feedback);
-#endif /* EXTRA_STAR_LOOPS */
-            scheduler_addunlock(sched, t_star_feedback,
-                                cj->hydro.super->stars.stars_out);
-          }
-
-          if (with_sink) {
-
-            /* Sink density */
-            scheduler_addunlock(sched, cj->hydro.super->sinks.drift,
-                                t_sink_density);
-            scheduler_addunlock(sched, cj->hydro.super->hydro.drift,
-                                t_sink_density);
-            scheduler_addunlock(sched, cj->hydro.super->sinks.sink_in,
-                                t_sink_density);
-            scheduler_addunlock(sched, t_sink_density,
-                                cj->hydro.super->sinks.density_ghost);
-
-            /* Do the sink_swallow */
-            scheduler_addunlock(sched, cj->hydro.super->sinks.density_ghost,
-                                t_sink_swallow);
-            scheduler_addunlock(sched, t_sink_swallow,
-                                cj->hydro.super->sinks.sink_ghost1);
-
-            /* Do the sink_do_gas_swallow */
-            scheduler_addunlock(sched, cj->hydro.super->sinks.sink_ghost1,
-                                t_sink_do_gas_swallow);
-            scheduler_addunlock(sched, t_sink_do_gas_swallow,
-                                cj->hydro.super->sinks.sink_ghost2);
-
-            /* Do the sink_do_sink_swallow */
-            scheduler_addunlock(sched, cj->hydro.super->sinks.sink_ghost2,
-                                t_sink_do_sink_swallow);
-            scheduler_addunlock(sched, t_sink_do_sink_swallow,
-                                cj->hydro.super->sinks.sink_out);
-          }
-
-          if (with_black_holes && (bcount_i > 0 || bcount_j > 0)) {
-
-            if (with_cooling)
-              scheduler_addunlock(sched, cj->hydro.super->hydro.cooling_out,
-                                  t_bh_density);
-
-            scheduler_addunlock(sched, cj->hydro.super->black_holes.drift,
-                                t_bh_density);
-            scheduler_addunlock(sched, cj->hydro.super->hydro.drift,
-                                t_bh_density);
-            scheduler_addunlock(sched,
-                                cj->hydro.super->black_holes.black_holes_in,
-                                t_bh_density);
-            scheduler_addunlock(sched, t_bh_density,
-                                cj->hydro.super->black_holes.density_ghost);
-
-            scheduler_addunlock(sched,
-                                cj->hydro.super->black_holes.density_ghost,
-                                t_bh_swallow);
-            scheduler_addunlock(sched, t_bh_swallow,
-                                cj->hydro.super->black_holes.swallow_ghost_1);
-
-            scheduler_addunlock(sched,
-                                cj->hydro.super->black_holes.swallow_ghost_1,
-                                t_do_gas_swallow);
-            scheduler_addunlock(sched, t_do_gas_swallow,
-                                cj->hydro.super->black_holes.swallow_ghost_2);
-
-            scheduler_addunlock(sched,
-                                cj->hydro.super->black_holes.swallow_ghost_2,
-                                t_do_bh_swallow);
-            scheduler_addunlock(sched, t_do_bh_swallow,
-                                cj->hydro.super->black_holes.swallow_ghost_3);
-
-            scheduler_addunlock(sched,
-                                cj->hydro.super->black_holes.swallow_ghost_3,
-                                t_bh_feedback);
-            scheduler_addunlock(sched, t_bh_feedback,
-                                cj->hydro.super->black_holes.black_holes_out);
-          }
           if (with_rt) {
             scheduler_addunlock(sched, cj->hydro.super->hydro.drift,
                                 t_rt_gradient);
