/*******************************************************************************
 * This file is part of SWIFT.
 * Copyright (c) 2012 Pedro Gonnet (pedro.gonnet@durham.ac.uk)
 *                    Matthieu Schaller (schaller@strw.leidenuniv.nl)
 *               2015 Peter W. Draper (p.w.draper@durham.ac.uk)
 *                    Angus Lepper (angus.lepper@ed.ac.uk)
 *               2016 John A. Regan (john.a.regan@durham.ac.uk)
 *                    Tom Theuns (tom.theuns@durham.ac.uk)
 *
 * This program is free software: you can redistribute it and/or modify
 * it under the terms of the GNU Lesser General Public License as published
 * by the Free Software Foundation, either version 3 of the License, or
 * (at your option) any later version.
 *
 * This program is distributed in the hope that it will be useful,
 * but WITHOUT ANY WARRANTY; without even the implied warranty of
 * MERCHANTABILITY or FITNESS FOR A PARTICULAR PURPOSE.  See the
 * GNU General Public License for more details.
 *
 * You should have received a copy of the GNU Lesser General Public License
 * along with this program.  If not, see <http://www.gnu.org/licenses/>.
 *
 ******************************************************************************/

/* Config parameters. */
#include "task.h"

#include <config.h>

/* Some standard headers. */
#include <stdlib.h>
#include <unistd.h>

/* MPI headers. */
#ifdef WITH_MPI
#include <mpi.h>
#endif

/* Load the profiler header, if needed. */
#ifdef WITH_PROFILER
#include <gperftools/profiler.h>
#endif

/* This object's header. */
#include "engine.h"

/* Local headers. */
#include "adaptive_softening.h"
#include "atomic.h"
#include "cell.h"
#include "clocks.h"
#include "cycle.h"
#include "debug.h"
#include "error.h"
#include "feedback.h"
#include "neutrino_properties.h"
#include "proxy.h"
#include "rt_properties.h"
#include "timers.h"
#include "zoom_region/zoom.h"

extern int engine_max_parts_per_ghost;
extern int engine_max_sparts_per_ghost;
extern int engine_star_resort_task_depth;
extern int engine_max_parts_per_cooling;

/**
 * @brief Add send tasks for the gravity pairs to a hierarchy of cells.
 *
 * @param e The #engine.
 * @param ci The sending #cell.
 * @param cj Dummy cell containing the nodeID of the receiving node.
 * @param t_grav The send_grav #task, if it has already been created.
 */
void engine_addtasks_send_gravity(struct engine *e, struct cell *ci,
                                  struct cell *cj, struct task *t_grav) {

#ifdef WITH_MPI
  struct link *l = NULL;
  struct scheduler *s = &e->sched;
  const int nodeID = cj->nodeID;

  /* Early abort (are we below the level where tasks are)? */
  if (!cell_get_flag(ci, cell_flag_has_tasks)) return;

  /* Check if any of the gravity tasks are for the target node. */
  for (l = ci->grav.grav; l != NULL; l = l->next)
    if (l->t->ci->nodeID == nodeID ||
        (l->t->cj != NULL && l->t->cj->nodeID == nodeID))
      break;

  /* If so, attach send tasks. */
  if (l != NULL) {

    /* Create the tasks and their dependencies? */
    if (t_grav == NULL) {

      /* Make sure this cell is tagged. */
      cell_ensure_tagged(ci);

      t_grav = scheduler_addtask(s, task_type_send, task_subtype_gpart,
                                 ci->mpi.tag, 0, ci, cj);

      /* The sends should unlock the down pass. */
      scheduler_addunlock(s, t_grav, ci->grav.super->grav.down);

      /* Drift before you send */
      scheduler_addunlock(s, ci->grav.super->grav.drift, t_grav);

      if (gravity_after_hydro_density)
        scheduler_addunlock(s, ci->grav.super->grav.init_out, t_grav);
    }

    /* Add them to the local cell. */
    engine_addlink(e, &ci->mpi.send, t_grav);
  }

  /* Recurse? */
  if (ci->split)
    for (int k = 0; k < 8; k++)
      if (ci->progeny[k] != NULL)
        engine_addtasks_send_gravity(e, ci->progeny[k], cj, t_grav);

#else
  error("SWIFT was not compiled with MPI support.");
#endif
}

/**
 * @brief Add send tasks for the hydro pairs to a hierarchy of cells.
 *
 * @param e The #engine.
 * @param ci The sending #cell.
 * @param cj Dummy cell containing the nodeID of the receiving node.
 * @param t_xv The send_xv #task, if it has already been created.
 * @param t_rho The send_rho #task, if it has already been created.
 * @param t_gradient The send_gradient #task, if already created.
 * @param t_prep1 The send_prep1 #task, if it has already been created.
 * @param t_limiter The send_limiter #task, if it has already been created.
 * @param t_rt_gradient The send_rt_gradient #task, if it has already been
 * created.
 * @param t_rt_transport The send_rt_transport #task, if it has already been
 * @param with_feedback Are we running with stellar feedback?
 * @param with_limiter Are we running with the time-step limiter?
 * @param with_sync Are we running with time-step synchronization?
 * @param with_rt Are we running with radiative transfer?
 */
void engine_addtasks_send_hydro(struct engine *e, struct cell *ci,
                                struct cell *cj, struct task *t_xv,
                                struct task *t_rho, struct task *t_gradient,
                                struct task *t_prep1, struct task *t_limiter,
                                struct task *t_pack_limiter,
                                struct task *t_rt_gradient,
                                struct task *t_rt_transport,
                                const int with_feedback, const int with_limiter,
                                const int with_sync, const int with_rt) {

#ifdef WITH_MPI
  struct link *l = NULL;
  struct scheduler *s = &e->sched;
  const int nodeID = cj->nodeID;

  /* Early abort (are we below the level where tasks are)? */
  if (!cell_get_flag(ci, cell_flag_has_tasks)) return;

  /* Check if any of the density tasks are for the target node. */
  for (l = ci->hydro.density; l != NULL; l = l->next)
    if (l->t->ci->nodeID == nodeID ||
        (l->t->cj != NULL && l->t->cj->nodeID == nodeID))
      break;

  /* If so, attach send tasks. */
  if (l != NULL) {

    /* Create the tasks and their dependencies? */
    if (t_xv == NULL) {

      /* Make sure this cell is tagged. */
      cell_ensure_tagged(ci);

      t_xv = scheduler_addtask(s, task_type_send, task_subtype_xv, ci->mpi.tag,
                               0, ci, cj);
      t_rho = scheduler_addtask(s, task_type_send, task_subtype_rho,
                                ci->mpi.tag, 0, ci, cj);
      scheduler_addunlock(s, t_xv, t_rho);

#ifdef EXTRA_HYDRO_LOOP
      t_gradient = scheduler_addtask(s, task_type_send, task_subtype_gradient,
                                     ci->mpi.tag, 0, ci, cj);
      scheduler_addunlock(s, t_rho, t_gradient);
#endif

      if (with_limiter) {
        t_limiter = scheduler_addtask(s, task_type_send, task_subtype_limiter,
                                      ci->mpi.tag, 0, ci, cj);
        t_pack_limiter = scheduler_addtask(s, task_type_pack,
                                           task_subtype_limiter, 0, 0, ci, cj);

        scheduler_addunlock(s, t_pack_limiter, t_limiter);
      }

#ifdef EXTRA_STAR_LOOPS
      if (with_feedback) {
        t_prep1 = scheduler_addtask(s, task_type_send, task_subtype_part_prep1,
                                    ci->mpi.tag, 0, ci, cj);
      }
#endif

      if (with_rt) {
        /* Add the RT sends */
        t_rt_gradient =
            scheduler_addtask(s, task_type_send, task_subtype_rt_gradient,
                              ci->mpi.tag, 0, ci, cj);

        t_rt_transport =
            scheduler_addtask(s, task_type_send, task_subtype_rt_transport,
                              ci->mpi.tag, 0, ci, cj);
      }

#ifdef EXTRA_HYDRO_LOOP

      scheduler_addunlock(s, t_gradient, ci->hydro.super->hydro.end_force);

      scheduler_addunlock(s, ci->hydro.super->hydro.extra_ghost, t_gradient);

      /* The send_rho task should unlock the super_hydro-cell's extra_ghost
       * task. */
      scheduler_addunlock(s, t_rho, ci->hydro.super->hydro.extra_ghost);

      /* The send_rho task depends on the cell's ghost task. */
      scheduler_addunlock(s, ci->hydro.super->hydro.ghost_out, t_rho);

      /* The send_xv task should unlock the super_hydro-cell's ghost task. */
      scheduler_addunlock(s, t_xv, ci->hydro.super->hydro.ghost_in);

#else
      /* The send_rho task should unlock the super_hydro-cell's kick task. */
      scheduler_addunlock(s, t_rho, ci->hydro.super->hydro.end_force);

      /* The send_rho task depends on the cell's ghost task. */
      scheduler_addunlock(s, ci->hydro.super->hydro.ghost_out, t_rho);

      /* The send_xv task should unlock the super_hydro-cell's ghost task. */
      scheduler_addunlock(s, t_xv, ci->hydro.super->hydro.ghost_in);

#endif

      scheduler_addunlock(s, ci->hydro.super->hydro.drift, t_rho);

      /* Drift before you send */
      scheduler_addunlock(s, ci->hydro.super->hydro.drift, t_xv);

      if (with_limiter)
        scheduler_addunlock(s, ci->super->timestep, t_pack_limiter);

#ifdef EXTRA_STAR_LOOPS
      /* In stellar feedback, send gas parts only after they have finished their
       * hydro ghosts */
      if (with_feedback) {
        scheduler_addunlock(s, ci->hydro.super->hydro.prep1_ghost, t_prep1);
        scheduler_addunlock(s, t_prep1, ci->hydro.super->stars.prep2_ghost);
      }
#endif

      if (with_rt) {
        /* Don't send the transport stuff before the gradient stuff */
        scheduler_addunlock(s, t_rt_gradient, t_rt_transport);

        /* The send_gradient task depends on the cell's ghost1 task. */
        scheduler_addunlock(s, ci->hydro.super->rt.rt_ghost1, t_rt_gradient);

        /* The send_transport task depends on the cell's ghost2 task. */
        scheduler_addunlock(s, ci->hydro.super->rt.rt_ghost2, t_rt_transport);

        /* Safety measure: collect dependencies and make sure data is sent
         * before modifying it */
        scheduler_addunlock(s, t_rt_gradient, ci->hydro.super->rt.rt_ghost2);

        /* Safety measure: collect dependencies and make sure data is sent
         * before modifying it */
        scheduler_addunlock(s, t_rt_transport,
                            ci->hydro.super->rt.rt_transport_out);

        /* Drift before you send. Especially intended to cover inactive cells
         * being sent. */
        scheduler_addunlock(s, ci->hydro.super->hydro.drift, t_rt_gradient);
        scheduler_addunlock(s, ci->hydro.super->hydro.drift, t_rt_transport);

        /* Make sure the gradient sends don't run before the xv is finished.
         * This can occur when a cell itself is inactive for both hydro and
         * RT, but needs to be sent over for some other cell's pair task.
         * The rt_gradient - xv dependency is special because when received,
         * these two tasks will/may activate the sorts.*/
        scheduler_addunlock(s, t_xv, t_rt_gradient);
      }
    } /* if t_xv == NULL */

    /* Add them to the local cell. */
    engine_addlink(e, &ci->mpi.send, t_xv);
    engine_addlink(e, &ci->mpi.send, t_rho);
#ifdef EXTRA_HYDRO_LOOP
    engine_addlink(e, &ci->mpi.send, t_gradient);
#endif
    if (with_limiter) {
      engine_addlink(e, &ci->mpi.send, t_limiter);
      engine_addlink(e, &ci->mpi.pack, t_pack_limiter);
    }
#ifdef EXTRA_STAR_LOOPS
    if (with_feedback) engine_addlink(e, &ci->mpi.send, t_prep1);
#endif

    if (with_rt) {
      /* Add them to the local cell. */
      engine_addlink(e, &ci->mpi.send, t_rt_gradient);
      engine_addlink(e, &ci->mpi.send, t_rt_transport);
    }
  }

  /* Recurse? */
  if (ci->split)
    for (int k = 0; k < 8; k++)
      if (ci->progeny[k] != NULL)
        engine_addtasks_send_hydro(
            e, ci->progeny[k], cj, t_xv, t_rho, t_gradient, t_prep1, t_limiter,
            t_pack_limiter, t_rt_gradient, t_rt_transport, with_feedback,
            with_limiter, with_sync, with_rt);

#else
  error("SWIFT was not compiled with MPI support.");
#endif
}

/**
 * @brief Add send tasks for the stars pairs to a hierarchy of cells.
 *
 * @param e The #engine.
 * @param ci The sending #cell.
 * @param cj Dummy cell containing the nodeID of the receiving node.
 * @param t_density The send_density #task, if it has already been created.
 * @param t_prep2 The send_prep2 #task, if it has already been created.
 * @param t_sf_counts The send_sf_counts, if it has been created.
 * @param with_star_formation Are we running with star formation on?
 */
void engine_addtasks_send_stars(struct engine *e, struct cell *ci,
                                struct cell *cj, struct task *t_density,
                                struct task *t_prep2, struct task *t_sf_counts,
                                const int with_star_formation) {
#ifdef SWIFT_DEBUG_CHECKS
  if (e->policy & engine_policy_sinks && e->policy & engine_policy_stars) {
    error("TODO");
  }
#endif

#ifdef WITH_MPI

  struct link *l = NULL;
  struct scheduler *s = &e->sched;
  const int nodeID = cj->nodeID;

  /* Early abort (are we below the level where tasks are)? */
  if (!cell_get_flag(ci, cell_flag_has_tasks)) return;

  if (t_sf_counts == NULL && with_star_formation && ci->hydro.count > 0) {
#ifdef SWIFT_DEBUG_CHECKS
    if (ci->depth != 0)
      error(
          "Attaching a sf_count task at a non-top level c->depth=%d "
          "c->count=%d",
          ci->depth, ci->hydro.count);
#endif
    t_sf_counts = scheduler_addtask(s, task_type_send, task_subtype_sf_counts,
                                    ci->mpi.tag, 0, ci, cj);
    scheduler_addunlock(s, ci->hydro.star_formation, t_sf_counts);
  }

  /* Check if any of the density tasks are for the target node. */
  for (l = ci->stars.density; l != NULL; l = l->next)
    if (l->t->ci->nodeID == nodeID ||
        (l->t->cj != NULL && l->t->cj->nodeID == nodeID))
      break;

  /* If so, attach send tasks. */
  if (l != NULL) {

    if (t_density == NULL) {

      /* Make sure this cell is tagged. */
      cell_ensure_tagged(ci);

      /* Create the tasks and their dependencies? */
      t_density =
          scheduler_addtask(s, task_type_send, task_subtype_spart_density,
                            ci->mpi.tag, 0, ci, cj);

#ifdef EXTRA_STAR_LOOPS
      t_prep2 = scheduler_addtask(s, task_type_send, task_subtype_spart_prep2,
                                  ci->mpi.tag, 0, ci, cj);
#endif

#ifdef EXTRA_STAR_LOOPS
      /* The first send_stars task should unlock prep1 ghost */
      scheduler_addunlock(s, t_density, ci->hydro.super->stars.prep1_ghost);

      /* Prep2 ghost before second send */
      scheduler_addunlock(s, ci->hydro.super->stars.prep2_ghost, t_prep2);

      /* The second send_stars task should unlock the super_cell's "end of star
       * block" task. */
      scheduler_addunlock(s, t_prep2, ci->hydro.super->stars.stars_out);
#else
      /* The send_stars task should unlock the super_cell's "end of star block"
       * task. */
      scheduler_addunlock(s, t_density, ci->hydro.super->stars.stars_out);
#endif

      /* Density ghost before first send */
      scheduler_addunlock(s, ci->hydro.super->stars.density_ghost, t_density);

      /* Drift before first send */
      scheduler_addunlock(s, ci->hydro.super->stars.drift, t_density);

      if (with_star_formation && ci->hydro.count > 0) {
        scheduler_addunlock(s, t_sf_counts, t_density);
#ifdef EXTRA_STAR_LOOPS
        scheduler_addunlock(s, t_sf_counts, t_prep2);
#endif
      }
    }

    engine_addlink(e, &ci->mpi.send, t_density);
#ifdef EXTRA_STAR_LOOPS
    engine_addlink(e, &ci->mpi.send, t_prep2);
#endif
    if (with_star_formation && ci->hydro.count > 0) {
      engine_addlink(e, &ci->mpi.send, t_sf_counts);
    }
  }

  /* Recurse? */
  if (ci->split)
    for (int k = 0; k < 8; k++)
      if (ci->progeny[k] != NULL)
        engine_addtasks_send_stars(e, ci->progeny[k], cj, t_density, t_prep2,
                                   t_sf_counts, with_star_formation);

#else
  error("SWIFT was not compiled with MPI support.");
#endif
}

/**
 * @brief Add send tasks for the black holes pairs to a hierarchy of cells.
 *
 * @param e The #engine.
 * @param ci The sending #cell.
 * @param cj Dummy cell containing the nodeID of the receiving node.
 * @param t_rho The density comm. task, if it has already been created.
 * @param t_bh_merger The BH swallow comm. task, if it has already been created.
 * @param t_gas_swallow The gas swallow comm. task, if it has already been
 * created.
 * @param t_feedback The send_feed #task, if it has already been created.
 */
void engine_addtasks_send_black_holes(struct engine *e, struct cell *ci,
                                      struct cell *cj, struct task *t_rho,
                                      struct task *t_bh_merger,
                                      struct task *t_gas_swallow,
                                      struct task *t_feedback) {

#ifdef WITH_MPI

  struct link *l = NULL;
  struct scheduler *s = &e->sched;
  const int nodeID = cj->nodeID;

  /* Early abort (are we below the level where tasks are)? */
  if (!cell_get_flag(ci, cell_flag_has_tasks)) return;

  /* Check if any of the density tasks are for the target node. */
  for (l = ci->black_holes.density; l != NULL; l = l->next)
    if (l->t->ci->nodeID == nodeID ||
        (l->t->cj != NULL && l->t->cj->nodeID == nodeID))
      break;

  /* If so, attach send tasks. */
  if (l != NULL) {

    if (t_rho == NULL) {

      /* Make sure this cell is tagged. */
      cell_ensure_tagged(ci);

      /* Create the tasks and their dependencies? */
      t_rho = scheduler_addtask(s, task_type_send, task_subtype_bpart_rho,
                                ci->mpi.tag, 0, ci, cj);

      t_bh_merger = scheduler_addtask(
          s, task_type_send, task_subtype_bpart_merger, ci->mpi.tag, 0, ci, cj);

      t_gas_swallow = scheduler_addtask(
          s, task_type_send, task_subtype_part_swallow, ci->mpi.tag, 0, ci, cj);

      t_feedback =
          scheduler_addtask(s, task_type_send, task_subtype_bpart_feedback,
                            ci->mpi.tag, 0, ci, cj);

      /* The send_black_holes task should unlock the super_cell's BH exit point
       * task. */
      scheduler_addunlock(s, t_feedback,
                          ci->hydro.super->black_holes.black_holes_out);

      scheduler_addunlock(s, ci->hydro.super->black_holes.swallow_ghost_3,
                          t_feedback);

      /* Ghost before you send */
      scheduler_addunlock(s, ci->hydro.super->black_holes.drift, t_rho);
      scheduler_addunlock(s, ci->hydro.super->black_holes.density_ghost, t_rho);
      scheduler_addunlock(s, t_rho,
                          ci->hydro.super->black_holes.swallow_ghost_1);

      scheduler_addunlock(s, ci->hydro.super->black_holes.swallow_ghost_1,
                          t_bh_merger);
      scheduler_addunlock(s, t_bh_merger,
                          ci->hydro.super->black_holes.swallow_ghost_3);

      scheduler_addunlock(s, ci->hydro.super->black_holes.swallow_ghost_1,
                          t_gas_swallow);
      scheduler_addunlock(s, t_gas_swallow,
                          ci->hydro.super->black_holes.swallow_ghost_2);
    }

    engine_addlink(e, &ci->mpi.send, t_rho);
    engine_addlink(e, &ci->mpi.send, t_bh_merger);
    engine_addlink(e, &ci->mpi.send, t_gas_swallow);
    engine_addlink(e, &ci->mpi.send, t_feedback);
  }

  /* Recurse? */
  if (ci->split)
    for (int k = 0; k < 8; k++)
      if (ci->progeny[k] != NULL)
        engine_addtasks_send_black_holes(e, ci->progeny[k], cj, t_rho,
                                         t_bh_merger, t_gas_swallow,
                                         t_feedback);

#else
  error("SWIFT was not compiled with MPI support.");
#endif
}

/**
 * @brief Add recv tasks for hydro pairs to a hierarchy of cells.
 *
 * @param e The #engine.
 * @param c The foreign #cell.
 * @param t_xv The recv_xv #task, if it has already been created.
 * @param t_rho The recv_rho #task, if it has already been created.
 * @param t_gradient The recv_gradient #task, if it has already been created.
 * @param t_prep1 The recv_prep1 #task, if it has already been created.
 * @param t_limiter The recv_limiter #task, if it has already been created.
 * @param t_unpack_limiter The unpack_limiter #task, if it has already been
 * created.
 * @param t_rt_gradient The recv_rt_gradient #task, if it has already been
 * created.
 * @param t_rt_transport The recv_rt_transport #task, if it has already been
 * created.
 * @param t_rt_sorts The rt_sort #task, if it has already been created.
 * @param tend The top-level time-step communication #task.
 * @param with_feedback Are we running with stellar feedback?
 * @param with_black_holes Are we running with black holes?
 * @param with_limiter Are we running with the time-step limiter?
 * @param with_sync Are we running with time-step synchronization?
 * @param with_rt Are we running with radiative transfer?
 */
void engine_addtasks_recv_hydro(
    struct engine *e, struct cell *c, struct task *t_xv, struct task *t_rho,
    struct task *t_gradient, struct task *t_prep1, struct task *t_limiter,
    struct task *t_unpack_limiter, struct task *t_rt_gradient,
    struct task *t_rt_transport, struct task *t_rt_sorts,
    struct task *const tend, const int with_feedback,
    const int with_black_holes, const int with_limiter, const int with_sync,
    const int with_rt) {

#ifdef WITH_MPI
  struct scheduler *s = &e->sched;

  /* Early abort (are we below the level where tasks are)? */
  if (!cell_get_flag(c, cell_flag_has_tasks)) return;

  /* Have we reached a level where there are any hydro tasks ? */
  if (t_xv == NULL && c->hydro.density != NULL) {

#ifdef SWIFT_DEBUG_CHECKS
    /* Make sure this cell has a valid tag. */
    if (c->mpi.tag < 0) error("Trying to receive from untagged cell.");
#endif /* SWIFT_DEBUG_CHECKS */

    /* Create the tasks. */
    t_xv = scheduler_addtask(s, task_type_recv, task_subtype_xv, c->mpi.tag, 0,
                             c, NULL);
    t_rho = scheduler_addtask(s, task_type_recv, task_subtype_rho, c->mpi.tag,
                              0, c, NULL);

    scheduler_addunlock(s, t_xv, t_rho);

#ifdef EXTRA_HYDRO_LOOP
    t_gradient = scheduler_addtask(s, task_type_recv, task_subtype_gradient,
                                   c->mpi.tag, 0, c, NULL);
    scheduler_addunlock(s, t_xv, t_gradient);
    scheduler_addunlock(s, t_rho, t_gradient);
#endif

    if (with_limiter) {
      t_limiter = scheduler_addtask(s, task_type_recv, task_subtype_limiter,
                                    c->mpi.tag, 0, c, NULL);
      t_unpack_limiter = scheduler_addtask(s, task_type_unpack,
                                           task_subtype_limiter, 0, 0, c, NULL);

      scheduler_addunlock(s, t_limiter, t_unpack_limiter);
    }

#ifdef EXTRA_STAR_LOOPS
    if (with_feedback) {
      t_prep1 = scheduler_addtask(s, task_type_recv, task_subtype_part_prep1,
                                  c->mpi.tag, 0, c, NULL);
    }
#endif

    if (with_rt) {
      /* Create the tasks. */
      t_rt_gradient = scheduler_addtask(
          s, task_type_recv, task_subtype_rt_gradient, c->mpi.tag, 0, c, NULL);
      t_rt_transport = scheduler_addtask(
          s, task_type_recv, task_subtype_rt_transport, c->mpi.tag, 0, c, NULL);
      /* Also create the rt_advance_cell_time tasks for the foreign cells
       * for the sub-cycling. */

#ifdef SWIFT_RT_DEBUG_CHECKS
      if (c->super == NULL)
        error("trying to add rt_advance_cell_time above super level...");
      if (c->top->rt.rt_collect_times == NULL) {
        error("rt_collect_times should exist already");
      }
      if (c->super->rt.rt_advance_cell_time == NULL) {
        error("rt_advance_cell_times should exist already");
      }
#endif

      /* Make sure we sort after receiving RT data. The hydro sorts may or may
       * not be active. Blocking them with dependencies deadlocks with MPI. So
       * add a new sort task instead, which will just do nothing if the cell is
       * already sorted. */
      t_rt_sorts = scheduler_addtask(s, task_type_rt_sort, task_subtype_none, 0,
                                     0, c, NULL);
      c->rt.rt_sorts = t_rt_sorts;
      if (c->hydro.sorts != NULL) {
        /* Copy task flags. While these should always be empty for sorts, better
         * be safe than spend hours looking for this. */
        t_rt_sorts->flags = c->hydro.sorts->flags;
        /* Make sure the normal hydro sorts run before the RT sorts run. */
        scheduler_addunlock(s, c->hydro.sorts, t_rt_sorts);
        /* Don't run gradients on unsorted cells. */
        scheduler_addunlock(s, c->hydro.sorts, t_rt_gradient);
      }

      /* Make sure the second receive doesn't get enqueued before the first one
       * is done */
      scheduler_addunlock(s, t_rt_gradient, t_rt_sorts);
      scheduler_addunlock(s, t_rt_gradient, t_rt_transport);
      /* Avoid situation where we receive while the sort hasn't finished yet. */
      scheduler_addunlock(s, t_rt_sorts, t_rt_transport);
      /* If one or both recv tasks are active, make sure the
       * rt_advance_cell_time tasks doesn't run before them */
      scheduler_addunlock(s, t_rt_gradient, c->super->rt.rt_advance_cell_time);
      scheduler_addunlock(s, t_rt_transport, c->super->rt.rt_advance_cell_time);
      /* Make sure the gradient recv don't run before the xv is finished.
       * This can occur when a cell itself is inactive for both hydro and
       * RT, but needs to be sent over for some other cell's pair task.
       * For active cells, you must make sure that t_rho and t_gradient have
       * been received first. As there is no guarantee which message will
       * arrive first, you might overwrite data otherwise. */

      scheduler_addunlock(s, t_xv, t_rt_gradient);
      scheduler_addunlock(s, t_rho, t_rt_gradient);
#ifdef EXTRA_HYDRO_LOOP
      scheduler_addunlock(s, t_gradient, t_rt_gradient);
#endif
    }
  }

  if (t_xv != NULL) {
    engine_addlink(e, &c->mpi.recv, t_xv);
    engine_addlink(e, &c->mpi.recv, t_rho);
#ifdef EXTRA_HYDRO_LOOP
    engine_addlink(e, &c->mpi.recv, t_gradient);
#endif
    if (with_limiter) {
      engine_addlink(e, &c->mpi.recv, t_limiter);
      engine_addlink(e, &c->mpi.unpack, t_unpack_limiter);
    }
#ifdef EXTRA_STAR_LOOPS
    if (with_feedback) engine_addlink(e, &c->mpi.recv, t_prep1);
#endif

    /* Add dependencies. */
    if (c->hydro.sorts != NULL) {
      scheduler_addunlock(s, t_xv, c->hydro.sorts);
      scheduler_addunlock(s, c->hydro.sorts, t_rho);
#if defined(MPI_SYMMETRIC_FORCE_INTERACTION) && defined(EXTRA_HYDRO_LOOP)
      scheduler_addunlock(s, c->hydro.sorts, t_gradient);
#endif
    }

    for (struct link *l = c->hydro.density; l != NULL; l = l->next) {
      scheduler_addunlock(s, t_xv, l->t);
      scheduler_addunlock(s, l->t, t_rho);
    }
#ifdef EXTRA_HYDRO_LOOP
    for (struct link *l = c->hydro.gradient; l != NULL; l = l->next) {
      scheduler_addunlock(s, t_rho, l->t);
      scheduler_addunlock(s, l->t, t_gradient);
    }
    for (struct link *l = c->hydro.force; l != NULL; l = l->next) {
      scheduler_addunlock(s, t_gradient, l->t);
      scheduler_addunlock(s, l->t, tend);
    }
#else
    for (struct link *l = c->hydro.force; l != NULL; l = l->next) {
      scheduler_addunlock(s, t_rho, l->t);
      scheduler_addunlock(s, l->t, tend);
    }
#endif

    if (with_limiter) {
      for (struct link *l = c->hydro.limiter; l != NULL; l = l->next) {
        scheduler_addunlock(s, t_unpack_limiter, l->t);
      }
    }

    /* Make sure the gas density has been computed before the
     * stars compute theirs. */
    if (with_feedback) {
      for (struct link *l = c->stars.density; l != NULL; l = l->next) {
        scheduler_addunlock(s, t_rho, l->t);
      }
    }
#ifdef EXTRA_STAR_LOOPS
    if (with_feedback) {
      /* Receive gas parts after everything is finished in prep1 loop */
      for (struct link *l = c->stars.prepare1; l != NULL; l = l->next) {
        scheduler_addunlock(s, l->t, t_prep1);
      }

      /* Start updating stars in prep2 only after the updated gas parts have
       * been received */
      for (struct link *l = c->stars.prepare2; l != NULL; l = l->next) {
        scheduler_addunlock(s, t_prep1, l->t);
      }
    }
#endif
    /* Make sure the part have been received before the BHs compute their
     * accretion rates (depends on particles' rho). */
    if (with_black_holes) {
      for (struct link *l = c->black_holes.density; l != NULL; l = l->next) {
        /* t_rho is not activated for cells with no active hydro, so we need
           to add an additional dependency on t_xv for these cells */
        scheduler_addunlock(s, t_xv, l->t);
        scheduler_addunlock(s, t_rho, l->t);
      }
    }

    if (with_rt) {
      engine_addlink(e, &c->mpi.recv, t_rt_gradient);
      engine_addlink(e, &c->mpi.recv, t_rt_transport);

      /* RT recvs mustn't run before hydro force has completed. */
      for (struct link *l = c->hydro.force; l != NULL; l = l->next) {
        scheduler_addunlock(s, l->t, t_rt_gradient);
      }

      for (struct link *l = c->rt.rt_gradient; l != NULL; l = l->next) {
        /* RT gradient tasks mustn't run before we receive necessary data */
        scheduler_addunlock(s, t_rt_gradient, l->t);
        /* Don't run gradient tasks without sorting */
        scheduler_addunlock(s, t_rt_sorts, l->t);
        /* Don't update local particles before gradient tasks are finished */
        scheduler_addunlock(s, l->t, t_rt_transport);
      }

      for (struct link *l = c->rt.rt_transport; l != NULL; l = l->next) {
        /* RT transport tasks (iact, not comm tasks!!) mustn't run before we
         * receive necessary data */
        scheduler_addunlock(s, t_rt_transport, l->t);
        /* add dependency for the timestep communication tasks. In cases where
         * RT is inactive, rt_advance_cell_time won't run, so we need to make
         * sure we don't receive data before we're done with all the work. */
        scheduler_addunlock(s, l->t, tend);
        /* advance cell time mustn't run before transport is done */
        scheduler_addunlock(s, l->t, c->super->rt.rt_advance_cell_time);
      }
    }
  }

  /* Recurse? */
  if (c->split)
    for (int k = 0; k < 8; k++)
      if (c->progeny[k] != NULL)
        engine_addtasks_recv_hydro(
            e, c->progeny[k], t_xv, t_rho, t_gradient, t_prep1, t_limiter,
            t_unpack_limiter, t_rt_gradient, t_rt_transport, t_rt_sorts, tend,
            with_feedback, with_black_holes, with_limiter, with_sync, with_rt);

#else
  error("SWIFT was not compiled with MPI support.");
#endif
}

/**
 * @brief Add time rt_advance_cell_time tasks to super levels of
 * foreign cells. This function recurses down to the super level
 * and creates the required tasks, and adds a dependency between
 * rt_advance_cell_time, rt_collect_times, and tend tasks.
 *
 * In normal steps, tend mustn't run before rt_advance_cell_time or the
 * cell's ti_rt_end_min will be updated wrongly. In sub-cycles, we don't
 * have the tend tasks, so there's no worry about that. (Them missing is
 * the reason we need the rt_advanced_cell_time to complete the
 * sub-cycles in the first place)
 *
 * @param e The #engine.
 * @param c The foreign #cell.
 * @param tend The top-level time-step communication #task.
 */

void engine_addtasks_recv_rt_advance_cell_time(struct engine *e, struct cell *c,
                                               struct task *const tend) {

#ifdef WITH_MPI
  struct scheduler *s = &e->sched;

  /* Early abort (are we below the level where tasks are)? */
  if (!cell_get_flag(c, cell_flag_has_tasks)) return;

  /* Have we reached the super level? */
  if (c->super == c) {

#ifdef SWIFT_RT_DEBUG_CHECKS
    if (c->super == NULL)
      error("trying to add rt_advance_cell_time above super level...");
    if (c->top->rt.rt_collect_times == NULL)
      error("rt_collect_times should have been created already????");
#endif

    /* Create the rt advance times task at the super level, if it hasn't
     * already. also set all the dependencies */
    if (c->rt.rt_advance_cell_time == NULL) {

      c->rt.rt_advance_cell_time = scheduler_addtask(
          s, task_type_rt_advance_cell_time, task_subtype_none, 0, 0, c, NULL);

      /* don't run collect times before you run advance cell time */
      scheduler_addunlock(s, c->rt.rt_advance_cell_time,
                          c->top->rt.rt_collect_times);

      /* Add the dependency */
      scheduler_addunlock(s, c->super->rt.rt_advance_cell_time, tend);
    }

    /* we're done. */
    return;
  }

  /* Recurse? */
  if (c->split)
    for (int k = 0; k < 8; k++)
      if (c->progeny[k] != NULL)
        engine_addtasks_recv_rt_advance_cell_time(e, c->progeny[k], tend);

#else
  error("SWIFT was not compiled with MPI support.");
#endif
}

/**
 * @brief Add recv tasks for stars pairs to a hierarchy of cells.
 *
 * @param e The #engine.
 * @param c The foreign #cell.
 * @param t_density The recv_density #task, if it has already been created.
 * @param t_prep2 The recv_prep2 #task, if it has already been created.
 * @param t_sf_counts The recv_sf_counts, if it has been created.
 * @param tend The top-level time-step communication #task.
 * @param with_star_formation Are we running with star formation on?
 */
void engine_addtasks_recv_stars(struct engine *e, struct cell *c,
                                struct task *t_density, struct task *t_prep2,
                                struct task *t_sf_counts,
                                struct task *const tend,
                                const int with_star_formation) {
#ifdef SWIFT_DEBUG_CHECKS
  if (e->policy & engine_policy_sinks && e->policy & engine_policy_stars) {
    error("TODO");
  }
#endif

#ifdef WITH_MPI
  struct scheduler *s = &e->sched;

  /* Early abort (are we below the level where tasks are)? */
  if (!cell_get_flag(c, cell_flag_has_tasks)) return;

  if (t_sf_counts == NULL && with_star_formation && c->hydro.count > 0) {
#ifdef SWIFT_DEBUG_CHECKS
    if (c->depth != 0)
      error(
          "Attaching a sf_count task at a non-top level c->depth=%d "
          "c->count=%d",
          c->depth, c->hydro.count);
#endif
    t_sf_counts = scheduler_addtask(s, task_type_recv, task_subtype_sf_counts,
                                    c->mpi.tag, 0, c, NULL);
  }

  /* Have we reached a level where there are any stars tasks ? */
  if (t_density == NULL && c->stars.density != NULL) {

#ifdef SWIFT_DEBUG_CHECKS
    /* Make sure this cell has a valid tag. */
    if (c->mpi.tag < 0) error("Trying to receive from untagged cell.");
#endif  // SWIFT_DEBUG_CHECKS

    /* Create the tasks. */
    t_density = scheduler_addtask(s, task_type_recv, task_subtype_spart_density,
                                  c->mpi.tag, 0, c, NULL);

#ifdef EXTRA_STAR_LOOPS
    t_prep2 = scheduler_addtask(s, task_type_recv, task_subtype_spart_prep2,
                                c->mpi.tag, 0, c, NULL);
#endif
    if (with_star_formation && c->hydro.count > 0) {

      /* Receive the stars only once the counts have been received */
      scheduler_addunlock(s, t_sf_counts, c->stars.sorts);
      scheduler_addunlock(s, t_sf_counts, t_density);
#ifdef EXTRA_STAR_LOOPS
      scheduler_addunlock(s, t_sf_counts, t_prep2);
#endif
    }
  }

  if (t_density != NULL) {
    engine_addlink(e, &c->mpi.recv, t_density);
#ifdef EXTRA_STAR_LOOPS
    engine_addlink(e, &c->mpi.recv, t_prep2);
#endif
    if (with_star_formation && c->hydro.count > 0) {
      engine_addlink(e, &c->mpi.recv, t_sf_counts);
    }

#ifdef SWIFT_DEBUG_CHECKS
    if (c->nodeID == e->nodeID) error("Local cell!");
#endif
    if (c->stars.sorts != NULL) {
      scheduler_addunlock(s, t_density, c->stars.sorts);
#ifdef EXTRA_STAR_LOOPS
      scheduler_addunlock(s, c->stars.sorts, t_prep2);
#endif
    }

    /* Receive stars after the density loop */
    for (struct link *l = c->stars.density; l != NULL; l = l->next) {
      scheduler_addunlock(s, l->t, t_density);
    }

#ifdef EXTRA_STAR_LOOPS
    /* Start updating local gas only after sparts have been received */
    for (struct link *l = c->stars.prepare1; l != NULL; l = l->next) {
      scheduler_addunlock(s, t_density, l->t);
      scheduler_addunlock(s, l->t, t_prep2);
    }

    /* Receive stars for the second time after the prep2 loop */
    for (struct link *l = c->stars.prepare2; l != NULL; l = l->next) {
      scheduler_addunlock(s, l->t, t_prep2);
    }

    /* Start updating local gas only after sparts have been received */
    for (struct link *l = c->stars.feedback; l != NULL; l = l->next) {
      scheduler_addunlock(s, t_prep2, l->t);
      scheduler_addunlock(s, l->t, tend);
    }
#else
    /* Start updating local gas only after sparts have been received */
    for (struct link *l = c->stars.feedback; l != NULL; l = l->next) {
      scheduler_addunlock(s, t_density, l->t);
      scheduler_addunlock(s, l->t, tend);
    }
#endif
  }

  /* Recurse? */
  if (c->split)
    for (int k = 0; k < 8; k++)
      if (c->progeny[k] != NULL)
        engine_addtasks_recv_stars(e, c->progeny[k], t_density, t_prep2,
                                   t_sf_counts, tend, with_star_formation);

#else
  error("SWIFT was not compiled with MPI support.");
#endif
}

/**
 * @brief Add recv tasks for black_holes pairs to a hierarchy of cells.
 *
 * @param e The #engine.
 * @param c The foreign #cell.
 * @param t_rho The density comm. task, if it has already been created.
 * @param t_bh_merger The BH swallow comm. task, if it has already been created.
 * @param t_gas_swallow The gas swallow comm. task, if it has already been
 * created.
 * @param t_feedback The recv_feed #task, if it has already been created.
 * @param tend The top-level time-step communication #task.
 */
void engine_addtasks_recv_black_holes(struct engine *e, struct cell *c,
                                      struct task *t_rho,
                                      struct task *t_bh_merger,
                                      struct task *t_gas_swallow,
                                      struct task *t_feedback,
                                      struct task *const tend) {

#ifdef WITH_MPI
  struct scheduler *s = &e->sched;

  /* Early abort (are we below the level where tasks are)? */
  if (!cell_get_flag(c, cell_flag_has_tasks)) return;

  /* Have we reached a level where there are any black_holes tasks ? */
  if (t_rho == NULL && c->black_holes.density != NULL) {

#ifdef SWIFT_DEBUG_CHECKS
    /* Make sure this cell has a valid tag. */
    if (c->mpi.tag < 0) error("Trying to receive from untagged cell.");
#endif  // SWIFT_DEBUG_CHECKS

    /* Create the tasks. */
    t_rho = scheduler_addtask(s, task_type_recv, task_subtype_bpart_rho,
                              c->mpi.tag, 0, c, NULL);

    t_bh_merger = scheduler_addtask(
        s, task_type_recv, task_subtype_bpart_merger, c->mpi.tag, 0, c, NULL);

    t_gas_swallow = scheduler_addtask(
        s, task_type_recv, task_subtype_part_swallow, c->mpi.tag, 0, c, NULL);

    t_feedback = scheduler_addtask(
        s, task_type_recv, task_subtype_bpart_feedback, c->mpi.tag, 0, c, NULL);
  }

  if (t_rho != NULL) {
    engine_addlink(e, &c->mpi.recv, t_rho);
    engine_addlink(e, &c->mpi.recv, t_bh_merger);
    engine_addlink(e, &c->mpi.recv, t_gas_swallow);
    engine_addlink(e, &c->mpi.recv, t_feedback);

#ifdef SWIFT_DEBUG_CHECKS
    if (c->nodeID == e->nodeID) error("Local cell!");
#endif

    for (struct link *l = c->black_holes.density; l != NULL; l = l->next) {
      scheduler_addunlock(s, l->t, t_rho);
    }

    for (struct link *l = c->hydro.force; l != NULL; l = l->next) {
      scheduler_addunlock(s, l->t, t_gas_swallow);
    }

    for (struct link *l = c->black_holes.swallow; l != NULL; l = l->next) {
      scheduler_addunlock(s, t_rho, l->t);
      scheduler_addunlock(s, l->t, t_gas_swallow);
      scheduler_addunlock(s, l->t, t_bh_merger);
    }
    for (struct link *l = c->black_holes.do_gas_swallow; l != NULL;
         l = l->next) {
      scheduler_addunlock(s, t_gas_swallow, l->t);
    }
    for (struct link *l = c->black_holes.do_bh_swallow; l != NULL;
         l = l->next) {
      scheduler_addunlock(s, t_bh_merger, l->t);
      scheduler_addunlock(s, l->t, t_feedback);
    }
    for (struct link *l = c->black_holes.feedback; l != NULL; l = l->next) {
      scheduler_addunlock(s, t_feedback, l->t);
      scheduler_addunlock(s, l->t, tend);
    }
  }

  /* Recurse? */
  if (c->split)
    for (int k = 0; k < 8; k++)
      if (c->progeny[k] != NULL)
        engine_addtasks_recv_black_holes(e, c->progeny[k], t_rho, t_bh_merger,
                                         t_gas_swallow, t_feedback, tend);

#else
  error("SWIFT was not compiled with MPI support.");
#endif
}

/**
 * @brief Add recv tasks for gravity pairs to a hierarchy of cells.
 *
 * @param e The #engine.
 * @param c The foreign #cell.
 * @param t_grav The recv_gpart #task, if it has already been created.
 * @param tend The top-level time-step communication #task.
 */
void engine_addtasks_recv_gravity(struct engine *e, struct cell *c,
                                  struct task *t_grav,
                                  struct task *const tend) {

#ifdef WITH_MPI
  struct scheduler *s = &e->sched;

  /* Early abort (are we below the level where tasks are)? */
  if (!cell_get_flag(c, cell_flag_has_tasks)) return;

  /* Have we reached a level where there are any gravity tasks ? */
  if (t_grav == NULL && c->grav.grav != NULL) {

#ifdef SWIFT_DEBUG_CHECKS
    /* Make sure this cell has a valid tag. */
    if (c->mpi.tag < 0) error("Trying to receive from untagged cell.");
#endif  // SWIFT_DEBUG_CHECKS

    /* Create the tasks. */
    t_grav = scheduler_addtask(s, task_type_recv, task_subtype_gpart,
                               c->mpi.tag, 0, c, NULL);
  }

  /* If we have tasks, link them. */
  if (t_grav != NULL) {
    engine_addlink(e, &c->mpi.recv, t_grav);

    for (struct link *l = c->grav.grav; l != NULL; l = l->next) {
      scheduler_addunlock(s, t_grav, l->t);
      scheduler_addunlock(s, l->t, tend);
    }
  }

  /* Recurse? */
  if (c->split)
    for (int k = 0; k < 8; k++)
      if (c->progeny[k] != NULL)
        engine_addtasks_recv_gravity(e, c->progeny[k], t_grav, tend);

#else
  error("SWIFT was not compiled with MPI support.");
#endif
}

/**
 * @brief Generate the hydro hierarchical tasks for a hierarchy of cells -
 * i.e. all the O(Npart) tasks -- timestep version
 *
 * Tasks are only created here. The dependencies will be added later on.
 *
 * Note that there is no need to recurse below the super-cell. Note also
 * that we only add tasks if the relevant particles are present in the cell.
 *
 * @param e The #engine.
 * @param c The #cell.
 */
void engine_make_hierarchical_tasks_common(struct engine *e, struct cell *c) {

  struct scheduler *s = &e->sched;
  const int with_sinks = (e->policy & engine_policy_sinks);
  const int with_stars = (e->policy & engine_policy_stars);
  const int with_star_formation = (e->policy & engine_policy_star_formation);
  const int with_star_formation_sink = with_sinks && with_stars;
  const int with_timestep_limiter =
      (e->policy & engine_policy_timestep_limiter);
  const int with_timestep_sync = (e->policy & engine_policy_timestep_sync);
  const int with_rt = (e->policy & engine_policy_rt);
#ifdef WITH_CSDS
  const int with_csds = e->policy & engine_policy_csds;
#endif

  /* Are we at the top-level? */
  if (c->top == c && c->nodeID == e->nodeID) {

    if (c->hydro.count > 0 || c->grav.count > 0 || c->stars.count > 0 ||
        c->black_holes.count > 0 || c->sinks.count > 0) {
      c->timestep_collect = scheduler_addtask(s, task_type_collect,
                                              task_subtype_none, 0, 0, c, NULL);
    }

    if (with_star_formation && c->hydro.count > 0) {
      c->hydro.star_formation = scheduler_addtask(
          s, task_type_star_formation, task_subtype_none, 0, 0, c, NULL);
    }

    if (with_star_formation_sink &&
        (c->hydro.count > 0 || c->sinks.count > 0)) {
      c->sinks.star_formation_sink = scheduler_addtask(
          s, task_type_star_formation_sink, task_subtype_none, 0, 0, c, NULL);
    }

    if (with_sinks) {
      /* sinks.sink_formation plays the role of a ghost => always created when
       * playing with sinks*/
      c->sinks.sink_formation = scheduler_addtask(
          s, task_type_sink_formation, task_subtype_none, 0, 0, c, NULL);
    }

    if (with_rt) {
      c->rt.rt_collect_times = scheduler_addtask(
          s, task_type_rt_collect_times, task_subtype_none, 0, 0, c, NULL);
    }
  }

  /* Are we in a super-cell ? */
  if (c->super == c) {

    /* Local tasks only... */
    if (c->nodeID == e->nodeID) {

      /* Add the two half kicks */
      c->kick1 = scheduler_addtask(s, task_type_kick1, task_subtype_none, 0, 0,
                                   c, NULL);

      c->kick2 = scheduler_addtask(s, task_type_kick2, task_subtype_none, 0, 0,
                                   c, NULL);

      /* Weighting task for neutrinos after the last kick */
      if (e->neutrino_properties->use_delta_f) {
        c->grav.neutrino_weight = scheduler_addtask(
            s, task_type_neutrino_weight, task_subtype_none, 0, 0, c, NULL);
        scheduler_addunlock(s, c->kick1, c->grav.neutrino_weight);
      }

#if defined(WITH_CSDS)
      struct task *kick2_or_csds;
      if (with_csds) {
        /* Add the hydro csds task. */
        c->csds = scheduler_addtask(s, task_type_csds, task_subtype_none, 0, 0,
                                    c, NULL);

        /* Add the kick2 dependency */
        scheduler_addunlock(s, c->kick2, c->csds);

        /* Create a variable in order to avoid to many ifdef */
        kick2_or_csds = c->csds;
      } else {
        kick2_or_csds = c->kick2;
      }
#else
      struct task *kick2_or_csds = c->kick2;
#endif

      /* Add the time-step calculation task and its dependency */
      c->timestep = scheduler_addtask(s, task_type_timestep, task_subtype_none,
                                      0, 0, c, NULL);

      scheduler_addunlock(s, kick2_or_csds, c->timestep);
      scheduler_addunlock(s, c->timestep, c->kick1);
      scheduler_addunlock(s, c->timestep, c->top->timestep_collect);

      /* Subgrid tasks: star formation */
      if (with_star_formation && c->hydro.count > 0) {
        scheduler_addunlock(s, kick2_or_csds, c->top->hydro.star_formation);
        scheduler_addunlock(s, c->top->hydro.star_formation, c->timestep);
      }

      /* Subgrid tasks: star formation from sinks */
      if (with_star_formation_sink &&
          (c->hydro.count > 0 || c->sinks.count > 0)) {
        scheduler_addunlock(s, kick2_or_csds,
                            c->top->sinks.star_formation_sink);
        scheduler_addunlock(s, c->top->sinks.star_formation_sink, c->timestep);
      }

      /* Subgrid tasks: sinks formation */
      if (with_sinks) {
        scheduler_addunlock(s, c->kick2, c->top->sinks.sink_formation);
      }

      /* Time-step limiter */
      if (with_timestep_limiter) {

        c->timestep_limiter = scheduler_addtask(
            s, task_type_timestep_limiter, task_subtype_none, 0, 0, c, NULL);

        scheduler_addunlock(s, c->timestep, c->timestep_limiter);
        scheduler_addunlock(s, c->timestep_limiter, c->kick1);
        scheduler_addunlock(s, c->timestep_limiter, c->top->timestep_collect);
      }

      /* Time-step synchronization */
      if (with_timestep_sync) {

        c->timestep_sync = scheduler_addtask(s, task_type_timestep_sync,
                                             task_subtype_none, 0, 0, c, NULL);

        scheduler_addunlock(s, c->timestep, c->timestep_sync);
        scheduler_addunlock(s, c->timestep_sync, c->kick1);
        scheduler_addunlock(s, c->timestep_sync, c->top->timestep_collect);
      }

      if (with_timestep_limiter && with_timestep_sync) {
        scheduler_addunlock(s, c->timestep_limiter, c->timestep_sync);
      }
    }
  } else { /* We are above the super-cell so need to go deeper */

    /* Recurse. */
    if (c->split)
      for (int k = 0; k < 8; k++)
        if (c->progeny[k] != NULL)
          engine_make_hierarchical_tasks_common(e, c->progeny[k]);
  }
}

/**
 * @brief Generate the hydro hierarchical tasks for a hierarchy of cells -
 * i.e. all the O(Npart) tasks -- gravity version
 *
 * Tasks are only created here. The dependencies will be added later on.
 *
 * Note that there is no need to recurse below the super-cell. Note also
 * that we only add tasks if the relevant particles are present in the cell.
 *
 * @param e The #engine.
 * @param c The #cell.
 */
void engine_make_hierarchical_tasks_gravity(struct engine *e, struct cell *c) {

  struct scheduler *s = &e->sched;
  const int is_self_gravity = (e->policy & engine_policy_self_gravity);
  const int stars_only_gravity =
      (e->policy & engine_policy_stars) && !(e->policy & engine_policy_hydro);

  /* Are we in a super-cell ? */
  if (c->grav.super == c) {

    /* Local tasks only... */
    if (c->nodeID == e->nodeID) {

      if (stars_only_gravity) {

        /* In the special case where we have stars that just act under gravity
         * we must create their drift task here and not just copy over the hydro
         * behaviour. */
        c->stars.drift = scheduler_addtask(s, task_type_drift_spart,
                                           task_subtype_none, 0, 0, c, NULL);

        scheduler_addunlock(s, c->stars.drift, c->super->kick2);
      }

      c->grav.drift = scheduler_addtask(s, task_type_drift_gpart,
                                        task_subtype_none, 0, 0, c, NULL);

      c->grav.end_force = scheduler_addtask(s, task_type_end_grav_force,
                                            task_subtype_none, 0, 0, c, NULL);

      scheduler_addunlock(s, c->grav.end_force, c->super->kick2);

      if (is_self_gravity) {

        /* Initialisation of the multipoles */
        c->grav.init = scheduler_addtask(s, task_type_init_grav,
                                         task_subtype_none, 0, 0, c, NULL);

<<<<<<< HEAD
        /* Gravity non-neighbouring pm calculations. */
=======
        /* Gravity non-neighbouring pm calculations */
        /* When running a zoom we only want to create long range tasks for
         * non-zoom cells and zoom cells where there are no grav_mm tasks in the
         * void cell tree (if this is the case then there will be no void super
         * level). */
>>>>>>> 727692b3
        if (c->top->type != cell_type_zoom ||
            (c->top->type == cell_type_zoom &&
             c->top->void_parent->grav.super == NULL)) {
          c->grav.long_range = scheduler_addtask(
              s, task_type_grav_long_range, task_subtype_none, 0, 0, c, NULL);
        }

        /* Gravity recursive down-pass */
        c->grav.down = scheduler_addtask(s, task_type_grav_down,
                                         task_subtype_none, 0, 0, c, NULL);

        /* Implicit tasks for the up and down passes */
        c->grav.drift_out = scheduler_addtask(s, task_type_drift_gpart_out,
                                              task_subtype_none, 0, 1, c, NULL);
        c->grav.init_out = scheduler_addtask(s, task_type_init_grav_out,
                                             task_subtype_none, 0, 1, c, NULL);
        c->grav.down_in = scheduler_addtask(s, task_type_grav_down_in,
                                            task_subtype_none, 0, 1, c, NULL);

        /* Long-range gravity forces (not the mesh ones!) */
        if (c->grav.long_range != NULL) {
          scheduler_addunlock(s, c->grav.init, c->grav.long_range);
          scheduler_addunlock(s, c->grav.long_range, c->grav.down);
        }
        scheduler_addunlock(s, c->grav.down, c->grav.super->grav.end_force);

        /* With adaptive softening, force the hydro density to complete first */
        if (gravity_after_hydro_density && c->hydro.super == c) {
          scheduler_addunlock(s, c->hydro.ghost_out, c->grav.init_out);
        }

        /* Link in the implicit tasks */
        scheduler_addunlock(s, c->grav.init, c->grav.init_out);
        scheduler_addunlock(s, c->grav.drift, c->grav.drift_out);
        scheduler_addunlock(s, c->grav.down_in, c->grav.down);

        /* In zoom land we also need to link the void cells grav down to
         * the zoom cell down and long range task. */
        if (c->type == cell_type_zoom) {

          /* Ensure the void super exists (Otherwise there's nothing to worry
           * about). */
          if (c->top->void_parent->grav.super != NULL) {

<<<<<<< HEAD
            /* zoom.long_range -> void.down */
            if (c->grav.long_range != NULL) {
              scheduler_addunlock(s, c->grav.long_range,
                                  c->top->void_parent->grav.super->grav.down);
            }

=======
>>>>>>> 727692b3
            /* void.down -> zoom.down */
            scheduler_addunlock(s, c->top->void_parent->grav.super->grav.down,
                                c->grav.down);
          }
        }
      }
    }
  }

  /* We are below the super-cell but not below the maximal splitting depth */
  else if ((c->grav.super != NULL) && cell_is_above_diff_grav_depth(c)) {

    /* Local tasks only... */
    if (c->nodeID == e->nodeID) {

      if (is_self_gravity) {

        c->grav.drift_out = scheduler_addtask(s, task_type_drift_gpart_out,
                                              task_subtype_none, 0, 1, c, NULL);

        c->grav.init_out = scheduler_addtask(s, task_type_init_grav_out,
                                             task_subtype_none, 0, 1, c, NULL);

        c->grav.down_in = scheduler_addtask(s, task_type_grav_down_in,
                                            task_subtype_none, 0, 1, c, NULL);

        scheduler_addunlock(s, c->parent->grav.init_out, c->grav.init_out);
        scheduler_addunlock(s, c->parent->grav.drift_out, c->grav.drift_out);
        scheduler_addunlock(s, c->grav.down_in, c->parent->grav.down_in);
      }
    }
  }

  /* Recurse but not below the maximal splitting depth */
  if (c->split && cell_is_above_diff_grav_depth(c))
    for (int k = 0; k < 8; k++)
      if (c->progeny[k] != NULL)
        engine_make_hierarchical_tasks_gravity(e, c->progeny[k]);
}

/**
 * @brief Recursively add non-implicit ghost tasks to a cell hierarchy.
 */
void engine_add_ghosts(struct engine *e, struct cell *c, struct task *ghost_in,
                       struct task *ghost_out) {

  /* Abort as there are no hydro particles here? */
  if (c->hydro.count_total == 0) return;

  /* If we have reached the leaf OR have to few particles to play with*/
  if (!c->split || c->hydro.count_total < engine_max_parts_per_ghost) {

    /* Add the ghost task and its dependencies */
    struct scheduler *s = &e->sched;
    c->hydro.ghost =
        scheduler_addtask(s, task_type_ghost, task_subtype_none, 0, 0, c, NULL);
    scheduler_addunlock(s, ghost_in, c->hydro.ghost);
    scheduler_addunlock(s, c->hydro.ghost, ghost_out);

  } else {
    /* Keep recursing */
    for (int k = 0; k < 8; k++)
      if (c->progeny[k] != NULL)
        engine_add_ghosts(e, c->progeny[k], ghost_in, ghost_out);
  }
}

/**
 * @brief Recursively add non-implicit cooling tasks to a cell hierarchy.
 */
void engine_add_cooling(struct engine *e, struct cell *c,
                        struct task *cooling_in, struct task *cooling_out) {

  /* Abort as there are no hydro particles here? */
  if (c->hydro.count_total == 0) return;

  /* If we have reached the leaf OR have to few particles to play with*/
  if (!c->split || c->hydro.count_total < engine_max_parts_per_cooling) {

    /* Add the cooling task and its dependencies */
    struct scheduler *s = &e->sched;
    c->hydro.cooling = scheduler_addtask(s, task_type_cooling,
                                         task_subtype_none, 0, 0, c, NULL);
    scheduler_addunlock(s, cooling_in, c->hydro.cooling);
    scheduler_addunlock(s, c->hydro.cooling, cooling_out);

  } else {
    /* Keep recursing */
    for (int k = 0; k < 8; k++)
      if (c->progeny[k] != NULL)
        engine_add_cooling(e, c->progeny[k], cooling_in, cooling_out);
  }
}

/**
 * @brief Generate the hydro hierarchical tasks for a hierarchy of cells -
 * i.e. all the O(Npart) tasks -- hydro version
 *
 * Tasks are only created here. The dependencies will be added later on.
 *
 * Note that there is no need to recurse below the super-cell. Note also
 * that we only add tasks if the relevant particles are present in the cell.
 *
 * @param e The #engine.
 * @param c The #cell.
 * @param star_resort_cell Pointer to the cell where the star_resort task has
 * been created. NULL above that level or if not running with star formation.
 */
void engine_make_hierarchical_tasks_hydro(struct engine *e, struct cell *c,
                                          struct cell *star_resort_cell) {

  struct scheduler *s = &e->sched;
  const int with_stars = (e->policy & engine_policy_stars);
  const int with_sinks = (e->policy & engine_policy_sinks);
  const int with_feedback = (e->policy & engine_policy_feedback);
  const int with_cooling = (e->policy & engine_policy_cooling);
  const int with_star_formation = (e->policy & engine_policy_star_formation);
  const int with_star_formation_sink = (with_sinks && with_stars);
  const int with_black_holes = (e->policy & engine_policy_black_holes);
  const int with_rt = (e->policy & engine_policy_rt);
  const int with_timestep_sync = (e->policy & engine_policy_timestep_sync);
#ifdef WITH_CSDS
  const int with_csds = (e->policy & engine_policy_csds);
#endif

  /* Are we are the level where we create the stars' resort tasks?
   * If the tree is shallow, we need to do this at the super-level if the
   * super-level is above the level we want */
  if ((c->nodeID == e->nodeID) && (star_resort_cell == NULL) &&
      (c->depth == engine_star_resort_task_depth || c->hydro.super == c)) {

    /* If star formation from gas or sinks has happened, we need to resort */
    if (with_feedback && ((c->hydro.count > 0 && with_star_formation) ||
                          ((c->hydro.count > 0 || c->sinks.count > 0) &&
                           with_star_formation_sink))) {

      /* Record this is the level where we re-sort */
      star_resort_cell = c;

      c->hydro.stars_resort = scheduler_addtask(
          s, task_type_stars_resort, task_subtype_none, 0, 0, c, NULL);

      /* Now add the relevant unlocks */
      /* If we can make stars, we should wait until SF is done before resorting
       */
      if (with_star_formation && c->hydro.count > 0) {
        scheduler_addunlock(s, c->top->hydro.star_formation,
                            c->hydro.stars_resort);
      }
      /* If we can make sinks or spawn from existing ones, we should wait until
      SF is done before resorting */
      if (with_star_formation_sink &&
          (c->hydro.count > 0 || c->sinks.count > 0)) {
        scheduler_addunlock(s, c->top->sinks.star_formation_sink,
                            c->hydro.stars_resort);
      }
    }
  }

  /* Are we in a super-cell ? */
  if (c->hydro.super == c) {

    /* Add the sort task. */
    c->hydro.sorts =
        scheduler_addtask(s, task_type_sort, task_subtype_none, 0, 0, c, NULL);

    if (with_feedback) {
      c->stars.sorts = scheduler_addtask(s, task_type_stars_sort,
                                         task_subtype_none, 0, 0, c, NULL);
    }

    if (with_black_holes) {
      c->black_holes.swallow_ghost_1 =
          scheduler_addtask(s, task_type_bh_swallow_ghost1, task_subtype_none,
                            0, /* implicit =*/1, c, NULL);
    }

    /* Local tasks only... */
    if (c->nodeID == e->nodeID) {

      /* Add the drift task. */
      c->hydro.drift = scheduler_addtask(s, task_type_drift_part,
                                         task_subtype_none, 0, 0, c, NULL);

      /* Add the task finishing the force calculation */
      c->hydro.end_force = scheduler_addtask(s, task_type_end_hydro_force,
                                             task_subtype_none, 0, 0, c, NULL);

      /* Generate the ghost tasks. */
      c->hydro.ghost_in =
          scheduler_addtask(s, task_type_ghost_in, task_subtype_none, 0,
                            /* implicit = */ 1, c, NULL);
      c->hydro.ghost_out =
          scheduler_addtask(s, task_type_ghost_out, task_subtype_none, 0,
                            /* implicit = */ 1, c, NULL);
      engine_add_ghosts(e, c, c->hydro.ghost_in, c->hydro.ghost_out);

      /* Generate the extra ghost task. */
#ifdef EXTRA_HYDRO_LOOP
      c->hydro.extra_ghost = scheduler_addtask(
          s, task_type_extra_ghost, task_subtype_none, 0, 0, c, NULL);
#endif

      /* Stars */
      if (with_stars) {
        c->stars.drift = scheduler_addtask(s, task_type_drift_spart,
                                           task_subtype_none, 0, 0, c, NULL);
        scheduler_addunlock(s, c->stars.drift, c->super->kick2);

        if (with_star_formation && c->top->hydro.count > 0)
          scheduler_addunlock(s, c->stars.drift, c->top->hydro.star_formation);
      }

      /* Sinks */
      if (with_sinks) {
        c->sinks.drift = scheduler_addtask(s, task_type_drift_sink,
                                           task_subtype_none, 0, 0, c, NULL);
        scheduler_addunlock(s, c->sinks.drift, c->super->kick2);

        c->sinks.sink_in =
            scheduler_addtask(s, task_type_sink_in, task_subtype_none, 0,
                              /* implicit = */ 1, c, NULL);

        c->sinks.sink_ghost1 =
            scheduler_addtask(s, task_type_sink_ghost1, task_subtype_none, 0,
                              /* implicit = */ 1, c, NULL);

        c->sinks.sink_ghost2 =
            scheduler_addtask(s, task_type_sink_ghost2, task_subtype_none, 0,
                              /* implicit = */ 1, c, NULL);

        c->sinks.sink_out =
            scheduler_addtask(s, task_type_sink_out, task_subtype_none, 0,
                              /* implicit = */ 1, c, NULL);

        /* Link to the main tasks */
        scheduler_addunlock(s, c->super->kick2, c->sinks.sink_in);
        scheduler_addunlock(s, c->sinks.sink_out, c->super->timestep);
        scheduler_addunlock(s, c->top->sinks.sink_formation, c->sinks.sink_in);
        if (with_timestep_sync)
          scheduler_addunlock(s, c->sinks.sink_out, c->super->timestep_sync);

        if (with_stars &&
            (c->top->hydro.count > 0 || c->top->sinks.count > 0)) {
          scheduler_addunlock(s, c->hydro.super->sinks.sink_out,
                              c->top->sinks.star_formation_sink);
        }
      }

      /* Black holes */
      if (with_black_holes) {
        c->black_holes.drift = scheduler_addtask(
            s, task_type_drift_bpart, task_subtype_none, 0, 0, c, NULL);
        scheduler_addunlock(s, c->black_holes.drift, c->super->kick2);
      }

      /* Subgrid tasks: cooling */
      if (with_cooling) {

        c->hydro.cooling_in =
            scheduler_addtask(s, task_type_cooling_in, task_subtype_none, 0,
                              /*implicit=*/1, c, NULL);
        c->hydro.cooling_out =
            scheduler_addtask(s, task_type_cooling_out, task_subtype_none, 0,
                              /*implicit=*/1, c, NULL);

        engine_add_cooling(e, c, c->hydro.cooling_in, c->hydro.cooling_out);

        scheduler_addunlock(s, c->hydro.end_force, c->hydro.cooling_in);
        scheduler_addunlock(s, c->hydro.cooling_out, c->super->kick2);

      } else {
        scheduler_addunlock(s, c->hydro.end_force, c->super->kick2);
      }

      /* Subgrid tasks: feedback */
      if (with_feedback) {

        c->stars.stars_in =
            scheduler_addtask(s, task_type_stars_in, task_subtype_none, 0,
                              /* implicit = */ 1, c, NULL);

        c->stars.stars_out =
            scheduler_addtask(s, task_type_stars_out, task_subtype_none, 0,
                              /* implicit = */ 1, c, NULL);

        c->stars.density_ghost = scheduler_addtask(
            s, task_type_stars_ghost, task_subtype_none, 0, 0, c, NULL);

#ifdef EXTRA_STAR_LOOPS
        c->stars.prep1_ghost =
            scheduler_addtask(s, task_type_stars_prep_ghost1, task_subtype_none,
                              0, /* implicit = */ 1, c, NULL);

        c->hydro.prep1_ghost =
            scheduler_addtask(s, task_type_hydro_prep_ghost1, task_subtype_none,
                              0, /* implicit = */ 1, c, NULL);

        c->stars.prep2_ghost =
            scheduler_addtask(s, task_type_stars_prep_ghost2, task_subtype_none,
                              0, /* implicit = */ 1, c, NULL);
#endif

#ifdef WITH_CSDS
        if (with_csds) {
          scheduler_addunlock(s, c->super->csds, c->stars.stars_in);
        } else {
          scheduler_addunlock(s, c->super->kick2, c->stars.stars_in);
        }
#else
        scheduler_addunlock(s, c->super->kick2, c->stars.stars_in);
#endif
        scheduler_addunlock(s, c->stars.stars_out, c->super->timestep);

        /* Star formation*/
        if (with_feedback && ((c->hydro.count > 0 && with_star_formation) ||
                              ((c->hydro.count > 0 || c->sinks.count > 0) &&
                               with_star_formation_sink))) {
          scheduler_addunlock(s, star_resort_cell->hydro.stars_resort,
                              c->stars.stars_in);
        }
      }

      /* Radiative Transfer */
      if (with_rt) {
        /* RT ghost in task */
        c->rt.rt_in =
            scheduler_addtask(s, task_type_rt_in, task_subtype_none, 0,
                              /* implicit= */ 1, c, NULL);
        scheduler_addunlock(s, c->super->kick2, c->rt.rt_in);
        /* Star formation */
        if (c->top->hydro.count > 0 && with_star_formation)
          scheduler_addunlock(s, c->top->hydro.star_formation, c->rt.rt_in);
        /* Star formation from sinks */
        if (with_star_formation_sink &&
            (c->top->hydro.count > 0 || c->top->sinks.count > 0))
          scheduler_addunlock(s, c->top->sinks.star_formation_sink,
                              c->rt.rt_in);
        if (with_feedback)
          scheduler_addunlock(s, c->stars.stars_out, c->rt.rt_in);
        /* TODO: check/add dependencies from Loic's new sink SF tasks */

        /* RT ghost out task */
        c->rt.rt_out =
            scheduler_addtask(s, task_type_rt_out, task_subtype_none, 0,
                              /* implicit= */ 1, c, NULL);
        scheduler_addunlock(s, c->rt.rt_out, c->super->timestep);

        /* In cases where nothing but RT is active, don't allow the timestep
         * collect to run before we've finished */
        scheduler_addunlock(s, c->rt.rt_out, c->top->timestep_collect);

        /* non-implicit ghost 1 */
        c->rt.rt_ghost1 = scheduler_addtask(s, task_type_rt_ghost1,
                                            task_subtype_none, 0, 0, c, NULL);
        scheduler_addunlock(s, c->rt.rt_in, c->rt.rt_ghost1);

        /* non-implicit ghost 2 */
        c->rt.rt_ghost2 = scheduler_addtask(s, task_type_rt_ghost2,
                                            task_subtype_none, 0, 0, c, NULL);

        /* implicit transport out */
        c->rt.rt_transport_out =
            scheduler_addtask(s, task_type_rt_transport_out, task_subtype_none,
                              0, /*implicit= */ 1, c, NULL);

        /* thermochemistry */
        c->rt.rt_tchem = scheduler_addtask(s, task_type_rt_tchem,
                                           task_subtype_none, 0, 0, c, NULL);

        /* Advance cell time for subcycling */
        /* We need to make sure that rt_advance_cell_time is at the same level
         * as the timestep task, not below. Otherwise, the updated cell times
         * won't propagate up the hierarchy enough, and the cell_is_rt_active
         * will return bogus results. Note that c->super is not necessarily
         * c->hydro.super in general. */
        /* Create the task only once ! */
        if (c->super->rt.rt_advance_cell_time == NULL) {
          c->super->rt.rt_advance_cell_time =
              scheduler_addtask(s, task_type_rt_advance_cell_time,
                                task_subtype_none, 0, 0, c->super, NULL);
          /* Don't run the rt_collect_times before the rt_advance_cell_time */
          scheduler_addunlock(s, c->super->rt.rt_advance_cell_time,
                              c->top->rt.rt_collect_times);
        }

        scheduler_addunlock(s, c->rt.rt_transport_out, c->rt.rt_tchem);
        scheduler_addunlock(s, c->rt.rt_tchem,
                            c->super->rt.rt_advance_cell_time);
        scheduler_addunlock(s, c->super->rt.rt_advance_cell_time, c->rt.rt_out);
      }

      /* Subgrid tasks: black hole feedback */
      if (with_black_holes) {

        c->black_holes.black_holes_in =
            scheduler_addtask(s, task_type_bh_in, task_subtype_none, 0,
                              /* implicit = */ 1, c, NULL);

        c->black_holes.black_holes_out =
            scheduler_addtask(s, task_type_bh_out, task_subtype_none, 0,
                              /* implicit = */ 1, c, NULL);

        c->black_holes.density_ghost = scheduler_addtask(
            s, task_type_bh_density_ghost, task_subtype_none, 0, 0, c, NULL);

        c->black_holes.swallow_ghost_2 =
            scheduler_addtask(s, task_type_bh_swallow_ghost2, task_subtype_none,
                              0, /* implicit =*/1, c, NULL);

        c->black_holes.swallow_ghost_3 = scheduler_addtask(
            s, task_type_bh_swallow_ghost3, task_subtype_none, 0, 0, c, NULL);

#ifdef WITH_CSDS
        if (with_csds) {
          scheduler_addunlock(s, c->super->csds, c->black_holes.black_holes_in);
        } else {
          scheduler_addunlock(s, c->super->kick2,
                              c->black_holes.black_holes_in);
        }
#else
        scheduler_addunlock(s, c->super->kick2, c->black_holes.black_holes_in);
#endif
        scheduler_addunlock(s, c->black_holes.black_holes_out,
                            c->super->timestep);
      }

      if (with_black_holes && with_feedback) {

        /* Make sure we don't start swallowing gas particles before the stars
           have converged on their smoothing lengths. */
        scheduler_addunlock(s, c->stars.density_ghost,
                            c->black_holes.swallow_ghost_1);
      }
    }
  } else { /* We are above the super-cell so need to go deeper */

    /* Recurse. */
    if (c->split)
      for (int k = 0; k < 8; k++)
        if (c->progeny[k] != NULL)
          engine_make_hierarchical_tasks_hydro(e, c->progeny[k],
                                               star_resort_cell);
  }
}

void engine_make_hierarchical_tasks_mapper(void *map_data, int num_elements,
                                           void *extra_data) {

  struct engine *e = (struct engine *)extra_data;
  const int with_hydro = (e->policy & engine_policy_hydro);
  const int with_self_gravity = (e->policy & engine_policy_self_gravity);
  const int with_ext_gravity = (e->policy & engine_policy_external_gravity);

  for (int ind = 0; ind < num_elements; ind++) {
    struct cell *c = &((struct cell *)map_data)[ind];

    /* In zoom land we need to handle void cells separately after all other
<<<<<<< HEAD
     * cells. This is done after this mapper call in engine_maketasks. */
=======
     * cells. This is done before this mapper call in engine_maketasks. */
>>>>>>> 727692b3
    if (c->subtype == cell_subtype_void) {
      continue;
    }

    /* Make the common tasks (time integration) */
    engine_make_hierarchical_tasks_common(e, c);
    /* Add the hydro stuff */
    if (with_hydro)
      engine_make_hierarchical_tasks_hydro(e, c, /*star_resort_cell=*/NULL);
    /* And the gravity stuff */
    if (with_self_gravity || with_ext_gravity)
      engine_make_hierarchical_tasks_gravity(e, c);
  }
}

/**
 * @brief Test whether two cells need a pair gravity task.
 *
 * This function will test if the two cells are far enough apart to let
 * the mesh handle the interaction or if the cells are too close for a
 * multipole-multipole (long range) interaction. If neither of these are
 * true then we need a pair task.
 *
 * @param e The #engine.
 * @param ci The first #cell.
 * @param cj The second #cell.
 * @param periodic Whether the domain is periodic.
 * @param dim The dimensions of the domain.
 * @param max_distance2 The square of the maximal distance for a direct
 *                      interaction.
 * @param nodeID The nodeID of the current node.
 *
 * @return 1 if a pair gravity task is needed, 0 otherwise.
 */
int engine_gravity_need_cell_pair_task(struct engine *e, struct cell *ci,
                                       struct cell *cj, const int periodic,
                                       const int use_mesh) {

  struct space *s = e->s;
  const double dim[3] = {s->dim[0], s->dim[1], s->dim[2]};
  const double max_distance = e->mesh->r_cut_max;
  const double max_distance2 = max_distance * max_distance;

#ifdef WITH_MPI
  const int nodeID = e->nodeID;

  /* Recover the multipole information */
  const struct gravity_tensors *multi_i = ci->grav.multipole;
  const struct gravity_tensors *multi_j = cj->grav.multipole;

  if (multi_i == NULL && ci->nodeID != nodeID)
    error("Multipole of ci was not exchanged properly via the proxies");
  if (multi_j == NULL && cj->nodeID != nodeID)
    error("Multipole of cj was not exchanged properly via the proxies");
#endif

  /* Minimal distance between any pair of particles */
  const double min_radius2 = cell_min_dist2(ci, cj, periodic, dim);

  /* Are we beyond the distance where the truncated forces are 0 ?*/
  if (use_mesh && min_radius2 > max_distance2) return 0;

  /* Are the cells too close for a MM interaction ? */
  return !cell_can_use_pair_mm(ci, cj, e, e->s, /*use_rebuild_data=*/1,
                               /*is_tree_walk=*/0, periodic, use_mesh);
}

/**
 * @brief Constructs a top-level pair gravity task between two cells.
 *
 * This will also check and ensure we have the proxy for the foreign cell.
 *
 * @param e The #engine.
 * @param sched The #scheduler.
 * @param ci The first #cell.
 * @param cj The second #cell.
 * @param nodeID The nodeID of the current node.
 */
void engine_make_pair_gravity_task(struct engine *e, struct scheduler *sched,
                                   struct cell *ci, struct cell *cj,
                                   const int nodeID, const int cid,
                                   const int cjd) {
  /* Add a pair task. */
  scheduler_addtask(sched, task_type_pair, task_subtype_grav, 0, 0, ci, cj);

#ifdef SWIFT_DEBUG_CHECKS
#ifdef WITH_MPI

  /* Let's cross-check that we had a proxy for that cell */
  if (ci->nodeID == nodeID && cj->nodeID != engine_rank) {

    /* Find the proxy for this node */
    const int proxy_id = e->proxy_ind[cj->nodeID];
    if (proxy_id < 0)
      error("No proxy exists for that foreign node %d!", cj->nodeID);

    const struct proxy *p = &e->proxies[proxy_id];

    /* Check whether the cell exists in the proxy */
    int n = 0;
    for (; n < p->nr_cells_in; n++)
      if (p->cells_in[n] == cj) {
        break;
      }
    if (n == p->nr_cells_in)
      error(
          "Cell %d not found in the proxy but trying to construct "
          "grav task!",
          cjd);
  } else if (cj->nodeID == nodeID && ci->nodeID != engine_rank) {

    /* Find the proxy for this node */
    const int proxy_id = e->proxy_ind[ci->nodeID];
    if (proxy_id < 0)
      error("No proxy exists for that foreign node %d!", ci->nodeID);

    const struct proxy *p = &e->proxies[proxy_id];

    /* Check whether the cell exists in the proxy */
    int n = 0;
    for (; n < p->nr_cells_in; n++)
      if (p->cells_in[n] == ci) {
        break;
      }
    if (n == p->nr_cells_in)
      error(
          "Cell %d not found in the proxy but trying to construct "
          "grav task!",
          cid);
  }
#endif /* WITH_MPI */
#endif /* SWIFT_DEBUG_CHECKS */
}

/**
 * @brief Construct a self-gravity task for a cell and loop over all
 * pairs of cells within the mesh interaction range creating pair tasks.
 *
 * - All top-cells get a self-interaction.
 * - All pairs within range according to the multipole acceptance
 *   criterion get a pair task.
 *
 *   @param e The #engine.
 *   @param cid The cell index.
 *   @param offset The offset into cells_top for the current cell type.
 *   @param cdim The dimensions of the cell grid.
 *   @param cells The array of cells.
 *   @param periodic Whether the domain is periodic.
 *   @param use_mesh Whether to use the mesh for the interaction.
 *   @param delta_m The lower delta for the interaction range.
 *   @param delta_p The upper delta for the interaction range.
 */
void engine_gravity_make_task_loop(struct engine *e, int cid, const int cdim[3],
                                   struct cell *cells, const int periodic,
                                   const int use_mesh, const int delta_m,
                                   const int delta_p) {

  struct scheduler *sched = &e->sched;
  const int nodeID = e->nodeID;

  /* Integer indices of the cell in the top-level grid */
  const int i = cid / (cdim[1] * cdim[2]);
  const int j = (cid / cdim[2]) % cdim[1];
  const int k = cid % cdim[2];

  /* Get the first cell */
  struct cell *ci = &cells[cid];

  /* Skip cells without gravity particles unless they are void cells. */
  if (ci->grav.count == 0 && ci->subtype != cell_subtype_void) return;

  /* If the cell is local build a self-interaction (but not for void cells) */
  if (ci->nodeID == nodeID) {
    scheduler_addtask(sched, task_type_self, task_subtype_grav, 0, 0, ci, NULL);
  }

  /* Loop over every other cell within (Manhattan) range delta */
  for (int ii = i - delta_m; ii <= i + delta_p; ii++) {

    /* Escape if non-periodic and beyond range */
    if (!periodic && (ii < 0 || ii >= cdim[0])) continue;

    for (int jj = j - delta_m; jj <= j + delta_p; jj++) {

      /* Escape if non-periodic and beyond range */
      if (!periodic && (jj < 0 || jj >= cdim[1])) continue;

      for (int kk = k - delta_m; kk <= k + delta_p; kk++) {

        /* Escape if non-periodic and beyond range */
        if (!periodic && (kk < 0 || kk >= cdim[2])) continue;

        /* Apply periodic BC (not harmful if not using periodic BC) */
        const int iii = (ii + cdim[0]) % cdim[0];
        const int jjj = (jj + cdim[1]) % cdim[1];
        const int kkk = (kk + cdim[2]) % cdim[2];

        /* Get the second cell */
        const int cjd = cell_getid(cdim, iii, jjj, kkk);
        struct cell *cj = &cells[cjd];

#ifdef SWIFT_DEBUG_CHECKS
        /* Ensure both cells are the same type of cells */
        if (ci->type != cj->type) {
          error(
              "Cell %d and cell %d are not the same cell type! "
              "(ci->type=%s, cj->type=%s)",
              cid, cjd, cellID_names[ci->type], cellID_names[cj->type]);
        }
#endif

        /* Avoid duplicates. */
        if (cid >= cjd) continue;

<<<<<<< HEAD
        /* Avoid empty cells. Completely foreign pairs also get
         * the Nigel treatment (AKA are kicked out of the union/we skip
         * them). Unless they are void cells, Nigels a fan of those (and
         * we need to make tasks for them to be later split even if they are
         * empty and foreign). */
        if (cj->subtype != cell_subtype_void &&
            (cj->grav.count == 0 ||
             (ci->nodeID != nodeID && cj->nodeID != nodeID)))
=======
        /* Avoid empty cells (except voids). */
        if (cj->grav.count == 0 && cj->subtype != cell_subtype_void) continue;

        /* Completely foreign pairs also get the Nigel treatment (AKA are kicked
         * out of the union/we skip them). Unless they are void cells, Nigels a
         * fan of those (and we need to make tasks for them to be later split
         * even if they are empty and foreign). */
        if ((ci->nodeID != nodeID && cj->nodeID != nodeID) &&
            (ci->subtype != cell_subtype_void &&
             cj->subtype != cell_subtype_void))
>>>>>>> 727692b3
          continue;

        /* Do we need a pair interaction for these cells? */
        if (engine_gravity_need_cell_pair_task(e, ci, cj, periodic, use_mesh)) {
          /* Ok, we need to add a direct pair calculation */
          engine_make_pair_gravity_task(e, sched, ci, cj, nodeID, cid, cjd);
        }
      }
    }
  }
}

/**
 * @brief Constructs the top-level tasks for the short-range gravity
 * and long-range gravity interactions.
 *
 * - All top-cells get a self task.
 * - All pairs within range according to the multipole acceptance
 *   criterion get a pair task.
 */
void engine_make_self_gravity_tasks_mapper(void *map_data, int num_elements,
                                           void *extra_data) {

  struct engine *e = (struct engine *)extra_data;
  struct space *s = e->s;
  const int periodic = s->periodic;
  const int cdim[3] = {s->cdim[0], s->cdim[1], s->cdim[2]};
  struct cell *cells = s->cells_top;

  /* We always use the mesh if the volume is periodic. */
  const int use_mesh = s->periodic;

  /* Compute maximal distance where we can expect a direct interaction */
  const float distance = gravity_M2L_min_accept_distance(
      e->gravity_properties, sqrtf(3) * cells[0].width[0], s->max_softening,
      s->min_a_grav, s->max_mpole_power, periodic);

  /* Convert the maximal search distance to a number of cells
   * Define a lower and upper delta in case things are not symmetric */
  const int delta = max((int)(sqrt(3) * distance / cells[0].width[0]) + 1, 2);
  int delta_m = delta;
  int delta_p = delta;

  /* Special case where every cell is in range of every other one */
  if (periodic) {
    if (delta >= cdim[0] / 2) {
      if (cdim[0] % 2 == 0) {
        delta_m = cdim[0] / 2;
        delta_p = cdim[0] / 2 - 1;
      } else {
        delta_m = cdim[0] / 2;
        delta_p = cdim[0] / 2;
      }
    }
  } else {
    if (delta > cdim[0]) {
      delta_m = cdim[0];
      delta_p = cdim[0];
    }
  }

  /* Loop through the elements, which are just byte offsets from NULL. */
  for (int ind = 0; ind < num_elements; ind++) {

    /* Create a self task, and loop over neighbouring cells making pair tasks
     * where appropriate. */
    engine_gravity_make_task_loop(e, (size_t)(map_data) + ind, cdim, cells,
                                  periodic, use_mesh, delta_m, delta_p);
  }
}

/**
 * @brief Constructs the top-level tasks for the external gravity.
 *
 * @param e The #engine.
 */
void engine_make_external_gravity_tasks(struct engine *e) {

  struct space *s = e->s;
  struct scheduler *sched = &e->sched;
  const int nodeID = e->nodeID;
  struct cell *cells = s->cells_top;
  const int nr_cells = s->nr_cells;

  for (int cid = 0; cid < nr_cells; ++cid) {

    struct cell *ci = &cells[cid];

    /* Skip cells without gravity particles */
    if (ci->grav.count == 0) continue;

    /* Is that neighbour local ? */
    if (ci->nodeID != nodeID) continue;

    /* If the cell is local, build a self-interaction */
    scheduler_addtask(sched, task_type_self, task_subtype_external_grav, 0, 0,
                      ci, NULL);
  }
}

/**
 * @brief Counts the tasks associated with one cell and constructs the links
 *
 * For each hydrodynamic and gravity task, construct the links with
 * the corresponding cell.  Similarly, construct the dependencies for
 * all the sorting tasks.
 */
void engine_count_and_link_tasks_mapper(void *map_data, int num_elements,
                                        void *extra_data) {

  struct engine *e = (struct engine *)extra_data;
  struct scheduler *const sched = &e->sched;

  for (int ind = 0; ind < num_elements; ind++) {
    struct task *t = &((struct task *)map_data)[ind];

    struct cell *ci = t->ci;
    struct cell *cj = t->cj;
    const enum task_types t_type = t->type;
    const enum task_subtypes t_subtype = t->subtype;

    /* It's possible in zoom land that we have spawned a pair task during
     * splitting where one of the cells is a top level zoom cell with
     * 0 particles. This is rare but just in case lets check and kill it
     * off if needed. */
    if (t_type == task_type_pair &&
        (ci->grav.count == 0 || cj->grav.count == 0)) {
      t->type = task_type_none;
      t->subtype = task_subtype_none;
      t->ci = NULL;
      t->cj = NULL;
      t->skip = 1;
      continue;
    }

    /* Link sort tasks to all the higher sort task. */
    if (t_type == task_type_sort) {
      for (struct cell *finger = t->ci->parent; finger != NULL;
           finger = finger->parent) {
        if (finger->hydro.sorts != NULL)
          scheduler_addunlock(sched, t, finger->hydro.sorts);
      }

      /* Link stars sort tasks to all the higher sort task. */
    } else if (t_type == task_type_stars_sort) {
      for (struct cell *finger = t->ci->parent; finger != NULL;
           finger = finger->parent) {
        if (finger->stars.sorts != NULL)
          scheduler_addunlock(sched, t, finger->stars.sorts);
      }

      /* Link self tasks to cells. */
    } else if (t_type == task_type_self) {
      atomic_inc(&ci->nr_tasks);

      if (t_subtype == task_subtype_density) {
        engine_addlink(e, &ci->hydro.density, t);
      } else if (t_subtype == task_subtype_grav) {
        engine_addlink(e, &ci->grav.grav, t);
      } else if (t_subtype == task_subtype_external_grav) {
        engine_addlink(e, &ci->grav.grav, t);
      }

      /* Link pair tasks to cells. */
    } else if (t_type == task_type_pair) {
      atomic_inc(&ci->nr_tasks);
      atomic_inc(&cj->nr_tasks);

      if (t_subtype == task_subtype_density) {
        engine_addlink(e, &ci->hydro.density, t);
        engine_addlink(e, &cj->hydro.density, t);
      } else if (t_subtype == task_subtype_grav) {
        engine_addlink(e, &ci->grav.grav, t);
        engine_addlink(e, &cj->grav.grav, t);
      }
#ifdef SWIFT_DEBUG_CHECKS
      else if (t_subtype == task_subtype_external_grav) {
        error("Found a pair/external-gravity task...");
      }
#endif

      /* Link sub-self tasks to cells. */
    } else if (t_type == task_type_sub_self) {
      atomic_inc(&ci->nr_tasks);

      if (t_subtype == task_subtype_density) {
        engine_addlink(e, &ci->hydro.density, t);
      } else if (t_subtype == task_subtype_grav) {
        engine_addlink(e, &ci->grav.grav, t);
      } else if (t_subtype == task_subtype_external_grav) {
        engine_addlink(e, &ci->grav.grav, t);
      }

      /* Link sub-pair tasks to cells. */
    } else if (t_type == task_type_sub_pair) {
      atomic_inc(&ci->nr_tasks);
      atomic_inc(&cj->nr_tasks);

      if (t_subtype == task_subtype_density) {
        engine_addlink(e, &ci->hydro.density, t);
        engine_addlink(e, &cj->hydro.density, t);
      } else if (t_subtype == task_subtype_grav) {
        engine_addlink(e, &ci->grav.grav, t);
        engine_addlink(e, &cj->grav.grav, t);
      }
#ifdef SWIFT_DEBUG_CHECKS
      else if (t_subtype == task_subtype_external_grav) {
        error("Found a sub-pair/external-gravity task...");
      }
#endif

      /* Multipole-multipole interaction of progenies */
    } else if (t_type == task_type_grav_mm) {

      atomic_inc(&ci->grav.nr_mm_tasks);
      atomic_inc(&cj->grav.nr_mm_tasks);
      engine_addlink(e, &ci->grav.mm, t);
      engine_addlink(e, &cj->grav.mm, t);
    }
  }
}

/**
 * @brief Creates all the task dependencies for the gravity
 *
 * @param e The #engine
 */
void engine_link_gravity_tasks(struct engine *e) {

  struct scheduler *sched = &e->sched;
  const int nodeID = e->nodeID;
  const int nr_tasks = sched->nr_tasks;

  for (int k = 0; k < nr_tasks; k++) {

    /* Get a pointer to the task. */
    struct task *t = &sched->tasks[k];

    if (t->type == task_type_none) continue;

    /* Get the cells we act on */
    struct cell *ci = t->ci;
    struct cell *cj = t->cj;
    const enum task_types t_type = t->type;
    const enum task_subtypes t_subtype = t->subtype;

    /* Pointers to the parent cells for tasks going up and down the tree
     * In the case where we are at the super-level we don't
     * want the parent as no tasks are defined above that level. */
    struct cell *ci_parent, *cj_parent;
    if (ci->parent != NULL && ci->grav.super != ci)
      ci_parent = ci->parent;
    else
      ci_parent = ci;

    if (cj != NULL && cj->parent != NULL && cj->grav.super != cj)
      cj_parent = cj->parent;
    else
      cj_parent = cj;

/* Node ID (if running with MPI) */
#ifdef WITH_MPI
    const int ci_nodeID = ci->nodeID;
    const int cj_nodeID = (cj != NULL) ? cj->nodeID : -1;
#else
    const int ci_nodeID = nodeID;
    const int cj_nodeID = nodeID;
#endif

    /* Self-interaction for self-gravity? */
    if (t_type == task_type_self && t_subtype == task_subtype_grav) {

#ifdef SWIFT_DEBUG_CHECKS
      if (ci_nodeID != nodeID) error("Non-local self task");
#endif

      /* drift ---+-> gravity --> grav_down */
      /* init  --/    */
      scheduler_addunlock(sched, ci_parent->grav.drift_out, t);
      scheduler_addunlock(sched, ci_parent->grav.init_out, t);
      scheduler_addunlock(sched, t, ci_parent->grav.down_in);
    }

    /* Self-interaction for external gravity ? */
    if (t_type == task_type_self && t_subtype == task_subtype_external_grav) {

#ifdef SWIFT_DEBUG_CHECKS
      if (ci_nodeID != nodeID) error("Non-local self task");
#endif

      /* drift -----> gravity --> end_gravity_force */
      scheduler_addunlock(sched, ci->grav.super->grav.drift, t);
      scheduler_addunlock(sched, t, ci->grav.super->grav.end_force);
    }

    /* Otherwise, pair interaction? */
    else if (t_type == task_type_pair && t_subtype == task_subtype_grav) {

      if (ci_nodeID == nodeID) {

        /* drift ---+-> gravity --> grav_down */
        /* init  --/    */
        scheduler_addunlock(sched, ci_parent->grav.drift_out, t);
        scheduler_addunlock(sched, ci_parent->grav.init_out, t);
        scheduler_addunlock(sched, t, ci_parent->grav.down_in);
      }
      if (cj_nodeID == nodeID) {

        /* drift ---+-> gravity --> grav_down */
        /* init  --/    */
        if (ci_parent != cj_parent) { /* Avoid double unlock */
          scheduler_addunlock(sched, cj_parent->grav.drift_out, t);
          scheduler_addunlock(sched, cj_parent->grav.init_out, t);
          scheduler_addunlock(sched, t, cj_parent->grav.down_in);
        }
      }
    }

    /* Otherwise, sub-self interaction? */
    else if (t_type == task_type_sub_self && t_subtype == task_subtype_grav) {

#ifdef SWIFT_DEBUG_CHECKS
      if (ci_nodeID != nodeID) error("Non-local sub-self task");
#endif
      /* drift ---+-> gravity --> grav_down */
      /* init  --/    */
      scheduler_addunlock(sched, ci_parent->grav.drift_out, t);
      scheduler_addunlock(sched, ci_parent->grav.init_out, t);
      scheduler_addunlock(sched, t, ci_parent->grav.down_in);
    }

    /* Sub-self-interaction for external gravity ? */
    else if (t_type == task_type_sub_self &&
             t_subtype == task_subtype_external_grav) {

#ifdef SWIFT_DEBUG_CHECKS
      if (ci_nodeID != nodeID) error("Non-local sub-self task");
#endif

      /* drift -----> gravity --> end_force */
      scheduler_addunlock(sched, ci->grav.super->grav.drift, t);
      scheduler_addunlock(sched, t, ci->grav.super->grav.end_force);
    }

    /* Otherwise, sub-pair interaction? */
    else if (t_type == task_type_sub_pair && t_subtype == task_subtype_grav) {

      if (ci_nodeID == nodeID) {

        /* drift ---+-> gravity --> grav_down */
        /* init  --/    */
        scheduler_addunlock(sched, ci_parent->grav.drift_out, t);
        scheduler_addunlock(sched, ci_parent->grav.init_out, t);
        scheduler_addunlock(sched, t, ci_parent->grav.down_in);
      }
      if (cj_nodeID == nodeID) {

        /* drift ---+-> gravity --> grav_down */
        /* init  --/    */
        if (ci_parent != cj_parent) { /* Avoid double unlock */
          scheduler_addunlock(sched, cj_parent->grav.drift_out, t);
          scheduler_addunlock(sched, cj_parent->grav.init_out, t);
          scheduler_addunlock(sched, t, cj_parent->grav.down_in);
        }
      }

    }

    /* Otherwise M-M interaction? */
    else if (t_type == task_type_grav_mm) {

      if (ci_nodeID == nodeID) {

        /* init -----> gravity --> grav_down */
        scheduler_addunlock(sched, ci_parent->grav.init_out, t);
        scheduler_addunlock(sched, t, ci_parent->grav.down_in);
      }
      if (cj_nodeID == nodeID) {

        /* init -----> gravity --> grav_down */
        if (ci_parent != cj_parent) { /* Avoid double unlock */
          scheduler_addunlock(sched, cj_parent->grav.init_out, t);
          scheduler_addunlock(sched, t, cj_parent->grav.down_in);
        }
      }
    }
  }
}

#ifdef EXTRA_HYDRO_LOOP

/**
 * @brief Creates the dependency network for the hydro tasks of a given cell.
 *
 * @param sched The #scheduler.
 * @param density The density task to link.
 * @param gradient The gradient task to link.
 * @param force The force task to link.
 * @param limiter The limiter task to link.
 * @param c The cell.
 * @param with_cooling Do we have a cooling task ?
 * @param with_limiter Do we have a time-step limiter ?
 */
static inline void engine_make_hydro_loops_dependencies(
    struct scheduler *sched, struct task *density, struct task *gradient,
    struct task *force, struct task *limiter, struct cell *c, int with_cooling,
    int with_limiter) {

  /* density loop --> ghost --> gradient loop --> extra_ghost */
  /* extra_ghost --> force loop  */
  scheduler_addunlock(sched, density, c->hydro.super->hydro.ghost_in);
  scheduler_addunlock(sched, c->hydro.super->hydro.ghost_out, gradient);
  scheduler_addunlock(sched, gradient, c->hydro.super->hydro.extra_ghost);
  scheduler_addunlock(sched, c->hydro.super->hydro.extra_ghost, force);
}

#else

/**
 * @brief Creates the dependency network for the hydro tasks of a given cell.
 *
 * @param sched The #scheduler.
 * @param density The density task to link.
 * @param force The force task to link.
 * @param limiter The limiter task to link.
 * @param c The cell.
 * @param with_cooling Are we running with cooling switched on?
 * @param with_limiter Are we running with limiter switched on?
 */
static inline void engine_make_hydro_loops_dependencies(
    struct scheduler *sched, struct task *density, struct task *force,
    struct task *limiter, struct cell *c, int with_cooling, int with_limiter) {

  /* density loop --> ghost --> force loop */
  scheduler_addunlock(sched, density, c->hydro.super->hydro.ghost_in);
  scheduler_addunlock(sched, c->hydro.super->hydro.ghost_out, force);
}

#endif

/**
 * @brief Duplicates the first hydro loop and construct all the
 * dependencies for the hydro part
 *
 * This is done by looping over all the previously constructed tasks
 * and adding another task involving the same cells but this time
 * corresponding to the second hydro loop over neighbours.
 * With all the relevant tasks for a given cell available, we construct
 * all the dependencies for that cell.
 */
void engine_make_extra_hydroloop_tasks_mapper(void *map_data, int num_elements,
                                              void *extra_data) {

  struct engine *e = (struct engine *)extra_data;
  struct scheduler *sched = &e->sched;
  const int nodeID = e->nodeID;
  const int with_cooling = (e->policy & engine_policy_cooling);
  const int with_timestep_limiter =
      (e->policy & engine_policy_timestep_limiter);
  const int with_timestep_sync = (e->policy & engine_policy_timestep_sync);
  const int with_feedback = (e->policy & engine_policy_feedback);
  const int with_black_holes = (e->policy & engine_policy_black_holes);
  const int with_rt = (e->policy & engine_policy_rt);
  const int with_sink = (e->policy & engine_policy_sinks);
#ifdef EXTRA_HYDRO_LOOP
  struct task *t_gradient = NULL;
#endif
#ifdef EXTRA_STAR_LOOPS
  struct task *t_star_prep1 = NULL;
  struct task *t_star_prep2 = NULL;
#endif
  struct task *t_force = NULL;
  struct task *t_limiter = NULL;
  struct task *t_star_density = NULL;
  struct task *t_star_feedback = NULL;
  struct task *t_bh_density = NULL;
  struct task *t_bh_swallow = NULL;
  struct task *t_do_gas_swallow = NULL;
  struct task *t_do_bh_swallow = NULL;
  struct task *t_bh_feedback = NULL;
  struct task *t_sink_swallow = NULL;
  struct task *t_rt_gradient = NULL;
  struct task *t_rt_transport = NULL;
  struct task *t_sink_do_sink_swallow = NULL;
  struct task *t_sink_do_gas_swallow = NULL;

  for (int ind = 0; ind < num_elements; ind++) {

    struct task *t = &((struct task *)map_data)[ind];
    const enum task_types t_type = t->type;
    const enum task_subtypes t_subtype = t->subtype;
    const long long flags = t->flags;
    struct cell *const ci = t->ci;
    struct cell *const cj = t->cj;

    /* Escape early */
    if (t->type == task_type_none) continue;
    if (t->type == task_type_stars_resort) continue;
    if (t->type == task_type_star_formation) continue;
    if (t->type == task_type_star_formation_sink) continue;
    if (t->type == task_type_sink_formation) continue;

    /* Sort tasks depend on the drift of the cell (gas version). */
    if (t_type == task_type_sort && ci->nodeID == nodeID) {
      scheduler_addunlock(sched, ci->hydro.super->hydro.drift, t);
    }

    /* Sort tasks depend on the drift of the cell (stars version). */
    else if (t_type == task_type_stars_sort && ci->nodeID == nodeID) {
      scheduler_addunlock(sched, ci->hydro.super->stars.drift, t);
    }

    /* Self-interaction? */
    else if (t_type == task_type_self && t_subtype == task_subtype_density) {

      const int bcount_i = ci->black_holes.count;

      /* Make the self-density tasks depend on the drift only. */
      scheduler_addunlock(sched, ci->hydro.super->hydro.drift, t);

      /* Task for the second hydro loop, */
      t_force = scheduler_addtask(sched, task_type_self, task_subtype_force,
                                  flags, 0, ci, NULL);

      /* the task for the time-step limiter */
      if (with_timestep_limiter) {
        t_limiter = scheduler_addtask(sched, task_type_self,
                                      task_subtype_limiter, flags, 0, ci, NULL);
      }

      /* The stellar feedback tasks */
      if (with_feedback) {
        t_star_density =
            scheduler_addtask(sched, task_type_self, task_subtype_stars_density,
                              flags, 0, ci, NULL);
        t_star_feedback =
            scheduler_addtask(sched, task_type_self,
                              task_subtype_stars_feedback, flags, 0, ci, NULL);

#ifdef EXTRA_STAR_LOOPS
        t_star_prep1 =
            scheduler_addtask(sched, task_type_self, task_subtype_stars_prep1,
                              flags, 0, ci, NULL);
        t_star_prep2 =
            scheduler_addtask(sched, task_type_self, task_subtype_stars_prep2,
                              flags, 0, ci, NULL);
#endif
      }

      /* The sink tasks */
      if (with_sink) {
        t_sink_swallow =
            scheduler_addtask(sched, task_type_self, task_subtype_sink_swallow,
                              flags, 0, ci, NULL);
        t_sink_do_sink_swallow = scheduler_addtask(
            sched, task_type_self, task_subtype_sink_do_sink_swallow, flags, 0,
            ci, NULL);
        t_sink_do_gas_swallow = scheduler_addtask(
            sched, task_type_self, task_subtype_sink_do_gas_swallow, flags, 0,
            ci, NULL);
      }

      /* The black hole feedback tasks */
      if (with_black_holes && bcount_i > 0) {
        t_bh_density = scheduler_addtask(
            sched, task_type_self, task_subtype_bh_density, flags, 0, ci, NULL);
        t_bh_swallow = scheduler_addtask(
            sched, task_type_self, task_subtype_bh_swallow, flags, 0, ci, NULL);
        t_do_gas_swallow =
            scheduler_addtask(sched, task_type_self,
                              task_subtype_do_gas_swallow, flags, 0, ci, NULL);
        t_do_bh_swallow =
            scheduler_addtask(sched, task_type_self, task_subtype_do_bh_swallow,
                              flags, 0, ci, NULL);
        t_bh_feedback =
            scheduler_addtask(sched, task_type_self, task_subtype_bh_feedback,
                              flags, 0, ci, NULL);
      }

      if (with_rt) {
        t_rt_gradient =
            scheduler_addtask(sched, task_type_self, task_subtype_rt_gradient,
                              flags, 0, ci, NULL);
        t_rt_transport =
            scheduler_addtask(sched, task_type_self, task_subtype_rt_transport,
                              flags, 0, ci, NULL);
      }

      /* Link the tasks to the cells */
      engine_addlink(e, &ci->hydro.force, t_force);
      if (with_timestep_limiter) {
        engine_addlink(e, &ci->hydro.limiter, t_limiter);
      }
      if (with_feedback) {
        engine_addlink(e, &ci->stars.density, t_star_density);
        engine_addlink(e, &ci->stars.feedback, t_star_feedback);
#ifdef EXTRA_STAR_LOOPS
        engine_addlink(e, &ci->stars.prepare1, t_star_prep1);
        engine_addlink(e, &ci->stars.prepare2, t_star_prep2);
#endif
      }
      if (with_sink) {
        engine_addlink(e, &ci->sinks.swallow, t_sink_swallow);
        engine_addlink(e, &ci->sinks.do_sink_swallow, t_sink_do_sink_swallow);
        engine_addlink(e, &ci->sinks.do_gas_swallow, t_sink_do_gas_swallow);
      }
      if (with_black_holes && bcount_i > 0) {
        engine_addlink(e, &ci->black_holes.density, t_bh_density);
        engine_addlink(e, &ci->black_holes.swallow, t_bh_swallow);
        engine_addlink(e, &ci->black_holes.do_gas_swallow, t_do_gas_swallow);
        engine_addlink(e, &ci->black_holes.do_bh_swallow, t_do_bh_swallow);
        engine_addlink(e, &ci->black_holes.feedback, t_bh_feedback);
      }
      if (with_rt) {
        engine_addlink(e, &ci->rt.rt_gradient, t_rt_gradient);
        engine_addlink(e, &ci->rt.rt_transport, t_rt_transport);
      }

#ifdef EXTRA_HYDRO_LOOP

      /* Same work for the additional hydro loop */
      t_gradient = scheduler_addtask(sched, task_type_self,
                                     task_subtype_gradient, flags, 0, ci, NULL);

      /* Add the link between the new loops and the cell */
      engine_addlink(e, &ci->hydro.gradient, t_gradient);

      /* Now, build all the dependencies for the hydro */
      engine_make_hydro_loops_dependencies(sched, t, t_gradient, t_force,
                                           t_limiter, ci, with_cooling,
                                           with_timestep_limiter);
#else

      /* Now, build all the dependencies for the hydro */
      engine_make_hydro_loops_dependencies(sched, t, t_force, t_limiter, ci,
                                           with_cooling, with_timestep_limiter);
#endif

      /* Create the task dependencies */
      scheduler_addunlock(sched, t_force, ci->hydro.super->hydro.end_force);

      if (with_feedback) {

        if (with_cooling)
          scheduler_addunlock(sched, ci->hydro.super->hydro.cooling_out,
                              t_star_density);

        scheduler_addunlock(sched, ci->hydro.super->stars.drift,
                            t_star_density);
        scheduler_addunlock(sched, ci->hydro.super->hydro.drift,
                            t_star_density);
        scheduler_addunlock(sched, ci->hydro.super->stars.stars_in,
                            t_star_density);
        scheduler_addunlock(sched, t_star_density,
                            ci->hydro.super->stars.density_ghost);
#ifdef EXTRA_STAR_LOOPS
        scheduler_addunlock(sched, ci->hydro.super->stars.density_ghost,
                            t_star_prep1);
        scheduler_addunlock(sched, t_star_prep1,
                            ci->hydro.super->stars.prep1_ghost);
        scheduler_addunlock(sched, t_star_prep1,
                            ci->hydro.super->hydro.prep1_ghost);
        scheduler_addunlock(sched, ci->hydro.super->stars.prep1_ghost,
                            t_star_prep2);
        scheduler_addunlock(sched, ci->hydro.super->hydro.prep1_ghost,
                            t_star_prep2);
        scheduler_addunlock(sched, t_star_prep2,
                            ci->hydro.super->stars.prep2_ghost);
        scheduler_addunlock(sched, ci->hydro.super->stars.prep2_ghost,
                            t_star_feedback);
#else
        scheduler_addunlock(sched, ci->hydro.super->stars.density_ghost,
                            t_star_feedback);
#endif
        scheduler_addunlock(sched, t_star_feedback,
                            ci->hydro.super->stars.stars_out);
      }

      /* The sink's tasks. */
      if (with_sink) {

        /* Do the sink_swallow */
        scheduler_addunlock(sched, ci->hydro.super->hydro.drift,
                            t_sink_swallow);
        scheduler_addunlock(sched, ci->hydro.super->sinks.drift,
                            t_sink_swallow);
        scheduler_addunlock(sched, ci->hydro.super->hydro.sorts,
                            t_sink_swallow);
        scheduler_addunlock(sched, ci->hydro.super->sinks.sink_in,
                            t_sink_swallow);
        scheduler_addunlock(sched, t_sink_swallow,
                            ci->hydro.super->sinks.sink_ghost1);

        /* Do the sink_do_gas_swallow */
        scheduler_addunlock(sched, ci->hydro.super->sinks.sink_ghost1,
                            t_sink_do_gas_swallow);
        scheduler_addunlock(sched, t_sink_do_gas_swallow,
                            ci->hydro.super->sinks.sink_ghost2);

        /* Do the sink_do_sink_swallow */
        scheduler_addunlock(sched, ci->hydro.super->sinks.sink_ghost2,
                            t_sink_do_sink_swallow);
        scheduler_addunlock(sched, t_sink_do_sink_swallow,
                            ci->hydro.super->sinks.sink_out);
      }

      if (with_black_holes && bcount_i > 0) {

        if (with_cooling)
          scheduler_addunlock(sched, ci->hydro.super->hydro.cooling_out,
                              t_bh_density);

        scheduler_addunlock(sched, ci->hydro.super->black_holes.drift,
                            t_bh_density);
        scheduler_addunlock(sched, ci->hydro.super->hydro.drift, t_bh_density);
        scheduler_addunlock(sched, ci->hydro.super->black_holes.black_holes_in,
                            t_bh_density);
        scheduler_addunlock(sched, t_bh_density,
                            ci->hydro.super->black_holes.density_ghost);

        scheduler_addunlock(sched, ci->hydro.super->black_holes.density_ghost,
                            t_bh_swallow);
        scheduler_addunlock(sched, t_bh_swallow,
                            ci->hydro.super->black_holes.swallow_ghost_1);

        scheduler_addunlock(sched, ci->hydro.super->black_holes.swallow_ghost_1,
                            t_do_gas_swallow);
        scheduler_addunlock(sched, t_do_gas_swallow,
                            ci->hydro.super->black_holes.swallow_ghost_2);

        scheduler_addunlock(sched, ci->hydro.super->black_holes.swallow_ghost_2,
                            t_do_bh_swallow);
        scheduler_addunlock(sched, t_do_bh_swallow,
                            ci->hydro.super->black_holes.swallow_ghost_3);

        scheduler_addunlock(sched, ci->hydro.super->black_holes.swallow_ghost_3,
                            t_bh_feedback);
        scheduler_addunlock(sched, t_bh_feedback,
                            ci->hydro.super->black_holes.black_holes_out);
      }

      if (with_timestep_limiter) {
        scheduler_addunlock(sched, ci->super->timestep, t_limiter);
        scheduler_addunlock(sched, ci->hydro.super->hydro.drift, t_limiter);
        scheduler_addunlock(sched, t_limiter, ci->super->kick1);
        scheduler_addunlock(sched, t_limiter, ci->super->timestep_limiter);
      }

      if (with_timestep_sync && with_feedback) {
        scheduler_addunlock(sched, t_star_feedback, ci->super->timestep_sync);
      }
      if (with_timestep_sync && with_black_holes && bcount_i > 0) {
        scheduler_addunlock(sched, t_bh_feedback, ci->super->timestep_sync);
      }

      if (with_rt) {
        scheduler_addunlock(sched, ci->hydro.super->hydro.drift, t_rt_gradient);
        scheduler_addunlock(sched, ci->hydro.super->rt.rt_ghost1,
                            t_rt_gradient);
        scheduler_addunlock(sched, t_rt_gradient,
                            ci->hydro.super->rt.rt_ghost2);
        scheduler_addunlock(sched, ci->hydro.super->rt.rt_ghost2,
                            t_rt_transport);
        scheduler_addunlock(sched, t_rt_transport,
                            ci->hydro.super->rt.rt_transport_out);
      }
    }

    /* Otherwise, pair interaction? */
    else if (t_type == task_type_pair && t_subtype == task_subtype_density) {

      const int bcount_i = ci->black_holes.count;
      const int bcount_j = cj->black_holes.count;

      /* Make all density tasks depend on the drift */
      if (ci->nodeID == nodeID) {
        scheduler_addunlock(sched, ci->hydro.super->hydro.drift, t);
      }
      if ((cj->nodeID == nodeID) && (ci->hydro.super != cj->hydro.super)) {
        scheduler_addunlock(sched, cj->hydro.super->hydro.drift, t);
      }

      /* Make all density tasks depend on the sorts */
      scheduler_addunlock(sched, ci->hydro.super->hydro.sorts, t);
      if (ci->hydro.super != cj->hydro.super) {
        scheduler_addunlock(sched, cj->hydro.super->hydro.sorts, t);
      }

      /* New task for the force */
      t_force = scheduler_addtask(sched, task_type_pair, task_subtype_force,
                                  flags, 0, ci, cj);

#ifdef MPI_SYMMETRIC_FORCE_INTERACTION
      /* The order of operations for an inactive local cell interacting
       * with an active foreign cell is not guaranteed because the density
       * (and gradient) iact loops don't exist in that case. So we need
       * an explicit dependency here to have sorted cells. */

      /* Make all force tasks depend on the sorts */
      scheduler_addunlock(sched, ci->hydro.super->hydro.sorts, t_force);
      if (ci->hydro.super != cj->hydro.super) {
        scheduler_addunlock(sched, cj->hydro.super->hydro.sorts, t_force);
      }
#endif

      /* and the task for the time-step limiter */
      if (with_timestep_limiter) {
        t_limiter = scheduler_addtask(sched, task_type_pair,
                                      task_subtype_limiter, flags, 0, ci, cj);
      }

      /* The stellar feedback tasks */
      if (with_feedback) {
        t_star_density =
            scheduler_addtask(sched, task_type_pair, task_subtype_stars_density,
                              flags, 0, ci, cj);
        t_star_feedback =
            scheduler_addtask(sched, task_type_pair,
                              task_subtype_stars_feedback, flags, 0, ci, cj);
#ifdef EXTRA_STAR_LOOPS
        t_star_prep1 = scheduler_addtask(
            sched, task_type_pair, task_subtype_stars_prep1, flags, 0, ci, cj);
        t_star_prep2 = scheduler_addtask(
            sched, task_type_pair, task_subtype_stars_prep2, flags, 0, ci, cj);
#endif
      }

      /* The sink tasks */
      if (with_sink) {
        t_sink_swallow = scheduler_addtask(
            sched, task_type_pair, task_subtype_sink_swallow, flags, 0, ci, cj);
        t_sink_do_sink_swallow = scheduler_addtask(
            sched, task_type_pair, task_subtype_sink_do_sink_swallow, flags, 0,
            ci, cj);
        t_sink_do_gas_swallow = scheduler_addtask(
            sched, task_type_pair, task_subtype_sink_do_gas_swallow, flags, 0,
            ci, cj);
      }

      /* The black hole feedback tasks */
      if (with_black_holes && (bcount_i > 0 || bcount_j > 0)) {
        t_bh_density = scheduler_addtask(
            sched, task_type_pair, task_subtype_bh_density, flags, 0, ci, cj);
        t_bh_swallow = scheduler_addtask(
            sched, task_type_pair, task_subtype_bh_swallow, flags, 0, ci, cj);
        t_do_gas_swallow =
            scheduler_addtask(sched, task_type_pair,
                              task_subtype_do_gas_swallow, flags, 0, ci, cj);
        t_do_bh_swallow =
            scheduler_addtask(sched, task_type_pair, task_subtype_do_bh_swallow,
                              flags, 0, ci, cj);
        t_bh_feedback = scheduler_addtask(
            sched, task_type_pair, task_subtype_bh_feedback, flags, 0, ci, cj);
      }

      if (with_rt) {
        t_rt_gradient = scheduler_addtask(
            sched, task_type_pair, task_subtype_rt_gradient, flags, 0, ci, cj);
        t_rt_transport = scheduler_addtask(
            sched, task_type_pair, task_subtype_rt_transport, flags, 0, ci, cj);
#ifdef MPI_SYMMETRIC_FORCE_INTERACTION
        /* The order of operations for an inactive local cell interacting
         * with an active foreign cell is not guaranteed because the gradient
         * iact loops don't exist in that case. So we need an explicit
         * dependency here to have sorted cells. */

        /* Make all force tasks depend on the sorts */
        if (ci->hydro.super->rt.rt_sorts != NULL)
          scheduler_addunlock(sched, ci->hydro.super->rt.rt_sorts,
                              t_rt_transport);
        if (ci->hydro.super != cj->hydro.super) {
          if (cj->hydro.super->rt.rt_sorts != NULL)
            scheduler_addunlock(sched, cj->hydro.super->rt.rt_sorts,
                                t_rt_transport);
        }
        /* We need to ensure that a local inactive cell is sorted before
         * the interaction in the transport loop. Local cells don't have an
         * rt_sorts task. */
        if (ci->hydro.super->hydro.sorts != NULL)
          scheduler_addunlock(sched, ci->hydro.super->hydro.sorts,
                              t_rt_transport);
        if ((ci->hydro.super != cj->hydro.super) &&
            (cj->hydro.super->hydro.sorts != NULL))
          scheduler_addunlock(sched, cj->hydro.super->hydro.sorts,
                              t_rt_transport);
#endif
      }

      engine_addlink(e, &ci->hydro.force, t_force);
      engine_addlink(e, &cj->hydro.force, t_force);
      if (with_timestep_limiter) {
        engine_addlink(e, &ci->hydro.limiter, t_limiter);
        engine_addlink(e, &cj->hydro.limiter, t_limiter);
      }
      if (with_feedback) {
        engine_addlink(e, &ci->stars.density, t_star_density);
        engine_addlink(e, &cj->stars.density, t_star_density);
        engine_addlink(e, &ci->stars.feedback, t_star_feedback);
        engine_addlink(e, &cj->stars.feedback, t_star_feedback);
#ifdef EXTRA_STAR_LOOPS
        engine_addlink(e, &ci->stars.prepare1, t_star_prep1);
        engine_addlink(e, &cj->stars.prepare1, t_star_prep1);
        engine_addlink(e, &ci->stars.prepare2, t_star_prep2);
        engine_addlink(e, &cj->stars.prepare2, t_star_prep2);
#endif
      }
      if (with_sink) {
        /* Formation */
        engine_addlink(e, &ci->sinks.swallow, t_sink_swallow);
        engine_addlink(e, &cj->sinks.swallow, t_sink_swallow);
        /* Merger */
        engine_addlink(e, &ci->sinks.do_sink_swallow, t_sink_do_sink_swallow);
        engine_addlink(e, &cj->sinks.do_sink_swallow, t_sink_do_sink_swallow);
        /* Accretion */
        engine_addlink(e, &ci->sinks.do_gas_swallow, t_sink_do_gas_swallow);
        engine_addlink(e, &cj->sinks.do_gas_swallow, t_sink_do_gas_swallow);
      }
      if (with_black_holes && (bcount_i > 0 || bcount_j > 0)) {
        engine_addlink(e, &ci->black_holes.density, t_bh_density);
        engine_addlink(e, &cj->black_holes.density, t_bh_density);
        engine_addlink(e, &ci->black_holes.swallow, t_bh_swallow);
        engine_addlink(e, &cj->black_holes.swallow, t_bh_swallow);
        engine_addlink(e, &ci->black_holes.do_gas_swallow, t_do_gas_swallow);
        engine_addlink(e, &cj->black_holes.do_gas_swallow, t_do_gas_swallow);
        engine_addlink(e, &ci->black_holes.do_bh_swallow, t_do_bh_swallow);
        engine_addlink(e, &cj->black_holes.do_bh_swallow, t_do_bh_swallow);
        engine_addlink(e, &ci->black_holes.feedback, t_bh_feedback);
        engine_addlink(e, &cj->black_holes.feedback, t_bh_feedback);
      }
      if (with_rt) {
        engine_addlink(e, &ci->rt.rt_gradient, t_rt_gradient);
        engine_addlink(e, &cj->rt.rt_gradient, t_rt_gradient);
        engine_addlink(e, &ci->rt.rt_transport, t_rt_transport);
        engine_addlink(e, &cj->rt.rt_transport, t_rt_transport);
      }

#ifdef EXTRA_HYDRO_LOOP

      /* Start by constructing the task for the second and third hydro loop */
      t_gradient = scheduler_addtask(sched, task_type_pair,
                                     task_subtype_gradient, flags, 0, ci, cj);

      /* Add the link between the new loop and both cells */
      engine_addlink(e, &ci->hydro.gradient, t_gradient);
      engine_addlink(e, &cj->hydro.gradient, t_gradient);

      /* Now, build all the dependencies for the hydro for the cells */
      /* that are local and are not descendant of the same super_hydro-cells */
      if (ci->nodeID == nodeID) {
        engine_make_hydro_loops_dependencies(sched, t, t_gradient, t_force,
                                             t_limiter, ci, with_cooling,
                                             with_timestep_limiter);
      }
      if ((cj->nodeID == nodeID) && (ci->hydro.super != cj->hydro.super)) {
        engine_make_hydro_loops_dependencies(sched, t, t_gradient, t_force,
                                             t_limiter, cj, with_cooling,
                                             with_timestep_limiter);
      }
#else

      /* Now, build all the dependencies for the hydro for the cells */
      /* that are local and are not descendant of the same super_hydro-cells */
      if (ci->nodeID == nodeID) {
        engine_make_hydro_loops_dependencies(sched, t, t_force, t_limiter, ci,
                                             with_cooling,
                                             with_timestep_limiter);
      }
      if ((cj->nodeID == nodeID) && (ci->hydro.super != cj->hydro.super)) {
        engine_make_hydro_loops_dependencies(sched, t, t_force, t_limiter, cj,
                                             with_cooling,
                                             with_timestep_limiter);
      }
#endif

      if (with_feedback) {
        scheduler_addunlock(sched, ci->hydro.super->hydro.sorts,
                            t_star_density);

        if (ci->hydro.super != cj->hydro.super) {
          scheduler_addunlock(sched, cj->hydro.super->hydro.sorts,
                              t_star_density);
        }
      }
      if (with_rt) {
        scheduler_addunlock(sched, ci->hydro.super->hydro.sorts, t_rt_gradient);

        if (ci->hydro.super != cj->hydro.super) {
          scheduler_addunlock(sched, cj->hydro.super->hydro.sorts,
                              t_rt_gradient);
        }
      }

      if (ci->nodeID == nodeID) {
        scheduler_addunlock(sched, t_force, ci->hydro.super->hydro.end_force);

        if (with_feedback) {

          if (with_cooling)
            scheduler_addunlock(sched, ci->hydro.super->hydro.cooling_out,
                                t_star_density);

          scheduler_addunlock(sched, ci->hydro.super->stars.drift,
                              t_star_density);
          scheduler_addunlock(sched, ci->hydro.super->stars.sorts,
                              t_star_density);
          scheduler_addunlock(sched, ci->hydro.super->hydro.drift,
                              t_star_density);
          scheduler_addunlock(sched, ci->hydro.super->stars.stars_in,
                              t_star_density);
          scheduler_addunlock(sched, t_star_density,
                              ci->hydro.super->stars.density_ghost);
#ifdef EXTRA_STAR_LOOPS
          scheduler_addunlock(sched, ci->hydro.super->stars.density_ghost,
                              t_star_prep1);
          scheduler_addunlock(sched, t_star_prep1,
                              ci->hydro.super->stars.prep1_ghost);
          scheduler_addunlock(sched, t_star_prep1,
                              ci->hydro.super->hydro.prep1_ghost);
          scheduler_addunlock(sched, ci->hydro.super->stars.prep1_ghost,
                              t_star_prep2);
          scheduler_addunlock(sched, ci->hydro.super->hydro.prep1_ghost,
                              t_star_prep2);
          scheduler_addunlock(sched, t_star_prep2,
                              ci->hydro.super->stars.prep2_ghost);
          scheduler_addunlock(sched, ci->hydro.super->stars.prep2_ghost,
                              t_star_feedback);
#else
          scheduler_addunlock(sched, ci->hydro.super->stars.density_ghost,
                              t_star_feedback);
#endif
          scheduler_addunlock(sched, t_star_feedback,
                              ci->hydro.super->stars.stars_out);
        }

        if (with_sink) {

          /* Do the sink_swallow */
          scheduler_addunlock(sched, ci->hydro.super->hydro.drift,
                              t_sink_swallow);
          scheduler_addunlock(sched, ci->hydro.super->sinks.drift,
                              t_sink_swallow);
          scheduler_addunlock(sched, ci->hydro.super->hydro.sorts,
                              t_sink_swallow);
          scheduler_addunlock(sched, ci->hydro.super->sinks.sink_in,
                              t_sink_swallow);
          scheduler_addunlock(sched, t_sink_swallow,
                              ci->hydro.super->sinks.sink_ghost1);

          /* Do the sink_do_gas_swallow */
          scheduler_addunlock(sched, ci->hydro.super->sinks.sink_ghost1,
                              t_sink_do_gas_swallow);
          scheduler_addunlock(sched, t_sink_do_gas_swallow,
                              ci->hydro.super->sinks.sink_ghost2);

          /* Do the sink_do_sink_swallow */
          scheduler_addunlock(sched, ci->hydro.super->sinks.sink_ghost2,
                              t_sink_do_sink_swallow);
          scheduler_addunlock(sched, t_sink_do_sink_swallow,
                              ci->hydro.super->sinks.sink_out);
        }

        if (with_black_holes && (bcount_i > 0 || bcount_j > 0)) {

          if (with_cooling)
            scheduler_addunlock(sched, ci->hydro.super->hydro.cooling_out,
                                t_bh_density);

          scheduler_addunlock(sched, ci->hydro.super->black_holes.drift,
                              t_bh_density);
          scheduler_addunlock(sched, ci->hydro.super->hydro.drift,
                              t_bh_density);
          scheduler_addunlock(
              sched, ci->hydro.super->black_holes.black_holes_in, t_bh_density);
          scheduler_addunlock(sched, t_bh_density,
                              ci->hydro.super->black_holes.density_ghost);

          scheduler_addunlock(sched, ci->hydro.super->black_holes.density_ghost,
                              t_bh_swallow);
          scheduler_addunlock(sched, t_bh_swallow,
                              ci->hydro.super->black_holes.swallow_ghost_1);

          scheduler_addunlock(sched,
                              ci->hydro.super->black_holes.swallow_ghost_1,
                              t_do_gas_swallow);
          scheduler_addunlock(sched, t_do_gas_swallow,
                              ci->hydro.super->black_holes.swallow_ghost_2);

          scheduler_addunlock(sched,
                              ci->hydro.super->black_holes.swallow_ghost_2,
                              t_do_bh_swallow);
          scheduler_addunlock(sched, t_do_bh_swallow,
                              ci->hydro.super->black_holes.swallow_ghost_3);

          scheduler_addunlock(sched,
                              ci->hydro.super->black_holes.swallow_ghost_3,
                              t_bh_feedback);
          scheduler_addunlock(sched, t_bh_feedback,
                              ci->hydro.super->black_holes.black_holes_out);
        }

        if (with_timestep_limiter) {
          scheduler_addunlock(sched, ci->hydro.super->hydro.drift, t_limiter);
          scheduler_addunlock(sched, ci->super->timestep, t_limiter);
          scheduler_addunlock(sched, t_limiter, ci->super->kick1);
          scheduler_addunlock(sched, t_limiter, ci->super->timestep_limiter);
        }

        if (with_timestep_sync && with_feedback) {
          scheduler_addunlock(sched, t_star_feedback, ci->super->timestep_sync);
        }
        if (with_timestep_sync && with_black_holes &&
            (bcount_i > 0 || bcount_j > 0)) {
          scheduler_addunlock(sched, t_bh_feedback, ci->super->timestep_sync);
        }

        if (with_rt) {
          scheduler_addunlock(sched, ci->hydro.super->hydro.drift,
                              t_rt_gradient);
          scheduler_addunlock(sched, ci->hydro.super->rt.rt_ghost1,
                              t_rt_gradient);
          scheduler_addunlock(sched, t_rt_gradient,
                              ci->hydro.super->rt.rt_ghost2);
          scheduler_addunlock(sched, ci->hydro.super->rt.rt_ghost2,
                              t_rt_transport);
          scheduler_addunlock(sched, t_rt_transport,
                              ci->hydro.super->rt.rt_transport_out);
        }

      } else /*(ci->nodeID != nodeID) */ {
        if (with_feedback) {
#ifdef EXTRA_STAR_LOOPS
          scheduler_addunlock(sched, ci->hydro.super->stars.sorts,
                              t_star_prep1);
#endif
          scheduler_addunlock(sched, ci->hydro.super->stars.sorts,
                              t_star_feedback);
        }

        if (with_black_holes && (bcount_i > 0 || bcount_j > 0)) {
          scheduler_addunlock(sched, t_bh_swallow,
                              ci->hydro.super->black_holes.swallow_ghost_1);
        }
      }

      if (cj->nodeID == nodeID) {

        if (ci->hydro.super != cj->hydro.super) {

          scheduler_addunlock(sched, t_force, cj->hydro.super->hydro.end_force);

          if (with_feedback) {

            if (with_cooling)
              scheduler_addunlock(sched, cj->hydro.super->hydro.cooling_out,
                                  t_star_density);

            scheduler_addunlock(sched, cj->hydro.super->stars.sorts,
                                t_star_density);
            scheduler_addunlock(sched, cj->hydro.super->stars.drift,
                                t_star_density);
            scheduler_addunlock(sched, cj->hydro.super->hydro.drift,
                                t_star_density);
            scheduler_addunlock(sched, cj->hydro.super->stars.stars_in,
                                t_star_density);
            scheduler_addunlock(sched, t_star_density,
                                cj->hydro.super->stars.density_ghost);
#ifdef EXTRA_STAR_LOOPS
            scheduler_addunlock(sched, cj->hydro.super->stars.density_ghost,
                                t_star_prep1);
            scheduler_addunlock(sched, t_star_prep1,
                                cj->hydro.super->stars.prep1_ghost);
            scheduler_addunlock(sched, t_star_prep1,
                                cj->hydro.super->hydro.prep1_ghost);
            scheduler_addunlock(sched, cj->hydro.super->stars.prep1_ghost,
                                t_star_prep2);
            scheduler_addunlock(sched, cj->hydro.super->hydro.prep1_ghost,
                                t_star_prep2);
            scheduler_addunlock(sched, t_star_prep2,
                                cj->hydro.super->stars.prep2_ghost);
            scheduler_addunlock(sched, cj->hydro.super->stars.prep2_ghost,
                                t_star_feedback);
#else
            scheduler_addunlock(sched, cj->hydro.super->stars.density_ghost,
                                t_star_feedback);
#endif
            scheduler_addunlock(sched, t_star_feedback,
                                cj->hydro.super->stars.stars_out);
          }

          if (with_sink) {

            /* Do the sink_swallow */
            scheduler_addunlock(sched, cj->hydro.super->hydro.drift,
                                t_sink_swallow);
            scheduler_addunlock(sched, cj->hydro.super->sinks.drift,
                                t_sink_swallow);
            scheduler_addunlock(sched, cj->hydro.super->hydro.sorts,
                                t_sink_swallow);
            scheduler_addunlock(sched, cj->hydro.super->sinks.sink_in,
                                t_sink_swallow);
            scheduler_addunlock(sched, t_sink_swallow,
                                cj->hydro.super->sinks.sink_ghost1);

            /* Do the sink_do_gas_swallow */
            scheduler_addunlock(sched, cj->hydro.super->sinks.sink_ghost1,
                                t_sink_do_gas_swallow);
            scheduler_addunlock(sched, t_sink_do_gas_swallow,
                                cj->hydro.super->sinks.sink_ghost2);

            /* Do the sink_do_sink_swallow */
            scheduler_addunlock(sched, cj->hydro.super->sinks.sink_ghost2,
                                t_sink_do_sink_swallow);
            scheduler_addunlock(sched, t_sink_do_sink_swallow,
                                cj->hydro.super->sinks.sink_out);
          }

          if (with_black_holes && (bcount_i > 0 || bcount_j > 0)) {

            if (with_cooling)
              scheduler_addunlock(sched, cj->hydro.super->hydro.cooling_out,
                                  t_bh_density);

            scheduler_addunlock(sched, cj->hydro.super->black_holes.drift,
                                t_bh_density);
            scheduler_addunlock(sched, cj->hydro.super->hydro.drift,
                                t_bh_density);
            scheduler_addunlock(sched,
                                cj->hydro.super->black_holes.black_holes_in,
                                t_bh_density);
            scheduler_addunlock(sched, t_bh_density,
                                cj->hydro.super->black_holes.density_ghost);

            scheduler_addunlock(sched,
                                cj->hydro.super->black_holes.density_ghost,
                                t_bh_swallow);
            scheduler_addunlock(sched, t_bh_swallow,
                                cj->hydro.super->black_holes.swallow_ghost_1);

            scheduler_addunlock(sched,
                                cj->hydro.super->black_holes.swallow_ghost_1,
                                t_do_gas_swallow);
            scheduler_addunlock(sched, t_do_gas_swallow,
                                cj->hydro.super->black_holes.swallow_ghost_2);

            scheduler_addunlock(sched,
                                cj->hydro.super->black_holes.swallow_ghost_2,
                                t_do_bh_swallow);
            scheduler_addunlock(sched, t_do_bh_swallow,
                                cj->hydro.super->black_holes.swallow_ghost_3);

            scheduler_addunlock(sched,
                                cj->hydro.super->black_holes.swallow_ghost_3,
                                t_bh_feedback);
            scheduler_addunlock(sched, t_bh_feedback,
                                cj->hydro.super->black_holes.black_holes_out);
          }

          if (with_rt) {
            scheduler_addunlock(sched, cj->hydro.super->hydro.drift,
                                t_rt_gradient);
            scheduler_addunlock(sched, cj->hydro.super->rt.rt_ghost1,
                                t_rt_gradient);
            scheduler_addunlock(sched, t_rt_gradient,
                                cj->hydro.super->rt.rt_ghost2);
            scheduler_addunlock(sched, cj->hydro.super->rt.rt_ghost2,
                                t_rt_transport);
            scheduler_addunlock(sched, t_rt_transport,
                                cj->hydro.super->rt.rt_transport_out);
          }

          if (with_timestep_limiter) {
            scheduler_addunlock(sched, cj->hydro.super->hydro.drift, t_limiter);
          }
        }

        if (ci->super != cj->super) {

          if (with_timestep_limiter) {
            scheduler_addunlock(sched, cj->super->timestep, t_limiter);
            scheduler_addunlock(sched, t_limiter, cj->super->kick1);
            scheduler_addunlock(sched, t_limiter, cj->super->timestep_limiter);
          }

          if (with_timestep_sync && with_feedback) {
            scheduler_addunlock(sched, t_star_feedback,
                                cj->super->timestep_sync);
          }
          if (with_timestep_sync && with_black_holes &&
              (bcount_i > 0 || bcount_j > 0)) {
            scheduler_addunlock(sched, t_bh_feedback, cj->super->timestep_sync);
          }
        }

      } else /*(cj->nodeID != nodeID) */ {
        if (with_feedback) {
#ifdef EXTRA_STAR_LOOPS
          scheduler_addunlock(sched, cj->hydro.super->stars.sorts,
                              t_star_prep1);
#endif
          scheduler_addunlock(sched, cj->hydro.super->stars.sorts,
                              t_star_feedback);
        }

        if (with_black_holes && (bcount_i > 0 || bcount_j > 0)) {

          scheduler_addunlock(sched, t_bh_swallow,
                              cj->hydro.super->black_holes.swallow_ghost_1);
        }
      }
    }

    /* Otherwise, sub-self interaction? */
    else if (t_type == task_type_sub_self &&
             t_subtype == task_subtype_density) {

      const int bcount_i = ci->black_holes.count;

      /* Make all density tasks depend on the drift and sorts. */
      scheduler_addunlock(sched, ci->hydro.super->hydro.drift, t);
      scheduler_addunlock(sched, ci->hydro.super->hydro.sorts, t);

      /* Start by constructing the task for the second hydro loop */
      t_force = scheduler_addtask(sched, task_type_sub_self, task_subtype_force,
                                  flags, 0, ci, NULL);

      /* and the task for the time-step limiter */
      if (with_timestep_limiter) {
        t_limiter = scheduler_addtask(sched, task_type_sub_self,
                                      task_subtype_limiter, flags, 0, ci, NULL);
      }

      /* The stellar feedback tasks */
      if (with_feedback) {
        t_star_density =
            scheduler_addtask(sched, task_type_sub_self,
                              task_subtype_stars_density, flags, 0, ci, NULL);
        t_star_feedback =
            scheduler_addtask(sched, task_type_sub_self,
                              task_subtype_stars_feedback, flags, 0, ci, NULL);

#ifdef EXTRA_STAR_LOOPS
        t_star_prep1 =
            scheduler_addtask(sched, task_type_sub_self,
                              task_subtype_stars_prep1, flags, 0, ci, NULL);
        t_star_prep2 =
            scheduler_addtask(sched, task_type_sub_self,
                              task_subtype_stars_prep2, flags, 0, ci, NULL);
#endif
      }

      /* The sink tasks */
      if (with_sink) {
        t_sink_swallow =
            scheduler_addtask(sched, task_type_sub_self,
                              task_subtype_sink_swallow, flags, 0, ci, NULL);
        t_sink_do_sink_swallow = scheduler_addtask(
            sched, task_type_sub_self, task_subtype_sink_do_sink_swallow, flags,
            0, ci, NULL);
        t_sink_do_gas_swallow = scheduler_addtask(
            sched, task_type_sub_self, task_subtype_sink_do_gas_swallow, flags,
            0, ci, NULL);
      }

      /* The black hole feedback tasks */
      if (with_black_holes && bcount_i > 0) {
        t_bh_density =
            scheduler_addtask(sched, task_type_sub_self,
                              task_subtype_bh_density, flags, 0, ci, NULL);
        t_bh_swallow =
            scheduler_addtask(sched, task_type_sub_self,
                              task_subtype_bh_swallow, flags, 0, ci, NULL);

        t_do_gas_swallow =
            scheduler_addtask(sched, task_type_sub_self,
                              task_subtype_do_gas_swallow, flags, 0, ci, NULL);

        t_do_bh_swallow =
            scheduler_addtask(sched, task_type_sub_self,
                              task_subtype_do_bh_swallow, flags, 0, ci, NULL);

        t_bh_feedback =
            scheduler_addtask(sched, task_type_sub_self,
                              task_subtype_bh_feedback, flags, 0, ci, NULL);
      }

      if (with_rt) {
        t_rt_gradient =
            scheduler_addtask(sched, task_type_sub_self,
                              task_subtype_rt_gradient, flags, 0, ci, NULL);
        t_rt_transport =
            scheduler_addtask(sched, task_type_sub_self,
                              task_subtype_rt_transport, flags, 0, ci, NULL);
      }

      /* Add the link between the new loop and the cell */
      engine_addlink(e, &ci->hydro.force, t_force);
      if (with_timestep_limiter) {
        engine_addlink(e, &ci->hydro.limiter, t_limiter);
      }
      if (with_feedback) {
        engine_addlink(e, &ci->stars.density, t_star_density);
        engine_addlink(e, &ci->stars.feedback, t_star_feedback);
#ifdef EXTRA_STAR_LOOPS
        engine_addlink(e, &ci->stars.prepare1, t_star_prep1);
        engine_addlink(e, &ci->stars.prepare2, t_star_prep2);
#endif
      }
      if (with_sink) {
        engine_addlink(e, &ci->sinks.swallow, t_sink_swallow);
        engine_addlink(e, &ci->sinks.do_sink_swallow, t_sink_do_sink_swallow);
        engine_addlink(e, &ci->sinks.do_gas_swallow, t_sink_do_gas_swallow);
      }
      if (with_black_holes && bcount_i > 0) {
        engine_addlink(e, &ci->black_holes.density, t_bh_density);
        engine_addlink(e, &ci->black_holes.swallow, t_bh_swallow);
        engine_addlink(e, &ci->black_holes.do_gas_swallow, t_do_gas_swallow);
        engine_addlink(e, &ci->black_holes.do_bh_swallow, t_do_bh_swallow);
        engine_addlink(e, &ci->black_holes.feedback, t_bh_feedback);
      }
      if (with_rt) {
        engine_addlink(e, &ci->rt.rt_gradient, t_rt_gradient);
        engine_addlink(e, &ci->rt.rt_transport, t_rt_transport);
      }

#ifdef EXTRA_HYDRO_LOOP

      /* Start by constructing the task for the second and third hydro loop */
      t_gradient = scheduler_addtask(sched, task_type_sub_self,
                                     task_subtype_gradient, flags, 0, ci, NULL);

      /* Add the link between the new loop and the cell */
      engine_addlink(e, &ci->hydro.gradient, t_gradient);

      /* Now, build all the dependencies for the hydro for the cells */
      /* that are local and are not descendant of the same super_hydro-cells
       */
      engine_make_hydro_loops_dependencies(sched, t, t_gradient, t_force,
                                           t_limiter, ci, with_cooling,
                                           with_timestep_limiter);
#else

      /* Now, build all the dependencies for the hydro for the cells */
      /* that are local and are not descendant of the same super_hydro-cells
       */
      engine_make_hydro_loops_dependencies(sched, t, t_force, t_limiter, ci,
                                           with_cooling, with_timestep_limiter);
#endif

      /* Create the task dependencies */
      scheduler_addunlock(sched, t_force, ci->hydro.super->hydro.end_force);

      if (with_feedback) {

        if (with_cooling)
          scheduler_addunlock(sched, ci->hydro.super->hydro.cooling_out,
                              t_star_density);

        scheduler_addunlock(sched, ci->hydro.super->stars.drift,
                            t_star_density);
        scheduler_addunlock(sched, ci->hydro.super->stars.sorts,
                            t_star_density);
        scheduler_addunlock(sched, ci->hydro.super->hydro.drift,
                            t_star_density);
        scheduler_addunlock(sched, ci->hydro.super->hydro.sorts,
                            t_star_density);
        scheduler_addunlock(sched, ci->hydro.super->stars.stars_in,
                            t_star_density);
        scheduler_addunlock(sched, t_star_density,
                            ci->hydro.super->stars.density_ghost);
#ifdef EXTRA_STAR_LOOPS
        scheduler_addunlock(sched, ci->hydro.super->stars.density_ghost,
                            t_star_prep1);
        scheduler_addunlock(sched, t_star_prep1,
                            ci->hydro.super->stars.prep1_ghost);
        scheduler_addunlock(sched, t_star_prep1,
                            ci->hydro.super->hydro.prep1_ghost);
        scheduler_addunlock(sched, ci->hydro.super->stars.prep1_ghost,
                            t_star_prep2);
        scheduler_addunlock(sched, ci->hydro.super->hydro.prep1_ghost,
                            t_star_prep2);
        scheduler_addunlock(sched, t_star_prep2,
                            ci->hydro.super->stars.prep2_ghost);
        scheduler_addunlock(sched, ci->hydro.super->stars.prep2_ghost,
                            t_star_feedback);
#else
        scheduler_addunlock(sched, ci->hydro.super->stars.density_ghost,
                            t_star_feedback);
#endif
        scheduler_addunlock(sched, t_star_feedback,
                            ci->hydro.super->stars.stars_out);
      }

      if (with_sink) {

        /* Do the sink_swallow */
        scheduler_addunlock(sched, ci->hydro.super->hydro.drift,
                            t_sink_swallow);
        scheduler_addunlock(sched, ci->hydro.super->sinks.drift,
                            t_sink_swallow);
        scheduler_addunlock(sched, ci->hydro.super->hydro.sorts,
                            t_sink_swallow);
        scheduler_addunlock(sched, ci->hydro.super->sinks.sink_in,
                            t_sink_swallow);
        scheduler_addunlock(sched, t_sink_swallow,
                            ci->hydro.super->sinks.sink_ghost1);

        /* Do the sink_do_gas_swallow */
        scheduler_addunlock(sched, ci->hydro.super->sinks.sink_ghost1,
                            t_sink_do_gas_swallow);
        scheduler_addunlock(sched, t_sink_do_gas_swallow,
                            ci->hydro.super->sinks.sink_ghost2);

        /* Do the sink_do_sink_swallow */
        scheduler_addunlock(sched, ci->hydro.super->sinks.sink_ghost2,
                            t_sink_do_sink_swallow);
        scheduler_addunlock(sched, t_sink_do_sink_swallow,
                            ci->hydro.super->sinks.sink_out);
      }

      if (with_black_holes && bcount_i > 0) {

        if (with_cooling)
          scheduler_addunlock(sched, ci->hydro.super->hydro.cooling_out,
                              t_bh_density);

        scheduler_addunlock(sched, ci->hydro.super->black_holes.drift,
                            t_bh_density);
        scheduler_addunlock(sched, ci->hydro.super->hydro.drift, t_bh_density);
        scheduler_addunlock(sched, ci->hydro.super->black_holes.black_holes_in,
                            t_bh_density);
        scheduler_addunlock(sched, t_bh_density,
                            ci->hydro.super->black_holes.density_ghost);

        scheduler_addunlock(sched, ci->hydro.super->black_holes.density_ghost,
                            t_bh_swallow);
        scheduler_addunlock(sched, t_bh_swallow,
                            ci->hydro.super->black_holes.swallow_ghost_1);

        scheduler_addunlock(sched, ci->hydro.super->black_holes.swallow_ghost_1,
                            t_do_gas_swallow);
        scheduler_addunlock(sched, t_do_gas_swallow,
                            ci->hydro.super->black_holes.swallow_ghost_2);

        scheduler_addunlock(sched, ci->hydro.super->black_holes.swallow_ghost_2,
                            t_do_bh_swallow);
        scheduler_addunlock(sched, t_do_bh_swallow,
                            ci->hydro.super->black_holes.swallow_ghost_3);

        scheduler_addunlock(sched, ci->hydro.super->black_holes.swallow_ghost_3,
                            t_bh_feedback);
        scheduler_addunlock(sched, t_bh_feedback,
                            ci->hydro.super->black_holes.black_holes_out);
      }

      if (with_timestep_limiter) {
        scheduler_addunlock(sched, ci->hydro.super->hydro.drift, t_limiter);
        scheduler_addunlock(sched, ci->super->timestep, t_limiter);
        scheduler_addunlock(sched, t_limiter, ci->super->kick1);
        scheduler_addunlock(sched, t_limiter, ci->super->timestep_limiter);
      }

      if (with_timestep_sync && with_feedback) {
        scheduler_addunlock(sched, t_star_feedback, ci->super->timestep_sync);
      }
      if (with_timestep_sync && with_black_holes && bcount_i > 0) {
        scheduler_addunlock(sched, t_bh_feedback, ci->super->timestep_sync);
      }

      if (with_rt) {
        scheduler_addunlock(sched, ci->hydro.super->hydro.drift, t_rt_gradient);
        scheduler_addunlock(sched, ci->hydro.super->hydro.sorts, t_rt_gradient);
        scheduler_addunlock(sched, ci->hydro.super->rt.rt_ghost1,
                            t_rt_gradient);
        scheduler_addunlock(sched, t_rt_gradient,
                            ci->hydro.super->rt.rt_ghost2);
        scheduler_addunlock(sched, ci->hydro.super->rt.rt_ghost2,
                            t_rt_transport);
        scheduler_addunlock(sched, t_rt_transport,
                            ci->hydro.super->rt.rt_transport_out);
      }
    }

    /* Otherwise, sub-pair interaction? */
    else if (t_type == task_type_sub_pair &&
             t_subtype == task_subtype_density) {

      const int bcount_i = ci->black_holes.count;
      const int bcount_j = cj->black_holes.count;

      /* Make all density tasks depend on the drift */
      if (ci->nodeID == nodeID) {
        scheduler_addunlock(sched, ci->hydro.super->hydro.drift, t);
      }
      if ((cj->nodeID == nodeID) && (ci->hydro.super != cj->hydro.super)) {
        scheduler_addunlock(sched, cj->hydro.super->hydro.drift, t);
      }

      /* Make all density tasks depend on the sorts */
      scheduler_addunlock(sched, ci->hydro.super->hydro.sorts, t);
      if (ci->hydro.super != cj->hydro.super) {
        scheduler_addunlock(sched, cj->hydro.super->hydro.sorts, t);
      }

      /* New task for the force */
      t_force = scheduler_addtask(sched, task_type_sub_pair, task_subtype_force,
                                  flags, 0, ci, cj);

#ifdef MPI_SYMMETRIC_FORCE_INTERACTION
      /* The order of operations for an inactive local cell interacting
       * with an active foreign cell is not guaranteed because the density
       * (and gradient) iact loops don't exist in that case. So we need
       * an explicit dependency here to have sorted cells. */

      /* Make all force tasks depend on the sorts */
      scheduler_addunlock(sched, ci->hydro.super->hydro.sorts, t_force);
      if (ci->hydro.super != cj->hydro.super) {
        scheduler_addunlock(sched, cj->hydro.super->hydro.sorts, t_force);
      }
#endif

      /* and the task for the time-step limiter */
      if (with_timestep_limiter) {
        t_limiter = scheduler_addtask(sched, task_type_sub_pair,
                                      task_subtype_limiter, flags, 0, ci, cj);
      }

      /* The stellar feedback tasks */
      if (with_feedback) {
        t_star_density =
            scheduler_addtask(sched, task_type_sub_pair,
                              task_subtype_stars_density, flags, 0, ci, cj);
        t_star_feedback =
            scheduler_addtask(sched, task_type_sub_pair,
                              task_subtype_stars_feedback, flags, 0, ci, cj);

#ifdef EXTRA_STAR_LOOPS
        t_star_prep1 =
            scheduler_addtask(sched, task_type_sub_pair,
                              task_subtype_stars_prep1, flags, 0, ci, cj);
        t_star_prep2 =
            scheduler_addtask(sched, task_type_sub_pair,
                              task_subtype_stars_prep2, flags, 0, ci, cj);
#endif
      }

      /* The sink tasks */
      if (with_sink) {
        t_sink_swallow =
            scheduler_addtask(sched, task_type_sub_pair,
                              task_subtype_sink_swallow, flags, 0, ci, cj);
        t_sink_do_sink_swallow = scheduler_addtask(
            sched, task_type_sub_pair, task_subtype_sink_do_sink_swallow, flags,
            0, ci, cj);
        t_sink_do_gas_swallow = scheduler_addtask(
            sched, task_type_sub_pair, task_subtype_sink_do_gas_swallow, flags,
            0, ci, cj);
      }

      /* The black hole feedback tasks */
      if (with_black_holes && (bcount_i > 0 || bcount_j > 0)) {
        t_bh_density =
            scheduler_addtask(sched, task_type_sub_pair,
                              task_subtype_bh_density, flags, 0, ci, cj);
        t_bh_swallow =
            scheduler_addtask(sched, task_type_sub_pair,
                              task_subtype_bh_swallow, flags, 0, ci, cj);
        t_do_gas_swallow =
            scheduler_addtask(sched, task_type_sub_pair,
                              task_subtype_do_gas_swallow, flags, 0, ci, cj);
        t_do_bh_swallow =
            scheduler_addtask(sched, task_type_sub_pair,
                              task_subtype_do_bh_swallow, flags, 0, ci, cj);
        t_bh_feedback =
            scheduler_addtask(sched, task_type_sub_pair,
                              task_subtype_bh_feedback, flags, 0, ci, cj);
      }

      if (with_rt) {
        t_rt_gradient =
            scheduler_addtask(sched, task_type_sub_pair,
                              task_subtype_rt_gradient, flags, 0, ci, cj);
        t_rt_transport =
            scheduler_addtask(sched, task_type_sub_pair,
                              task_subtype_rt_transport, flags, 0, ci, cj);
#ifdef MPI_SYMMETRIC_FORCE_INTERACTION
        /* The order of operations for an inactive local cell interacting
         * with an active foreign cell is not guaranteed because the gradient
         * iact loops don't exist in that case. So we need an explicit
         * dependency here to have sorted cells. */

        /* Make all force tasks depend on the sorts */
        if (ci->hydro.super->rt.rt_sorts != NULL)
          scheduler_addunlock(sched, ci->hydro.super->rt.rt_sorts,
                              t_rt_transport);
        if (ci->hydro.super != cj->hydro.super) {
          if (cj->hydro.super->rt.rt_sorts != NULL)
            scheduler_addunlock(sched, cj->hydro.super->rt.rt_sorts,
                                t_rt_transport);
        }
        /* We need to ensure that a local inactive cell is sorted before
         * the interaction in the transport loop. Local cells don't have
         * an rt_sort task. */
        if (ci->hydro.super->hydro.sorts != NULL)
          scheduler_addunlock(sched, ci->hydro.super->hydro.sorts,
                              t_rt_transport);
        if ((ci->hydro.super != cj->hydro.super) &&
            (cj->hydro.super->hydro.sorts != NULL))
          scheduler_addunlock(sched, cj->hydro.super->hydro.sorts,
                              t_rt_transport);
#endif
      }

      engine_addlink(e, &ci->hydro.force, t_force);
      engine_addlink(e, &cj->hydro.force, t_force);
      if (with_timestep_limiter) {
        engine_addlink(e, &ci->hydro.limiter, t_limiter);
        engine_addlink(e, &cj->hydro.limiter, t_limiter);
      }
      if (with_feedback) {
        engine_addlink(e, &ci->stars.density, t_star_density);
        engine_addlink(e, &cj->stars.density, t_star_density);
        engine_addlink(e, &ci->stars.feedback, t_star_feedback);
        engine_addlink(e, &cj->stars.feedback, t_star_feedback);
#ifdef EXTRA_STAR_LOOPS
        engine_addlink(e, &ci->stars.prepare1, t_star_prep1);
        engine_addlink(e, &cj->stars.prepare1, t_star_prep1);
        engine_addlink(e, &ci->stars.prepare2, t_star_prep2);
        engine_addlink(e, &cj->stars.prepare2, t_star_prep2);
#endif
      }
      if (with_sink) {
        /* Formation */
        engine_addlink(e, &ci->sinks.swallow, t_sink_swallow);
        engine_addlink(e, &cj->sinks.swallow, t_sink_swallow);

        /* Merger */
        engine_addlink(e, &ci->sinks.do_sink_swallow, t_sink_do_sink_swallow);
        engine_addlink(e, &cj->sinks.do_sink_swallow, t_sink_do_sink_swallow);

        /* Accretion */
        engine_addlink(e, &ci->sinks.do_gas_swallow, t_sink_do_gas_swallow);
        engine_addlink(e, &cj->sinks.do_gas_swallow, t_sink_do_gas_swallow);
      }
      if (with_black_holes && (bcount_i > 0 || bcount_j > 0)) {
        engine_addlink(e, &ci->black_holes.density, t_bh_density);
        engine_addlink(e, &cj->black_holes.density, t_bh_density);
        engine_addlink(e, &ci->black_holes.swallow, t_bh_swallow);
        engine_addlink(e, &cj->black_holes.swallow, t_bh_swallow);
        engine_addlink(e, &ci->black_holes.do_gas_swallow, t_do_gas_swallow);
        engine_addlink(e, &cj->black_holes.do_gas_swallow, t_do_gas_swallow);
        engine_addlink(e, &ci->black_holes.do_bh_swallow, t_do_bh_swallow);
        engine_addlink(e, &cj->black_holes.do_bh_swallow, t_do_bh_swallow);
        engine_addlink(e, &ci->black_holes.feedback, t_bh_feedback);
        engine_addlink(e, &cj->black_holes.feedback, t_bh_feedback);
      }
      if (with_rt) {
        engine_addlink(e, &ci->rt.rt_gradient, t_rt_gradient);
        engine_addlink(e, &cj->rt.rt_gradient, t_rt_gradient);
        engine_addlink(e, &ci->rt.rt_transport, t_rt_transport);
        engine_addlink(e, &cj->rt.rt_transport, t_rt_transport);
      }

#ifdef EXTRA_HYDRO_LOOP

      /* Start by constructing the task for the second and third hydro loop */
      t_gradient = scheduler_addtask(sched, task_type_sub_pair,
                                     task_subtype_gradient, flags, 0, ci, cj);

      /* Add the link between the new loop and both cells */
      engine_addlink(e, &ci->hydro.gradient, t_gradient);
      engine_addlink(e, &cj->hydro.gradient, t_gradient);

      /* Now, build all the dependencies for the hydro for the cells */
      /* that are local and are not descendant of the same super_hydro-cells
       */
      if (ci->nodeID == nodeID) {
        engine_make_hydro_loops_dependencies(sched, t, t_gradient, t_force,
                                             t_limiter, ci, with_cooling,
                                             with_timestep_limiter);
      }
      if ((cj->nodeID == nodeID) && (ci->hydro.super != cj->hydro.super)) {
        engine_make_hydro_loops_dependencies(sched, t, t_gradient, t_force,
                                             t_limiter, cj, with_cooling,
                                             with_timestep_limiter);
      }
#else

      /* Now, build all the dependencies for the hydro for the cells */
      /* that are local and are not descendant of the same super_hydro-cells
       */
      if (ci->nodeID == nodeID) {
        engine_make_hydro_loops_dependencies(sched, t, t_force, t_limiter, ci,
                                             with_cooling,
                                             with_timestep_limiter);
      }
      if ((cj->nodeID == nodeID) && (ci->hydro.super != cj->hydro.super)) {
        engine_make_hydro_loops_dependencies(sched, t, t_force, t_limiter, cj,
                                             with_cooling,
                                             with_timestep_limiter);
      }
#endif

      if (with_feedback) {
        scheduler_addunlock(sched, ci->hydro.super->hydro.sorts,
                            t_star_density);
        if (ci->hydro.super != cj->hydro.super) {
          scheduler_addunlock(sched, cj->hydro.super->hydro.sorts,
                              t_star_density);
        }
      }

      if (with_rt) {
        scheduler_addunlock(sched, ci->hydro.super->hydro.sorts, t_rt_gradient);
        if (ci->hydro.super != cj->hydro.super) {
          scheduler_addunlock(sched, cj->hydro.super->hydro.sorts,
                              t_rt_gradient);
        }
      }

      if (ci->nodeID == nodeID) {
        scheduler_addunlock(sched, t_force, ci->hydro.super->hydro.end_force);

        if (with_feedback) {

          if (with_cooling)
            scheduler_addunlock(sched, ci->hydro.super->hydro.cooling_out,
                                t_star_density);

          scheduler_addunlock(sched, ci->hydro.super->stars.sorts,
                              t_star_density);
          scheduler_addunlock(sched, ci->hydro.super->stars.drift,
                              t_star_density);
          scheduler_addunlock(sched, ci->hydro.super->hydro.drift,
                              t_star_density);
          scheduler_addunlock(sched, ci->hydro.super->stars.stars_in,
                              t_star_density);
          scheduler_addunlock(sched, t_star_density,
                              ci->hydro.super->stars.density_ghost);
#ifdef EXTRA_STAR_LOOPS
          scheduler_addunlock(sched, ci->hydro.super->stars.density_ghost,
                              t_star_prep1);
          scheduler_addunlock(sched, t_star_prep1,
                              ci->hydro.super->stars.prep1_ghost);
          scheduler_addunlock(sched, t_star_prep1,
                              ci->hydro.super->hydro.prep1_ghost);
          scheduler_addunlock(sched, ci->hydro.super->stars.prep1_ghost,
                              t_star_prep2);
          scheduler_addunlock(sched, ci->hydro.super->hydro.prep1_ghost,
                              t_star_prep2);
          scheduler_addunlock(sched, t_star_prep2,
                              ci->hydro.super->stars.prep2_ghost);
          scheduler_addunlock(sched, ci->hydro.super->stars.prep2_ghost,
                              t_star_feedback);
#else
          scheduler_addunlock(sched, ci->hydro.super->stars.density_ghost,
                              t_star_feedback);
#endif
          scheduler_addunlock(sched, t_star_feedback,
                              ci->hydro.super->stars.stars_out);
        }

        if (with_sink) {

          /* Do the sink_swallow */
          scheduler_addunlock(sched, ci->hydro.super->hydro.drift,
                              t_sink_swallow);
          scheduler_addunlock(sched, ci->hydro.super->sinks.drift,
                              t_sink_swallow);
          scheduler_addunlock(sched, ci->hydro.super->hydro.sorts,
                              t_sink_swallow);
          scheduler_addunlock(sched, ci->hydro.super->sinks.sink_in,
                              t_sink_swallow);
          scheduler_addunlock(sched, t_sink_swallow,
                              ci->hydro.super->sinks.sink_ghost1);

          /* Do the sink_do_gas_swallow */
          scheduler_addunlock(sched, ci->hydro.super->sinks.sink_ghost1,
                              t_sink_do_gas_swallow);
          scheduler_addunlock(sched, t_sink_do_gas_swallow,
                              ci->hydro.super->sinks.sink_ghost2);

          /* Do the sink_do_sink_swallow */
          scheduler_addunlock(sched, ci->hydro.super->sinks.sink_ghost2,
                              t_sink_do_sink_swallow);
          scheduler_addunlock(sched, t_sink_do_sink_swallow,
                              ci->hydro.super->sinks.sink_out);
        }

        if (with_black_holes && (bcount_i > 0 || bcount_j > 0)) {

          if (with_cooling)
            scheduler_addunlock(sched, ci->hydro.super->hydro.cooling_out,
                                t_bh_density);

          scheduler_addunlock(sched, ci->hydro.super->black_holes.drift,
                              t_bh_density);
          scheduler_addunlock(sched, ci->hydro.super->hydro.drift,
                              t_bh_density);
          scheduler_addunlock(
              sched, ci->hydro.super->black_holes.black_holes_in, t_bh_density);
          scheduler_addunlock(sched, t_bh_density,
                              ci->hydro.super->black_holes.density_ghost);

          scheduler_addunlock(sched, ci->hydro.super->black_holes.density_ghost,
                              t_bh_swallow);
          scheduler_addunlock(sched, t_bh_swallow,
                              ci->hydro.super->black_holes.swallow_ghost_1);

          scheduler_addunlock(sched,
                              ci->hydro.super->black_holes.swallow_ghost_1,
                              t_do_gas_swallow);
          scheduler_addunlock(sched, t_do_gas_swallow,
                              ci->hydro.super->black_holes.swallow_ghost_2);

          scheduler_addunlock(sched,
                              ci->hydro.super->black_holes.swallow_ghost_2,
                              t_do_bh_swallow);
          scheduler_addunlock(sched, t_do_bh_swallow,
                              ci->hydro.super->black_holes.swallow_ghost_3);

          scheduler_addunlock(sched,
                              ci->hydro.super->black_holes.swallow_ghost_3,
                              t_bh_feedback);
          scheduler_addunlock(sched, t_bh_feedback,
                              ci->hydro.super->black_holes.black_holes_out);
        }

        if (with_timestep_limiter) {
          scheduler_addunlock(sched, ci->hydro.super->hydro.drift, t_limiter);
          scheduler_addunlock(sched, ci->super->timestep, t_limiter);
          scheduler_addunlock(sched, t_limiter, ci->super->kick1);
          scheduler_addunlock(sched, t_limiter, ci->super->timestep_limiter);
        }

        if (with_timestep_sync && with_feedback) {
          scheduler_addunlock(sched, t_star_feedback, ci->super->timestep_sync);
        }
        if (with_timestep_sync && with_black_holes &&
            (bcount_i > 0 || bcount_j > 0)) {
          scheduler_addunlock(sched, t_bh_feedback, ci->super->timestep_sync);
        }

        if (with_rt) {
          scheduler_addunlock(sched, ci->hydro.super->hydro.drift,
                              t_rt_gradient);
          scheduler_addunlock(sched, ci->hydro.super->rt.rt_ghost1,
                              t_rt_gradient);
          scheduler_addunlock(sched, t_rt_gradient,
                              ci->hydro.super->rt.rt_ghost2);
          scheduler_addunlock(sched, ci->hydro.super->rt.rt_ghost2,
                              t_rt_transport);
          scheduler_addunlock(sched, t_rt_transport,
                              ci->hydro.super->rt.rt_transport_out);
        }
      } else /* ci->nodeID != nodeID */ {

        if (with_feedback) {
#ifdef EXTRA_STAR_LOOPS
          scheduler_addunlock(sched, ci->hydro.super->stars.sorts,
                              t_star_prep1);
#endif
          scheduler_addunlock(sched, ci->hydro.super->stars.sorts,
                              t_star_feedback);
        }
        if (with_black_holes && (bcount_i > 0 || bcount_j > 0)) {

          scheduler_addunlock(sched, t_bh_swallow,
                              ci->hydro.super->black_holes.swallow_ghost_1);
        }
      }

      if (cj->nodeID == nodeID) {

        if (ci->hydro.super != cj->hydro.super) {

          scheduler_addunlock(sched, t_force, cj->hydro.super->hydro.end_force);

          if (with_feedback) {

            if (with_cooling)
              scheduler_addunlock(sched, cj->hydro.super->hydro.cooling_out,
                                  t_star_density);

            scheduler_addunlock(sched, cj->hydro.super->stars.sorts,
                                t_star_density);
            scheduler_addunlock(sched, cj->hydro.super->stars.drift,
                                t_star_density);
            scheduler_addunlock(sched, cj->hydro.super->hydro.drift,
                                t_star_density);
            scheduler_addunlock(sched, cj->hydro.super->stars.stars_in,
                                t_star_density);
            scheduler_addunlock(sched, t_star_density,
                                cj->hydro.super->stars.density_ghost);
#ifdef EXTRA_STAR_LOOPS
            scheduler_addunlock(sched, cj->hydro.super->stars.density_ghost,
                                t_star_prep1);
            scheduler_addunlock(sched, t_star_prep1,
                                cj->hydro.super->stars.prep1_ghost);
            scheduler_addunlock(sched, t_star_prep1,
                                cj->hydro.super->hydro.prep1_ghost);
            scheduler_addunlock(sched, cj->hydro.super->stars.prep1_ghost,
                                t_star_prep2);
            scheduler_addunlock(sched, cj->hydro.super->hydro.prep1_ghost,
                                t_star_prep2);
            scheduler_addunlock(sched, t_star_prep2,
                                cj->hydro.super->stars.prep2_ghost);
            scheduler_addunlock(sched, cj->hydro.super->stars.prep2_ghost,
                                t_star_feedback);
#else
            scheduler_addunlock(sched, cj->hydro.super->stars.density_ghost,
                                t_star_feedback);
#endif
            scheduler_addunlock(sched, t_star_feedback,
                                cj->hydro.super->stars.stars_out);
          }
          if (with_sink) {

            /* Do the sink_swallow */
            scheduler_addunlock(sched, cj->hydro.super->hydro.drift,
                                t_sink_swallow);
            scheduler_addunlock(sched, cj->hydro.super->sinks.drift,
                                t_sink_swallow);
            scheduler_addunlock(sched, cj->hydro.super->hydro.sorts,
                                t_sink_swallow);
            scheduler_addunlock(sched, cj->hydro.super->sinks.sink_in,
                                t_sink_swallow);
            scheduler_addunlock(sched, t_sink_swallow,
                                cj->hydro.super->sinks.sink_ghost1);

            /* Do the sink_do_gas_swallow */
            scheduler_addunlock(sched, cj->hydro.super->sinks.sink_ghost1,
                                t_sink_do_gas_swallow);
            scheduler_addunlock(sched, t_sink_do_gas_swallow,
                                cj->hydro.super->sinks.sink_ghost2);

            /* Do the sink_do_sink_swallow */
            scheduler_addunlock(sched, cj->hydro.super->sinks.sink_ghost2,
                                t_sink_do_sink_swallow);
            scheduler_addunlock(sched, t_sink_do_sink_swallow,
                                cj->hydro.super->sinks.sink_out);
          }

          if (with_black_holes && (bcount_i > 0 || bcount_j > 0)) {

            if (with_cooling)
              scheduler_addunlock(sched, cj->hydro.super->hydro.cooling_out,
                                  t_bh_density);

            scheduler_addunlock(sched, cj->hydro.super->black_holes.drift,
                                t_bh_density);
            scheduler_addunlock(sched, cj->hydro.super->hydro.drift,
                                t_bh_density);
            scheduler_addunlock(sched,
                                cj->hydro.super->black_holes.black_holes_in,
                                t_bh_density);
            scheduler_addunlock(sched, t_bh_density,
                                cj->hydro.super->black_holes.density_ghost);

            scheduler_addunlock(sched,
                                cj->hydro.super->black_holes.density_ghost,
                                t_bh_swallow);
            scheduler_addunlock(sched, t_bh_swallow,
                                cj->hydro.super->black_holes.swallow_ghost_1);

            scheduler_addunlock(sched,
                                cj->hydro.super->black_holes.swallow_ghost_1,
                                t_do_gas_swallow);
            scheduler_addunlock(sched, t_do_gas_swallow,
                                cj->hydro.super->black_holes.swallow_ghost_2);

            scheduler_addunlock(sched,
                                cj->hydro.super->black_holes.swallow_ghost_2,
                                t_do_bh_swallow);
            scheduler_addunlock(sched, t_do_bh_swallow,
                                cj->hydro.super->black_holes.swallow_ghost_3);

            scheduler_addunlock(sched,
                                cj->hydro.super->black_holes.swallow_ghost_3,
                                t_bh_feedback);
            scheduler_addunlock(sched, t_bh_feedback,
                                cj->hydro.super->black_holes.black_holes_out);
          }
          if (with_rt) {
            scheduler_addunlock(sched, cj->hydro.super->hydro.drift,
                                t_rt_gradient);
            scheduler_addunlock(sched, cj->hydro.super->rt.rt_ghost1,
                                t_rt_gradient);
            scheduler_addunlock(sched, t_rt_gradient,
                                cj->hydro.super->rt.rt_ghost2);
            scheduler_addunlock(sched, cj->hydro.super->rt.rt_ghost2,
                                t_rt_transport);
            scheduler_addunlock(sched, t_rt_transport,
                                cj->hydro.super->rt.rt_transport_out);
          }

          if (with_timestep_limiter) {
            scheduler_addunlock(sched, cj->hydro.super->hydro.drift, t_limiter);
          }
        }

        if (ci->super != cj->super) {

          if (with_timestep_limiter) {
            scheduler_addunlock(sched, cj->super->timestep, t_limiter);
            scheduler_addunlock(sched, t_limiter, cj->super->kick1);
            scheduler_addunlock(sched, t_limiter, cj->super->timestep_limiter);
          }

          if (with_timestep_sync && with_feedback) {
            scheduler_addunlock(sched, t_star_feedback,
                                cj->super->timestep_sync);
          }
          if (with_timestep_sync && with_black_holes &&
              (bcount_i > 0 || bcount_j > 0)) {
            scheduler_addunlock(sched, t_bh_feedback, cj->super->timestep_sync);
          }
        }
      } else /* cj->nodeID != nodeID */ {
        if (with_feedback) {
#ifdef EXTRA_STAR_LOOPS
          scheduler_addunlock(sched, cj->hydro.super->stars.sorts,
                              t_star_prep1);
#endif
          scheduler_addunlock(sched, cj->hydro.super->stars.sorts,
                              t_star_feedback);
        }

        if (with_black_holes && (bcount_i > 0 || bcount_j > 0)) {
          scheduler_addunlock(sched, t_bh_swallow,
                              cj->hydro.super->black_holes.swallow_ghost_1);
        }
      }
    }
  }
}

/**
 * @brief Constructs the top-level pair tasks for the first hydro loop over
 * neighbours
 *
 * Here we construct all the tasks for all possible neighbouring non-empty
 * local cells in the hierarchy. No dependencies are being added thus far.
 * Additional loop over neighbours can later be added by simply duplicating
 * all the tasks created by this function.
 *
 * In the zoom case we only consider zoom cells and periodicity is ignored
 * since the zoom region is never periodic.
 *
 * @param map_data Offset of first two indices disguised as a pointer.
 * @param num_elements Number of cells to traverse.
 * @param extra_data The #engine.
 */
void engine_make_hydroloop_tasks_mapper(void *map_data, int num_elements,
                                        void *extra_data) {

  /* Extract the engine pointer. */
  struct engine *e = (struct engine *)extra_data;
  const int periodic = !e->s->with_zoom_region ? e->s->periodic : 0;
  const int with_feedback = (e->policy & engine_policy_feedback);
  const int with_stars = (e->policy & engine_policy_stars);
  const int with_sinks = (e->policy & engine_policy_sinks);
  const int with_black_holes = (e->policy & engine_policy_black_holes);

  struct space *s = e->s;
  struct scheduler *sched = &e->sched;
  const int nodeID = e->nodeID;
  const int *cdim = !s->with_zoom_region ? s->cdim : s->zoom_props->cdim;
  struct cell *cells = s->cells_top;

  /* Loop through the elements, which are just byte offsets from NULL. */
  for (int ind = 0; ind < num_elements; ind++) {

    /* Get the cell index. */
    const int cid = (size_t)(map_data) + ind;

    /* Integer indices of the cell in the top-level grid */
    const int i = cid / (cdim[1] * cdim[2]);
    const int j = (cid / cdim[2]) % cdim[1];
    const int k = cid % cdim[2];

    /* Get the cell */
    struct cell *ci = &cells[cid];

    /* Skip cells without hydro or star particles */
    if ((ci->hydro.count == 0) && (!with_stars || ci->stars.count == 0) &&
        (!with_sinks || ci->sinks.count == 0) &&
        (!with_black_holes || ci->black_holes.count == 0))
      continue;

    /* If the cell is local build a self-interaction */
    if (ci->nodeID == nodeID) {
      scheduler_addtask(sched, task_type_self, task_subtype_density, 0, 0, ci,
                        NULL);
    }

    /* Now loop over all the neighbours of this cell */
    for (int ii = -1; ii < 2; ii++) {
      int iii = i + ii;
      if (!periodic && (iii < 0 || iii >= cdim[0])) continue;
      iii = (iii + cdim[0]) % cdim[0];
      for (int jj = -1; jj < 2; jj++) {
        int jjj = j + jj;
        if (!periodic && (jjj < 0 || jjj >= cdim[1])) continue;
        jjj = (jjj + cdim[1]) % cdim[1];
        for (int kk = -1; kk < 2; kk++) {
          int kkk = k + kk;
          if (!periodic && (kkk < 0 || kkk >= cdim[2])) continue;
          kkk = (kkk + cdim[2]) % cdim[2];

          /* Get the neighbouring cell */
          const int cjd = cell_getid(cdim, iii, jjj, kkk);
          struct cell *cj = &cells[cjd];

#ifdef SWIFT_DEBUG_CHECKS
          /* Ensure we only have zoom cells in the zoom case. */
          if (s->with_zoom_region &&
              (ci->type != cell_type_zoom || cj->type != cell_type_zoom)) {
            error(
                "Trying to make hydro tasks for non-zoom cells while running a "
                "zoom! (ci->type=%s, cj->type=%s)",
                cellID_names[ci->type], cellID_names[cj->type]);
          }
#endif

          /* Is that neighbour local and does it have gas or star particles ? */
          if ((cid >= cjd) ||
              ((cj->hydro.count == 0) &&
               (!with_feedback || cj->stars.count == 0) &&
               (!with_sinks || cj->sinks.count == 0) &&
               (!with_black_holes || cj->black_holes.count == 0)) ||
              (ci->nodeID != nodeID && cj->nodeID != nodeID))
            continue;

          /* Construct the pair task */
          const int sid = sortlistID[(kk + 1) + 3 * ((jj + 1) + 3 * (ii + 1))];
          scheduler_addtask(sched, task_type_pair, task_subtype_density, sid, 0,
                            ci, cj);

#ifdef SWIFT_DEBUG_CHECKS
#ifdef WITH_MPI

          /* Let's cross-check that we had a proxy for that cell */
          if (ci->nodeID == nodeID && cj->nodeID != engine_rank) {

            /* Find the proxy for this node */
            const int proxy_id = e->proxy_ind[cj->nodeID];
            if (proxy_id < 0)
              error("No proxy exists for that foreign node %d!", cj->nodeID);

            const struct proxy *p = &e->proxies[proxy_id];

            /* Check whether the cell exists in the proxy */
            int n = 0;
            for (n = 0; n < p->nr_cells_in; n++)
              if (p->cells_in[n] == cj) break;
            if (n == p->nr_cells_in)
              error(
                  "Cell %d not found in the proxy but trying to construct "
                  "hydro task!",
                  cjd);
          } else if (cj->nodeID == nodeID && ci->nodeID != engine_rank) {

            /* Find the proxy for this node */
            const int proxy_id = e->proxy_ind[ci->nodeID];
            if (proxy_id < 0)
              error("No proxy exists for that foreign node %d!", ci->nodeID);

            const struct proxy *p = &e->proxies[proxy_id];

            /* Check whether the cell exists in the proxy */
            int n = 0;
            for (n = 0; n < p->nr_cells_in; n++)
              if (p->cells_in[n] == ci) break;
            if (n == p->nr_cells_in)
              error(
                  "Cell %d not found in the proxy but trying to construct "
                  "hydro task!",
                  cid);
          }
#endif /* WITH_MPI */
#endif /* SWIFT_DEBUG_CHECKS */
        }
      }
    }
  }
}

struct cell_type_pair {
  struct cell *ci, *cj;
  int type;
};

/**
 * @brief Recurse down to the super level and add a dependency between
 * rt_advance_cell_time and tend tasks. Note: This function is intended
 * for the sending side, i.e. for local cells.
 *
 * If we're running with RT subcycling, we need to ensure that nothing
 * is sent before the advance cell time task has finished. This may
 * overwrite the correct cell times, particularly so when we're sending
 * over data for non-RT tasks, e.g. for gravity pair tasks. Therefore the
 * send/tend task needs to be unlocked by the rt_advance_cell_time task.
 *
 * The send/tend task is on the top level, while the rt_advance_cell_time
 * task is on the super level. This function simply recurses down to the
 * super level and adds the required dependency.
 *
 * @param c cell to check/recurse into
 * @param tend the send/tend task that needs to be unlocked.
 * @param e the engine
 */
void engine_addunlock_rt_advance_cell_time_tend(struct cell *c,
                                                struct task *tend,
                                                struct engine *e) {

  /* safety measure */
  if (!cell_get_flag(c, cell_flag_has_tasks)) return;
  if (cell_is_empty(c)) return;

  if (c->super == c) {
    /* Found the super level cell. Add dependency from rt_advance_cell_time,
     * if it exists. */
    if (c->super->rt.rt_advance_cell_time != NULL) {
      scheduler_addunlock(&e->sched, c->super->rt.rt_advance_cell_time, tend);
    }
#ifdef SWIFT_RT_DEBUG_CHECKS
    else {
      error("Got local super cell without rt_advance_cell_time task");
    }
#endif

  } else {
    /* descend the tree until you find the super level */
    if (c->split) {
      for (int k = 0; k < 8; k++) {
        if (c->progeny[k] != NULL) {
          engine_addunlock_rt_advance_cell_time_tend(c->progeny[k], tend, e);
        }
      }
    }
  }
}

void engine_addtasks_send_mapper(void *map_data, int num_elements,
                                 void *extra_data) {

  struct engine *e = (struct engine *)extra_data;
  const int with_star_formation = (e->policy & engine_policy_star_formation);
  const int with_limiter = (e->policy & engine_policy_timestep_limiter);
  const int with_feedback = (e->policy & engine_policy_feedback);
  const int with_sync = (e->policy & engine_policy_timestep_sync);
  const int with_rt = (e->policy & engine_policy_rt);
  struct cell_type_pair *cell_type_pairs = (struct cell_type_pair *)map_data;

#ifdef SWIFT_DEBUG_CHECKS
  if (e->policy & engine_policy_sinks) {
    error("TODO");
  }
#endif

  for (int k = 0; k < num_elements; k++) {
    struct cell *ci = cell_type_pairs[k].ci;
    struct cell *cj = cell_type_pairs[k].cj;
    const int type = cell_type_pairs[k].type;

#ifdef WITH_MPI

    if (!cell_is_empty(ci)) {
      /* Add the timestep exchange task */
      struct task *tend = scheduler_addtask(
          &e->sched, task_type_send, task_subtype_tend, ci->mpi.tag, 0, ci, cj);
      scheduler_addunlock(&e->sched, ci->timestep_collect, tend);
      engine_addlink(e, &ci->mpi.send, tend);

      if (with_rt && (type & proxy_cell_type_hydro))
        engine_addunlock_rt_advance_cell_time_tend(ci, tend, e);
    }
#endif

    /* Add the send tasks for the cells in the proxy that have a hydro
     * connection. */
    if ((e->policy & engine_policy_hydro) && (type & proxy_cell_type_hydro))
      engine_addtasks_send_hydro(e, ci, cj, /*t_xv=*/NULL,
                                 /*t_rho=*/NULL, /*t_gradient=*/NULL,
                                 /*t_prep1=*/NULL,
                                 /*t_limiter=*/NULL, /*t_pack_limiter=*/NULL,
                                 /*t_rt_gradient=*/NULL,
                                 /*t_rt_transport=*/NULL, with_feedback,
                                 with_limiter, with_sync, with_rt);

    /* Add the send tasks for the cells in the proxy that have a stars
     * connection. */
    if ((e->policy & engine_policy_feedback) && (type & proxy_cell_type_hydro))
      engine_addtasks_send_stars(e, ci, cj, /*t_density=*/NULL,
                                 /*t_prep2=*/NULL,
                                 /*t_sf_counts=*/NULL, with_star_formation);

    /* Add the send tasks for the cells in the proxy that have a black holes
     * connection. */
    if ((e->policy & engine_policy_black_holes) &&
        (type & proxy_cell_type_hydro))
      engine_addtasks_send_black_holes(e, ci, cj, /*t_rho=*/NULL,
                                       /*t_swallow=*/NULL,
                                       /*t_gas_swallow=*/NULL,
                                       /*t_feedback=*/NULL);

    /* Add the send tasks for the cells in the proxy that have a gravity
     * connection. */
    if ((e->policy & engine_policy_self_gravity) &&
        (type & proxy_cell_type_gravity))
      engine_addtasks_send_gravity(e, ci, cj, /*t_grav=*/NULL);
  }
}

void engine_addtasks_recv_mapper(void *map_data, int num_elements,
                                 void *extra_data) {

  struct engine *e = (struct engine *)extra_data;
  const int with_star_formation = (e->policy & engine_policy_star_formation);
  const int with_limiter = (e->policy & engine_policy_timestep_limiter);
  const int with_feedback = (e->policy & engine_policy_feedback);
  const int with_black_holes = (e->policy & engine_policy_black_holes);
  const int with_sync = (e->policy & engine_policy_timestep_sync);
  const int with_rt = (e->policy & engine_policy_rt);
  struct cell_type_pair *cell_type_pairs = (struct cell_type_pair *)map_data;

#ifdef SWIFT_DEBUG_CHECKS
  if (e->policy & engine_policy_sinks) {
    error("TODO");
  }
#endif

  for (int k = 0; k < num_elements; k++) {
    struct cell *ci = cell_type_pairs[k].ci;
    const int type = cell_type_pairs[k].type;
    struct task *tend = NULL;

#ifdef WITH_MPI
    /* Add the timestep exchange task */
    if (!cell_is_empty(ci)) {
      tend = scheduler_addtask(&e->sched, task_type_recv, task_subtype_tend,
                               ci->mpi.tag, 0, ci, NULL);
      engine_addlink(e, &ci->mpi.recv, tend);

      /* If we're running with RT, there may be foreign cells that
       * don't receive any actual hydro particles. These cells however
       * still need to have the "advance_cell_time" and "rt_collect_times"
       * tasks in order for their time variables to be correct, especially
       * during syb-cycles, where the cell times aren't communicated at the
       * end of the step. So we create them now. */
      if (with_rt) {
#ifdef SWIFT_RT_DEBUG_CHECKS
        if (ci->top == NULL) error("Working on a cell with top == NULL??");
#endif

        /* Create the RT collect times task at the top level, if it hasn't
         * already. */
        if (ci->top->rt.rt_collect_times == NULL) {
          ci->top->rt.rt_collect_times =
              scheduler_addtask(&e->sched, task_type_rt_collect_times,
                                task_subtype_none, 0, 0, ci->top, NULL);
        }
        /* We don't need rt_collect_times -> tend dependencies. They never
         * run at the same time. rt_collect_times runs in sub-cycles,
         * tend runs on normal steps. */

        /* Make sure the timestep task replacements, i.e.
         * rt_advance_cell_time, exists on the super levels regardless of
         * proxy type. This needs to be done before engine_addtasks_recv_hydro
         * so we can set appropriate unlocks there without re-creating tasks.
         */
        engine_addtasks_recv_rt_advance_cell_time(e, ci, tend);
      }
    }
#endif

    /* Add the recv tasks for the cells in the proxy that have a hydro
     * connection. */
    if ((e->policy & engine_policy_hydro) && (type & proxy_cell_type_hydro)) {
      engine_addtasks_recv_hydro(
          e, ci, /*t_xv=*/NULL, /*t_rho=*/NULL, /*t_gradient=*/NULL,
          /*t_prep1=*/NULL, /*t_limiter=*/NULL, /*t_unpack_limiter=*/NULL,
          /*t_rt_gradient=*/NULL, /*t_rt_transport=*/NULL,
          /*t_rt_sorts=*/NULL, tend, with_feedback, with_black_holes,
          with_limiter, with_sync, with_rt);
    }

    /* Add the recv tasks for the cells in the proxy that have a stars
     * connection. */
    if ((e->policy & engine_policy_feedback) && (type & proxy_cell_type_hydro))
      engine_addtasks_recv_stars(e, ci, /*t_density=*/NULL, /*t_prep2=*/NULL,
                                 /*t_sf_counts=*/NULL, tend,
                                 with_star_formation);

    /* Add the recv tasks for the cells in the proxy that have a black holes
     * connection. */
    if ((e->policy & engine_policy_black_holes) &&
        (type & proxy_cell_type_hydro))
      engine_addtasks_recv_black_holes(e, ci, /*t_rho=*/NULL,
                                       /*t_swallow=*/NULL,
                                       /*t_gas_swallow=*/NULL,
                                       /*t_feedback=*/NULL, tend);

    /* Add the recv tasks for the cells in the proxy that have a gravity
     * connection. */
    if ((e->policy & engine_policy_self_gravity) &&
        (type & proxy_cell_type_gravity))
      engine_addtasks_recv_gravity(e, ci, /*t_grav=*/NULL, tend);
  }
}

/**
 * @brief Constructs the top-level self + pair tasks for the FOF loop over
 * neighbours.
 *
 * Here we construct all the tasks for all possible neighbouring non-empty
 * local cells in the hierarchy. No dependencies are being added thus far.
 * Additional loop over neighbours can later be added by simply duplicating
 * all the tasks created by this function.
 *
 * In the zoom case we only consider zoom cells and periodicity is ignored
 * since the zoom region is never periodic.
 *
 * @param map_data Offset of first two indices disguised as a pointer.
 * @param num_elements Number of cells to traverse.
 * @param extra_data The #engine.
 */
void engine_make_fofloop_tasks_mapper(void *map_data, int num_elements,
                                      void *extra_data) {

  /* Extract the engine pointer. */
  struct engine *e = (struct engine *)extra_data;

  struct space *s = e->s;
  const int periodic = !s->with_zoom_region ? s->periodic : 0;
  struct scheduler *sched = &e->sched;
  const int nodeID = e->nodeID;
  const int *cdim = !s->with_zoom_region ? s->cdim : s->zoom_props->cdim;
  struct cell *cells = s->cells_top;

  /* Loop through the elements, which are just byte offsets from NULL. */
  for (int ind = 0; ind < num_elements; ind++) {

    /* Get the cell index. */
    const int cid = (size_t)(map_data) + ind;
    const int i = cid / (cdim[1] * cdim[2]);
    const int j = (cid / cdim[2]) % cdim[1];
    const int k = cid % cdim[2];

    /* Get the cell */
    struct cell *ci = &cells[cid];

    /* Skip cells without gravity particles */
    if (ci->grav.count == 0) continue;

    /* If the cells is local build a self-interaction */
    if (ci->nodeID == nodeID) {
      scheduler_addtask(sched, task_type_fof_self, task_subtype_none, 0, 0, ci,
                        NULL);
      scheduler_addtask(sched, task_type_fof_attach_self, task_subtype_none, 0,
                        0, ci, NULL);
    }

    /* Now loop over all the neighbours of this cell */
    for (int ii = -1; ii < 2; ii++) {
      int iii = i + ii;
      if (!periodic && (iii < 0 || iii >= cdim[0])) continue;
      iii = (iii + cdim[0]) % cdim[0];
      for (int jj = -1; jj < 2; jj++) {
        int jjj = j + jj;
        if (!periodic && (jjj < 0 || jjj >= cdim[1])) continue;
        jjj = (jjj + cdim[1]) % cdim[1];
        for (int kk = -1; kk < 2; kk++) {
          int kkk = k + kk;
          if (!periodic && (kkk < 0 || kkk >= cdim[2])) continue;
          kkk = (kkk + cdim[2]) % cdim[2];

          /* Get the neighbouring cell */
          const int cjd = cell_getid(cdim, iii, jjj, kkk);
          struct cell *cj = &cells[cjd];

#ifdef SWIFT_DEBUG_CHECKS
          /* Ensure we only have zoom cells in the zoom case. */
          if (s->with_zoom_region &&
              (ci->type != cell_type_zoom || cj->type != cell_type_zoom)) {
            error(
                "Trying to make FOF tasks for non-zoom cells while running a "
                "zoom! (ci->type=%s, cj->type=%s)",
                cellID_names[ci->type], cellID_names[cj->type]);
          }
#endif

          /* Does that neighbour have particles ? */
          if (cid >= cjd || cj->grav.count == 0) continue;

          /* Construct the pair search task only for fully local pairs */
          if (ci->nodeID == nodeID && cj->nodeID == nodeID)
            scheduler_addtask(sched, task_type_fof_pair, task_subtype_none, 0,
                              0, ci, cj);

          /* Construct the pair search task for pairs overlapping with the
           * node
           */
          if (ci->nodeID == nodeID || cj->nodeID == nodeID)
            scheduler_addtask(sched, task_type_fof_attach_pair,
                              task_subtype_none, 0, 0, ci, cj);
        }
      }
    }
  }
}

/**
 * @brief Fill the #space's task list with FOF tasks.
 *
 * @param e The #engine we are working with.
 */
void engine_make_fof_tasks(struct engine *e) {

  struct space *s = e->s;
  struct scheduler *sched = &e->sched;
  ticks tic = getticks();

  if (e->restarting) error("Running FOF on a restart step!");

  /* Construct a FOF loop over neighbours */
  if (e->policy & engine_policy_fof) {
    if (!s->with_zoom_region) {
      threadpool_map(&e->threadpool, engine_make_fofloop_tasks_mapper, NULL,
                     s->nr_cells, 1, threadpool_auto_chunk_size, e);
    } else {
      /* In the zoom case we only need to loop over the zoom cells which are
       * the first nr_zoom_cells pointers in cells_top.  */
      threadpool_map(&e->threadpool, engine_make_fofloop_tasks_mapper, NULL,
                     s->zoom_props->nr_zoom_cells, 1,
                     threadpool_auto_chunk_size, e);
    }
  }

  if (e->verbose)
    message("Making FOF tasks took %.3f %s.",
            clocks_from_ticks(getticks() - tic), clocks_getunit());

  tic = getticks();

  /* Split the tasks. */
  scheduler_splittasks(sched, /*fof_tasks=*/1, e->verbose);

  if (e->verbose)
    message("Splitting FOF tasks took %.3f %s.",
            clocks_from_ticks(getticks() - tic), clocks_getunit());

#ifdef SWIFT_DEBUG_CHECKS
  /* Verify that we are not left with invalid tasks */
  for (int i = 0; i < e->sched.nr_tasks; ++i) {
    const struct task *t = &e->sched.tasks[i];
    if (t->ci == NULL && t->cj != NULL && !t->skip) error("Invalid task");
  }
#endif

  /* Report the number of tasks we actually used */
  if (e->verbose)
    message(
        "Nr. of tasks: %d allocated tasks: %d ratio: %f memory use: %zd MB.",
        e->sched.nr_tasks, e->sched.size,
        (float)e->sched.nr_tasks / (float)e->sched.size,
        e->sched.size * sizeof(struct task) / (1024 * 1024));

  if (e->verbose)
    message("took %.3f %s.", clocks_from_ticks(getticks() - tic),
            clocks_getunit());
}

/**
 * @brief Fill the #space's task list.
 *
 * @param e The #engine we are working with.
 */
void engine_maketasks(struct engine *e) {

  struct space *s = e->s;
  struct scheduler *sched = &e->sched;
  struct cell *cells = s->cells_top;
  const int nr_cells = s->nr_cells;
  const ticks tic = getticks();

  /* Re-set the scheduler. */
  scheduler_reset(sched, engine_estimate_nr_tasks(e));

  ticks tic2 = getticks();

  /* Construct the first hydro loop over neighbours */
  if (e->policy & engine_policy_hydro) {
    if (!s->with_zoom_region) {
      threadpool_map(&e->threadpool, engine_make_hydroloop_tasks_mapper, NULL,
                     s->nr_cells, 1, threadpool_auto_chunk_size, e);
    } else if (e->policy & engine_policy_hydro && s->with_zoom_region) {
      /* In the zoom case we only need to loop over the zoom cells which are
       * the first nr_zoom_cells pointers in cells_top.  */
      threadpool_map(&e->threadpool, engine_make_hydroloop_tasks_mapper, NULL,
                     s->zoom_props->nr_zoom_cells, 1,
                     threadpool_auto_chunk_size, e);
    }
  }

  if (e->verbose)
    message("Making hydro tasks took %.3f %s.",
            clocks_from_ticks(getticks() - tic2), clocks_getunit());

  tic2 = getticks();

  /* Add the self gravity tasks. */
  if (e->policy & engine_policy_self_gravity && !s->with_zoom_region) {
    threadpool_map(&e->threadpool, engine_make_self_gravity_tasks_mapper, NULL,
                   s->nr_cells, 1, threadpool_auto_chunk_size, e);
  } else if (e->policy & engine_policy_self_gravity && s->with_zoom_region) {
    /* Call the zoom region specific wrapper. This handles the pair tasks
     * between each cell grid explicitly. */
    zoom_engine_make_self_gravity_tasks(s, e);
  }

  if (e->verbose)
    message("Making gravity tasks took %.3f %s.",
            clocks_from_ticks(getticks() - tic2), clocks_getunit());

  /* Add the external gravity tasks. */
  if (e->policy & engine_policy_external_gravity)
    engine_make_external_gravity_tasks(e);

  if (e->sched.nr_tasks == 0 && (s->nr_gparts > 0 || s->nr_parts > 0))
    error("We have particles but no hydro or gravity tasks were created.");

  tic2 = getticks();

  /* Split the tasks. */
  scheduler_splittasks(sched, /*fof_tasks=*/0, e->verbose);

  if (e->verbose)
    message("Splitting tasks took %.3f %s.",
            clocks_from_ticks(getticks() - tic2), clocks_getunit());

#ifdef SWIFT_DEBUG_CHECKS
  /* Verify that we are not left with invalid tasks */
  for (int i = 0; i < e->sched.nr_tasks; ++i) {
    const struct task *t = &e->sched.tasks[i];
    if (t->ci == NULL && t->cj != NULL && !t->skip) error("Invalid task");
  }
#endif

  /* Free the old list of cell-task links. */
  if (e->links != NULL) swift_free("links", e->links);
  e->size_links = e->sched.nr_tasks * e->links_per_tasks;

  /* Make sure that we have space for more links than last time. */
  if (e->size_links < e->nr_links * engine_rebuild_link_alloc_margin)
    e->size_links = e->nr_links * engine_rebuild_link_alloc_margin;

  /* Allocate the new link list */
  if ((e->links = (struct link *)swift_malloc(
           "links", sizeof(struct link) * e->size_links)) == NULL)
    error("Failed to allocate cell-task links.");
  e->nr_links = 0;

  tic2 = getticks();

  /* Count the number of tasks associated with each cell and
     store the density tasks in each cell, and make each sort
     depend on the sorts of its progeny. */
  threadpool_map(&e->threadpool, engine_count_and_link_tasks_mapper,
                 sched->tasks, sched->nr_tasks, sizeof(struct task),
                 threadpool_auto_chunk_size, e);

  if (e->verbose)
    message("Counting and linking tasks took %.3f %s.",
            clocks_from_ticks(getticks() - tic2), clocks_getunit());

  tic2 = getticks();

/* Re-set the tag counter. MPI tags are defined for top-level cells in
 * cell_set_super_mapper. */
#ifdef WITH_MPI
  cell_next_tag = 0;
#endif

  /* Now that the self/pair tasks are at the right level, set the super
   * pointers. */
  threadpool_map(&e->threadpool, cell_set_super_mapper, cells, nr_cells,
                 sizeof(struct cell), threadpool_auto_chunk_size, e);

  if (e->verbose)
    message("Setting super-pointers took %.3f %s.",
            clocks_from_ticks(getticks() - tic2), clocks_getunit());

<<<<<<< HEAD
  /* In zoom land we need to create the void tasks before all others. */
=======
  /* In zoom land we need to create the hierarchical void tasks before all
   * others. */
>>>>>>> 727692b3
  if (e->s->with_zoom_region) {
    zoom_engine_make_hierarchical_void_tasks(e);
  }

  /* Append hierarchical tasks to each cell. */
  threadpool_map(&e->threadpool, engine_make_hierarchical_tasks_mapper, cells,
                 nr_cells, sizeof(struct cell), threadpool_auto_chunk_size, e);

  tic2 = getticks();

  /* Run through the tasks and make force tasks for each density task.
     Each force task depends on the cell ghosts and unlocks the kick task
     of its super-cell. */
  if (e->policy & engine_policy_hydro) {

    /* Note that this does not scale well at all so we do not use the
     * threadpool version here until the reason for this is found.
     * We call the mapper function directly as if there was only 1 thread
     * in the pool. */
    engine_make_extra_hydroloop_tasks_mapper(sched->tasks, sched->nr_tasks, e);
    /* threadpool_map(&e->threadpool,
     * engine_make_extra_hydroloop_tasks_mapper, sched->tasks,
     * sched->nr_tasks, sizeof(struct task), threadpool_auto_chunk_size, e);
     */
  }

  if (e->verbose)
    message("Making extra hydroloop tasks took %.3f %s.",
            clocks_from_ticks(getticks() - tic2), clocks_getunit());

  tic2 = getticks();

  /* Add the dependencies for the gravity stuff */
  if (e->policy & (engine_policy_self_gravity | engine_policy_external_gravity))
    engine_link_gravity_tasks(e);

  if (e->verbose)
    message("Linking gravity tasks took %.3f %s.",
            clocks_from_ticks(getticks() - tic2), clocks_getunit());

  tic2 = getticks();

#ifdef WITH_MPI
  /* Add the communication tasks if MPI is being used. */
  if (e->policy & engine_policy_mpi) {

    tic2 = getticks();

    /* Loop over the proxies and add the send tasks, which also generates the
     * cell tags for super-cells. */
    int max_num_send_cells = 0;
    for (int pid = 0; pid < e->nr_proxies; pid++)
      max_num_send_cells += e->proxies[pid].nr_cells_out;
    struct cell_type_pair *send_cell_type_pairs = NULL;
    if ((send_cell_type_pairs = (struct cell_type_pair *)malloc(
             sizeof(struct cell_type_pair) * max_num_send_cells)) == NULL)
      error("Failed to allocate temporary cell pointer list.");
    int num_send_cells = 0;

    for (int pid = 0; pid < e->nr_proxies; pid++) {

      /* Get a handle on the proxy. */
      struct proxy *p = &e->proxies[pid];

      for (int k = 0; k < p->nr_cells_out; k++) {
        send_cell_type_pairs[num_send_cells].ci = p->cells_out[k];
        send_cell_type_pairs[num_send_cells].cj = p->cells_in[0];
        send_cell_type_pairs[num_send_cells++].type = p->cells_out_type[k];
      }
    }

    threadpool_map(&e->threadpool, engine_addtasks_send_mapper,
                   send_cell_type_pairs, num_send_cells,
                   sizeof(struct cell_type_pair), threadpool_auto_chunk_size,
                   e);

    free(send_cell_type_pairs);

    if (e->verbose)
      message("Creating send tasks took %.3f %s.",
              clocks_from_ticks(getticks() - tic2), clocks_getunit());

    tic2 = getticks();

    /* Exchange the cell tags. */
    proxy_tags_exchange(e->proxies, e->nr_proxies, s);

    if (e->verbose)
      message("Exchanging cell tags took %.3f %s.",
              clocks_from_ticks(getticks() - tic2), clocks_getunit());

    tic2 = getticks();

    /* Loop over the proxies and add the recv tasks, which relies on having
     * the cell tags. */
    int max_num_recv_cells = 0;
    for (int pid = 0; pid < e->nr_proxies; pid++)
      max_num_recv_cells += e->proxies[pid].nr_cells_in;
    struct cell_type_pair *recv_cell_type_pairs = NULL;
    if ((recv_cell_type_pairs = (struct cell_type_pair *)malloc(
             sizeof(struct cell_type_pair) * max_num_recv_cells)) == NULL)
      error("Failed to allocate temporary cell pointer list.");
    int num_recv_cells = 0;
    for (int pid = 0; pid < e->nr_proxies; pid++) {

      /* Get a handle on the proxy. */
      struct proxy *p = &e->proxies[pid];
      for (int k = 0; k < p->nr_cells_in; k++) {
        recv_cell_type_pairs[num_recv_cells].ci = p->cells_in[k];
        recv_cell_type_pairs[num_recv_cells++].type = p->cells_in_type[k];
      }
    }
    threadpool_map(&e->threadpool, engine_addtasks_recv_mapper,
                   recv_cell_type_pairs, num_recv_cells,
                   sizeof(struct cell_type_pair), threadpool_auto_chunk_size,
                   e);
    free(recv_cell_type_pairs);

    if (e->verbose)
      message("Creating recv tasks took %.3f %s.",
              clocks_from_ticks(getticks() - tic2), clocks_getunit());
  }

  /* Allocate memory for foreign particles */
  engine_allocate_foreign_particles(e, /*fof=*/0);

#endif

  /* Report the number of tasks we actually used */
  if (e->verbose)
    message(
        "Nr. of tasks: %d allocated tasks: %d ratio: %f memory use: %zd MB.",
        e->sched.nr_tasks, e->sched.size,
        (float)e->sched.nr_tasks / (float)e->sched.size,
        e->sched.size * sizeof(struct task) / (1024 * 1024));

  /* Report the number of links we actually used */
  if (e->verbose)
    message(
        "Nr. of links: %zd allocated links: %zd ratio: %f memory use: %zd "
        "MB.",
        e->nr_links, e->size_links, (float)e->nr_links / (float)e->size_links,
        e->size_links * sizeof(struct link) / (1024 * 1024));

  /* Report the values that could have been used */
  if (e->verbose)
    message("Actual usage: tasks/cell: %f links/task: %f",
            (float)e->sched.nr_tasks / s->tot_cells,
            (float)e->nr_links / e->sched.nr_tasks);

  tic2 = getticks();

  /* Set the unlocks per task. */
  scheduler_set_unlocks(sched);

  if (e->verbose)
    message("Setting unlocks took %.3f %s.",
            clocks_from_ticks(getticks() - tic2), clocks_getunit());

  tic2 = getticks();

  /* Rank the tasks. */
  scheduler_ranktasks(sched);

  if (e->verbose)
    message("Ranking the tasks took %.3f %s.",
            clocks_from_ticks(getticks() - tic2), clocks_getunit());

  /* Weight the tasks. */
  scheduler_reweight(sched, e->verbose);

  /* Set the tasks age. */
  e->tasks_age = 0;

  if (e->verbose)
    message("took %.3f %s (including reweight).",
            clocks_from_ticks(getticks() - tic), clocks_getunit());
}<|MERGE_RESOLUTION|>--- conflicted
+++ resolved
@@ -1370,15 +1370,11 @@
         c->grav.init = scheduler_addtask(s, task_type_init_grav,
                                          task_subtype_none, 0, 0, c, NULL);
 
-<<<<<<< HEAD
-        /* Gravity non-neighbouring pm calculations. */
-=======
         /* Gravity non-neighbouring pm calculations */
         /* When running a zoom we only want to create long range tasks for
          * non-zoom cells and zoom cells where there are no grav_mm tasks in the
          * void cell tree (if this is the case then there will be no void super
          * level). */
->>>>>>> 727692b3
         if (c->top->type != cell_type_zoom ||
             (c->top->type == cell_type_zoom &&
              c->top->void_parent->grav.super == NULL)) {
@@ -1423,15 +1419,6 @@
            * about). */
           if (c->top->void_parent->grav.super != NULL) {
 
-<<<<<<< HEAD
-            /* zoom.long_range -> void.down */
-            if (c->grav.long_range != NULL) {
-              scheduler_addunlock(s, c->grav.long_range,
-                                  c->top->void_parent->grav.super->grav.down);
-            }
-
-=======
->>>>>>> 727692b3
             /* void.down -> zoom.down */
             scheduler_addunlock(s, c->top->void_parent->grav.super->grav.down,
                                 c->grav.down);
@@ -1890,11 +1877,7 @@
     struct cell *c = &((struct cell *)map_data)[ind];
 
     /* In zoom land we need to handle void cells separately after all other
-<<<<<<< HEAD
-     * cells. This is done after this mapper call in engine_maketasks. */
-=======
-     * cells. This is done before this mapper call in engine_maketasks. */
->>>>>>> 727692b3
+     * cells.This is done before this mapper call in engine_maketasks. */
     if (c->subtype == cell_subtype_void) {
       continue;
     }
@@ -2066,7 +2049,7 @@
   /* Skip cells without gravity particles unless they are void cells. */
   if (ci->grav.count == 0 && ci->subtype != cell_subtype_void) return;
 
-  /* If the cell is local build a self-interaction (but not for void cells) */
+  /* If the cell is local build a self-interaction */
   if (ci->nodeID == nodeID) {
     scheduler_addtask(sched, task_type_self, task_subtype_grav, 0, 0, ci, NULL);
   }
@@ -2109,16 +2092,6 @@
         /* Avoid duplicates. */
         if (cid >= cjd) continue;
 
-<<<<<<< HEAD
-        /* Avoid empty cells. Completely foreign pairs also get
-         * the Nigel treatment (AKA are kicked out of the union/we skip
-         * them). Unless they are void cells, Nigels a fan of those (and
-         * we need to make tasks for them to be later split even if they are
-         * empty and foreign). */
-        if (cj->subtype != cell_subtype_void &&
-            (cj->grav.count == 0 ||
-             (ci->nodeID != nodeID && cj->nodeID != nodeID)))
-=======
         /* Avoid empty cells (except voids). */
         if (cj->grav.count == 0 && cj->subtype != cell_subtype_void) continue;
 
@@ -2129,7 +2102,6 @@
         if ((ci->nodeID != nodeID && cj->nodeID != nodeID) &&
             (ci->subtype != cell_subtype_void &&
              cj->subtype != cell_subtype_void))
->>>>>>> 727692b3
           continue;
 
         /* Do we need a pair interaction for these cells? */
@@ -4923,12 +4895,8 @@
     message("Setting super-pointers took %.3f %s.",
             clocks_from_ticks(getticks() - tic2), clocks_getunit());
 
-<<<<<<< HEAD
-  /* In zoom land we need to create the void tasks before all others. */
-=======
   /* In zoom land we need to create the hierarchical void tasks before all
    * others. */
->>>>>>> 727692b3
   if (e->s->with_zoom_region) {
     zoom_engine_make_hierarchical_void_tasks(e);
   }
