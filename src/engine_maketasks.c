/*******************************************************************************
 * This file is part of SWIFT.
 * Copyright (c) 2012 Pedro Gonnet (pedro.gonnet@durham.ac.uk)
 *                    Matthieu Schaller (schaller@strw.leidenuniv.nl)
 *               2015 Peter W. Draper (p.w.draper@durham.ac.uk)
 *                    Angus Lepper (angus.lepper@ed.ac.uk)
 *               2016 John A. Regan (john.a.regan@durham.ac.uk)
 *                    Tom Theuns (tom.theuns@durham.ac.uk)
 *
 * This program is free software: you can redistribute it and/or modify
 * it under the terms of the GNU Lesser General Public License as published
 * by the Free Software Foundation, either version 3 of the License, or
 * (at your option) any later version.
 *
 * This program is distributed in the hope that it will be useful,
 * but WITHOUT ANY WARRANTY; without even the implied warranty of
 * MERCHANTABILITY or FITNESS FOR A PARTICULAR PURPOSE.  See the
 * GNU General Public License for more details.
 *
 * You should have received a copy of the GNU Lesser General Public License
 * along with this program.  If not, see <http://www.gnu.org/licenses/>.
 *
 ******************************************************************************/

/* Config parameters. */
#include <config.h>

/* Some standard headers. */
#include <stdlib.h>
#include <unistd.h>

/* MPI headers. */
#ifdef WITH_MPI
#include <mpi.h>
#endif

/* Load the profiler header, if needed. */
#ifdef WITH_PROFILER
#include <gperftools/profiler.h>
#endif

/* This object's header. */
#include "engine.h"

/* Local headers. */
#include "adaptive_softening.h"
#include "atomic.h"
#include "cell.h"
#include "clocks.h"
#include "cycle.h"
#include "debug.h"
#include "error.h"
#include "feedback.h"
#include "neutrino_properties.h"
#include "proxy.h"
#include "rt_properties.h"
#include "space_getsid.h"
#include "timers.h"

extern int engine_max_parts_per_ghost;
extern int engine_max_sparts_per_ghost;
extern int engine_star_resort_task_depth;
extern int engine_max_parts_per_cooling;

/**
 * @brief Add send tasks for the gravity pairs to a hierarchy of cells.
 *
 * @param e The #engine.
 * @param ci The sending #cell.
 * @param cj Dummy cell containing the nodeID of the receiving node.
 * @param t_grav The send_grav #task, if it has already been created.
 */
void engine_addtasks_send_gravity(struct engine *e, struct cell *ci,
                                  struct cell *cj, struct task *t_grav_counts,
                                  struct task *t_grav,
                                  const int with_star_formation) {

#ifdef WITH_MPI
  struct link *l = NULL;
  struct scheduler *s = &e->sched;
  const int nodeID = cj->nodeID;

  /* Early abort (are we below the level where tasks are)? */
  if (!cell_get_flag(ci, cell_flag_has_tasks)) return;

  if (t_grav_counts == NULL && with_star_formation && ci->hydro.count > 0) {
#ifdef SWIFT_DEBUG_CHECKS
    if (ci->depth != 0)
      error(
          "Attaching a grav_count task at a non-top level c->depth=%d "
          "c->count=%d",
          ci->depth, ci->hydro.count);
#endif
    t_grav_counts = scheduler_addtask(
        s, task_type_send, task_subtype_grav_counts, ci->mpi.tag, 0, ci, cj);
    scheduler_addunlock(s, ci->hydro.star_formation, t_grav_counts);
  }

  /* Check if any of the gravity tasks are for the target node. */
  for (l = ci->grav.grav; l != NULL; l = l->next)
    if (l->t->ci->nodeID == nodeID ||
        (l->t->cj != NULL && l->t->cj->nodeID == nodeID))
      break;

  /* If so, attach send tasks. */
  if (l != NULL) {

    /* Create the tasks and their dependencies? */
    if (t_grav == NULL) {

      /* Make sure this cell is tagged. */
      cell_ensure_tagged(ci);

      t_grav = scheduler_addtask(s, task_type_send, task_subtype_gpart,
                                 ci->mpi.tag, 0, ci, cj);

      /* The sends should unlock the down pass. */
      scheduler_addunlock(s, t_grav, ci->grav.super->grav.down);

      if (with_star_formation && ci->top->hydro.count > 0)
        scheduler_addunlock(s, t_grav, ci->top->hydro.star_formation);

      /* Drift before you send */
      scheduler_addunlock(s, ci->grav.super->grav.drift, t_grav);

      if (gravity_after_hydro_density)
        scheduler_addunlock(s, ci->grav.super->grav.init_out, t_grav);
    }

    /* Add them to the local cell. */
    engine_addlink(e, &ci->mpi.send, t_grav);

    if (with_star_formation && ci->hydro.count > 0) {
      engine_addlink(e, &ci->mpi.send, t_grav_counts);
    }
  }

  /* Recurse? */
  if (ci->split)
    for (int k = 0; k < 8; k++)
      if (ci->progeny[k] != NULL)
        engine_addtasks_send_gravity(e, ci->progeny[k], cj, t_grav_counts,
                                     t_grav, with_star_formation);

#else
  error("SWIFT was not compiled with MPI support.");
#endif
}

/**
 * @brief Add send tasks for the hydro pairs to a hierarchy of cells.
 *
 * @param e The #engine.
 * @param ci The sending #cell.
 * @param cj Dummy cell containing the nodeID of the receiving node.
 * @param t_xv The send_xv #task, if it has already been created.
 * @param t_rho The send_rho #task, if it has already been created.
 * @param t_gradient The send_gradient #task, if already created.
 * @param t_prep1 The send_prep1 #task, if it has already been created.
 * @param t_limiter The send_limiter #task, if it has already been created.
 * @param t_rt_gradient The send_rt_gradient #task, if it has already been
 * created.
 * @param t_rt_transport The send_rt_transport #task, if it has already been
 * @param with_feedback Are we running with stellar feedback?
 * @param with_limiter Are we running with the time-step limiter?
 * @param with_sync Are we running with time-step synchronization?
 * @param with_rt Are we running with radiative transfer?
 */
void engine_addtasks_send_hydro(struct engine *e, struct cell *ci,
                                struct cell *cj, struct task *t_xv,
                                struct task *t_rho, struct task *t_gradient,
                                struct task *t_prep1, struct task *t_limiter,
                                struct task *t_pack_limiter,
                                struct task *t_rt_gradient,
                                struct task *t_rt_transport,
                                const int with_feedback, const int with_limiter,
                                const int with_sync, const int with_rt) {

#ifdef WITH_MPI
  struct link *l = NULL;
  struct scheduler *s = &e->sched;
  const int nodeID = cj->nodeID;

  /* Early abort (are we below the level where tasks are)? */
  if (!cell_get_flag(ci, cell_flag_has_tasks)) return;

  /* Check if any of the density tasks are for the target node. */
  for (l = ci->hydro.density; l != NULL; l = l->next)
    if (l->t->ci->nodeID == nodeID ||
        (l->t->cj != NULL && l->t->cj->nodeID == nodeID))
      break;

  /* If so, attach send tasks. */
  if (l != NULL) {

    /* Create the tasks and their dependencies? */
    if (t_xv == NULL) {

      /* Make sure this cell is tagged. */
      cell_ensure_tagged(ci);

      t_xv = scheduler_addtask(s, task_type_send, task_subtype_xv, ci->mpi.tag,
                               0, ci, cj);
      t_rho = scheduler_addtask(s, task_type_send, task_subtype_rho,
                                ci->mpi.tag, 0, ci, cj);
      scheduler_addunlock(s, t_xv, t_rho);

#ifdef EXTRA_HYDRO_LOOP
      t_gradient = scheduler_addtask(s, task_type_send, task_subtype_gradient,
                                     ci->mpi.tag, 0, ci, cj);
      scheduler_addunlock(s, t_rho, t_gradient);
#endif

      if (with_limiter) {
        t_limiter = scheduler_addtask(s, task_type_send, task_subtype_limiter,
                                      ci->mpi.tag, 0, ci, cj);
        t_pack_limiter = scheduler_addtask(s, task_type_pack,
                                           task_subtype_limiter, 0, 0, ci, cj);

        scheduler_addunlock(s, t_pack_limiter, t_limiter);
      }

#ifdef EXTRA_STAR_LOOPS
      if (with_feedback) {
        t_prep1 = scheduler_addtask(s, task_type_send, task_subtype_part_prep1,
                                    ci->mpi.tag, 0, ci, cj);
      }
#endif

      if (with_rt) {
        /* Add the RT sends */
        t_rt_gradient =
            scheduler_addtask(s, task_type_send, task_subtype_rt_gradient,
                              ci->mpi.tag, 0, ci, cj);

        t_rt_transport =
            scheduler_addtask(s, task_type_send, task_subtype_rt_transport,
                              ci->mpi.tag, 0, ci, cj);
      }

#ifdef EXTRA_HYDRO_LOOP

      scheduler_addunlock(s, t_gradient, ci->hydro.super->hydro.end_force);

      scheduler_addunlock(s, ci->hydro.super->hydro.extra_ghost, t_gradient);

      /* The send_rho task should unlock the super_hydro-cell's extra_ghost
       * task. */
      scheduler_addunlock(s, t_rho, ci->hydro.super->hydro.extra_ghost);

      /* The send_rho task depends on the cell's ghost task. */
      scheduler_addunlock(s, ci->hydro.super->hydro.ghost_out, t_rho);

      /* The send_xv task should unlock the super_hydro-cell's ghost task. */
      scheduler_addunlock(s, t_xv, ci->hydro.super->hydro.ghost_in);

#else
      /* The send_rho task should unlock the super_hydro-cell's kick task. */
      scheduler_addunlock(s, t_rho, ci->hydro.super->hydro.end_force);

      /* The send_rho task depends on the cell's ghost task. */
      scheduler_addunlock(s, ci->hydro.super->hydro.ghost_out, t_rho);

      /* The send_xv task should unlock the super_hydro-cell's ghost task. */
      scheduler_addunlock(s, t_xv, ci->hydro.super->hydro.ghost_in);

#endif

      scheduler_addunlock(s, ci->hydro.super->hydro.drift, t_rho);

      /* Drift before you send */
      scheduler_addunlock(s, ci->hydro.super->hydro.drift, t_xv);

      if (with_limiter)
        scheduler_addunlock(s, ci->super->timestep, t_pack_limiter);

#ifdef EXTRA_STAR_LOOPS
      /* In stellar feedback, send gas parts only after they have finished their
       * hydro ghosts */
      if (with_feedback) {
        scheduler_addunlock(s, ci->hydro.super->hydro.prep1_ghost, t_prep1);
        scheduler_addunlock(s, t_prep1, ci->hydro.super->stars.prep2_ghost);
      }
#endif

      if (with_rt) {
        /* Don't send the transport stuff before the gradient stuff */
        scheduler_addunlock(s, t_rt_gradient, t_rt_transport);

        /* The send_gradient task depends on the cell's ghost1 task. */
        scheduler_addunlock(s, ci->hydro.super->rt.rt_ghost1, t_rt_gradient);

        /* The send_transport task depends on the cell's ghost2 task. */
        scheduler_addunlock(s, ci->hydro.super->rt.rt_ghost2, t_rt_transport);

        /* Safety measure: collect dependencies and make sure data is sent
         * before modifying it */
        scheduler_addunlock(s, t_rt_gradient, ci->hydro.super->rt.rt_ghost2);

        /* Safety measure: collect dependencies and make sure data is sent
         * before modifying it */
        scheduler_addunlock(s, t_rt_transport,
                            ci->hydro.super->rt.rt_transport_out);

        /* Drift before you send. Especially intended to cover inactive cells
         * being sent. */
        scheduler_addunlock(s, ci->hydro.super->hydro.drift, t_rt_gradient);
        scheduler_addunlock(s, ci->hydro.super->hydro.drift, t_rt_transport);

        /* Make sure the gradient sends don't run before the xv is finished.
         * This can occur when a cell itself is inactive for both hydro and
         * RT, but needs to be sent over for some other cell's pair task.
         * The rt_gradient - xv dependency is special because when received,
         * these two tasks will/may activate the sorts.*/
        scheduler_addunlock(s, t_xv, t_rt_gradient);
      }
    } /* if t_xv == NULL */

    /* Add them to the local cell. */
    engine_addlink(e, &ci->mpi.send, t_xv);
    engine_addlink(e, &ci->mpi.send, t_rho);
#ifdef EXTRA_HYDRO_LOOP
    engine_addlink(e, &ci->mpi.send, t_gradient);
#endif
    if (with_limiter) {
      engine_addlink(e, &ci->mpi.send, t_limiter);
      engine_addlink(e, &ci->mpi.pack, t_pack_limiter);
    }
#ifdef EXTRA_STAR_LOOPS
    if (with_feedback) engine_addlink(e, &ci->mpi.send, t_prep1);
#endif

    if (with_rt) {
      /* Add them to the local cell. */
      engine_addlink(e, &ci->mpi.send, t_rt_gradient);
      engine_addlink(e, &ci->mpi.send, t_rt_transport);
    }
  }

  /* Recurse? */
  if (ci->split)
    for (int k = 0; k < 8; k++)
      if (ci->progeny[k] != NULL)
        engine_addtasks_send_hydro(
            e, ci->progeny[k], cj, t_xv, t_rho, t_gradient, t_prep1, t_limiter,
            t_pack_limiter, t_rt_gradient, t_rt_transport, with_feedback,
            with_limiter, with_sync, with_rt);

#else
  error("SWIFT was not compiled with MPI support.");
#endif
}

/**
 * @brief Add send tasks for the stars pairs to a hierarchy of cells.
 *
 * @param e The #engine.
 * @param ci The sending #cell.
 * @param cj Dummy cell containing the nodeID of the receiving node.
 * @param t_density The send_density #task, if it has already been created.
 * @param t_prep2 The send_prep2 #task, if it has already been created.
 * @param t_sf_counts The send_sf_counts, if it has been created.
 * @param with_star_formation Are we running with star formation on?
 */
void engine_addtasks_send_stars(struct engine *e, struct cell *ci,
                                struct cell *cj, struct task *t_density,
                                struct task *t_prep2, struct task *t_sf_counts,
                                const int with_star_formation) {
#ifdef WITH_MPI
#if !defined(SWIFT_DEBUG_CHECKS)
  if (e->policy & engine_policy_sinks && e->policy & engine_policy_stars) {
    error("TODO: Star formation sink over MPI");
  }
#endif

  struct link *l = NULL;
  struct scheduler *s = &e->sched;
  const int nodeID = cj->nodeID;

  /* Early abort (are we below the level where tasks are)? */
  if (!cell_get_flag(ci, cell_flag_has_tasks)) return;

  if (t_sf_counts == NULL && with_star_formation && ci->hydro.count > 0) {
#ifdef SWIFT_DEBUG_CHECKS
    if (ci->depth != 0)
      error(
          "Attaching a sf_count task at a non-top level c->depth=%d "
          "c->count=%d",
          ci->depth, ci->hydro.count);
#endif
    t_sf_counts = scheduler_addtask(s, task_type_send, task_subtype_sf_counts,
                                    ci->mpi.tag, 0, ci, cj);
    scheduler_addunlock(s, ci->hydro.star_formation, t_sf_counts);
  }

  /* Check if any of the density tasks are for the target node. */
  for (l = ci->stars.density; l != NULL; l = l->next)
    if (l->t->ci->nodeID == nodeID ||
        (l->t->cj != NULL && l->t->cj->nodeID == nodeID))
      break;

  /* If so, attach send tasks. */
  if (l != NULL) {

    if (t_density == NULL) {

      /* Make sure this cell is tagged. */
      cell_ensure_tagged(ci);

      /* Create the tasks and their dependencies? */
      t_density =
          scheduler_addtask(s, task_type_send, task_subtype_spart_density,
                            ci->mpi.tag, 0, ci, cj);

#ifdef EXTRA_STAR_LOOPS
      t_prep2 = scheduler_addtask(s, task_type_send, task_subtype_spart_prep2,
                                  ci->mpi.tag, 0, ci, cj);
#endif

#ifdef EXTRA_STAR_LOOPS
      /* The first send_stars task should unlock prep1 ghost */
      scheduler_addunlock(s, t_density, ci->hydro.super->stars.prep1_ghost);

      /* Prep2 ghost before second send */
      scheduler_addunlock(s, ci->hydro.super->stars.prep2_ghost, t_prep2);

      /* The second send_stars task should unlock the super_cell's "end of star
       * block" task. */
      scheduler_addunlock(s, t_prep2, ci->hydro.super->stars.stars_out);
#else
      /* The send_stars task should unlock the super_cell's "end of star block"
       * task. */
      scheduler_addunlock(s, t_density, ci->hydro.super->stars.stars_out);
#endif

      /* Density ghost before first send */
      scheduler_addunlock(s, ci->hydro.super->stars.density_ghost, t_density);

      /* Drift before first send */
      scheduler_addunlock(s, ci->hydro.super->stars.drift, t_density);

      if (with_star_formation && ci->hydro.count > 0) {
        scheduler_addunlock(s, t_sf_counts, t_density);
#ifdef EXTRA_STAR_LOOPS
        scheduler_addunlock(s, t_sf_counts, t_prep2);
#endif
      }
    }

    engine_addlink(e, &ci->mpi.send, t_density);
#ifdef EXTRA_STAR_LOOPS
    engine_addlink(e, &ci->mpi.send, t_prep2);
#endif
    if (with_star_formation && ci->hydro.count > 0) {
      engine_addlink(e, &ci->mpi.send, t_sf_counts);
    }
  }

  /* Recurse? */
  if (ci->split)
    for (int k = 0; k < 8; k++)
      if (ci->progeny[k] != NULL)
        engine_addtasks_send_stars(e, ci->progeny[k], cj, t_density, t_prep2,
                                   t_sf_counts, with_star_formation);

#else
  error("SWIFT was not compiled with MPI support.");
#endif
}

/**
 * @brief Add send tasks for the black holes pairs to a hierarchy of cells.
 *
 * @param e The #engine.
 * @param ci The sending #cell.
 * @param cj Dummy cell containing the nodeID of the receiving node.
 * @param t_rho The density comm. task, if it has already been created.
 * @param t_bh_merger The BH swallow comm. task, if it has already been created.
 * @param t_gas_swallow The gas swallow comm. task, if it has already been
 * created.
 * @param t_feedback The send_feed #task, if it has already been created.
 */
void engine_addtasks_send_black_holes(struct engine *e, struct cell *ci,
                                      struct cell *cj, struct task *t_rho,
                                      struct task *t_bh_merger,
                                      struct task *t_gas_swallow,
                                      struct task *t_feedback) {

#ifdef WITH_MPI

  struct link *l = NULL;
  struct scheduler *s = &e->sched;
  const int nodeID = cj->nodeID;

  /* Early abort (are we below the level where tasks are)? */
  if (!cell_get_flag(ci, cell_flag_has_tasks)) return;

  /* Check if any of the density tasks are for the target node. */
  for (l = ci->black_holes.density; l != NULL; l = l->next)
    if (l->t->ci->nodeID == nodeID ||
        (l->t->cj != NULL && l->t->cj->nodeID == nodeID))
      break;

  /* If so, attach send tasks. */
  if (l != NULL) {

    if (t_rho == NULL) {

      /* Make sure this cell is tagged. */
      cell_ensure_tagged(ci);

      /* Create the tasks and their dependencies? */
      t_rho = scheduler_addtask(s, task_type_send, task_subtype_bpart_rho,
                                ci->mpi.tag, 0, ci, cj);

      t_bh_merger = scheduler_addtask(
          s, task_type_send, task_subtype_bpart_merger, ci->mpi.tag, 0, ci, cj);

      t_gas_swallow = scheduler_addtask(
          s, task_type_send, task_subtype_part_swallow, ci->mpi.tag, 0, ci, cj);

      t_feedback =
          scheduler_addtask(s, task_type_send, task_subtype_bpart_feedback,
                            ci->mpi.tag, 0, ci, cj);

      /* The send_black_holes task should unlock the super_cell's BH exit point
       * task. */
      scheduler_addunlock(s, t_feedback,
                          ci->hydro.super->black_holes.black_holes_out);

      scheduler_addunlock(s, ci->hydro.super->black_holes.swallow_ghost_3,
                          t_feedback);

      /* Ghost before you send */
      scheduler_addunlock(s, ci->hydro.super->black_holes.drift, t_rho);
      scheduler_addunlock(s, ci->hydro.super->black_holes.density_ghost, t_rho);
      scheduler_addunlock(s, t_rho,
                          ci->hydro.super->black_holes.swallow_ghost_1);

      scheduler_addunlock(s, ci->hydro.super->black_holes.swallow_ghost_1,
                          t_bh_merger);
      scheduler_addunlock(s, t_bh_merger,
                          ci->hydro.super->black_holes.swallow_ghost_3);

      scheduler_addunlock(s, ci->hydro.super->black_holes.swallow_ghost_1,
                          t_gas_swallow);
      scheduler_addunlock(s, t_gas_swallow,
                          ci->hydro.super->black_holes.swallow_ghost_2);
    }

    engine_addlink(e, &ci->mpi.send, t_rho);
    engine_addlink(e, &ci->mpi.send, t_bh_merger);
    engine_addlink(e, &ci->mpi.send, t_gas_swallow);
    engine_addlink(e, &ci->mpi.send, t_feedback);
  }

  /* Recurse? */
  if (ci->split)
    for (int k = 0; k < 8; k++)
      if (ci->progeny[k] != NULL)
        engine_addtasks_send_black_holes(e, ci->progeny[k], cj, t_rho,
                                         t_bh_merger, t_gas_swallow,
                                         t_feedback);

#else
  error("SWIFT was not compiled with MPI support.");
#endif
}

/**
 * @brief Add send tasks for the grid pairs to a hierarchy of cells.
 *
 * The only thing we need to send for the grid construction interactions is the
 * particle positions
 *
 * @param e The #engine.
 * @param ci The sending #cell.
 * @param cj Dummy cell containing the nodeID of the receiving node.
 */
void engine_addtasks_send_grid(struct engine *e, struct cell *ci,
                               struct cell *cj, struct task *t_xv,
                               struct task *t_rho, struct task *t_limiter,
                               struct task *t_pack_limiter,
                               const int with_hydro, const int with_limiter) {

#ifdef WITH_MPI
  /* Early abort (are we below the level where tasks are)? */
  if (!cell_get_flag(ci, cell_flag_has_tasks)) return;

  struct link *l = NULL;
  struct scheduler *s = &e->sched;
  const int nodeID = cj->nodeID;
  int added_t_xv = 0;

  /* Check if any of the construction tasks are for the target node, i.e. the
   * cell for which we will be constructing the grid (t->ci) lives on the target
   * node. */
  for (l = ci->grid.sync_out; l != NULL; l = l->next)
    if (l->t->ci->nodeID == nodeID && l->t->type == task_type_pair) break;

  /* Found construction task for target node? If so, attach send tasks. */
  if (l != NULL) {

#ifdef SWIFSWIFT_DEBUG_CHECKS
    if (l->t->cj != ci) error("Task incorrectly linked to cell!");
#endif

    /* Create the send task and its dependencies? */
    if (t_xv == NULL) {
      /* Make sure this cell is tagged. */
      cell_ensure_tagged(ci);

      t_xv = scheduler_addtask(s, task_type_send, task_subtype_xv, ci->mpi.tag,
                               0, ci, cj);
      /* Drift before you send */
      scheduler_addunlock(s, ci->hydro.super->hydro.drift, t_xv);
      /* The send_xv task should unlock the super_grid-cell's ghost task. */
      scheduler_addunlock(s, t_xv, ci->hydro.super->hydro.grid_ghost);
    }

    /* Add them to the local cell. */
    engine_addlink(e, &ci->mpi.send, t_xv);
    added_t_xv = 1;
  }

  if (with_hydro) {

    /* Are we at the construction level, meaning that we might have to send
     * faces? */
    if (ci->grid.construction_level == ci) {

      /* We only need to send faces if this cell is directly neighbouring a cell
       * of the target node. I.e. one of the tasks for constructing *this*
       * cells grid has a cj from the target node. */
      for (l = ci->grid.sync_in; l != NULL; l = l->next)
        if (l->t->type == task_type_pair && l->t->cj->nodeID == nodeID) break;

      /* Found construction task for target node? If so, create send_faces
       * tasks. */
      if (l != NULL) {
#ifdef SWIFT_DEBUG_CHECKS
        if (l->t->ci != ci) error("Incorrectly linked task to grid.sync_in!");
#endif
        /* Make sure this cell is tagged. */
        cell_ensure_tagged(ci);

        struct task *t_faces = scheduler_addtask(
            s, task_type_send, task_subtype_faces, ci->mpi.tag, 0, ci, cj);

        /* add unlocks  */
        /* The faces can only be sent after the grid ghost */
        scheduler_addunlock(s, ci->hydro.super->hydro.grid_ghost, t_faces);

        /* The send_faces unlocks the hydro (flux) ghost */
        scheduler_addunlock(s, t_faces, ci->hydro.super->hydro.flux_ghost);

        /* Link to cell */
        engine_addlink(e, &ci->mpi.send, t_faces);
      }

    } /* At construction level? */

    /* Is this cell linked to any hydro interactions with the target node? */
    /* Flux? */
    for (l = ci->hydro.flux; l != NULL; l = l->next)
      if (l->t->type == task_type_pair &&
          (l->t->ci->nodeID == nodeID || l->t->cj->nodeID == nodeID))
        break;
    /* Gradient? (meshless gradients) */
    if (l == NULL)
      for (l = ci->hydro.gradient; l != NULL; l = l->next)
        if (l->t->ci->nodeID == nodeID ||
            (l->t->cj != NULL && l->t->cj->nodeID == nodeID))
          break;
    /* Slope estimate? */
    if (l == NULL)
      for (l = ci->hydro.gradient; l != NULL; l = l->next)
        if (l->t->ci->nodeID == nodeID ||
            (l->t->cj != NULL && l->t->cj->nodeID == nodeID))
          break;

    /* If so, add t_xv and t_rho task */
    if (l != NULL) {

      if (t_xv == NULL) {
        /* Make sure this cell is tagged. */
        cell_ensure_tagged(ci);
        t_xv = scheduler_addtask(s, task_type_send, task_subtype_xv,
                                 ci->mpi.tag, 0, ci, cj);
        /* Drift before you send */
        scheduler_addunlock(s, ci->hydro.super->hydro.drift, t_xv);
        /* The send_xv task should unlock the super_grid-cell's ghost task. */
        scheduler_addunlock(s, t_xv, ci->hydro.super->hydro.grid_ghost);
      }

      if (t_rho == NULL) {
        /* Make sure this cell is tagged. */
        cell_ensure_tagged(ci);
        t_rho = scheduler_addtask(s, task_type_send, task_subtype_rho,
                                  ci->mpi.tag, 0, ci, cj);

        /* The limiter pair tasks follow the same structure as the hydro
         * gradient pair interactions */
        if (with_limiter) {
          t_limiter = scheduler_addtask(s, task_type_send, task_subtype_limiter,
                                        ci->mpi.tag, 0, ci, cj);
          t_pack_limiter = scheduler_addtask(
              s, task_type_pack, task_subtype_limiter, 0, 0, ci, cj);

          scheduler_addunlock(s, t_pack_limiter, t_limiter);
          scheduler_addunlock(s, ci->super->timestep, t_pack_limiter);
        }
        /* recv positions before primitives */
        scheduler_addunlock(s, t_xv, t_rho);
        /* kick before you send */
        scheduler_addunlock(s, ci->super->kick2, t_rho);
#ifdef SHADOWSWIFT_MESHLESS_GRADIENTS
        /* When rho has been sent, unlock the gradient_ghost */
        scheduler_addunlock(s, t_rho, ci->hydro.super->hydro.extra_ghost);
#else
        /* When rho has been sent, unlock the slope_estimate_ghost */
        scheduler_addunlock(s, t_rho,
                            ci->hydro.super->hydro.slope_estimate_ghost);
#endif
      }

      /* Add it to the local cell. */
      if (!added_t_xv) engine_addlink(e, &ci->mpi.send, t_xv);
      engine_addlink(e, &ci->mpi.send, t_rho);
      if (with_limiter) {
        engine_addlink(e, &ci->mpi.send, t_limiter);
        engine_addlink(e, &ci->mpi.pack, t_pack_limiter);
      }
    }
  }

  /* Recurse? */
  if (ci->split)
    for (int k = 0; k < 8; k++)
      if (ci->progeny[k] != NULL)
        engine_addtasks_send_grid(e, ci->progeny[k], cj, t_xv, t_rho, t_limiter,
                                  t_pack_limiter, with_hydro, with_limiter);

#else
  error("SWIFT was not compiled with MPI support.");
#endif
}

/**
 * @brief Add recv tasks for hydro pairs to a hierarchy of cells.
 *
 * @param e The #engine.
 * @param c The foreign #cell.
 * @param t_xv The recv_xv #task, if it has already been created.
 * @param t_rho The recv_rho #task, if it has already been created.
 * @param t_gradient The recv_gradient #task, if it has already been created.
 * @param t_prep1 The recv_prep1 #task, if it has already been created.
 * @param t_limiter The recv_limiter #task, if it has already been created.
 * @param t_unpack_limiter The unpack_limiter #task, if it has already been
 * created.
 * @param t_rt_gradient The recv_rt_gradient #task, if it has already been
 * created.
 * @param t_rt_transport The recv_rt_transport #task, if it has already been
 * created.
 * @param t_rt_sorts The rt_sort #task, if it has already been created.
 * @param tend The top-level time-step communication #task.
 * @param with_feedback Are we running with stellar feedback?
 * @param with_black_holes Are we running with black holes?
 * @param with_limiter Are we running with the time-step limiter?
 * @param with_sync Are we running with time-step synchronization?
 * @param with_rt Are we running with radiative transfer?
 */
void engine_addtasks_recv_hydro(
    struct engine *e, struct cell *c, struct task *t_xv, struct task *t_rho,
    struct task *t_gradient, struct task *t_prep1, struct task *t_limiter,
    struct task *t_unpack_limiter, struct task *t_rt_gradient,
    struct task *t_rt_transport, struct task *t_rt_sorts,
    struct task *const tend, const int with_feedback,
    const int with_black_holes, const int with_limiter, const int with_sync,
    const int with_rt) {

#ifdef WITH_MPI
  struct scheduler *s = &e->sched;

  /* Early abort (are we below the level where tasks are)? */
  if (!cell_get_flag(c, cell_flag_has_tasks)) return;

  /* Have we reached a level where there are any hydro tasks ? */
  if (t_xv == NULL && c->hydro.density != NULL) {

#ifdef SWIFT_DEBUG_CHECKS
    /* Make sure this cell has a valid tag. */
    if (c->mpi.tag < 0) error("Trying to receive from untagged cell.");
#endif /* SWIFT_DEBUG_CHECKS */

    /* Create the tasks. */
    t_xv = scheduler_addtask(s, task_type_recv, task_subtype_xv, c->mpi.tag, 0,
                             c, NULL);
    t_rho = scheduler_addtask(s, task_type_recv, task_subtype_rho, c->mpi.tag,
                              0, c, NULL);

    scheduler_addunlock(s, t_xv, t_rho);

#ifdef EXTRA_HYDRO_LOOP
    t_gradient = scheduler_addtask(s, task_type_recv, task_subtype_gradient,
                                   c->mpi.tag, 0, c, NULL);
    scheduler_addunlock(s, t_xv, t_gradient);
    scheduler_addunlock(s, t_rho, t_gradient);
#endif

    if (with_limiter) {
      t_limiter = scheduler_addtask(s, task_type_recv, task_subtype_limiter,
                                    c->mpi.tag, 0, c, NULL);
      t_unpack_limiter = scheduler_addtask(s, task_type_unpack,
                                           task_subtype_limiter, 0, 0, c, NULL);

      scheduler_addunlock(s, t_limiter, t_unpack_limiter);
    }

#ifdef EXTRA_STAR_LOOPS
    if (with_feedback) {
      t_prep1 = scheduler_addtask(s, task_type_recv, task_subtype_part_prep1,
                                  c->mpi.tag, 0, c, NULL);
    }
#endif

    if (with_rt) {
      /* Create the tasks. */
      t_rt_gradient = scheduler_addtask(
          s, task_type_recv, task_subtype_rt_gradient, c->mpi.tag, 0, c, NULL);
      t_rt_transport = scheduler_addtask(
          s, task_type_recv, task_subtype_rt_transport, c->mpi.tag, 0, c, NULL);
      /* Also create the rt_advance_cell_time tasks for the foreign cells
       * for the sub-cycling. */

#ifdef SWIFT_RT_DEBUG_CHECKS
      if (c->super == NULL)
        error("trying to add rt_advance_cell_time above super level...");
      if (c->top->rt.rt_collect_times == NULL) {
        error("rt_collect_times should exist already");
      }
      if (c->super->rt.rt_advance_cell_time == NULL) {
        error("rt_advance_cell_times should exist already");
      }
#endif

      /* Make sure we sort after receiving RT data. The hydro sorts may or may
       * not be active. Blocking them with dependencies deadlocks with MPI. So
       * add a new sort task instead, which will just do nothing if the cell is
       * already sorted. */
      t_rt_sorts = scheduler_addtask(s, task_type_rt_sort, task_subtype_none, 0,
                                     0, c, NULL);
      c->rt.rt_sorts = t_rt_sorts;
      if (c->hydro.sorts != NULL) {
        /* Copy task flags. While these should always be empty for sorts, better
         * be safe than spend hours looking for this. */
        t_rt_sorts->flags = c->hydro.sorts->flags;
        /* Make sure the normal hydro sorts run before the RT sorts run. */
        scheduler_addunlock(s, c->hydro.sorts, t_rt_sorts);
        /* Don't run gradients on unsorted cells. */
        scheduler_addunlock(s, c->hydro.sorts, t_rt_gradient);
      }

      /* Make sure the second receive doesn't get enqueued before the first one
       * is done */
      scheduler_addunlock(s, t_rt_gradient, t_rt_sorts);
      scheduler_addunlock(s, t_rt_gradient, t_rt_transport);
      /* Avoid situation where we receive while the sort hasn't finished yet. */
      scheduler_addunlock(s, t_rt_sorts, t_rt_transport);
      /* If one or both recv tasks are active, make sure the
       * rt_advance_cell_time tasks doesn't run before them */
      scheduler_addunlock(s, t_rt_gradient, c->super->rt.rt_advance_cell_time);
      scheduler_addunlock(s, t_rt_transport, c->super->rt.rt_advance_cell_time);
      /* Make sure the gradient recv don't run before the xv is finished.
       * This can occur when a cell itself is inactive for both hydro and
       * RT, but needs to be sent over for some other cell's pair task.
       * For active cells, you must make sure that t_rho and t_gradient have
       * been received first. As there is no guarantee which message will
       * arrive first, you might overwrite data otherwise. */

      scheduler_addunlock(s, t_xv, t_rt_gradient);
      scheduler_addunlock(s, t_rho, t_rt_gradient);
#ifdef EXTRA_HYDRO_LOOP
      scheduler_addunlock(s, t_gradient, t_rt_gradient);
#endif
    }
  }

  if (t_xv != NULL) {
    engine_addlink(e, &c->mpi.recv, t_xv);
    engine_addlink(e, &c->mpi.recv, t_rho);
#ifdef EXTRA_HYDRO_LOOP
    engine_addlink(e, &c->mpi.recv, t_gradient);
#endif
    if (with_limiter) {
      engine_addlink(e, &c->mpi.recv, t_limiter);
      engine_addlink(e, &c->mpi.unpack, t_unpack_limiter);
    }
#ifdef EXTRA_STAR_LOOPS
    if (with_feedback) engine_addlink(e, &c->mpi.recv, t_prep1);
#endif

    /* Add dependencies. */
    if (c->hydro.sorts != NULL) {
      scheduler_addunlock(s, t_xv, c->hydro.sorts);
      scheduler_addunlock(s, c->hydro.sorts, t_rho);
#if defined(MPI_SYMMETRIC_FORCE_INTERACTION) && defined(EXTRA_HYDRO_LOOP)
      scheduler_addunlock(s, c->hydro.sorts, t_gradient);
#endif
    }

    for (struct link *l = c->hydro.density; l != NULL; l = l->next) {
      scheduler_addunlock(s, t_xv, l->t);
      scheduler_addunlock(s, l->t, t_rho);
    }
#ifdef EXTRA_HYDRO_LOOP
    for (struct link *l = c->hydro.gradient; l != NULL; l = l->next) {
      scheduler_addunlock(s, t_rho, l->t);
      scheduler_addunlock(s, l->t, t_gradient);
    }
    for (struct link *l = c->hydro.force; l != NULL; l = l->next) {
      scheduler_addunlock(s, t_gradient, l->t);
      scheduler_addunlock(s, l->t, tend);
    }
#else
    for (struct link *l = c->hydro.force; l != NULL; l = l->next) {
      scheduler_addunlock(s, t_rho, l->t);
      scheduler_addunlock(s, l->t, tend);
    }
#endif

    if (with_limiter) {
      for (struct link *l = c->hydro.limiter; l != NULL; l = l->next) {
        scheduler_addunlock(s, t_unpack_limiter, l->t);
      }
    }

    /* Make sure the gas density has been computed before the
     * stars compute theirs. */
    if (with_feedback) {
      for (struct link *l = c->stars.density; l != NULL; l = l->next) {
        scheduler_addunlock(s, t_rho, l->t);
      }
    }
#ifdef EXTRA_STAR_LOOPS
    if (with_feedback) {
      /* Receive gas parts after everything is finished in prep1 loop */
      for (struct link *l = c->stars.prepare1; l != NULL; l = l->next) {
        scheduler_addunlock(s, l->t, t_prep1);
      }

      /* Start updating stars in prep2 only after the updated gas parts have
       * been received */
      for (struct link *l = c->stars.prepare2; l != NULL; l = l->next) {
        scheduler_addunlock(s, t_prep1, l->t);
      }
    }
#endif
    /* Make sure the part have been received before the BHs compute their
     * accretion rates (depends on particles' rho). */
    if (with_black_holes) {
      for (struct link *l = c->black_holes.density; l != NULL; l = l->next) {
        /* t_rho is not activated for cells with no active hydro, so we need
           to add an additional dependency on t_xv for these cells */
        scheduler_addunlock(s, t_xv, l->t);
        scheduler_addunlock(s, t_rho, l->t);
      }
    }

    if (with_rt) {
      engine_addlink(e, &c->mpi.recv, t_rt_gradient);
      engine_addlink(e, &c->mpi.recv, t_rt_transport);

      /* RT recvs mustn't run before hydro force has completed. */
      for (struct link *l = c->hydro.force; l != NULL; l = l->next) {
        scheduler_addunlock(s, l->t, t_rt_gradient);
      }

      for (struct link *l = c->rt.rt_gradient; l != NULL; l = l->next) {
        /* RT gradient tasks mustn't run before we receive necessary data */
        scheduler_addunlock(s, t_rt_gradient, l->t);
        /* Don't run gradient tasks without sorting */
        scheduler_addunlock(s, t_rt_sorts, l->t);
        /* Don't update local particles before gradient tasks are finished */
        scheduler_addunlock(s, l->t, t_rt_transport);
      }

      for (struct link *l = c->rt.rt_transport; l != NULL; l = l->next) {
        /* RT transport tasks (iact, not comm tasks!!) mustn't run before we
         * receive necessary data */
        scheduler_addunlock(s, t_rt_transport, l->t);
        /* add dependency for the timestep communication tasks. In cases where
         * RT is inactive, rt_advance_cell_time won't run, so we need to make
         * sure we don't receive data before we're done with all the work. */
        scheduler_addunlock(s, l->t, tend);
        /* advance cell time mustn't run before transport is done */
        scheduler_addunlock(s, l->t, c->super->rt.rt_advance_cell_time);
      }
    }
  }

  /* Recurse? */
  if (c->split)
    for (int k = 0; k < 8; k++)
      if (c->progeny[k] != NULL)
        engine_addtasks_recv_hydro(
            e, c->progeny[k], t_xv, t_rho, t_gradient, t_prep1, t_limiter,
            t_unpack_limiter, t_rt_gradient, t_rt_transport, t_rt_sorts, tend,
            with_feedback, with_black_holes, with_limiter, with_sync, with_rt);

#else
  error("SWIFT was not compiled with MPI support.");
#endif
}

/**
 * @brief Add time rt_advance_cell_time tasks to super levels of
 * foreign cells. This function recurses down to the super level
 * and creates the required tasks, and adds a dependency between
 * rt_advance_cell_time, rt_collect_times, and tend tasks.
 *
 * In normal steps, tend mustn't run before rt_advance_cell_time or the
 * cell's ti_rt_end_min will be updated wrongly. In sub-cycles, we don't
 * have the tend tasks, so there's no worry about that. (Them missing is
 * the reason we need the rt_advanced_cell_time to complete the
 * sub-cycles in the first place)
 *
 * @param e The #engine.
 * @param c The foreign #cell.
 * @param tend The top-level time-step communication #task.
 */

void engine_addtasks_recv_rt_advance_cell_time(struct engine *e, struct cell *c,
                                               struct task *const tend) {

#ifdef WITH_MPI
  struct scheduler *s = &e->sched;

  /* Early abort (are we below the level where tasks are)? */
  if (!cell_get_flag(c, cell_flag_has_tasks)) return;

  /* Have we reached the super level? */
  if (c->super == c) {

#ifdef SWIFT_RT_DEBUG_CHECKS
    if (c->super == NULL)
      error("trying to add rt_advance_cell_time above super level...");
    if (c->top->rt.rt_collect_times == NULL)
      error("rt_collect_times should have been created already????");
#endif

    /* Create the rt advance times task at the super level, if it hasn't
     * already. also set all the dependencies */
    if (c->rt.rt_advance_cell_time == NULL) {

      c->rt.rt_advance_cell_time = scheduler_addtask(
          s, task_type_rt_advance_cell_time, task_subtype_none, 0, 0, c, NULL);

      /* don't run collect times before you run advance cell time */
      scheduler_addunlock(s, c->rt.rt_advance_cell_time,
                          c->top->rt.rt_collect_times);

      /* Add the dependency */
      scheduler_addunlock(s, c->super->rt.rt_advance_cell_time, tend);
    }

    /* we're done. */
    return;
  }

  /* Recurse? */
  if (c->split)
    for (int k = 0; k < 8; k++)
      if (c->progeny[k] != NULL)
        engine_addtasks_recv_rt_advance_cell_time(e, c->progeny[k], tend);

#else
  error("SWIFT was not compiled with MPI support.");
#endif
}

/**
 * @brief Add recv tasks for stars pairs to a hierarchy of cells.
 *
 * @param e The #engine.
 * @param c The foreign #cell.
 * @param t_density The recv_density #task, if it has already been created.
 * @param t_prep2 The recv_prep2 #task, if it has already been created.
 * @param t_sf_counts The recv_sf_counts, if it has been created.
 * @param tend The top-level time-step communication #task.
 * @param with_star_formation Are we running with star formation on?
 */
void engine_addtasks_recv_stars(struct engine *e, struct cell *c,
                                struct task *t_density, struct task *t_prep2,
                                struct task *t_sf_counts,
                                struct task *const tend,
                                const int with_star_formation) {
#ifdef WITH_MPI
#if !defined(SWIFT_DEBUG_CHECKS)
  if (e->policy & engine_policy_sinks && e->policy & engine_policy_stars) {
    error("TODO: Star formation sink over MPI");
  }
#endif

  struct scheduler *s = &e->sched;

  /* Early abort (are we below the level where tasks are)? */
  if (!cell_get_flag(c, cell_flag_has_tasks)) return;

  if (t_sf_counts == NULL && with_star_formation && c->hydro.count > 0) {
#ifdef SWIFT_DEBUG_CHECKS
    if (c->depth != 0)
      error(
          "Attaching a sf_count task at a non-top level c->depth=%d "
          "c->count=%d",
          c->depth, c->hydro.count);
#endif
    t_sf_counts = scheduler_addtask(s, task_type_recv, task_subtype_sf_counts,
                                    c->mpi.tag, 0, c, NULL);
  }

  /* Have we reached a level where there are any stars tasks ? */
  if (t_density == NULL && c->stars.density != NULL) {

#ifdef SWIFT_DEBUG_CHECKS
    /* Make sure this cell has a valid tag. */
    if (c->mpi.tag < 0) error("Trying to receive from untagged cell.");
#endif  // SWIFT_DEBUG_CHECKS

    /* Create the tasks. */
    t_density = scheduler_addtask(s, task_type_recv, task_subtype_spart_density,
                                  c->mpi.tag, 0, c, NULL);

#ifdef EXTRA_STAR_LOOPS
    t_prep2 = scheduler_addtask(s, task_type_recv, task_subtype_spart_prep2,
                                c->mpi.tag, 0, c, NULL);
#endif
    if (with_star_formation && c->hydro.count > 0) {

      /* Receive the stars only once the counts have been received */
      scheduler_addunlock(s, t_sf_counts, c->stars.sorts);
      scheduler_addunlock(s, t_sf_counts, t_density);
#ifdef EXTRA_STAR_LOOPS
      scheduler_addunlock(s, t_sf_counts, t_prep2);
#endif
    }
  }

  if (t_density != NULL) {
    engine_addlink(e, &c->mpi.recv, t_density);
#ifdef EXTRA_STAR_LOOPS
    engine_addlink(e, &c->mpi.recv, t_prep2);
#endif
    if (with_star_formation && c->hydro.count > 0) {
      engine_addlink(e, &c->mpi.recv, t_sf_counts);
    }

#ifdef SWIFT_DEBUG_CHECKS
    if (c->nodeID == e->nodeID) error("Local cell!");
#endif
    if (c->stars.sorts != NULL) {
      scheduler_addunlock(s, t_density, c->stars.sorts);
#ifdef EXTRA_STAR_LOOPS
      scheduler_addunlock(s, c->stars.sorts, t_prep2);
#endif
    }

    /* Receive stars after the density loop */
    for (struct link *l = c->stars.density; l != NULL; l = l->next) {
      scheduler_addunlock(s, l->t, t_density);
    }

#ifdef EXTRA_STAR_LOOPS
    /* Start updating local gas only after sparts have been received */
    for (struct link *l = c->stars.prepare1; l != NULL; l = l->next) {
      scheduler_addunlock(s, t_density, l->t);
      scheduler_addunlock(s, l->t, t_prep2);
    }

    /* Receive stars for the second time after the prep2 loop */
    for (struct link *l = c->stars.prepare2; l != NULL; l = l->next) {
      scheduler_addunlock(s, l->t, t_prep2);
    }

    /* Start updating local gas only after sparts have been received */
    for (struct link *l = c->stars.feedback; l != NULL; l = l->next) {
      scheduler_addunlock(s, t_prep2, l->t);
      scheduler_addunlock(s, l->t, tend);
    }
#else
    /* Start updating local gas only after sparts have been received */
    for (struct link *l = c->stars.feedback; l != NULL; l = l->next) {
      scheduler_addunlock(s, t_density, l->t);
      scheduler_addunlock(s, l->t, tend);
    }
#endif
  }

  /* Recurse? */
  if (c->split)
    for (int k = 0; k < 8; k++)
      if (c->progeny[k] != NULL)
        engine_addtasks_recv_stars(e, c->progeny[k], t_density, t_prep2,
                                   t_sf_counts, tend, with_star_formation);

#else
  error("SWIFT was not compiled with MPI support.");
#endif
}

/**
 * @brief Add recv tasks for black_holes pairs to a hierarchy of cells.
 *
 * @param e The #engine.
 * @param c The foreign #cell.
 * @param t_rho The density comm. task, if it has already been created.
 * @param t_bh_merger The BH swallow comm. task, if it has already been created.
 * @param t_gas_swallow The gas swallow comm. task, if it has already been
 * created.
 * @param t_feedback The recv_feed #task, if it has already been created.
 * @param tend The top-level time-step communication #task.
 */
void engine_addtasks_recv_black_holes(struct engine *e, struct cell *c,
                                      struct task *t_rho,
                                      struct task *t_bh_merger,
                                      struct task *t_gas_swallow,
                                      struct task *t_feedback,
                                      struct task *const tend) {

#ifdef WITH_MPI
  struct scheduler *s = &e->sched;

  /* Early abort (are we below the level where tasks are)? */
  if (!cell_get_flag(c, cell_flag_has_tasks)) return;

  /* Have we reached a level where there are any black_holes tasks ? */
  if (t_rho == NULL && c->black_holes.density != NULL) {

#ifdef SWIFT_DEBUG_CHECKS
    /* Make sure this cell has a valid tag. */
    if (c->mpi.tag < 0) error("Trying to receive from untagged cell.");
#endif  // SWIFT_DEBUG_CHECKS

    /* Create the tasks. */
    t_rho = scheduler_addtask(s, task_type_recv, task_subtype_bpart_rho,
                              c->mpi.tag, 0, c, NULL);

    t_bh_merger = scheduler_addtask(
        s, task_type_recv, task_subtype_bpart_merger, c->mpi.tag, 0, c, NULL);

    t_gas_swallow = scheduler_addtask(
        s, task_type_recv, task_subtype_part_swallow, c->mpi.tag, 0, c, NULL);

    t_feedback = scheduler_addtask(
        s, task_type_recv, task_subtype_bpart_feedback, c->mpi.tag, 0, c, NULL);
  }

  if (t_rho != NULL) {
    engine_addlink(e, &c->mpi.recv, t_rho);
    engine_addlink(e, &c->mpi.recv, t_bh_merger);
    engine_addlink(e, &c->mpi.recv, t_gas_swallow);
    engine_addlink(e, &c->mpi.recv, t_feedback);

#ifdef SWIFT_DEBUG_CHECKS
    if (c->nodeID == e->nodeID) error("Local cell!");
#endif

    for (struct link *l = c->black_holes.density; l != NULL; l = l->next) {
      scheduler_addunlock(s, l->t, t_rho);
    }

    for (struct link *l = c->hydro.force; l != NULL; l = l->next) {
      scheduler_addunlock(s, l->t, t_gas_swallow);
    }

    for (struct link *l = c->black_holes.swallow; l != NULL; l = l->next) {
      scheduler_addunlock(s, t_rho, l->t);
      scheduler_addunlock(s, l->t, t_gas_swallow);
      scheduler_addunlock(s, l->t, t_bh_merger);
    }
    for (struct link *l = c->black_holes.do_gas_swallow; l != NULL;
         l = l->next) {
      scheduler_addunlock(s, t_gas_swallow, l->t);
    }
    for (struct link *l = c->black_holes.do_bh_swallow; l != NULL;
         l = l->next) {
      scheduler_addunlock(s, t_bh_merger, l->t);
      scheduler_addunlock(s, l->t, t_feedback);
    }
    for (struct link *l = c->black_holes.feedback; l != NULL; l = l->next) {
      scheduler_addunlock(s, t_feedback, l->t);
      scheduler_addunlock(s, l->t, tend);
    }
  }

  /* Recurse? */
  if (c->split)
    for (int k = 0; k < 8; k++)
      if (c->progeny[k] != NULL)
        engine_addtasks_recv_black_holes(e, c->progeny[k], t_rho, t_bh_merger,
                                         t_gas_swallow, t_feedback, tend);

#else
  error("SWIFT was not compiled with MPI support.");
#endif
}

/**
 * @brief Add recv tasks for gravity pairs to a hierarchy of cells.
 *
 * @param e The #engine.
 * @param c The foreign #cell.
 * @param t_grav The recv_gpart #task, if it has already been created.
 * @param tend The top-level time-step communication #task.
 */
void engine_addtasks_recv_gravity(struct engine *e, struct cell *c,
                                  struct task *t_grav_counts,
                                  struct task *t_grav, struct task *const tend,
                                  const int with_star_formation) {

#ifdef WITH_MPI
  struct scheduler *s = &e->sched;

  /* Early abort (are we below the level where tasks are)? */
  if (!cell_get_flag(c, cell_flag_has_tasks)) return;

  if (t_grav_counts == NULL && with_star_formation && c->hydro.count > 0) {
#ifdef SWIFT_DEBUG_CHECKS
    if (c->depth != 0)
      error(
          "Attaching a grav_count task at a non-top level c->depth=%d "
          "c->count=%d",
          c->depth, c->hydro.count);
#endif

    t_grav_counts = scheduler_addtask(
        s, task_type_recv, task_subtype_grav_counts, c->mpi.tag, 0, c, NULL);
  }

  /* Have we reached a level where there are any gravity tasks ? */
  if (t_grav == NULL && c->grav.grav != NULL) {

#ifdef SWIFT_DEBUG_CHECKS
    /* Make sure this cell has a valid tag. */
    if (c->mpi.tag < 0) error("Trying to receive from untagged cell.");
#endif  // SWIFT_DEBUG_CHECKS

    /* Create the tasks. */
    t_grav = scheduler_addtask(s, task_type_recv, task_subtype_gpart,
                               c->mpi.tag, 0, c, NULL);

    if (t_grav_counts != NULL) scheduler_addunlock(s, t_grav, t_grav_counts);
  }

  /* If we have tasks, link them. */
  if (t_grav != NULL) {
    engine_addlink(e, &c->mpi.recv, t_grav);

    if (with_star_formation && c->hydro.count > 0) {
      engine_addlink(e, &c->mpi.recv, t_grav_counts);
    }

    for (struct link *l = c->grav.grav; l != NULL; l = l->next) {
      scheduler_addunlock(s, t_grav, l->t);
      scheduler_addunlock(s, l->t, tend);
    }
  }

  /* Recurse? */
  if (c->split)
    for (int k = 0; k < 8; k++)
      if (c->progeny[k] != NULL)
        engine_addtasks_recv_gravity(e, c->progeny[k], t_grav_counts, t_grav,
                                     tend, with_star_formation);

#else
  error("SWIFT was not compiled with MPI support.");
#endif
}

/**
 * @brief Add recv tasks for grid pairs to a hierarchy of cells.
 *
 * The only thing we need to receive from the remote node to be able to build
 * the voronoi grid is the particle positions
 *
 * @param e The #engine.
 * @param c The foreign #cell.
 * @param t_xv The recv_xv #task, if it has already been created.
 * @param t_rho The recv_rho #task, if it has already been created.
 * @param tend The top-level time-step communication #task.
 * @param with_hydro Flag indicating whether (moving mesh) hydro is enabled.
 */
void engine_addtasks_recv_grid(struct engine *e, struct cell *c,
                               struct task *t_xv, struct task *t_rho,
                               struct task *t_limiter,
                               struct task *t_unpack_limiter, struct task *tend,
                               const int with_hydro, const int with_limiter) {

#ifdef WITH_MPI
  struct scheduler *s = &e->sched;
  int nodeID = e->nodeID;
  struct link *l = NULL;

  /* Early abort (are we below the level where tasks are)? */
  if (!cell_get_flag(c, cell_flag_has_tasks)) return;

  /* Flag */
  int added_t_xv = 0;

  /* Is this cell linked to any local grid construction interactions? */
  for (l = c->grid.sync_out; l != NULL; l = l->next)
    if (l->t->ci->nodeID == nodeID) break;

  if (l != NULL) {
    /* Do we still need to create the task? */
    if (t_xv == NULL) {

#ifdef SWIFT_DEBUG_CHECKS
      /* Make sure this cell has a valid tag. */
      if (c->mpi.tag < 0) error("Trying to receive from untagged cell.");
#endif /* SWIFT_DEBUG_CHECKS */

      t_xv = scheduler_addtask(s, task_type_recv, task_subtype_xv, c->mpi.tag,
                               0, c, NULL);
      /* Create dependencies */
      /* t_xv unlocks the sorts */
      if (c->hydro.super->hydro.sorts != NULL)
        scheduler_addunlock(s, t_xv, c->hydro.super->hydro.sorts);
    }
    /* t_xv unlocks the grid construction tasks that receive particles from c */
    for (l = c->grid.sync_out; l != NULL; l = l->next) {
      scheduler_addunlock(s, t_xv, l->t);
    }
    /* Link to cell */
    engine_addlink(e, &c->mpi.recv, t_xv);
    added_t_xv = 1;
  }

  if (with_hydro) {

    /* Is this cell linked to any hydro interactions, meaning that we have to
     * receive the particle positions, gradients and primitives? */
    if (c->hydro.flux != NULL || c->hydro.gradient != NULL ||
        c->hydro.slope_estimate != NULL) {

      /* Still need to create t_xv? */
      if (t_xv == NULL) {
#ifdef SWIFT_DEBUG_CHECKS
        /* Make sure this cell has a valid tag. */
        if (c->mpi.tag < 0) error("Trying to receive from untagged cell.");
#endif /* SWIFT_DEBUG_CHECKS */

        t_xv = scheduler_addtask(s, task_type_recv, task_subtype_xv, c->mpi.tag,
                                 0, c, NULL);
        /* Create dependencies */
        /* t_xv unlocks the sorts */
        if (c->hydro.super->hydro.sorts != NULL)
          scheduler_addunlock(s, t_xv, c->hydro.super->hydro.sorts);
      }

      /* NOTE (yuyttenh, 08/2023): The t_xv send/recv currently communicates the
       * entire particle, which means that is not necessary to send the
       * gradients seperately (they are not updated before the flux interaction,
       * where they are used) */

      /* Need to create t_rho? */
      if (t_rho == NULL) {
#ifdef SWIFT_DEBUG_CHECKS
        /* Make sure this cell has a valid tag. */
        if (c->mpi.tag < 0) error("Trying to receive from untagged cell.");
#endif /* SWIFT_DEBUG_CHECKS */

        t_rho = scheduler_addtask(s, task_type_recv, task_subtype_rho,
                                  c->mpi.tag, 0, c, NULL);
        /* Don't recv primitives until xv are received */
        scheduler_addunlock(s, t_xv, t_rho);

        if (with_limiter) {
          t_limiter = scheduler_addtask(s, task_type_recv, task_subtype_limiter,
                                        c->mpi.tag, 0, c, NULL);
          t_unpack_limiter = scheduler_addtask(
              s, task_type_unpack, task_subtype_limiter, 0, 0, c, NULL);

          scheduler_addunlock(s, t_limiter, t_unpack_limiter);
        }
      }

      /* Dependencies */
      for (l = c->hydro.flux; l != NULL; l = l->next) {
        /* Once the particles are received, do the pair flux interaction */
        scheduler_addunlock(s, t_xv, l->t);
        /* Don't receive updated primitives until after flux interaction*/
        scheduler_addunlock(s, l->t, t_rho);
        /* Don't receive updated t_end until after flux interaction */
        scheduler_addunlock(s, l->t, tend);
      }
      for (l = c->hydro.gradient; l != NULL; l = l->next) {
        /* The primitives unlock the gradient estimate */
        scheduler_addunlock(s, t_rho, l->t);
        /* The (pair) gradient unlocks the recv_tend*/
        scheduler_addunlock(s, l->t, tend);
      }
      for (l = c->hydro.slope_estimate; l != NULL; l = l->next) {
        /* The primitives unlock the slope_estimate */
        scheduler_addunlock(s, t_rho, l->t);
      }
      for (l = c->hydro.slope_limiter; l != NULL; l = l->next) {
        /* Unlock recv tend once the slope calculation is finished */
        scheduler_addunlock(s, l->t, tend);
      }
      if (with_limiter) {
        /* The recv_limiter unlocks the limiter pair tasks of the remote cell */
        for (l = c->hydro.limiter; l != NULL; l = l->next) {
          scheduler_addunlock(s, t_unpack_limiter, l->t);
        }
      }

      /* Add the tasks to the cell */
      if (!added_t_xv) engine_addlink(e, &c->mpi.recv, t_xv);
      engine_addlink(e, &c->mpi.recv, t_rho);
      if (with_limiter) {
        engine_addlink(e, &c->mpi.recv, t_limiter);
        engine_addlink(e, &c->mpi.unpack, t_unpack_limiter);
      }
    }

    /* Are we at the construction level and is this cell linked to any
     * incoming construction tasks, meaning that we have to receive faces? */
    if (c->grid.construction_level == c && c->grid.sync_in != NULL) {

#ifdef SWIFT_DEBUG_CHECKS
      /* Make sure this cell has a valid tag. */
      if (c->mpi.tag < 0) error("Trying to receive from untagged cell.");
#endif /* SWIFT_DEBUG_CHECKS */

      struct task *t_faces = scheduler_addtask(
          s, task_type_recv, task_subtype_faces, c->mpi.tag, 0, c, NULL);

      /* Dependencies */
      /* The faces can only be received after positions.
       * Note that we are certain that t_xv has been created at this point,
       * since the flux pair interactions are on or above the construction
       * level. */
#ifdef SWIFT_DEBUG_CHECKS
      if (t_xv == NULL) error("t_xv should exist at this point!");
#endif
      scheduler_addunlock(s, t_xv, t_faces);

      /* The recv_faces unlocks the flux pair interactions, which are on
       * or above the construction level of a cell.*/
      for (struct cell *finger = c; finger != NULL; finger = finger->parent) {
        /* Check if there are flux interactions linked to this cell */
        for (l = finger->hydro.flux; l != NULL; l = l->next) {
          if (l->t->type == task_type_pair)
            scheduler_addunlock(s, t_faces, l->t);
        }
      }

      /* Link to cell */
      engine_addlink(e, &c->mpi.recv, t_faces);
    }
  }

  /* Recurse? */
  if (c->split)
    for (int k = 0; k < 8; k++)
      if (c->progeny[k] != NULL)
        engine_addtasks_recv_grid(e, c->progeny[k], t_xv, t_rho, t_limiter,
                                  t_unpack_limiter, tend, with_hydro,
                                  with_limiter);

#else
  error("SWIFT was not compiled with MPI support.");
#endif
}

/**
 * @brief Generate the hydro hierarchical tasks for a hierarchy of cells -
 * i.e. all the O(Npart) tasks -- timestep version
 *
 * Tasks are only created here. The dependencies will be added later on.
 *
 * Note that there is no need to recurse below the super-cell. Note also
 * that we only add tasks if the relevant particles are present in the cell.
 *
 * @param e The #engine.
 * @param c The #cell.
 */
void engine_make_hierarchical_tasks_common(struct engine *e, struct cell *c) {

  struct scheduler *s = &e->sched;
  const int with_sinks = (e->policy & engine_policy_sinks);
  const int with_stars = (e->policy & engine_policy_stars);
  const int with_star_formation = (e->policy & engine_policy_star_formation);
  const int with_star_formation_sink = with_sinks && with_stars;
  const int with_timestep_limiter =
      (e->policy & engine_policy_timestep_limiter);
  const int with_timestep_sync = (e->policy & engine_policy_timestep_sync);
  const int with_rt = (e->policy & engine_policy_rt);
#ifdef WITH_CSDS
  const int with_csds = e->policy & engine_policy_csds;
#endif

  /* Are we at the top-level? */
  if (c->top == c && c->nodeID == e->nodeID) {

    if (c->hydro.count > 0 || c->grav.count > 0 || c->stars.count > 0 ||
        c->black_holes.count > 0 || c->sinks.count > 0) {
      c->timestep_collect = scheduler_addtask(s, task_type_collect,
                                              task_subtype_none, 0, 0, c, NULL);
    }

    if (with_star_formation && c->hydro.count > 0) {
      c->hydro.star_formation = scheduler_addtask(
          s, task_type_star_formation, task_subtype_none, 0, 0, c, NULL);
    }

    if (with_star_formation_sink &&
        (c->hydro.count > 0 || c->sinks.count > 0)) {
      c->sinks.star_formation_sink = scheduler_addtask(
          s, task_type_star_formation_sink, task_subtype_none, 0, 0, c, NULL);
    }

    if (with_sinks) {
      /* sinks.sink_formation plays the role of a ghost => always created when
       * playing with sinks*/
      c->sinks.sink_formation = scheduler_addtask(
          s, task_type_sink_formation, task_subtype_none, 0, 0, c, NULL);
    }

    if (with_rt) {
      c->rt.rt_collect_times = scheduler_addtask(
          s, task_type_rt_collect_times, task_subtype_none, 0, 0, c, NULL);
    }
  }

  /* Are we in a super-cell ? */
  if (c->super == c) {

    /* Local tasks only... */
    if (c->nodeID == e->nodeID) {

      /* Add the two half kicks */
      c->kick1 = scheduler_addtask(s, task_type_kick1, task_subtype_none, 0, 0,
                                   c, NULL);

      c->kick2 = scheduler_addtask(s, task_type_kick2, task_subtype_none, 0, 0,
                                   c, NULL);

      /* Weighting task for neutrinos after the last kick */
      if (e->neutrino_properties->use_delta_f) {
        c->grav.neutrino_weight = scheduler_addtask(
            s, task_type_neutrino_weight, task_subtype_none, 0, 0, c, NULL);
        scheduler_addunlock(s, c->kick1, c->grav.neutrino_weight);
      }

#if defined(WITH_CSDS)
      struct task *kick2_or_csds;
      if (with_csds) {
        /* Add the hydro csds task. */
        c->csds = scheduler_addtask(s, task_type_csds, task_subtype_none, 0, 0,
                                    c, NULL);

        /* Add the kick2 dependency */
        scheduler_addunlock(s, c->kick2, c->csds);

        /* Create a variable in order to avoid to many ifdef */
        kick2_or_csds = c->csds;
      } else {
        kick2_or_csds = c->kick2;
      }
#else
      struct task *kick2_or_csds = c->kick2;
#endif

      /* Add the time-step calculation task and its dependency */
      c->timestep = scheduler_addtask(s, task_type_timestep, task_subtype_none,
                                      0, 0, c, NULL);

      scheduler_addunlock(s, kick2_or_csds, c->timestep);
      scheduler_addunlock(s, c->timestep, c->kick1);
      scheduler_addunlock(s, c->timestep, c->top->timestep_collect);

      /* Subgrid tasks: star formation */
      if (with_star_formation && c->hydro.count > 0) {
        scheduler_addunlock(s, kick2_or_csds, c->top->hydro.star_formation);
        scheduler_addunlock(s, c->top->hydro.star_formation, c->timestep);
      }

      /* Subgrid tasks: star formation from sinks */
      if (with_star_formation_sink &&
          (c->hydro.count > 0 || c->sinks.count > 0)) {
        scheduler_addunlock(s, kick2_or_csds,
                            c->top->sinks.star_formation_sink);
        scheduler_addunlock(s, c->top->sinks.star_formation_sink, c->timestep);
      }

      /* Subgrid tasks: sinks formation */
      if (with_sinks) {
        scheduler_addunlock(s, c->kick2, c->top->sinks.sink_formation);
      }

      /* Time-step limiter */
      if (with_timestep_limiter) {

        c->timestep_limiter = scheduler_addtask(
            s, task_type_timestep_limiter, task_subtype_none, 0, 0, c, NULL);

        scheduler_addunlock(s, c->timestep, c->timestep_limiter);
        scheduler_addunlock(s, c->timestep_limiter, c->kick1);
        scheduler_addunlock(s, c->timestep_limiter, c->top->timestep_collect);
      }

      /* Time-step synchronization */
      if (with_timestep_sync) {

        c->timestep_sync = scheduler_addtask(s, task_type_timestep_sync,
                                             task_subtype_none, 0, 0, c, NULL);

        scheduler_addunlock(s, c->timestep, c->timestep_sync);
        scheduler_addunlock(s, c->timestep_sync, c->kick1);
        scheduler_addunlock(s, c->timestep_sync, c->top->timestep_collect);
      }

      if (with_timestep_limiter && with_timestep_sync) {
        scheduler_addunlock(s, c->timestep_limiter, c->timestep_sync);
      }
    }
  } else { /* We are above the super-cell so need to go deeper */

    /* Recurse. */
    if (c->split)
      for (int k = 0; k < 8; k++)
        if (c->progeny[k] != NULL)
          engine_make_hierarchical_tasks_common(e, c->progeny[k]);
  }
}

/**
 * @brief Generate the hydro hierarchical tasks for a hierarchy of cells -
 * i.e. all the O(Npart) tasks -- gravity version
 *
 * Tasks are only created here. The dependencies will be added later on.
 *
 * Note that there is no need to recurse below the super-cell. Note also
 * that we only add tasks if the relevant particles are present in the cell.
 *
 * @param e The #engine.
 * @param c The #cell.
 */
void engine_make_hierarchical_tasks_gravity(struct engine *e, struct cell *c) {

  struct scheduler *s = &e->sched;
  const int is_self_gravity = (e->policy & engine_policy_self_gravity);
  const int stars_only_gravity =
      (e->policy & engine_policy_stars) && !(e->policy & engine_policy_hydro);
  const int with_grid_hydro = (e->policy & engine_policy_grid_hydro);

  /* Are we in a super-cell ? */
  if (c->grav.super == c) {

    /* Local tasks only... */
    if (c->nodeID == e->nodeID) {

      if (stars_only_gravity) {

        /* In the special case where we have stars that just act under gravity
         * we must create their drift task here and not just copy over the hydro
         * behaviour. */
        c->stars.drift = scheduler_addtask(s, task_type_drift_spart,
                                           task_subtype_none, 0, 0, c, NULL);

        scheduler_addunlock(s, c->stars.drift, c->super->kick2);
      }

      c->grav.drift = scheduler_addtask(s, task_type_drift_gpart,
                                        task_subtype_none, 0, 0, c, NULL);

      c->grav.end_force = scheduler_addtask(s, task_type_end_grav_force,
                                            task_subtype_none, 0, 0, c, NULL);

      scheduler_addunlock(s, c->grav.end_force, c->super->kick2);

      /* When using moving mesh hydro, we update the gpart mass and position
       * after the flux exchange. We don't want this to be overwritten by the
       * drift */
      if (with_grid_hydro && c->hydro.super != NULL) {
        scheduler_addunlock(s, c->grav.drift, c->hydro.super->hydro.flux_ghost);
      }

      if (is_self_gravity) {

        /* Initialisation of the multipoles */
        c->grav.init = scheduler_addtask(s, task_type_init_grav,
                                         task_subtype_none, 0, 0, c, NULL);

        /* Gravity non-neighbouring pm calculations */
        c->grav.long_range = scheduler_addtask(
            s, task_type_grav_long_range, task_subtype_none, 0, 0, c, NULL);

        /* Gravity recursive down-pass */
        c->grav.down = scheduler_addtask(s, task_type_grav_down,
                                         task_subtype_none, 0, 0, c, NULL);

        /* Implicit tasks for the up and down passes */
        c->grav.drift_out = scheduler_addtask(s, task_type_drift_gpart_out,
                                              task_subtype_none, 0, 1, c, NULL);
        c->grav.init_out = scheduler_addtask(s, task_type_init_grav_out,
                                             task_subtype_none, 0, 1, c, NULL);
        c->grav.down_in = scheduler_addtask(s, task_type_grav_down_in,
                                            task_subtype_none, 0, 1, c, NULL);

        /* Long-range gravity forces (not the mesh ones!) */
        scheduler_addunlock(s, c->grav.init, c->grav.long_range);
        scheduler_addunlock(s, c->grav.long_range, c->grav.down);
        scheduler_addunlock(s, c->grav.down, c->grav.super->grav.end_force);

        /* With adaptive softening, force the hydro density to complete first */
        if (gravity_after_hydro_density && c->hydro.super == c) {
          scheduler_addunlock(s, c->hydro.ghost_out, c->grav.init_out);
        }
        /* With moving mesh hydro, don't do gravity interactions until mass has
         * been updated. Here we treat the case where c.hydro.super is on or
         * above the c.grav.super level. */
        if (with_grid_hydro && c->hydro.super != NULL) {
          scheduler_addunlock(s, c->hydro.super->hydro.flux_ghost,
                              c->grav.drift_out);
          scheduler_addunlock(s, c->hydro.super->hydro.flux_ghost,
                              c->grav.init_out);
        }

        /* Link in the implicit tasks */
        scheduler_addunlock(s, c->grav.init, c->grav.init_out);
        scheduler_addunlock(s, c->grav.drift, c->grav.drift_out);
        scheduler_addunlock(s, c->grav.down_in, c->grav.down);
      } else {
        /* No self-gravity, but external gravity */
        if (with_grid_hydro) {
          /* Add implicit task for moving mesh hydro dependencies */
          c->grav.drift_out = scheduler_addtask(
              s, task_type_drift_gpart_out, task_subtype_none, 0, 1, c, NULL);
          if (c->hydro.super != NULL) {
            scheduler_addunlock(s, c->hydro.super->hydro.flux_ghost,
                                c->grav.drift_out);
          }
        }
      }
    }
  }

  /* We are below the super-cell but not below the maximal splitting depth */
  else if ((c->grav.super != NULL) &&
           ((c->maxdepth - c->depth) >= space_subdepth_diff_grav)) {

    /* Local tasks only... */
    if (c->nodeID == e->nodeID) {

      if (is_self_gravity) {

        c->grav.drift_out = scheduler_addtask(s, task_type_drift_gpart_out,
                                              task_subtype_none, 0, 1, c, NULL);

        c->grav.init_out = scheduler_addtask(s, task_type_init_grav_out,
                                             task_subtype_none, 0, 1, c, NULL);

        c->grav.down_in = scheduler_addtask(s, task_type_grav_down_in,
                                            task_subtype_none, 0, 1, c, NULL);

        scheduler_addunlock(s, c->parent->grav.init_out, c->grav.init_out);
        scheduler_addunlock(s, c->parent->grav.drift_out, c->grav.drift_out);
        scheduler_addunlock(s, c->grav.down_in, c->parent->grav.down_in);
        /* With moving mesh hydro, don't do gravity interactions until mass has
         * been updated. Here we treat only the case where c.hydro.super is
         * below the c.grav.super level. */
        if (with_grid_hydro && c->hydro.super == c) {
          scheduler_addunlock(s, c->hydro.flux_ghost, c->grav.drift_out);
          scheduler_addunlock(s, c->hydro.flux_ghost, c->grav.init_out);
        }
      } else if (with_grid_hydro) {
        /* No self-gravity, but external gravity.
         * Add implicit task for moving mesh hydro dependencies */
        /* NOTE: we are below the gravity super level */
        if (c->hydro.super != NULL) {
          scheduler_addunlock(s, c->hydro.flux_ghost,
                              c->grav.super->grav.drift_out);
        }
      }
    }
  }

  /* Recurse but not below the maximal splitting depth */
  if (c->split && ((c->maxdepth - c->depth) >= space_subdepth_diff_grav))
    for (int k = 0; k < 8; k++)
      if (c->progeny[k] != NULL)
        engine_make_hierarchical_tasks_gravity(e, c->progeny[k]);
}

/**
 * @brief Recursively add non-implicit ghost tasks to a cell hierarchy.
 */
void engine_add_ghosts(struct engine *e, struct cell *c, struct task *ghost_in,
                       struct task *ghost_out) {

  /* Abort as there are no hydro particles here? */
  if (c->hydro.count_total == 0) return;

  /* If we have reached the leaf OR have to few particles to play with*/
  if (!c->split || c->hydro.count_total < engine_max_parts_per_ghost) {

    /* Add the ghost task and its dependencies */
    struct scheduler *s = &e->sched;
    c->hydro.ghost =
        scheduler_addtask(s, task_type_ghost, task_subtype_none, 0, 0, c, NULL);
    scheduler_addunlock(s, ghost_in, c->hydro.ghost);
    scheduler_addunlock(s, c->hydro.ghost, ghost_out);

  } else {
    /* Keep recursing */
    for (int k = 0; k < 8; k++)
      if (c->progeny[k] != NULL)
        engine_add_ghosts(e, c->progeny[k], ghost_in, ghost_out);
  }
}

/**
 * @brief Recursively add non-implicit cooling tasks to a cell hierarchy.
 */
void engine_add_cooling(struct engine *e, struct cell *c,
                        struct task *cooling_in, struct task *cooling_out) {

  /* Abort as there are no hydro particles here? */
  if (c->hydro.count_total == 0) return;

  /* If we have reached the leaf OR have to few particles to play with*/
  if (!c->split || c->hydro.count_total < engine_max_parts_per_cooling) {

    /* Add the cooling task and its dependencies */
    struct scheduler *s = &e->sched;
    c->hydro.cooling = scheduler_addtask(s, task_type_cooling,
                                         task_subtype_none, 0, 0, c, NULL);
    scheduler_addunlock(s, cooling_in, c->hydro.cooling);
    scheduler_addunlock(s, c->hydro.cooling, cooling_out);

  } else {
    /* Keep recursing */
    for (int k = 0; k < 8; k++)
      if (c->progeny[k] != NULL)
        engine_add_cooling(e, c->progeny[k], cooling_in, cooling_out);
  }
}

/**
 * @brief Recursively add grid hierarchical grid construction tasks to a cell
 * hierarchy.
 */
void engine_make_hierarchical_tasks_grid(struct engine *e, struct cell *c) {
  struct scheduler *s = &e->sched;

  /* Anything to do here? */
  if (c->hydro.count == 0) return;

  /* Only do grid construction for local cells */
  if (c->nodeID != e->nodeID) return;

  /* Are we on the construction level? */
  if (c->grid.construction_level == c) {

    c->grid.construction = scheduler_addtask(s, task_type_grid_construction,
                                             task_subtype_none, 0, 0, c, NULL);
  }
  /* Recurse until construction level is reached. */
  else {
#ifdef SWIFT_DEBUG_CHECKS
    if (c->nodeID == e->nodeID) {
      if (c->grid.construction_level != NULL)
        error("Somehow ended up below grid super level!");
      if (!c->split) {
        error("Cell is above grid construction level, but is not split!");
      }
    }
#endif
    for (int k = 0; k < 8; k++)
      if (c->progeny[k] != NULL)
        engine_make_hierarchical_tasks_grid(e, c->progeny[k]);
  }
}

void engine_make_hierarchical_tasks_grid_hydro(struct engine *e,
                                               struct cell *c) {
  struct scheduler *s = &e->sched;
  const int with_stars = (e->policy & engine_policy_stars);
  const int with_sinks = (e->policy & engine_policy_sinks);
  const int with_feedback = (e->policy & engine_policy_feedback);
  const int with_cooling = (e->policy & engine_policy_cooling);
  const int with_star_formation = (e->policy & engine_policy_star_formation);
  const int with_star_formation_sink = (with_sinks && with_stars);
  const int with_black_holes = (e->policy & engine_policy_black_holes);
  const int with_rt = (e->policy & engine_policy_rt);

  if (with_rt || with_stars || with_sinks || with_black_holes ||
      with_feedback || with_star_formation || with_star_formation_sink)
    error("Only cooling is supported with the moving mesh hydro scheme!");

  /* Anything to do here? */
  if (c->hydro.count == 0) return;

  /* Are we in a super-cell ? */
  if (c->hydro.super == c) {

    /* Add the sort task. */
    c->hydro.sorts =
        scheduler_addtask(s, task_type_sort, task_subtype_none, 0, 0, c, NULL);

    /* Local tasks only... */
    if (c->nodeID == e->nodeID) {

      /* Add the drift task. */
      c->hydro.drift = scheduler_addtask(s, task_type_drift_part,
                                         task_subtype_none, 0, 0, c, NULL);

      /* Add unlock: drift --> sorts */
      scheduler_addunlock(s, c->hydro.drift, c->hydro.sorts);

      /* Add the grid-ghost task */
      c->hydro.grid_ghost = scheduler_addtask(s, task_type_grid_ghost,
                                              task_subtype_none, 0, 0, c, NULL);

#ifdef SHADOWSWIFT_MESHLESS_GRADIENTS
      /* Add the task finishing the gradient calculation */
      c->hydro.extra_ghost = scheduler_addtask(
          s, task_type_extra_ghost, task_subtype_none, 0, 0, c, NULL);
      scheduler_addunlock(s, c->hydro.extra_ghost, c->super->timestep);
#else
#ifdef EXTRA_HYDRO_LOOP
      /* Add the task finishing the gradient calculation */
      c->hydro.slope_estimate_ghost = scheduler_addtask(
          s, task_type_slope_estimate_ghost, task_subtype_none, 0, 0, c, NULL);

      /* Add the task finishing the gradient limiting procedure */
      c->hydro.slope_limiter_ghost = scheduler_addtask(
          s, task_type_slope_limiter_ghost, task_subtype_none, 0, 0, c, NULL);

      /* The slope limiting happens before the timestep */
      scheduler_addunlock(s, c->hydro.slope_limiter_ghost, c->super->timestep);
#endif
#endif

      /* Add the task finishing the flux_exchange */
      c->hydro.flux_ghost = scheduler_addtask(s, task_type_flux_ghost,
                                              task_subtype_none, 0, 0, c, NULL);

      /* Subgrid tasks: cooling */
      if (with_cooling) {
        c->hydro.cooling_in =
            scheduler_addtask(s, task_type_cooling_in, task_subtype_none, 0,
                              /*implicit=*/1, c, NULL);
        c->hydro.cooling_out =
            scheduler_addtask(s, task_type_cooling_out, task_subtype_none, 0,
                              /*implicit=*/1, c, NULL);
        engine_add_cooling(e, c, c->hydro.cooling_in, c->hydro.cooling_out);
        /* Add unlock */
        scheduler_addunlock(s, c->hydro.flux_ghost, c->hydro.cooling_in);
        scheduler_addunlock(s, c->hydro.cooling_out, c->super->kick2);
      } else {
        scheduler_addunlock(s, c->hydro.flux_ghost, c->super->kick2);
      }
    }
  }
  /* Recurse until super level is reached. */
  else {
#ifdef SWIFT_DEBUG_CHECKS
    if (c->nodeID == e->nodeID) {
      if (c->hydro.super != NULL) error("Somehow ended up below super level!");
      if (!c->split) {
        error("Cell is above grid super level, but is not split!");
      }
    }
#endif
    for (int k = 0; k < 8; k++)
      if (c->progeny[k] != NULL)
        engine_make_hierarchical_tasks_grid_hydro(e, c->progeny[k]);
  }
}

/**
 * @brief Generate the hydro hierarchical tasks for a hierarchy of cells -
 * i.e. all the O(Npart) tasks -- hydro version
 *
 * Tasks are only created here. The dependencies will be added later on.
 *
 * Note that there is no need to recurse below the super-cell. Note also
 * that we only add tasks if the relevant particles are present in the cell.
 *
 * @param e The #engine.
 * @param c The #cell.
 * @param star_resort_cell Pointer to the cell where the star_resort task has
 * been created. NULL above that level or if not running with star formation.
 */
void engine_make_hierarchical_tasks_hydro(struct engine *e, struct cell *c,
                                          struct cell *star_resort_cell) {

  struct scheduler *s = &e->sched;
  const int with_stars = (e->policy & engine_policy_stars);
  const int with_sinks = (e->policy & engine_policy_sinks);
  const int with_feedback = (e->policy & engine_policy_feedback);
  const int with_cooling = (e->policy & engine_policy_cooling);
  const int with_star_formation = (e->policy & engine_policy_star_formation);
  const int with_star_formation_sink = (with_sinks && with_stars);
  const int with_black_holes = (e->policy & engine_policy_black_holes);
  const int with_rt = (e->policy & engine_policy_rt);
  const int with_timestep_sync = (e->policy & engine_policy_timestep_sync);
#ifdef WITH_CSDS
  const int with_csds = (e->policy & engine_policy_csds);
#endif

  /* Are we are the level where we create the stars' resort tasks?
   * If the tree is shallow, we need to do this at the super-level if the
   * super-level is above the level we want */
  if ((c->nodeID == e->nodeID) && (star_resort_cell == NULL) &&
      (c->depth == engine_star_resort_task_depth || c->hydro.super == c)) {

    /* If star formation from gas or sinks has happened, we need to resort */
    if (with_feedback && ((c->hydro.count > 0 && with_star_formation) ||
                          ((c->hydro.count > 0 || c->sinks.count > 0) &&
                           with_star_formation_sink))) {

      /* Record this is the level where we re-sort */
      star_resort_cell = c;

      c->hydro.stars_resort = scheduler_addtask(
          s, task_type_stars_resort, task_subtype_none, 0, 0, c, NULL);

      /* Now add the relevant unlocks */
      /* If we can make stars, we should wait until SF is done before resorting
       */
      if (with_star_formation && c->hydro.count > 0) {
        scheduler_addunlock(s, c->top->hydro.star_formation,
                            c->hydro.stars_resort);
      }
      /* If we can make sinks or spawn from existing ones, we should wait until
      SF is done before resorting */
      if (with_star_formation_sink &&
          (c->hydro.count > 0 || c->sinks.count > 0)) {
        scheduler_addunlock(s, c->top->sinks.star_formation_sink,
                            c->hydro.stars_resort);
      }
    }
  }

  /* Are we in a super-cell ? */
  if (c->hydro.super == c) {

    /* Add the sort task. */
    c->hydro.sorts =
        scheduler_addtask(s, task_type_sort, task_subtype_none, 0, 0, c, NULL);

    if (with_feedback) {
      c->stars.sorts = scheduler_addtask(s, task_type_stars_sort,
                                         task_subtype_none, 0, 0, c, NULL);
    }

    if (with_black_holes) {
      c->black_holes.swallow_ghost_1 =
          scheduler_addtask(s, task_type_bh_swallow_ghost1, task_subtype_none,
                            0, /* implicit =*/1, c, NULL);
    }

    /* Local tasks only... */
    if (c->nodeID == e->nodeID) {

      /* Add the drift task. */
      c->hydro.drift = scheduler_addtask(s, task_type_drift_part,
                                         task_subtype_none, 0, 0, c, NULL);

      /* Add the task finishing the force calculation */
      c->hydro.end_force = scheduler_addtask(s, task_type_end_hydro_force,
                                             task_subtype_none, 0, 0, c, NULL);

      /* Generate the ghost tasks. */
      c->hydro.ghost_in =
          scheduler_addtask(s, task_type_ghost_in, task_subtype_none, 0,
                            /* implicit = */ 1, c, NULL);
      c->hydro.ghost_out =
          scheduler_addtask(s, task_type_ghost_out, task_subtype_none, 0,
                            /* implicit = */ 1, c, NULL);
      engine_add_ghosts(e, c, c->hydro.ghost_in, c->hydro.ghost_out);

      /* Generate the extra ghost task. */
#ifdef EXTRA_HYDRO_LOOP
      c->hydro.extra_ghost = scheduler_addtask(
          s, task_type_extra_ghost, task_subtype_none, 0, 0, c, NULL);
#endif

      /* Stars */
      if (with_stars) {
        c->stars.drift = scheduler_addtask(s, task_type_drift_spart,
                                           task_subtype_none, 0, 0, c, NULL);
        scheduler_addunlock(s, c->stars.drift, c->super->kick2);

        if (with_star_formation && c->top->hydro.count > 0)
          scheduler_addunlock(s, c->stars.drift, c->top->hydro.star_formation);
      }

      /* Sinks */
      if (with_sinks) {
        c->sinks.drift = scheduler_addtask(s, task_type_drift_sink,
                                           task_subtype_none, 0, 0, c, NULL);
        scheduler_addunlock(s, c->sinks.drift, c->super->kick2);

        c->sinks.sink_in =
            scheduler_addtask(s, task_type_sink_in, task_subtype_none, 0,
                              /* implicit = */ 1, c, NULL);

        c->sinks.density_ghost = scheduler_addtask(
            s, task_type_sink_density_ghost, task_subtype_none, 0, 0, c, NULL);

        c->sinks.sink_ghost1 =
            scheduler_addtask(s, task_type_sink_ghost1, task_subtype_none, 0,
                              /* implicit = */ 1, c, NULL);

        c->sinks.sink_ghost2 =
            scheduler_addtask(s, task_type_sink_ghost2, task_subtype_none, 0,
                              /* implicit = */ 1, c, NULL);

        c->sinks.sink_out =
            scheduler_addtask(s, task_type_sink_out, task_subtype_none, 0,
                              /* implicit = */ 1, c, NULL);

        /* Link to the main tasks */
        scheduler_addunlock(s, c->super->kick2, c->sinks.sink_in);
        scheduler_addunlock(s, c->sinks.sink_out, c->super->timestep);
        scheduler_addunlock(s, c->top->sinks.sink_formation, c->sinks.sink_in);
        if (with_timestep_sync)
          scheduler_addunlock(s, c->sinks.sink_out, c->super->timestep_sync);

        if (with_stars &&
            (c->top->hydro.count > 0 || c->top->sinks.count > 0)) {
          scheduler_addunlock(s, c->hydro.super->sinks.sink_out,
                              c->top->sinks.star_formation_sink);
        }
      }

      /* Black holes */
      if (with_black_holes) {
        c->black_holes.drift = scheduler_addtask(
            s, task_type_drift_bpart, task_subtype_none, 0, 0, c, NULL);
        scheduler_addunlock(s, c->black_holes.drift, c->super->kick2);
      }

      /* Subgrid tasks: cooling */
      if (with_cooling) {

        c->hydro.cooling_in =
            scheduler_addtask(s, task_type_cooling_in, task_subtype_none, 0,
                              /*implicit=*/1, c, NULL);
        c->hydro.cooling_out =
            scheduler_addtask(s, task_type_cooling_out, task_subtype_none, 0,
                              /*implicit=*/1, c, NULL);

        engine_add_cooling(e, c, c->hydro.cooling_in, c->hydro.cooling_out);

        scheduler_addunlock(s, c->hydro.end_force, c->hydro.cooling_in);
        scheduler_addunlock(s, c->hydro.cooling_out, c->super->kick2);

      } else {
        scheduler_addunlock(s, c->hydro.end_force, c->super->kick2);
      }

      /* Subgrid tasks: feedback */
      if (with_feedback) {

        c->stars.stars_in =
            scheduler_addtask(s, task_type_stars_in, task_subtype_none, 0,
                              /* implicit = */ 1, c, NULL);

        c->stars.stars_out =
            scheduler_addtask(s, task_type_stars_out, task_subtype_none, 0,
                              /* implicit = */ 1, c, NULL);

        c->stars.density_ghost = scheduler_addtask(
            s, task_type_stars_ghost, task_subtype_none, 0, 0, c, NULL);

#ifdef EXTRA_STAR_LOOPS
        c->stars.prep1_ghost =
            scheduler_addtask(s, task_type_stars_prep_ghost1, task_subtype_none,
                              0, /* implicit = */ 1, c, NULL);

        c->hydro.prep1_ghost =
            scheduler_addtask(s, task_type_hydro_prep_ghost1, task_subtype_none,
                              0, /* implicit = */ 1, c, NULL);

        c->stars.prep2_ghost =
            scheduler_addtask(s, task_type_stars_prep_ghost2, task_subtype_none,
                              0, /* implicit = */ 1, c, NULL);
#endif

#ifdef WITH_CSDS
        if (with_csds) {
          scheduler_addunlock(s, c->super->csds, c->stars.stars_in);
        } else {
          scheduler_addunlock(s, c->super->kick2, c->stars.stars_in);
        }
#else
        scheduler_addunlock(s, c->super->kick2, c->stars.stars_in);
#endif
        scheduler_addunlock(s, c->stars.stars_out, c->super->timestep);

        /* Star formation*/
        if (with_feedback && ((c->hydro.count > 0 && with_star_formation) ||
                              ((c->hydro.count > 0 || c->sinks.count > 0) &&
                               with_star_formation_sink))) {
          scheduler_addunlock(s, star_resort_cell->hydro.stars_resort,
                              c->stars.stars_in);
        }
      }

      /* Radiative Transfer */
      if (with_rt) {
        /* RT ghost in task */
        c->rt.rt_in =
            scheduler_addtask(s, task_type_rt_in, task_subtype_none, 0,
                              /* implicit= */ 1, c, NULL);
        scheduler_addunlock(s, c->super->kick2, c->rt.rt_in);
        /* Star formation */
        if (c->top->hydro.count > 0 && with_star_formation)
          scheduler_addunlock(s, c->top->hydro.star_formation, c->rt.rt_in);
        /* Star formation from sinks */
        if (with_star_formation_sink &&
            (c->top->hydro.count > 0 || c->top->sinks.count > 0))
          scheduler_addunlock(s, c->top->sinks.star_formation_sink,
                              c->rt.rt_in);
        if (with_feedback)
          scheduler_addunlock(s, c->stars.stars_out, c->rt.rt_in);
        /* TODO: check/add dependencies from Loic's new sink SF tasks */

        /* RT ghost out task */
        c->rt.rt_out =
            scheduler_addtask(s, task_type_rt_out, task_subtype_none, 0,
                              /* implicit= */ 1, c, NULL);
        scheduler_addunlock(s, c->rt.rt_out, c->super->timestep);

        /* In cases where nothing but RT is active, don't allow the timestep
         * collect to run before we've finished */
        scheduler_addunlock(s, c->rt.rt_out, c->top->timestep_collect);

        /* non-implicit ghost 1 */
        c->rt.rt_ghost1 = scheduler_addtask(s, task_type_rt_ghost1,
                                            task_subtype_none, 0, 0, c, NULL);
        scheduler_addunlock(s, c->rt.rt_in, c->rt.rt_ghost1);

        /* non-implicit ghost 2 */
        c->rt.rt_ghost2 = scheduler_addtask(s, task_type_rt_ghost2,
                                            task_subtype_none, 0, 0, c, NULL);

        /* implicit transport out */
        c->rt.rt_transport_out =
            scheduler_addtask(s, task_type_rt_transport_out, task_subtype_none,
                              0, /*implicit= */ 1, c, NULL);

        /* thermochemistry */
        c->rt.rt_tchem = scheduler_addtask(s, task_type_rt_tchem,
                                           task_subtype_none, 0, 0, c, NULL);

        /* Advance cell time for subcycling */
        /* We need to make sure that rt_advance_cell_time is at the same level
         * as the timestep task, not below. Otherwise, the updated cell times
         * won't propagate up the hierarchy enough, and the cell_is_rt_active
         * will return bogus results. Note that c->super is not necessarily
         * c->hydro.super in general. */
        /* Create the task only once ! */
        if (c->super->rt.rt_advance_cell_time == NULL) {
          c->super->rt.rt_advance_cell_time =
              scheduler_addtask(s, task_type_rt_advance_cell_time,
                                task_subtype_none, 0, 0, c->super, NULL);
          /* Don't run the rt_collect_times before the rt_advance_cell_time */
          scheduler_addunlock(s, c->super->rt.rt_advance_cell_time,
                              c->top->rt.rt_collect_times);
        }

        scheduler_addunlock(s, c->rt.rt_transport_out, c->rt.rt_tchem);
        scheduler_addunlock(s, c->rt.rt_tchem,
                            c->super->rt.rt_advance_cell_time);
        scheduler_addunlock(s, c->super->rt.rt_advance_cell_time, c->rt.rt_out);
      }

      /* Subgrid tasks: black hole feedback */
      if (with_black_holes) {

        c->black_holes.black_holes_in =
            scheduler_addtask(s, task_type_bh_in, task_subtype_none, 0,
                              /* implicit = */ 1, c, NULL);

        c->black_holes.black_holes_out =
            scheduler_addtask(s, task_type_bh_out, task_subtype_none, 0,
                              /* implicit = */ 1, c, NULL);

        c->black_holes.density_ghost = scheduler_addtask(
            s, task_type_bh_density_ghost, task_subtype_none, 0, 0, c, NULL);

        c->black_holes.swallow_ghost_2 =
            scheduler_addtask(s, task_type_bh_swallow_ghost2, task_subtype_none,
                              0, /* implicit =*/1, c, NULL);

        c->black_holes.swallow_ghost_3 = scheduler_addtask(
            s, task_type_bh_swallow_ghost3, task_subtype_none, 0, 0, c, NULL);

#ifdef WITH_CSDS
        if (with_csds) {
          scheduler_addunlock(s, c->super->csds, c->black_holes.black_holes_in);
        } else {
          scheduler_addunlock(s, c->super->kick2,
                              c->black_holes.black_holes_in);
        }
#else
        scheduler_addunlock(s, c->super->kick2, c->black_holes.black_holes_in);
#endif
        scheduler_addunlock(s, c->black_holes.black_holes_out,
                            c->super->timestep);
      }

      if (with_black_holes && with_feedback) {

        /* Make sure we don't start swallowing gas particles before the stars
           have converged on their smoothing lengths. */
        scheduler_addunlock(s, c->stars.density_ghost,
                            c->black_holes.swallow_ghost_1);
      }
    }
  } else { /* We are above the super-cell so need to go deeper */

    /* Recurse. */
    if (c->split)
      for (int k = 0; k < 8; k++)
        if (c->progeny[k] != NULL)
          engine_make_hierarchical_tasks_hydro(e, c->progeny[k],
                                               star_resort_cell);
  }
}

void engine_make_hierarchical_tasks_mapper(void *map_data, int num_elements,
                                           void *extra_data) {

  struct engine *e = (struct engine *)extra_data;
  const int with_hydro = (e->policy & engine_policy_hydro);
  const int with_grid_hydro = (e->policy & engine_policy_grid_hydro);
  const int with_self_gravity = (e->policy & engine_policy_self_gravity);
  const int with_ext_gravity = (e->policy & engine_policy_external_gravity);
  const int with_grid = (e->policy & engine_policy_grid);

  for (int ind = 0; ind < num_elements; ind++) {
    struct cell *c = &((struct cell *)map_data)[ind];
    /* Make the common tasks (time integration) */
    engine_make_hierarchical_tasks_common(e, c);
    /* Add the hydro stuff */
    if (with_hydro)
      engine_make_hierarchical_tasks_hydro(e, c, /*star_resort_cell=*/NULL);
    if (with_grid) {
      engine_make_hierarchical_tasks_grid(e, c);
    }
    if (with_grid_hydro) {
      engine_make_hierarchical_tasks_grid_hydro(e, c);
    }
    /* And the gravity stuff */
    if (with_self_gravity || with_ext_gravity)
      engine_make_hierarchical_tasks_gravity(e, c);
  }
}

/**
 * @brief Constructs the top-level tasks for the short-range gravity
 * and long-range gravity interactions.
 *
 * - All top-cells get a self task.
 * - All pairs within range according to the multipole acceptance
 *   criterion get a pair task.
 */
void engine_make_self_gravity_tasks_mapper(void *map_data, int num_elements,
                                           void *extra_data) {

  struct engine *e = (struct engine *)extra_data;
  struct space *s = e->s;
  struct scheduler *sched = &e->sched;
  const int nodeID = e->nodeID;
  const int periodic = s->periodic;
  const double dim[3] = {s->dim[0], s->dim[1], s->dim[2]};
  const int cdim[3] = {s->cdim[0], s->cdim[1], s->cdim[2]};
  struct cell *cells = s->cells_top;
  const double max_distance = e->mesh->r_cut_max;
  const double max_distance2 = max_distance * max_distance;

  /* Compute maximal distance where we can expect a direct interaction */
  const float distance = gravity_M2L_min_accept_distance(
      e->gravity_properties, sqrtf(3) * cells[0].width[0], s->max_softening,
      s->min_a_grav, s->max_mpole_power, periodic);

  /* Convert the maximal search distance to a number of cells
   * Define a lower and upper delta in case things are not symmetric */
  const int delta = max((int)(sqrt(3) * distance / cells[0].width[0]) + 1, 2);
  int delta_m = delta;
  int delta_p = delta;

  /* Special case where every cell is in range of every other one */
  if (periodic) {
    if (delta >= cdim[0] / 2) {
      if (cdim[0] % 2 == 0) {
        delta_m = cdim[0] / 2;
        delta_p = cdim[0] / 2 - 1;
      } else {
        delta_m = cdim[0] / 2;
        delta_p = cdim[0] / 2;
      }
    }
  } else {
    if (delta > cdim[0]) {
      delta_m = cdim[0];
      delta_p = cdim[0];
    }
  }

  /* Loop through the elements, which are just byte offsets from NULL. */
  for (int ind = 0; ind < num_elements; ind++) {

    /* Get the cell index. */
    const int cid = (size_t)(map_data) + ind;

    /* Integer indices of the cell in the top-level grid */
    const int i = cid / (cdim[1] * cdim[2]);
    const int j = (cid / cdim[2]) % cdim[1];
    const int k = cid % cdim[2];

    /* Get the first cell */
    struct cell *ci = &cells[cid];

    /* Skip cells without gravity particles */
    if (ci->grav.count == 0) continue;

    /* If the cell is local build a self-interaction */
    if (ci->nodeID == nodeID) {
      scheduler_addtask(sched, task_type_self, task_subtype_grav, 0, 0, ci,
                        NULL);
    }

    /* Loop over every other cell within (Manhattan) range delta */
    for (int ii = i - delta_m; ii <= i + delta_p; ii++) {

      /* Escape if non-periodic and beyond range */
      if (!periodic && (ii < 0 || ii >= cdim[0])) continue;

      for (int jj = j - delta_m; jj <= j + delta_p; jj++) {

        /* Escape if non-periodic and beyond range */
        if (!periodic && (jj < 0 || jj >= cdim[1])) continue;

        for (int kk = k - delta_m; kk <= k + delta_p; kk++) {

          /* Escape if non-periodic and beyond range */
          if (!periodic && (kk < 0 || kk >= cdim[2])) continue;

          /* Apply periodic BC (not harmful if not using periodic BC) */
          const int iii = (ii + cdim[0]) % cdim[0];
          const int jjj = (jj + cdim[1]) % cdim[1];
          const int kkk = (kk + cdim[2]) % cdim[2];

          /* Get the second cell */
          const int cjd = cell_getid(cdim, iii, jjj, kkk);
          struct cell *cj = &cells[cjd];

          /* Avoid duplicates, empty cells and completely foreign pairs */
          if (cid >= cjd || cj->grav.count == 0 ||
              (ci->nodeID != nodeID && cj->nodeID != nodeID))
            continue;

#ifdef WITH_MPI
          /* Recover the multipole information */
          const struct gravity_tensors *multi_i = ci->grav.multipole;
          const struct gravity_tensors *multi_j = cj->grav.multipole;

          if (multi_i == NULL && ci->nodeID != nodeID)
            error("Multipole of ci was not exchanged properly via the proxies");
          if (multi_j == NULL && cj->nodeID != nodeID)
            error("Multipole of cj was not exchanged properly via the proxies");
#endif

          /* Minimal distance between any pair of particles */
          const double min_radius2 =
              cell_min_dist2_same_size(ci, cj, periodic, dim);

          /* Are we beyond the distance where the truncated forces are 0 ?*/
          if (periodic && min_radius2 > max_distance2) continue;

          /* Are the cells too close for a MM interaction ? */
          if (!cell_can_use_pair_mm(ci, cj, e, s, /*use_rebuild_data=*/1,
                                    /*is_tree_walk=*/0)) {

            /* Ok, we need to add a direct pair calculation */
            scheduler_addtask(sched, task_type_pair, task_subtype_grav, 0, 0,
                              ci, cj);

#ifdef SWIFT_DEBUG_CHECKS
#ifdef WITH_MPI

            /* Let's cross-check that we had a proxy for that cell */
            if (ci->nodeID == nodeID && cj->nodeID != engine_rank) {

              /* Find the proxy for this node */
              const int proxy_id = e->proxy_ind[cj->nodeID];
              if (proxy_id < 0)
                error("No proxy exists for that foreign node %d!", cj->nodeID);

              const struct proxy *p = &e->proxies[proxy_id];

              /* Check whether the cell exists in the proxy */
              int n = 0;
              for (; n < p->nr_cells_in; n++)
                if (p->cells_in[n] == cj) {
                  break;
                }
              if (n == p->nr_cells_in)
                error(
                    "Cell %d not found in the proxy but trying to construct "
                    "grav task!",
                    cjd);
            } else if (cj->nodeID == nodeID && ci->nodeID != engine_rank) {

              /* Find the proxy for this node */
              const int proxy_id = e->proxy_ind[ci->nodeID];
              if (proxy_id < 0)
                error("No proxy exists for that foreign node %d!", ci->nodeID);

              const struct proxy *p = &e->proxies[proxy_id];

              /* Check whether the cell exists in the proxy */
              int n = 0;
              for (; n < p->nr_cells_in; n++)
                if (p->cells_in[n] == ci) {
                  break;
                }
              if (n == p->nr_cells_in)
                error(
                    "Cell %d not found in the proxy but trying to construct "
                    "grav task!",
                    cid);
            }
#endif /* WITH_MPI */
#endif /* SWIFT_DEBUG_CHECKS */
          }
        }
      }
    }
  }
}

/**
 * @brief Constructs the top-level tasks for the external gravity.
 *
 * @param e The #engine.
 */
void engine_make_external_gravity_tasks(struct engine *e) {

  struct space *s = e->s;
  struct scheduler *sched = &e->sched;
  const int nodeID = e->nodeID;
  struct cell *cells = s->cells_top;
  const int nr_cells = s->nr_cells;

  for (int cid = 0; cid < nr_cells; ++cid) {

    struct cell *ci = &cells[cid];

    /* Skip cells without gravity particles */
    if (ci->grav.count == 0) continue;

    /* Is that neighbour local ? */
    if (ci->nodeID != nodeID) continue;

    /* If the cell is local, build a self-interaction */
    scheduler_addtask(sched, task_type_self, task_subtype_external_grav, 0, 0,
                      ci, NULL);
  }
}

/**
 * @brief Counts the tasks associated with one cell and constructs the links
 *
 * For each hydrodynamic and gravity task, construct the links with
 * the corresponding cell.  Similarly, construct the dependencies for
 * all the sorting tasks.
 */
void engine_count_and_link_tasks_mapper(void *map_data, int num_elements,
                                        void *extra_data) {

  struct engine *e = (struct engine *)extra_data;
  struct scheduler *const sched = &e->sched;

  for (int ind = 0; ind < num_elements; ind++) {
    struct task *t = &((struct task *)map_data)[ind];

    struct cell *ci = t->ci;
    struct cell *cj = t->cj;
    const enum task_types t_type = t->type;
    const enum task_subtypes t_subtype = t->subtype;

    /* Link sort tasks to all the higher sort task. */
    if (t_type == task_type_sort) {
      for (struct cell *finger = t->ci->parent; finger != NULL;
           finger = finger->parent) {
        if (finger->hydro.sorts != NULL)
          scheduler_addunlock(sched, t, finger->hydro.sorts);
      }

      /* Link stars sort tasks to all the higher sort task. */
    } else if (t_type == task_type_stars_sort) {
      for (struct cell *finger = t->ci->parent; finger != NULL;
           finger = finger->parent) {
        if (finger->stars.sorts != NULL)
          scheduler_addunlock(sched, t, finger->stars.sorts);
      }

      /* Link self tasks to cells. */
    } else if (t_type == task_type_self) {
#ifdef SWIFT_DEBUG_CHECKS
      atomic_inc(&ci->nr_tasks);
#endif
      if (t_subtype == task_subtype_density) {
        engine_addlink(e, &ci->hydro.density, t);
      } else if (t_subtype == task_subtype_grav) {
        engine_addlink(e, &ci->grav.grav, t);
      } else if (t_subtype == task_subtype_external_grav) {
        engine_addlink(e, &ci->grav.grav, t);
      } else if (t_subtype == task_subtype_grid_sync) {
        engine_addlink(e, &ci->grid.sync_in, t);
      } else if (t_subtype == task_subtype_flux) {
        engine_addlink(e, &ci->hydro.flux, t);
      } else if (t_subtype == task_subtype_gradient) {
        engine_addlink(e, &ci->hydro.gradient, t);
      }

      /* Link pair tasks to cells. */
    } else if (t_type == task_type_pair) {
#ifdef SWIFT_DEBUG_CHECKS
      atomic_inc(&ci->nr_tasks);
      atomic_inc(&cj->nr_tasks);
#endif

      if (t_subtype == task_subtype_density) {
        engine_addlink(e, &ci->hydro.density, t);
        engine_addlink(e, &cj->hydro.density, t);
      } else if (t_subtype == task_subtype_grav) {
        engine_addlink(e, &ci->grav.grav, t);
        engine_addlink(e, &cj->grav.grav, t);
      } else if (t_subtype == task_subtype_grid_sync) {
        engine_addlink(e, &ci->grid.sync_in, t);
        engine_addlink(e, &cj->grid.sync_out, t);
      } else if (t_subtype == task_subtype_flux) {
        engine_addlink(e, &ci->hydro.flux, t);
        engine_addlink(e, &cj->hydro.flux, t);
      } else if (t_subtype == task_subtype_gradient) {
        engine_addlink(e, &ci->hydro.gradient, t);
        engine_addlink(e, &cj->hydro.gradient, t);
      }
#ifdef SWIFT_DEBUG_CHECKS
      else if (t_subtype == task_subtype_external_grav) {
<<<<<<< HEAD
        error("Found a pair/external-gravity task...");
      }
#endif

      /* Link sub-self tasks to cells. */
    } else if (t_type == task_type_sub_self) {
#ifdef SWIFT_DEBUG_CHECKS
      atomic_inc(&ci->nr_tasks);
#endif

      if (t_subtype == task_subtype_density) {
        engine_addlink(e, &ci->hydro.density, t);
      } else if (t_subtype == task_subtype_grav) {
        engine_addlink(e, &ci->grav.grav, t);
      } else if (t_subtype == task_subtype_external_grav) {
        engine_addlink(e, &ci->grav.grav, t);
      } else if (t_subtype == task_subtype_gradient) {
        engine_addlink(e, &ci->hydro.gradient, t);
      }

      /* Link sub-pair tasks to cells. */
    } else if (t_type == task_type_sub_pair) {
#ifdef SWIFT_DEBUG_CHECKS
      atomic_inc(&ci->nr_tasks);
      atomic_inc(&cj->nr_tasks);
#endif

      if (t_subtype == task_subtype_density) {
        engine_addlink(e, &ci->hydro.density, t);
        engine_addlink(e, &cj->hydro.density, t);
      } else if (t_subtype == task_subtype_grav) {
        engine_addlink(e, &ci->grav.grav, t);
        engine_addlink(e, &cj->grav.grav, t);
      } else if (t_subtype == task_subtype_gradient) {
        engine_addlink(e, &ci->hydro.gradient, t);
        engine_addlink(e, &cj->hydro.gradient, t);
      }
#ifdef SWIFT_DEBUG_CHECKS
      else if (t_subtype == task_subtype_external_grav) {
=======
>>>>>>> 4d8f0349
        error("Found a sub-pair/external-gravity task...");
      }
#endif

      /* Multipole-multipole interaction of progenies */
    } else if (t_type == task_type_grav_mm) {

      atomic_inc(&ci->grav.nr_mm_tasks);
      atomic_inc(&cj->grav.nr_mm_tasks);
      engine_addlink(e, &ci->grav.mm, t);
      engine_addlink(e, &cj->grav.mm, t);
    }
  }
}

/**
 * @brief Creates all the task dependencies for the gravity
 *
 * @param map_data The task array passed to this pool thread.
 * @param num_elements The number of tasks in this pool thread.
 * @param extra_data Pointer to the #engine.
 */
void engine_link_gravity_tasks_mapper(void *map_data, int num_elements,
                                      void *extra_data) {

  struct task *tasks = (struct task *)map_data;
  struct engine *e = (struct engine *)extra_data;
  struct scheduler *sched = &e->sched;
  const int nodeID = e->nodeID;

  for (int k = 0; k < num_elements; k++) {

    /* Get a pointer to the task. */
    struct task *t = &tasks[k];

    if (t->type == task_type_none) continue;

    /* Get the cells we act on */
    struct cell *restrict ci = t->ci;
    struct cell *restrict cj = t->cj;
    const enum task_types t_type = t->type;
    const enum task_subtypes t_subtype = t->subtype;

    /* Pointers to the parent cells for tasks going up and down the tree
     * In the case where we are at the super-level we don't
     * want the parent as no tasks are defined above that level. */
    struct cell *ci_parent, *cj_parent;
    if (ci->parent != NULL && ci->grav.super != ci)
      ci_parent = ci->parent;
    else
      ci_parent = ci;

    if (cj != NULL && cj->parent != NULL && cj->grav.super != cj)
      cj_parent = cj->parent;
    else
      cj_parent = cj;

/* Node ID (if running with MPI) */
#ifdef WITH_MPI
    const int ci_nodeID = ci->nodeID;
    const int cj_nodeID = (cj != NULL) ? cj->nodeID : -1;
#else
    const int ci_nodeID = nodeID;
    const int cj_nodeID = nodeID;
#endif

    /* Self-interaction for self-gravity? */
    if (t_type == task_type_self && t_subtype == task_subtype_grav) {

#ifdef SWIFT_DEBUG_CHECKS
      if (ci_nodeID != nodeID) error("Non-local self task");
#endif

      /* drift ---+-> gravity --> grav_down */
      /* init  --/    */
      scheduler_addunlock(sched, ci_parent->grav.drift_out, t);
      scheduler_addunlock(sched, ci_parent->grav.init_out, t);
      scheduler_addunlock(sched, t, ci_parent->grav.down_in);
    }

    /* Self-interaction for external gravity ? */
    else if (t_type == task_type_self &&
             t_subtype == task_subtype_external_grav) {

#ifdef SWIFT_DEBUG_CHECKS
      if (ci_nodeID != nodeID) error("Non-local self task");
#endif

      /* drift -----> gravity --> end_gravity_force */
      scheduler_addunlock(sched, ci->grav.super->grav.drift, t);
      scheduler_addunlock(sched, t, ci->grav.super->grav.end_force);
    }

    /* Otherwise, pair interaction? */
    else if (t_type == task_type_pair && t_subtype == task_subtype_grav) {

      if (ci_nodeID == nodeID) {

        /* drift ---+-> gravity --> grav_down */
        /* init  --/    */
        scheduler_addunlock(sched, ci_parent->grav.drift_out, t);
        scheduler_addunlock(sched, ci_parent->grav.init_out, t);
        scheduler_addunlock(sched, t, ci_parent->grav.down_in);
      }
      if (cj_nodeID == nodeID) {

        /* drift ---+-> gravity --> grav_down */
        /* init  --/    */
        if (ci_parent != cj_parent) { /* Avoid double unlock */
          scheduler_addunlock(sched, cj_parent->grav.drift_out, t);
          scheduler_addunlock(sched, cj_parent->grav.init_out, t);
          scheduler_addunlock(sched, t, cj_parent->grav.down_in);
        }
      }
    }

    /* Otherwise, sub-self interaction? */
    else if (t_type == task_type_self && t_subtype == task_subtype_grav) {

#ifdef SWIFT_DEBUG_CHECKS
      if (ci_nodeID != nodeID) error("Non-local sub-self task");
#endif
      /* drift ---+-> gravity --> grav_down */
      /* init  --/    */
      scheduler_addunlock(sched, ci_parent->grav.drift_out, t);
      scheduler_addunlock(sched, ci_parent->grav.init_out, t);
      scheduler_addunlock(sched, t, ci_parent->grav.down_in);
    }

    /* Sub-self-interaction for external gravity ? */
    else if (t_type == task_type_self &&
             t_subtype == task_subtype_external_grav) {

#ifdef SWIFT_DEBUG_CHECKS
      if (ci_nodeID != nodeID) error("Non-local sub-self task");
#endif

      /* drift -----> gravity --> end_force */
      scheduler_addunlock(sched, ci->grav.super->grav.drift, t);
      scheduler_addunlock(sched, t, ci->grav.super->grav.end_force);
    }

    /* Otherwise, sub-pair interaction? */
    else if (t_type == task_type_pair && t_subtype == task_subtype_grav) {

      if (ci_nodeID == nodeID) {

        /* drift ---+-> gravity --> grav_down */
        /* init  --/    */
        scheduler_addunlock(sched, ci_parent->grav.drift_out, t);
        scheduler_addunlock(sched, ci_parent->grav.init_out, t);
        scheduler_addunlock(sched, t, ci_parent->grav.down_in);
      }
      if (cj_nodeID == nodeID) {

        /* drift ---+-> gravity --> grav_down */
        /* init  --/    */
        if (ci_parent != cj_parent) { /* Avoid double unlock */
          scheduler_addunlock(sched, cj_parent->grav.drift_out, t);
          scheduler_addunlock(sched, cj_parent->grav.init_out, t);
          scheduler_addunlock(sched, t, cj_parent->grav.down_in);
        }
      }

    }

    /* Otherwise M-M interaction? */
    else if (t_type == task_type_grav_mm) {

      if (ci_nodeID == nodeID) {

        /* init -----> gravity --> grav_down */
        scheduler_addunlock(sched, ci_parent->grav.init_out, t);
        scheduler_addunlock(sched, t, ci_parent->grav.down_in);
      }
      if (cj_nodeID == nodeID) {

        /* init -----> gravity --> grav_down */
        if (ci_parent != cj_parent) { /* Avoid double unlock */
          scheduler_addunlock(sched, cj_parent->grav.init_out, t);
          scheduler_addunlock(sched, t, cj_parent->grav.down_in);
        }
      }
    }
  }
}

#ifdef EXTRA_HYDRO_LOOP

/**
 * @brief Creates the dependency network for the hydro tasks of a given cell.
 *
 * @param sched The #scheduler.
 * @param density The density task to link.
 * @param gradient The gradient task to link.
 * @param force The force task to link.
 * @param limiter The limiter task to link.
 * @param c The cell.
 * @param with_cooling Do we have a cooling task ?
 * @param with_limiter Do we have a time-step limiter ?
 */
static inline void engine_make_hydro_loops_dependencies(
    struct scheduler *sched, struct task *density, struct task *gradient,
    struct task *force, struct task *limiter, struct cell *c, int with_cooling,
    int with_limiter) {

  /* density loop --> ghost --> gradient loop --> extra_ghost */
  /* extra_ghost --> force loop  */
  scheduler_addunlock(sched, density, c->hydro.super->hydro.ghost_in);
  scheduler_addunlock(sched, c->hydro.super->hydro.ghost_out, gradient);
  scheduler_addunlock(sched, gradient, c->hydro.super->hydro.extra_ghost);
  scheduler_addunlock(sched, c->hydro.super->hydro.extra_ghost, force);
}

#else

/**
 * @brief Creates the dependency network for the hydro tasks of a given cell.
 *
 * @param sched The #scheduler.
 * @param density The density task to link.
 * @param force The force task to link.
 * @param limiter The limiter task to link.
 * @param c The cell.
 * @param with_cooling Are we running with cooling switched on?
 * @param with_limiter Are we running with limiter switched on?
 */
static inline void engine_make_hydro_loops_dependencies(
    struct scheduler *sched, struct task *density, struct task *force,
    struct task *limiter, struct cell *c, int with_cooling, int with_limiter) {

  /* density loop --> ghost --> force loop */
  scheduler_addunlock(sched, density, c->hydro.super->hydro.ghost_in);
  scheduler_addunlock(sched, c->hydro.super->hydro.ghost_out, force);
}

#endif

/**
 * @brief Duplicates the first hydro loop and construct all the
 * dependencies for the hydro part
 *
 * This is done by looping over all the previously constructed tasks
 * and adding another task involving the same cells but this time
 * corresponding to the second hydro loop over neighbours.
 * With all the relevant tasks for a given cell available, we construct
 * all the dependencies for that cell.
 */
void engine_make_extra_hydroloop_tasks_mapper(void *map_data, int num_elements,
                                              void *extra_data) {

  struct engine *e = (struct engine *)extra_data;
  struct scheduler *sched = &e->sched;
  const int nodeID = e->nodeID;
  const int with_cooling = (e->policy & engine_policy_cooling);
  const int with_timestep_limiter =
      (e->policy & engine_policy_timestep_limiter);
  const int with_timestep_sync = (e->policy & engine_policy_timestep_sync);
  const int with_feedback = (e->policy & engine_policy_feedback);
  const int with_black_holes = (e->policy & engine_policy_black_holes);
  const int with_rt = (e->policy & engine_policy_rt);
  const int with_sink = (e->policy & engine_policy_sinks);
#ifdef EXTRA_HYDRO_LOOP
  struct task *t_gradient = NULL;
#endif
#ifdef EXTRA_STAR_LOOPS
  struct task *t_star_prep1 = NULL;
  struct task *t_star_prep2 = NULL;
#endif
  struct task *t_force = NULL;
  struct task *t_limiter = NULL;
  struct task *t_star_density = NULL;
  struct task *t_star_feedback = NULL;
  struct task *t_bh_density = NULL;
  struct task *t_bh_swallow = NULL;
  struct task *t_do_gas_swallow = NULL;
  struct task *t_do_bh_swallow = NULL;
  struct task *t_bh_feedback = NULL;
  struct task *t_sink_density = NULL;
  struct task *t_sink_swallow = NULL;
  struct task *t_rt_gradient = NULL;
  struct task *t_rt_transport = NULL;
  struct task *t_sink_do_sink_swallow = NULL;
  struct task *t_sink_do_gas_swallow = NULL;

  for (int ind = 0; ind < num_elements; ind++) {

    struct task *t = &((struct task *)map_data)[ind];
    const enum task_types t_type = t->type;
    const enum task_subtypes t_subtype = t->subtype;
    const long long flags = t->flags;
    struct cell *const ci = t->ci;
    struct cell *const cj = t->cj;

    /* Escape early */
    if (t->type == task_type_none) continue;
    if (t->type == task_type_stars_resort) continue;
    if (t->type == task_type_star_formation) continue;
    if (t->type == task_type_star_formation_sink) continue;
    if (t->type == task_type_sink_formation) continue;

    /* Sort tasks depend on the drift of the cell (gas version). */
    if (t_type == task_type_sort && ci->nodeID == nodeID) {
      scheduler_addunlock(sched, ci->hydro.super->hydro.drift, t);
    }

    /* Sort tasks depend on the drift of the cell (stars version). */
    else if (t_type == task_type_stars_sort && ci->nodeID == nodeID) {
      scheduler_addunlock(sched, ci->hydro.super->stars.drift, t);
    }

    /* Otherwise, self interaction? */
    else if (t_type == task_type_self && t_subtype == task_subtype_density) {

      const int bcount_i = ci->black_holes.count;

      /* Make all density tasks depend on the drift and sorts. */
      scheduler_addunlock(sched, ci->hydro.super->hydro.drift, t);
      scheduler_addunlock(sched, ci->hydro.super->hydro.sorts, t);

      /* Start by constructing the task for the second hydro loop */
      t_force = scheduler_addtask(sched, task_type_self, task_subtype_force,
                                  flags, 0, ci, NULL);

      /* and the task for the time-step limiter */
      if (with_timestep_limiter) {
        t_limiter = scheduler_addtask(sched, task_type_self,
                                      task_subtype_limiter, flags, 0, ci, NULL);
      }

      /* The stellar feedback tasks */
      if (with_feedback) {
        t_star_density =
            scheduler_addtask(sched, task_type_self, task_subtype_stars_density,
                              flags, 0, ci, NULL);
        t_star_feedback =
            scheduler_addtask(sched, task_type_self,
                              task_subtype_stars_feedback, flags, 0, ci, NULL);

#ifdef EXTRA_STAR_LOOPS
        t_star_prep1 =
            scheduler_addtask(sched, task_type_self, task_subtype_stars_prep1,
                              flags, 0, ci, NULL);
        t_star_prep2 =
            scheduler_addtask(sched, task_type_self, task_subtype_stars_prep2,
                              flags, 0, ci, NULL);
#endif
      }

      /* The sink tasks */
      if (with_sink) {
        t_sink_density =
            scheduler_addtask(sched, task_type_self, task_subtype_sink_density,
                              flags, 0, ci, NULL);
        t_sink_swallow =
            scheduler_addtask(sched, task_type_self, task_subtype_sink_swallow,
                              flags, 0, ci, NULL);
        t_sink_do_sink_swallow = scheduler_addtask(
            sched, task_type_self, task_subtype_sink_do_sink_swallow, flags, 0,
            ci, NULL);
        t_sink_do_gas_swallow = scheduler_addtask(
            sched, task_type_self, task_subtype_sink_do_gas_swallow, flags, 0,
            ci, NULL);
      }

      /* The black hole feedback tasks */
      if (with_black_holes && bcount_i > 0) {
        t_bh_density = scheduler_addtask(
            sched, task_type_self, task_subtype_bh_density, flags, 0, ci, NULL);
        t_bh_swallow = scheduler_addtask(
            sched, task_type_self, task_subtype_bh_swallow, flags, 0, ci, NULL);

        t_do_gas_swallow =
            scheduler_addtask(sched, task_type_self,
                              task_subtype_do_gas_swallow, flags, 0, ci, NULL);

        t_do_bh_swallow =
            scheduler_addtask(sched, task_type_self, task_subtype_do_bh_swallow,
                              flags, 0, ci, NULL);

        t_bh_feedback =
            scheduler_addtask(sched, task_type_self, task_subtype_bh_feedback,
                              flags, 0, ci, NULL);
      }

      if (with_rt) {
        t_rt_gradient =
            scheduler_addtask(sched, task_type_self, task_subtype_rt_gradient,
                              flags, 0, ci, NULL);
        t_rt_transport =
            scheduler_addtask(sched, task_type_self, task_subtype_rt_transport,
                              flags, 0, ci, NULL);
      }

      /* Add the link between the new loop and the cell */
      engine_addlink(e, &ci->hydro.force, t_force);
      if (with_timestep_limiter) {
        engine_addlink(e, &ci->hydro.limiter, t_limiter);
      }
      if (with_feedback) {
        engine_addlink(e, &ci->stars.density, t_star_density);
        engine_addlink(e, &ci->stars.feedback, t_star_feedback);
#ifdef EXTRA_STAR_LOOPS
        engine_addlink(e, &ci->stars.prepare1, t_star_prep1);
        engine_addlink(e, &ci->stars.prepare2, t_star_prep2);
#endif
      }
      if (with_sink) {
        engine_addlink(e, &ci->sinks.density, t_sink_density);
        engine_addlink(e, &ci->sinks.swallow, t_sink_swallow);
        engine_addlink(e, &ci->sinks.do_sink_swallow, t_sink_do_sink_swallow);
        engine_addlink(e, &ci->sinks.do_gas_swallow, t_sink_do_gas_swallow);
      }
      if (with_black_holes && bcount_i > 0) {
        engine_addlink(e, &ci->black_holes.density, t_bh_density);
        engine_addlink(e, &ci->black_holes.swallow, t_bh_swallow);
        engine_addlink(e, &ci->black_holes.do_gas_swallow, t_do_gas_swallow);
        engine_addlink(e, &ci->black_holes.do_bh_swallow, t_do_bh_swallow);
        engine_addlink(e, &ci->black_holes.feedback, t_bh_feedback);
      }
      if (with_rt) {
        engine_addlink(e, &ci->rt.rt_gradient, t_rt_gradient);
        engine_addlink(e, &ci->rt.rt_transport, t_rt_transport);
      }

#ifdef EXTRA_HYDRO_LOOP

      /* Start by constructing the task for the second and third hydro loop */
      t_gradient = scheduler_addtask(sched, task_type_self,
                                     task_subtype_gradient, flags, 0, ci, NULL);

      /* Add the link between the new loop and the cell */
      engine_addlink(e, &ci->hydro.gradient, t_gradient);

      /* Now, build all the dependencies for the hydro for the cells */
      /* that are local and are not descendant of the same super_hydro-cells */
      engine_make_hydro_loops_dependencies(sched, t, t_gradient, t_force,
                                           t_limiter, ci, with_cooling,
                                           with_timestep_limiter);
#else

      /* Now, build all the dependencies for the hydro for the cells */
      /* that are local and are not descendant of the same super_hydro-cells */
      engine_make_hydro_loops_dependencies(sched, t, t_force, t_limiter, ci,
                                           with_cooling, with_timestep_limiter);
#endif

      /* Create the task dependencies */
      scheduler_addunlock(sched, t_force, ci->hydro.super->hydro.end_force);

      if (with_feedback) {

        if (with_cooling)
          scheduler_addunlock(sched, ci->hydro.super->hydro.cooling_out,
                              t_star_density);

        scheduler_addunlock(sched, ci->hydro.super->stars.drift,
                            t_star_density);
        scheduler_addunlock(sched, ci->hydro.super->stars.sorts,
                            t_star_density);
        scheduler_addunlock(sched, ci->hydro.super->hydro.drift,
                            t_star_density);
        scheduler_addunlock(sched, ci->hydro.super->hydro.sorts,
                            t_star_density);
        scheduler_addunlock(sched, ci->hydro.super->stars.stars_in,
                            t_star_density);
        scheduler_addunlock(sched, t_star_density,
                            ci->hydro.super->stars.density_ghost);
#ifdef EXTRA_STAR_LOOPS
        scheduler_addunlock(sched, ci->hydro.super->stars.density_ghost,
                            t_star_prep1);
        scheduler_addunlock(sched, t_star_prep1,
                            ci->hydro.super->stars.prep1_ghost);
        scheduler_addunlock(sched, t_star_prep1,
                            ci->hydro.super->hydro.prep1_ghost);
        scheduler_addunlock(sched, ci->hydro.super->stars.prep1_ghost,
                            t_star_prep2);
        scheduler_addunlock(sched, ci->hydro.super->hydro.prep1_ghost,
                            t_star_prep2);
        scheduler_addunlock(sched, t_star_prep2,
                            ci->hydro.super->stars.prep2_ghost);
        scheduler_addunlock(sched, ci->hydro.super->stars.prep2_ghost,
                            t_star_feedback);
#else
        scheduler_addunlock(sched, ci->hydro.super->stars.density_ghost,
                            t_star_feedback);
#endif
        scheduler_addunlock(sched, t_star_feedback,
                            ci->hydro.super->stars.stars_out);
      }

      if (with_sink) {

        /* Sink density */
        scheduler_addunlock(sched, ci->hydro.super->sinks.drift,
                            t_sink_density);
        scheduler_addunlock(sched, ci->hydro.super->hydro.drift,
                            t_sink_density);
        scheduler_addunlock(sched, ci->hydro.super->sinks.sink_in,
                            t_sink_density);
        scheduler_addunlock(sched, t_sink_density,
                            ci->hydro.super->sinks.density_ghost);

        /* Do the sink_swallow */
        scheduler_addunlock(sched, ci->hydro.super->sinks.density_ghost,
                            t_sink_swallow);
        scheduler_addunlock(sched, t_sink_swallow,
                            ci->hydro.super->sinks.sink_ghost1);

        /* Do the sink_do_gas_swallow */
        scheduler_addunlock(sched, ci->hydro.super->sinks.sink_ghost1,
                            t_sink_do_gas_swallow);
        scheduler_addunlock(sched, t_sink_do_gas_swallow,
                            ci->hydro.super->sinks.sink_ghost2);

        /* Do the sink_do_sink_swallow */
        scheduler_addunlock(sched, ci->hydro.super->sinks.sink_ghost2,
                            t_sink_do_sink_swallow);
        scheduler_addunlock(sched, t_sink_do_sink_swallow,
                            ci->hydro.super->sinks.sink_out);
      }

      if (with_black_holes && bcount_i > 0) {

        if (with_cooling)
          scheduler_addunlock(sched, ci->hydro.super->hydro.cooling_out,
                              t_bh_density);

        scheduler_addunlock(sched, ci->hydro.super->black_holes.drift,
                            t_bh_density);
        scheduler_addunlock(sched, ci->hydro.super->hydro.drift, t_bh_density);
        scheduler_addunlock(sched, ci->hydro.super->black_holes.black_holes_in,
                            t_bh_density);
        scheduler_addunlock(sched, t_bh_density,
                            ci->hydro.super->black_holes.density_ghost);

        scheduler_addunlock(sched, ci->hydro.super->black_holes.density_ghost,
                            t_bh_swallow);
        scheduler_addunlock(sched, t_bh_swallow,
                            ci->hydro.super->black_holes.swallow_ghost_1);

        scheduler_addunlock(sched, ci->hydro.super->black_holes.swallow_ghost_1,
                            t_do_gas_swallow);
        scheduler_addunlock(sched, t_do_gas_swallow,
                            ci->hydro.super->black_holes.swallow_ghost_2);

        scheduler_addunlock(sched, ci->hydro.super->black_holes.swallow_ghost_2,
                            t_do_bh_swallow);
        scheduler_addunlock(sched, t_do_bh_swallow,
                            ci->hydro.super->black_holes.swallow_ghost_3);

        scheduler_addunlock(sched, ci->hydro.super->black_holes.swallow_ghost_3,
                            t_bh_feedback);
        scheduler_addunlock(sched, t_bh_feedback,
                            ci->hydro.super->black_holes.black_holes_out);
      }

      if (with_timestep_limiter) {
        scheduler_addunlock(sched, ci->hydro.super->hydro.drift, t_limiter);
        scheduler_addunlock(sched, ci->super->timestep, t_limiter);
        scheduler_addunlock(sched, t_limiter, ci->super->kick1);
        scheduler_addunlock(sched, t_limiter, ci->super->timestep_limiter);
      }

      if (with_timestep_sync && with_feedback) {
        scheduler_addunlock(sched, t_star_feedback, ci->super->timestep_sync);
      }
      if (with_timestep_sync && with_black_holes && bcount_i > 0) {
        scheduler_addunlock(sched, t_bh_feedback, ci->super->timestep_sync);
      }

      if (with_rt) {
        scheduler_addunlock(sched, ci->hydro.super->hydro.drift, t_rt_gradient);
        scheduler_addunlock(sched, ci->hydro.super->hydro.sorts, t_rt_gradient);
        scheduler_addunlock(sched, ci->hydro.super->rt.rt_ghost1,
                            t_rt_gradient);
        scheduler_addunlock(sched, t_rt_gradient,
                            ci->hydro.super->rt.rt_ghost2);
        scheduler_addunlock(sched, ci->hydro.super->rt.rt_ghost2,
                            t_rt_transport);
        scheduler_addunlock(sched, t_rt_transport,
                            ci->hydro.super->rt.rt_transport_out);
      }
    }

    /* Otherwise, pair interaction? */
    else if (t_type == task_type_pair && t_subtype == task_subtype_density) {

      const int bcount_i = ci->black_holes.count;
      const int bcount_j = cj->black_holes.count;

      /* Make all density tasks depend on the drift */
      if (ci->nodeID == nodeID) {
        scheduler_addunlock(sched, ci->hydro.super->hydro.drift, t);
      }
      if ((cj->nodeID == nodeID) && (ci->hydro.super != cj->hydro.super)) {
        scheduler_addunlock(sched, cj->hydro.super->hydro.drift, t);
      }

      /* Make all density tasks depend on the sorts */
      scheduler_addunlock(sched, ci->hydro.super->hydro.sorts, t);
      if (ci->hydro.super != cj->hydro.super) {
        scheduler_addunlock(sched, cj->hydro.super->hydro.sorts, t);
      }

      /* New task for the force */
      t_force = scheduler_addtask(sched, task_type_pair, task_subtype_force,
                                  flags, 0, ci, cj);

#ifdef MPI_SYMMETRIC_FORCE_INTERACTION
      /* The order of operations for an inactive local cell interacting
       * with an active foreign cell is not guaranteed because the density
       * (and gradient) iact loops don't exist in that case. So we need
       * an explicit dependency here to have sorted cells. */

      /* Make all force tasks depend on the sorts */
      scheduler_addunlock(sched, ci->hydro.super->hydro.sorts, t_force);
      if (ci->hydro.super != cj->hydro.super) {
        scheduler_addunlock(sched, cj->hydro.super->hydro.sorts, t_force);
      }
#endif

      /* and the task for the time-step limiter */
      if (with_timestep_limiter) {
        t_limiter = scheduler_addtask(sched, task_type_pair,
                                      task_subtype_limiter, flags, 0, ci, cj);
      }

      /* The stellar feedback tasks */
      if (with_feedback) {
        t_star_density =
            scheduler_addtask(sched, task_type_pair, task_subtype_stars_density,
                              flags, 0, ci, cj);
        t_star_feedback =
            scheduler_addtask(sched, task_type_pair,
                              task_subtype_stars_feedback, flags, 0, ci, cj);

#ifdef EXTRA_STAR_LOOPS
        t_star_prep1 = scheduler_addtask(
            sched, task_type_pair, task_subtype_stars_prep1, flags, 0, ci, cj);
        t_star_prep2 = scheduler_addtask(
            sched, task_type_pair, task_subtype_stars_prep2, flags, 0, ci, cj);
#endif
      }

      /* The sink tasks */
      if (with_sink) {
        t_sink_density = scheduler_addtask(
            sched, task_type_pair, task_subtype_sink_density, flags, 0, ci, cj);
        t_sink_swallow = scheduler_addtask(
            sched, task_type_pair, task_subtype_sink_swallow, flags, 0, ci, cj);
        t_sink_do_sink_swallow = scheduler_addtask(
            sched, task_type_pair, task_subtype_sink_do_sink_swallow, flags, 0,
            ci, cj);
        t_sink_do_gas_swallow = scheduler_addtask(
            sched, task_type_pair, task_subtype_sink_do_gas_swallow, flags, 0,
            ci, cj);
      }

      /* The black hole feedback tasks */
      if (with_black_holes && (bcount_i > 0 || bcount_j > 0)) {
        t_bh_density = scheduler_addtask(
            sched, task_type_pair, task_subtype_bh_density, flags, 0, ci, cj);
        t_bh_swallow = scheduler_addtask(
            sched, task_type_pair, task_subtype_bh_swallow, flags, 0, ci, cj);
        t_do_gas_swallow =
            scheduler_addtask(sched, task_type_pair,
                              task_subtype_do_gas_swallow, flags, 0, ci, cj);
        t_do_bh_swallow =
            scheduler_addtask(sched, task_type_pair, task_subtype_do_bh_swallow,
                              flags, 0, ci, cj);
        t_bh_feedback = scheduler_addtask(
            sched, task_type_pair, task_subtype_bh_feedback, flags, 0, ci, cj);
      }

      if (with_rt) {
        t_rt_gradient = scheduler_addtask(
            sched, task_type_pair, task_subtype_rt_gradient, flags, 0, ci, cj);
        t_rt_transport = scheduler_addtask(
            sched, task_type_pair, task_subtype_rt_transport, flags, 0, ci, cj);
#ifdef MPI_SYMMETRIC_FORCE_INTERACTION
        /* The order of operations for an inactive local cell interacting
         * with an active foreign cell is not guaranteed because the gradient
         * iact loops don't exist in that case. So we need an explicit
         * dependency here to have sorted cells. */

        /* Make all force tasks depend on the sorts */
        if (ci->hydro.super->rt.rt_sorts != NULL)
          scheduler_addunlock(sched, ci->hydro.super->rt.rt_sorts,
                              t_rt_transport);
        if (ci->hydro.super != cj->hydro.super) {
          if (cj->hydro.super->rt.rt_sorts != NULL)
            scheduler_addunlock(sched, cj->hydro.super->rt.rt_sorts,
                                t_rt_transport);
        }
        /* We need to ensure that a local inactive cell is sorted before
         * the interaction in the transport loop. Local cells don't have
         * an rt_sort task. */
        if (ci->hydro.super->hydro.sorts != NULL)
          scheduler_addunlock(sched, ci->hydro.super->hydro.sorts,
                              t_rt_transport);
        if ((ci->hydro.super != cj->hydro.super) &&
            (cj->hydro.super->hydro.sorts != NULL))
          scheduler_addunlock(sched, cj->hydro.super->hydro.sorts,
                              t_rt_transport);
#endif
      }

      engine_addlink(e, &ci->hydro.force, t_force);
      engine_addlink(e, &cj->hydro.force, t_force);
      if (with_timestep_limiter) {
        engine_addlink(e, &ci->hydro.limiter, t_limiter);
        engine_addlink(e, &cj->hydro.limiter, t_limiter);
      }
      if (with_feedback) {
        engine_addlink(e, &ci->stars.density, t_star_density);
        engine_addlink(e, &cj->stars.density, t_star_density);
        engine_addlink(e, &ci->stars.feedback, t_star_feedback);
        engine_addlink(e, &cj->stars.feedback, t_star_feedback);
#ifdef EXTRA_STAR_LOOPS
        engine_addlink(e, &ci->stars.prepare1, t_star_prep1);
        engine_addlink(e, &cj->stars.prepare1, t_star_prep1);
        engine_addlink(e, &ci->stars.prepare2, t_star_prep2);
        engine_addlink(e, &cj->stars.prepare2, t_star_prep2);
#endif
      }
      if (with_sink) {
        engine_addlink(e, &ci->sinks.density, t_sink_density);
        engine_addlink(e, &cj->sinks.density, t_sink_density);
        engine_addlink(e, &ci->sinks.swallow, t_sink_swallow);
        engine_addlink(e, &cj->sinks.swallow, t_sink_swallow);
        engine_addlink(e, &ci->sinks.do_sink_swallow, t_sink_do_sink_swallow);
        engine_addlink(e, &cj->sinks.do_sink_swallow, t_sink_do_sink_swallow);
        engine_addlink(e, &ci->sinks.do_gas_swallow, t_sink_do_gas_swallow);
        engine_addlink(e, &cj->sinks.do_gas_swallow, t_sink_do_gas_swallow);
      }
      if (with_black_holes && (bcount_i > 0 || bcount_j > 0)) {
        engine_addlink(e, &ci->black_holes.density, t_bh_density);
        engine_addlink(e, &cj->black_holes.density, t_bh_density);
        engine_addlink(e, &ci->black_holes.swallow, t_bh_swallow);
        engine_addlink(e, &cj->black_holes.swallow, t_bh_swallow);
        engine_addlink(e, &ci->black_holes.do_gas_swallow, t_do_gas_swallow);
        engine_addlink(e, &cj->black_holes.do_gas_swallow, t_do_gas_swallow);
        engine_addlink(e, &ci->black_holes.do_bh_swallow, t_do_bh_swallow);
        engine_addlink(e, &cj->black_holes.do_bh_swallow, t_do_bh_swallow);
        engine_addlink(e, &ci->black_holes.feedback, t_bh_feedback);
        engine_addlink(e, &cj->black_holes.feedback, t_bh_feedback);
      }
      if (with_rt) {
        engine_addlink(e, &ci->rt.rt_gradient, t_rt_gradient);
        engine_addlink(e, &cj->rt.rt_gradient, t_rt_gradient);
        engine_addlink(e, &ci->rt.rt_transport, t_rt_transport);
        engine_addlink(e, &cj->rt.rt_transport, t_rt_transport);
      }

#ifdef EXTRA_HYDRO_LOOP

      /* Start by constructing the task for the second and third hydro loop */
      t_gradient = scheduler_addtask(sched, task_type_pair,
                                     task_subtype_gradient, flags, 0, ci, cj);

      /* Add the link between the new loop and both cells */
      engine_addlink(e, &ci->hydro.gradient, t_gradient);
      engine_addlink(e, &cj->hydro.gradient, t_gradient);

      /* Now, build all the dependencies for the hydro for the cells */
      /* that are local and are not descendant of the same super_hydro-cells */
      if (ci->nodeID == nodeID) {
        engine_make_hydro_loops_dependencies(sched, t, t_gradient, t_force,
                                             t_limiter, ci, with_cooling,
                                             with_timestep_limiter);
      }
      if ((cj->nodeID == nodeID) && (ci->hydro.super != cj->hydro.super)) {
        engine_make_hydro_loops_dependencies(sched, t, t_gradient, t_force,
                                             t_limiter, cj, with_cooling,
                                             with_timestep_limiter);
      }
#else

      /* Now, build all the dependencies for the hydro for the cells */
      /* that are local and are not descendant of the same super_hydro-cells */
      if (ci->nodeID == nodeID) {
        engine_make_hydro_loops_dependencies(sched, t, t_force, t_limiter, ci,
                                             with_cooling,
                                             with_timestep_limiter);
      }
      if ((cj->nodeID == nodeID) && (ci->hydro.super != cj->hydro.super)) {
        engine_make_hydro_loops_dependencies(sched, t, t_force, t_limiter, cj,
                                             with_cooling,
                                             with_timestep_limiter);
      }
#endif

      if (with_feedback) {
        scheduler_addunlock(sched, ci->hydro.super->hydro.sorts,
                            t_star_density);
        if (ci->hydro.super != cj->hydro.super) {
          scheduler_addunlock(sched, cj->hydro.super->hydro.sorts,
                              t_star_density);
        }
      }

      if (with_rt) {
        scheduler_addunlock(sched, ci->hydro.super->hydro.sorts, t_rt_gradient);
        if (ci->hydro.super != cj->hydro.super) {
          scheduler_addunlock(sched, cj->hydro.super->hydro.sorts,
                              t_rt_gradient);
        }
      }

      if (ci->nodeID == nodeID) {
        scheduler_addunlock(sched, t_force, ci->hydro.super->hydro.end_force);

        if (with_feedback) {

          if (with_cooling)
            scheduler_addunlock(sched, ci->hydro.super->hydro.cooling_out,
                                t_star_density);

          scheduler_addunlock(sched, ci->hydro.super->stars.sorts,
                              t_star_density);
          scheduler_addunlock(sched, ci->hydro.super->stars.drift,
                              t_star_density);
          scheduler_addunlock(sched, ci->hydro.super->hydro.drift,
                              t_star_density);
          scheduler_addunlock(sched, ci->hydro.super->stars.stars_in,
                              t_star_density);
          scheduler_addunlock(sched, t_star_density,
                              ci->hydro.super->stars.density_ghost);
#ifdef EXTRA_STAR_LOOPS
          scheduler_addunlock(sched, ci->hydro.super->stars.density_ghost,
                              t_star_prep1);
          scheduler_addunlock(sched, t_star_prep1,
                              ci->hydro.super->stars.prep1_ghost);
          scheduler_addunlock(sched, t_star_prep1,
                              ci->hydro.super->hydro.prep1_ghost);
          scheduler_addunlock(sched, ci->hydro.super->stars.prep1_ghost,
                              t_star_prep2);
          scheduler_addunlock(sched, ci->hydro.super->hydro.prep1_ghost,
                              t_star_prep2);
          scheduler_addunlock(sched, t_star_prep2,
                              ci->hydro.super->stars.prep2_ghost);
          scheduler_addunlock(sched, ci->hydro.super->stars.prep2_ghost,
                              t_star_feedback);
#else
          scheduler_addunlock(sched, ci->hydro.super->stars.density_ghost,
                              t_star_feedback);
#endif
          scheduler_addunlock(sched, t_star_feedback,
                              ci->hydro.super->stars.stars_out);
        }

        if (with_sink) {

          /* Sink density */
          scheduler_addunlock(sched, ci->hydro.super->sinks.drift,
                              t_sink_density);
          scheduler_addunlock(sched, ci->hydro.super->hydro.drift,
                              t_sink_density);
          scheduler_addunlock(sched, ci->hydro.super->sinks.sink_in,
                              t_sink_density);
          scheduler_addunlock(sched, t_sink_density,
                              ci->hydro.super->sinks.density_ghost);

          /* Do the sink_swallow */
          scheduler_addunlock(sched, ci->hydro.super->sinks.density_ghost,
                              t_sink_swallow);
          scheduler_addunlock(sched, t_sink_swallow,
                              ci->hydro.super->sinks.sink_ghost1);

          /* Do the sink_do_gas_swallow */
          scheduler_addunlock(sched, ci->hydro.super->sinks.sink_ghost1,
                              t_sink_do_gas_swallow);
          scheduler_addunlock(sched, t_sink_do_gas_swallow,
                              ci->hydro.super->sinks.sink_ghost2);

          /* Do the sink_do_sink_swallow */
          scheduler_addunlock(sched, ci->hydro.super->sinks.sink_ghost2,
                              t_sink_do_sink_swallow);
          scheduler_addunlock(sched, t_sink_do_sink_swallow,
                              ci->hydro.super->sinks.sink_out);
        }

        if (with_black_holes && (bcount_i > 0 || bcount_j > 0)) {

          if (with_cooling)
            scheduler_addunlock(sched, ci->hydro.super->hydro.cooling_out,
                                t_bh_density);

          scheduler_addunlock(sched, ci->hydro.super->black_holes.drift,
                              t_bh_density);
          scheduler_addunlock(sched, ci->hydro.super->hydro.drift,
                              t_bh_density);
          scheduler_addunlock(
              sched, ci->hydro.super->black_holes.black_holes_in, t_bh_density);
          scheduler_addunlock(sched, t_bh_density,
                              ci->hydro.super->black_holes.density_ghost);

          scheduler_addunlock(sched, ci->hydro.super->black_holes.density_ghost,
                              t_bh_swallow);
          scheduler_addunlock(sched, t_bh_swallow,
                              ci->hydro.super->black_holes.swallow_ghost_1);

          scheduler_addunlock(sched,
                              ci->hydro.super->black_holes.swallow_ghost_1,
                              t_do_gas_swallow);
          scheduler_addunlock(sched, t_do_gas_swallow,
                              ci->hydro.super->black_holes.swallow_ghost_2);

          scheduler_addunlock(sched,
                              ci->hydro.super->black_holes.swallow_ghost_2,
                              t_do_bh_swallow);
          scheduler_addunlock(sched, t_do_bh_swallow,
                              ci->hydro.super->black_holes.swallow_ghost_3);

          scheduler_addunlock(sched,
                              ci->hydro.super->black_holes.swallow_ghost_3,
                              t_bh_feedback);
          scheduler_addunlock(sched, t_bh_feedback,
                              ci->hydro.super->black_holes.black_holes_out);
        }

        if (with_timestep_limiter) {
          scheduler_addunlock(sched, ci->hydro.super->hydro.drift, t_limiter);
          scheduler_addunlock(sched, ci->super->timestep, t_limiter);
          scheduler_addunlock(sched, t_limiter, ci->super->kick1);
          scheduler_addunlock(sched, t_limiter, ci->super->timestep_limiter);
        }

        if (with_timestep_sync && with_feedback) {
          scheduler_addunlock(sched, t_star_feedback, ci->super->timestep_sync);
        }
        if (with_timestep_sync && with_black_holes &&
            (bcount_i > 0 || bcount_j > 0)) {
          scheduler_addunlock(sched, t_bh_feedback, ci->super->timestep_sync);
        }

        if (with_rt) {
          scheduler_addunlock(sched, ci->hydro.super->hydro.drift,
                              t_rt_gradient);
          scheduler_addunlock(sched, ci->hydro.super->rt.rt_ghost1,
                              t_rt_gradient);
          scheduler_addunlock(sched, t_rt_gradient,
                              ci->hydro.super->rt.rt_ghost2);
          scheduler_addunlock(sched, ci->hydro.super->rt.rt_ghost2,
                              t_rt_transport);
          scheduler_addunlock(sched, t_rt_transport,
                              ci->hydro.super->rt.rt_transport_out);
        }
      } else /* ci->nodeID != nodeID */ {

        if (with_feedback) {
#ifdef EXTRA_STAR_LOOPS
          scheduler_addunlock(sched, ci->hydro.super->stars.sorts,
                              t_star_prep1);
#endif
          scheduler_addunlock(sched, ci->hydro.super->stars.sorts,
                              t_star_feedback);
        }
        if (with_black_holes && (bcount_i > 0 || bcount_j > 0)) {

          scheduler_addunlock(sched, t_bh_swallow,
                              ci->hydro.super->black_holes.swallow_ghost_1);
        }
      }

      if (cj->nodeID == nodeID) {

        if (ci->hydro.super != cj->hydro.super) {

          scheduler_addunlock(sched, t_force, cj->hydro.super->hydro.end_force);

          if (with_feedback) {

            if (with_cooling)
              scheduler_addunlock(sched, cj->hydro.super->hydro.cooling_out,
                                  t_star_density);

            scheduler_addunlock(sched, cj->hydro.super->stars.sorts,
                                t_star_density);
            scheduler_addunlock(sched, cj->hydro.super->stars.drift,
                                t_star_density);
            scheduler_addunlock(sched, cj->hydro.super->hydro.drift,
                                t_star_density);
            scheduler_addunlock(sched, cj->hydro.super->stars.stars_in,
                                t_star_density);
            scheduler_addunlock(sched, t_star_density,
                                cj->hydro.super->stars.density_ghost);
#ifdef EXTRA_STAR_LOOPS
            scheduler_addunlock(sched, cj->hydro.super->stars.density_ghost,
                                t_star_prep1);
            scheduler_addunlock(sched, t_star_prep1,
                                cj->hydro.super->stars.prep1_ghost);
            scheduler_addunlock(sched, t_star_prep1,
                                cj->hydro.super->hydro.prep1_ghost);
            scheduler_addunlock(sched, cj->hydro.super->stars.prep1_ghost,
                                t_star_prep2);
            scheduler_addunlock(sched, cj->hydro.super->hydro.prep1_ghost,
                                t_star_prep2);
            scheduler_addunlock(sched, t_star_prep2,
                                cj->hydro.super->stars.prep2_ghost);
            scheduler_addunlock(sched, cj->hydro.super->stars.prep2_ghost,
                                t_star_feedback);
#else
            scheduler_addunlock(sched, cj->hydro.super->stars.density_ghost,
                                t_star_feedback);
#endif
            scheduler_addunlock(sched, t_star_feedback,
                                cj->hydro.super->stars.stars_out);
          }

          if (with_sink) {

            /* Sink density */
            scheduler_addunlock(sched, cj->hydro.super->sinks.drift,
                                t_sink_density);
            scheduler_addunlock(sched, cj->hydro.super->hydro.drift,
                                t_sink_density);
            scheduler_addunlock(sched, cj->hydro.super->sinks.sink_in,
                                t_sink_density);
            scheduler_addunlock(sched, t_sink_density,
                                cj->hydro.super->sinks.density_ghost);

            /* Do the sink_swallow */
            scheduler_addunlock(sched, cj->hydro.super->sinks.density_ghost,
                                t_sink_swallow);
            scheduler_addunlock(sched, t_sink_swallow,
                                cj->hydro.super->sinks.sink_ghost1);

            /* Do the sink_do_gas_swallow */
            scheduler_addunlock(sched, cj->hydro.super->sinks.sink_ghost1,
                                t_sink_do_gas_swallow);
            scheduler_addunlock(sched, t_sink_do_gas_swallow,
                                cj->hydro.super->sinks.sink_ghost2);

            /* Do the sink_do_sink_swallow */
            scheduler_addunlock(sched, cj->hydro.super->sinks.sink_ghost2,
                                t_sink_do_sink_swallow);
            scheduler_addunlock(sched, t_sink_do_sink_swallow,
                                cj->hydro.super->sinks.sink_out);
          }

          if (with_black_holes && (bcount_i > 0 || bcount_j > 0)) {

            if (with_cooling)
              scheduler_addunlock(sched, cj->hydro.super->hydro.cooling_out,
                                  t_bh_density);

            scheduler_addunlock(sched, cj->hydro.super->black_holes.drift,
                                t_bh_density);
            scheduler_addunlock(sched, cj->hydro.super->hydro.drift,
                                t_bh_density);
            scheduler_addunlock(sched,
                                cj->hydro.super->black_holes.black_holes_in,
                                t_bh_density);
            scheduler_addunlock(sched, t_bh_density,
                                cj->hydro.super->black_holes.density_ghost);

            scheduler_addunlock(sched,
                                cj->hydro.super->black_holes.density_ghost,
                                t_bh_swallow);
            scheduler_addunlock(sched, t_bh_swallow,
                                cj->hydro.super->black_holes.swallow_ghost_1);

            scheduler_addunlock(sched,
                                cj->hydro.super->black_holes.swallow_ghost_1,
                                t_do_gas_swallow);
            scheduler_addunlock(sched, t_do_gas_swallow,
                                cj->hydro.super->black_holes.swallow_ghost_2);

            scheduler_addunlock(sched,
                                cj->hydro.super->black_holes.swallow_ghost_2,
                                t_do_bh_swallow);
            scheduler_addunlock(sched, t_do_bh_swallow,
                                cj->hydro.super->black_holes.swallow_ghost_3);

            scheduler_addunlock(sched,
                                cj->hydro.super->black_holes.swallow_ghost_3,
                                t_bh_feedback);
            scheduler_addunlock(sched, t_bh_feedback,
                                cj->hydro.super->black_holes.black_holes_out);
          }
          if (with_rt) {
            scheduler_addunlock(sched, cj->hydro.super->hydro.drift,
                                t_rt_gradient);
            scheduler_addunlock(sched, cj->hydro.super->rt.rt_ghost1,
                                t_rt_gradient);
            scheduler_addunlock(sched, t_rt_gradient,
                                cj->hydro.super->rt.rt_ghost2);
            scheduler_addunlock(sched, cj->hydro.super->rt.rt_ghost2,
                                t_rt_transport);
            scheduler_addunlock(sched, t_rt_transport,
                                cj->hydro.super->rt.rt_transport_out);
          }

          if (with_timestep_limiter) {
            scheduler_addunlock(sched, cj->hydro.super->hydro.drift, t_limiter);
          }
        }

        if (ci->super != cj->super) {

          if (with_timestep_limiter) {
            scheduler_addunlock(sched, cj->super->timestep, t_limiter);
            scheduler_addunlock(sched, t_limiter, cj->super->kick1);
            scheduler_addunlock(sched, t_limiter, cj->super->timestep_limiter);
          }

          if (with_timestep_sync && with_feedback) {
            scheduler_addunlock(sched, t_star_feedback,
                                cj->super->timestep_sync);
          }
          if (with_timestep_sync && with_black_holes &&
              (bcount_i > 0 || bcount_j > 0)) {
            scheduler_addunlock(sched, t_bh_feedback, cj->super->timestep_sync);
          }
        }
      } else /* cj->nodeID != nodeID */ {
        if (with_feedback) {
#ifdef EXTRA_STAR_LOOPS
          scheduler_addunlock(sched, cj->hydro.super->stars.sorts,
                              t_star_prep1);
#endif
          scheduler_addunlock(sched, cj->hydro.super->stars.sorts,
                              t_star_feedback);
        }

        if (with_black_holes && (bcount_i > 0 || bcount_j > 0)) {
          scheduler_addunlock(sched, t_bh_swallow,
                              cj->hydro.super->black_holes.swallow_ghost_1);
        }
      }
    }
  }
}

/**
 * @brief Constructs the top-level pair tasks for the first hydro loop over
 * neighbours
 *
 * Here we construct all the tasks for all possible neighbouring non-empty
 * local cells in the hierarchy. No dependencies are being added thus far.
 * Additional loop over neighbours can later be added by simply duplicating
 * all the tasks created by this function.
 *
 * @param map_data Offset of first two indices disguised as a pointer.
 * @param num_elements Number of cells to traverse.
 * @param extra_data The #engine.
 */
void engine_make_hydroloop_tasks_mapper(void *map_data, int num_elements,
                                        void *extra_data) {

  /* Extract the engine pointer. */
  struct engine *e = (struct engine *)extra_data;
  const int periodic = e->s->periodic;
  const int with_feedback = (e->policy & engine_policy_feedback);
  const int with_stars = (e->policy & engine_policy_stars);
  const int with_sinks = (e->policy & engine_policy_sinks);
  const int with_black_holes = (e->policy & engine_policy_black_holes);

  struct space *s = e->s;
  struct scheduler *sched = &e->sched;
  const int nodeID = e->nodeID;
  const int *cdim = s->cdim;
  struct cell *cells = s->cells_top;

  /* Loop through the elements, which are just byte offsets from NULL. */
  for (int ind = 0; ind < num_elements; ind++) {

    /* Get the cell index. */
    const int cid = (size_t)(map_data) + ind;

    /* Integer indices of the cell in the top-level grid */
    const int i = cid / (cdim[1] * cdim[2]);
    const int j = (cid / cdim[2]) % cdim[1];
    const int k = cid % cdim[2];

    /* Get the cell */
    struct cell *ci = &cells[cid];

    /* Skip cells without hydro or star particles */
    if ((ci->hydro.count == 0) && (!with_stars || ci->stars.count == 0) &&
        (!with_sinks || ci->sinks.count == 0) &&
        (!with_black_holes || ci->black_holes.count == 0))
      continue;

    /* If the cell is local build a self-interaction */
    if (ci->nodeID == nodeID) {
      scheduler_addtask(sched, task_type_self, task_subtype_density, 0, 0, ci,
                        NULL);
    }

    /* Now loop over all the neighbours of this cell */
    for (int ii = -1; ii < 2; ii++) {
      int iii = i + ii;
      if (!periodic && (iii < 0 || iii >= cdim[0])) continue;
      iii = (iii + cdim[0]) % cdim[0];
      for (int jj = -1; jj < 2; jj++) {
        int jjj = j + jj;
        if (!periodic && (jjj < 0 || jjj >= cdim[1])) continue;
        jjj = (jjj + cdim[1]) % cdim[1];
        for (int kk = -1; kk < 2; kk++) {
          int kkk = k + kk;
          if (!periodic && (kkk < 0 || kkk >= cdim[2])) continue;
          kkk = (kkk + cdim[2]) % cdim[2];

          /* Get the neighbouring cell */
          const int cjd = cell_getid(cdim, iii, jjj, kkk);
          struct cell *cj = &cells[cjd];

          /* Is that neighbour local and does it have gas or star particles ? */
          if ((cid >= cjd) ||
              ((cj->hydro.count == 0) &&
               (!with_feedback || cj->stars.count == 0) &&
               (!with_sinks || cj->sinks.count == 0) &&
               (!with_black_holes || cj->black_holes.count == 0)) ||
              (ci->nodeID != nodeID && cj->nodeID != nodeID))
            continue;

          /* Construct the pair task */
          const int sid = sortlistID[(kk + 1) + 3 * ((jj + 1) + 3 * (ii + 1))];
          scheduler_addtask(sched, task_type_pair, task_subtype_density, sid, 0,
                            ci, cj);

#ifdef SWIFT_DEBUG_CHECKS
#ifdef WITH_MPI

          /* Let's cross-check that we had a proxy for that cell */
          if (ci->nodeID == nodeID && cj->nodeID != engine_rank) {

            /* Find the proxy for this node */
            const int proxy_id = e->proxy_ind[cj->nodeID];
            if (proxy_id < 0)
              error("No proxy exists for that foreign node %d!", cj->nodeID);

            const struct proxy *p = &e->proxies[proxy_id];

            /* Check whether the cell exists in the proxy */
            int n = 0;
            for (n = 0; n < p->nr_cells_in; n++)
              if (p->cells_in[n] == cj) break;
            if (n == p->nr_cells_in)
              error(
                  "Cell %d not found in the proxy but trying to construct "
                  "hydro task!",
                  cjd);
          } else if (cj->nodeID == nodeID && ci->nodeID != engine_rank) {

            /* Find the proxy for this node */
            const int proxy_id = e->proxy_ind[ci->nodeID];
            if (proxy_id < 0)
              error("No proxy exists for that foreign node %d!", ci->nodeID);

            const struct proxy *p = &e->proxies[proxy_id];

            /* Check whether the cell exists in the proxy */
            int n = 0;
            for (n = 0; n < p->nr_cells_in; n++)
              if (p->cells_in[n] == ci) break;
            if (n == p->nr_cells_in)
              error(
                  "Cell %d not found in the proxy but trying to construct "
                  "hydro task!",
                  cid);
          }
#endif /* WITH_MPI */
#endif /* SWIFT_DEBUG_CHECKS */
        }
      }
    }
  }
}

void engine_make_grid_construction_tasks_mapper(void *map_data,
                                                int num_elements,
                                                void *extra_data) {

  /* Extract the engine pointer. */
  struct engine *e = (struct engine *)extra_data;
  const int periodic = e->s->periodic;

  struct space *s = e->s;
  struct scheduler *sched = &e->sched;
  const int nodeID = e->nodeID;
  const int *cdim = s->cdim;
  struct cell *cells = s->cells_top;

  /* Loop through the elements, which are just byte offsets from NULL. */
  for (int ind = 0; ind < num_elements; ind++) {

    /* Get the cell index. */
    const int cid = (size_t)(map_data) + ind;

    /* Integer indices of the cell in the top-level grid */
    const int i = cid / (cdim[1] * cdim[2]);
    const int j = (cid / cdim[2]) % cdim[1];
    const int k = cid % cdim[2];

    /* Get the cell */
    struct cell *ci = &cells[cid];

    /* Skip cells without hydro particles */
    if (ci->hydro.count == 0) continue;

    /* If the cell is local build a self-interaction */
    if (ci->nodeID == nodeID) {
      scheduler_addtask(sched, task_type_self, task_subtype_grid_sync, 0, 1, ci,
                        NULL);
    }

    /* Now loop over all the neighbours of this cell */
    for (int ii = -1; ii < 2; ii++) {
      int iii = i + ii;
      if (!periodic && (iii < 0 || iii >= cdim[0])) continue;
      iii = (iii + cdim[0]) % cdim[0];
      for (int jj = -1; jj < 2; jj++) {
        int jjj = j + jj;
        if (!periodic && (jjj < 0 || jjj >= cdim[1])) continue;
        jjj = (jjj + cdim[1]) % cdim[1];
        for (int kk = -1; kk < 2; kk++) {
          int kkk = k + kk;
          if (!periodic && (kkk < 0 || kkk >= cdim[2])) continue;
          kkk = (kkk + cdim[2]) % cdim[2];

          /* Get the neighbouring cell */
          const int cjd = cell_getid(cdim, iii, jjj, kkk);
          struct cell *cj = &cells[cjd];

          /* Is one of the cells local and does the neighbour have gas
           * particles? Also, only treat pairs once. */
          if ((cid >= cjd) || (cj->hydro.count == 0) ||
              (ci->nodeID != nodeID && cj->nodeID != nodeID))
            continue;

          /* Construct a pair task for both directions, since the construction
           * tasks are asymmetric.
           * MPI: we construct a pair interaction for both directions, even
           * though we will only construct the voronoi grid of the local cell
           * locally. The other pair interaction is very useful for
           * bookkeeping purposes. */
          const int sid = sortlistID[(kk + 1) + 3 * ((jj + 1) + 3 * (ii + 1))];
          scheduler_addtask(sched, task_type_pair, task_subtype_grid_sync, sid,
                            1, ci, cj);
          scheduler_addtask(sched, task_type_pair, task_subtype_grid_sync, sid,
                            1, cj, ci);

#ifdef SWIFT_DEBUG_CHECKS
#ifdef WITH_MPI

          /* Let's cross-check that we had a proxy for that cell */
          if (ci->nodeID == nodeID && cj->nodeID != engine_rank) {

            /* Find the proxy for this node */
            const int proxy_id = e->proxy_ind[cj->nodeID];
            if (proxy_id < 0)
              error("No proxy exists for that foreign node %d!", cj->nodeID);

            const struct proxy *p = &e->proxies[proxy_id];

            /* Check whether the cell exists in the proxy */
            int n = 0;
            for (n = 0; n < p->nr_cells_in; n++)
              if (p->cells_in[n] == cj) break;
            if (n == p->nr_cells_in)
              error(
                  "Cell %d not found in the proxy but trying to construct "
                  "hydro task!",
                  cjd);
          } else if (cj->nodeID == nodeID && ci->nodeID != engine_rank) {

            /* Find the proxy for this node */
            const int proxy_id = e->proxy_ind[ci->nodeID];
            if (proxy_id < 0)
              error("No proxy exists for that foreign node %d!", ci->nodeID);

            const struct proxy *p = &e->proxies[proxy_id];

            /* Check whether the cell exists in the proxy */
            int n = 0;
            for (n = 0; n < p->nr_cells_in; n++)
              if (p->cells_in[n] == ci) break;
            if (n == p->nr_cells_in)
              error(
                  "Cell %d not found in the proxy but trying to construct "
                  "hydro task!",
                  cid);
          }
#endif /* WITH_MPI */
#endif /* SWIFT_DEBUG_CHECKS */
        }
      }
    }
  }
}

/**
 * @brief Constructs the top-level tasks for the first hydro loop over
 * neighbours, for grid-based hydro schemes.
 *
 * If meshless gradients are used, we also construct the initial neighbour loops
 * which do not use the mesh explicitly.
 *
 * @param map_data Offset of first two indices disguised as a pointer.
 * @param num_elements Number of cells to traverse.
 * @param extra_data The #engine.
 */
void engine_make_grid_hydroloop_tasks_mapper(void *map_data, int num_elements,
                                             void *extra_data) {

  /* Extract the engine pointer. */
  struct engine *e = (struct engine *)extra_data;
  const int periodic = e->s->periodic;

  struct space *s = e->s;
  struct scheduler *sched = &e->sched;
  const int nodeID = e->nodeID;
  const int *cdim = s->cdim;
  struct cell *cells = s->cells_top;

  /* Loop through the elements, which are just byte offsets from NULL. */
  for (int ind = 0; ind < num_elements; ind++) {

    /* Get the cell index. */
    const int cid = (size_t)(map_data) + ind;

    /* Integer indices of the cell in the top-level grid */
    const int i = cid / (cdim[1] * cdim[2]);
    const int j = (cid / cdim[2]) % cdim[1];
    const int k = cid % cdim[2];

    /* Get the cell */
    struct cell *ci = &cells[cid];

    /* Skip cells without hydro particles */
    if (ci->hydro.count == 0) continue;

    /* If the cell is local build a self-interaction */
    if (ci->nodeID == nodeID) {
      scheduler_addtask(sched, task_type_self, task_subtype_flux, 0, 0, ci,
                        NULL);
#ifdef SHADOWSWIFT_MESHLESS_GRADIENTS
      scheduler_addtask(sched, task_type_self, task_subtype_gradient, 0, 0, ci,
                        NULL);
#endif
    }

    /* Now loop over all the neighbours of this cell */
    for (int ii = -1; ii < 2; ii++) {
      int iii = i + ii;
      if (!periodic && (iii < 0 || iii >= cdim[0])) continue;
      iii = (iii + cdim[0]) % cdim[0];
      for (int jj = -1; jj < 2; jj++) {
        int jjj = j + jj;
        if (!periodic && (jjj < 0 || jjj >= cdim[1])) continue;
        jjj = (jjj + cdim[1]) % cdim[1];
        for (int kk = -1; kk < 2; kk++) {
          int kkk = k + kk;
          if (!periodic && (kkk < 0 || kkk >= cdim[2])) continue;
          kkk = (kkk + cdim[2]) % cdim[2];

          /* Get the neighbouring cell */
          const int cjd = cell_getid(cdim, iii, jjj, kkk);
          struct cell *cj = &cells[cjd];

          /* Is one of the cells local and does the neighbour have gas
           * particles? Also, only treat pairs once. */
          if ((cid >= cjd) || (cj->hydro.count == 0) ||
              (ci->nodeID != nodeID && cj->nodeID != nodeID))
            continue;

          /* Construct a pair task for both directions, since the construction
           * tasks are asymmetric.
           * MPI: we construct a pair interaction for both directions, even
           * though we will only construct the voronoi grid of the local cell
           * locally. The other pair interaction is very useful for
           * bookkeeping purposes. */
          const int sid = sortlistID[(kk + 1) + 3 * ((jj + 1) + 3 * (ii + 1))];
          scheduler_addtask(sched, task_type_pair, task_subtype_flux, sid, 0,
                            ci, cj);
#ifdef SHADOWSWIFT_MESHLESS_GRADIENTS
          scheduler_addtask(sched, task_type_pair, task_subtype_gradient, sid,
                            0, ci, cj);
#endif

#ifdef SWIFT_DEBUG_CHECKS
#ifdef WITH_MPI

          /* Let's cross-check that we had a proxy for that cell */
          if (ci->nodeID == nodeID && cj->nodeID != engine_rank) {

            /* Find the proxy for this node */
            const int proxy_id = e->proxy_ind[cj->nodeID];
            if (proxy_id < 0)
              error("No proxy exists for that foreign node %d!", cj->nodeID);

            const struct proxy *p = &e->proxies[proxy_id];

            /* Check whether the cell exists in the proxy */
            int n = 0;
            for (n = 0; n < p->nr_cells_in; n++)
              if (p->cells_in[n] == cj) break;
            if (n == p->nr_cells_in)
              error(
                  "Cell %d not found in the proxy but trying to construct "
                  "hydro task!",
                  cjd);
          } else if (cj->nodeID == nodeID && ci->nodeID != engine_rank) {

            /* Find the proxy for this node */
            const int proxy_id = e->proxy_ind[ci->nodeID];
            if (proxy_id < 0)
              error("No proxy exists for that foreign node %d!", ci->nodeID);

            const struct proxy *p = &e->proxies[proxy_id];

            /* Check whether the cell exists in the proxy */
            int n = 0;
            for (n = 0; n < p->nr_cells_in; n++)
              if (p->cells_in[n] == ci) break;
            if (n == p->nr_cells_in)
              error(
                  "Cell %d not found in the proxy but trying to construct "
                  "hydro task!",
                  cid);
          }
#endif /* WITH_MPI */
#endif /* SWIFT_DEBUG_CHECKS */
        }
      }
    }
  }
}

#ifdef EXTRA_HYDRO_LOOP
/**
 * @brief Construct the right dependencies for the hydro loops of the moving
 * mesh scheme.
 *
 * construction ghost -> slope_estimate -> slope_limiter -> flux
 *
 * @param sched
 * @param c
 * @param t_slope_estimate
 * @param t_slope_limiter
 * @param t_flux
 * */
void engine_make_grid_hydroloop_dependencies(struct scheduler *sched,
                                             struct cell *c,
                                             struct task *t_slope_estimate,
                                             struct task *t_slope_limiter,
                                             struct task *t_flux) {
  scheduler_addunlock(sched, c->hydro.super->hydro.grid_ghost, t_flux);
  scheduler_addunlock(sched, t_flux, c->hydro.super->hydro.flux_ghost);
  scheduler_addunlock(sched, t_slope_estimate,
                      c->hydro.super->hydro.slope_estimate_ghost);
  scheduler_addunlock(sched, c->hydro.super->hydro.slope_estimate_ghost,
                      t_slope_limiter);
  scheduler_addunlock(sched, t_slope_limiter,
                      c->hydro.super->hydro.slope_limiter_ghost);
}
#else
void engine_make_grid_hydroloop_dependencies(struct scheduler *sched,
                                             struct cell *c,
                                             struct task *t_flux) {
  scheduler_addunlock(sched, c->hydro.super->hydro.grid_ghost, t_flux);
  scheduler_addunlock(sched, t_flux, c->hydro.super->hydro.flux_ghost);
}
#endif

/**
 * @brief Duplicates the first hydro-loops to construct other needed neighbour
 * loops all the hydro loop and adds the right dependencies
 *
 * This is done by looping over all the previously constructed tasks
 * and adding another task involving the same cells but this time
 * corresponding to the hydro loops over neighbours.
 * With all the relevant tasks for a given cell available, we also construct
 * all the dependencies for that cell.
 */
void engine_make_extra_grid_hydroloop_tasks_mapper(void *map_data,
                                                   int num_elements,
                                                   void *extra_data) {
  struct engine *e = (struct engine *)extra_data;
  struct scheduler *sched = &e->sched;
  const int nodeID = e->nodeID;
  const int with_timestep_limiter =
      (e->policy & engine_policy_timestep_limiter);
#ifndef SHADOWSWIFT_MESHLESS_GRADIENTS
#ifdef EXTRA_HYDRO_LOOP
  struct task *t_slope_estimate = NULL;
  struct task *t_slope_limiter = NULL;
#endif
#endif
  struct task *t_limiter = NULL;

  for (int ind = 0; ind < num_elements; ind++) {
    struct task *t = &((struct task *)map_data)[ind];

    /* Escape early */
    if (t->type == task_type_none) continue;
    /* TODO: add other checks for star/sinks/... */

    const enum task_types t_type = t->type;
    const enum task_subtypes t_subtype = t->subtype;
    const long long flags = t->flags;
    struct cell *const ci = t->ci;
    struct cell *const cj = t->cj;
    const int ci_local = ci->nodeID == nodeID;
    const int cj_local = cj == NULL ? 0 : cj->nodeID == nodeID;

    /* Grid construction? */
    if (t_type == task_type_grid_construction) {
      if (ci_local) {
        /* Now that we are sure that the hydro.grid_ghost is added, we can
         * add a dependency here. */
        scheduler_addunlock(sched, t, ci->hydro.super->hydro.grid_ghost);
        /* Also unlock the outgoing pair sync tasks for higher level
         * construction tasks */
        for (struct cell *finger = ci->parent;
             finger != NULL && finger->grid.super != NULL;
             finger = finger->parent)
          for (struct link *l = finger->grid.sync_out; l != NULL; l = l->next)
            scheduler_addunlock(sched, t, l->t);
      }
    }

    /* Grid sync interaction? */
    else if (t_subtype == task_subtype_grid_sync) {

      /* Set unlocks for construction sync tasks.
       * Note that the grid construction will only be run for local ci. */
      if (!ci_local) continue;

      /* Grid construction sync depends on the drift */
      scheduler_addunlock(sched, ci->hydro.super->hydro.drift, t);

#ifdef SWIFT_DEBUG_CHECKS
      /* Check that incoming sync tasks are on the construction level */
      if (ci->grid.construction_level != ci)
        error(
            "Incoming construction sync task, but not on construction level!");
      /* Check that we have a construction task */
      if (ci->grid.construction == NULL)
        error("No construction task for cell on construction level!");
#endif
      /* Make construction task depend on incoming sync tasks */
      scheduler_addunlock(sched, t, ci->grid.construction);

      /* Add additional dependencies for pair tasks */
      if (t_type == task_type_pair) {
        scheduler_addunlock(sched, ci->hydro.super->hydro.sorts, t);
        if (cj->hydro.super != ci->hydro.super) {
          scheduler_addunlock(sched, cj->hydro.super->hydro.sorts, t);
          if (cj_local) {
            /* t also depends on the drift of cj (if cj is local) */
            scheduler_addunlock(sched, cj->hydro.super->hydro.drift, t);
          }
        }
      }
    } /* Grid sync interaction? */

    /* Flux interaction: neighbour loop that uses the grid */
    else if (t_subtype == task_subtype_flux) {
      /* Construct other neighbour loops that explicitly depend on the grid */
#ifdef SHADOWSWIFT_MESHLESS_GRADIENTS
      /* No extra neighbour loop that explicitly use the grid */
      /* Just add dependencies */
      if (t_type == task_type_self) {
        if (!ci_local) continue;
        scheduler_addunlock(sched, ci->hydro.super->hydro.grid_ghost, t);
        scheduler_addunlock(sched, t, ci->hydro.super->hydro.flux_ghost);
      } else if (t_type == task_type_pair) {
        if (ci_local) {
          scheduler_addunlock(sched, ci->hydro.super->hydro.grid_ghost, t);
          scheduler_addunlock(sched, t, ci->hydro.super->hydro.flux_ghost);
        }
        if (cj_local && cj->hydro.super != ci->hydro.super) {
          scheduler_addunlock(sched, cj->hydro.super->hydro.grid_ghost, t);
          scheduler_addunlock(sched, t, cj->hydro.super->hydro.flux_ghost);
        }
      }
#ifdef SWIFT_DEBUG_CHECKS
      else
        error("Invalid task type for t->subtype == task_subtype_flux!");
#endif
#else
#ifdef EXTRA_HYDRO_LOOP
      t_slope_estimate = scheduler_addtask(
          sched, t_type, task_subtype_slope_estimate, flags, 0, ci, cj);
      t_slope_limiter = scheduler_addtask(
          sched, t_type, task_subtype_slope_limiter, flags, 0, ci, cj);
      engine_addlink(e, &ci->hydro.slope_estimate, t_slope_estimate);
      engine_addlink(e, &ci->hydro.slope_limiter, t_slope_limiter);
#endif

      if (with_timestep_limiter) {
        t_limiter = scheduler_addtask(sched, t_type, task_subtype_limiter,
                                      flags, 0, ci, cj);
        engine_addlink(e, &ci->hydro.limiter, t_limiter);
      }
      /* Add links and dependencies */
      if (t_type == task_type_self || t_type == task_type_sub_self) {
#ifdef EXTRA_HYDRO_LOOP
        engine_make_grid_hydroloop_dependencies(sched, ci, t_slope_estimate,
                                                t_slope_limiter, t);
        scheduler_addunlock(sched, ci->super->kick2, t_slope_estimate);
#else
        engine_make_grid_hydroloop_dependencies(sched, ci, t);
#endif

        if (with_timestep_limiter) {
          scheduler_addunlock(sched, ci->super->timestep, t_limiter);
          scheduler_addunlock(sched, ci->hydro.super->hydro.drift, t_limiter);
          scheduler_addunlock(sched, t_limiter, ci->super->kick1);
          scheduler_addunlock(sched, t_limiter, ci->super->timestep_limiter);
        }
      } else if (t_type == task_type_pair || t_type == task_type_sub_pair) {
        /* Links */
#ifdef EXTRA_HYDRO_LOOP
        engine_addlink(e, &cj->hydro.slope_estimate, t_slope_estimate);
        engine_addlink(e, &cj->hydro.slope_limiter, t_slope_limiter);
#endif

        if (with_timestep_limiter) {
          engine_addlink(e, &ci->hydro.limiter, t_limiter);
          engine_addlink(e, &cj->hydro.limiter, t_limiter);
        }

        /* Unlocks */
        if (ci_local) {
#ifdef EXTRA_HYDRO_LOOP
          engine_make_grid_hydroloop_dependencies(sched, ci, t_slope_estimate,
                                                  t_slope_limiter, t);
          scheduler_addunlock(sched, ci->super->kick2, t_slope_estimate);
#else
          engine_make_grid_hydroloop_dependencies(sched, ci, t);
#endif

          /* Limiter unlocks */
          if (with_timestep_limiter) {
            scheduler_addunlock(sched, ci->hydro.super->hydro.drift, t_limiter);
            scheduler_addunlock(sched, ci->super->timestep, t_limiter);
            scheduler_addunlock(sched, t_limiter, ci->super->kick1);
            scheduler_addunlock(sched, t_limiter, ci->super->timestep_limiter);
          }
        }
        if (cj_local && cj->super != ci->super) {
#ifdef EXTRA_HYDRO_LOOP
          scheduler_addunlock(sched, cj->super->kick2, t_slope_estimate);
#endif

          if (with_timestep_limiter) {
            scheduler_addunlock(sched, cj->super->timestep, t_limiter);
            scheduler_addunlock(sched, t_limiter, cj->super->kick1);
            scheduler_addunlock(sched, t_limiter, cj->super->timestep_limiter);
          }
        }
        if (cj_local && cj->hydro.super != ci->hydro.super) {
#ifdef EXTRA_HYDRO_LOOP
          engine_make_grid_hydroloop_dependencies(sched, cj, t_slope_estimate,
                                                  t_slope_limiter, t);
#else
          engine_make_grid_hydroloop_dependencies(sched, cj, t);
#endif

          if (with_timestep_limiter) {
            scheduler_addunlock(sched, cj->hydro.super->hydro.drift, t_limiter);
          }
        }
      }
#endif
    }

    /* Gradient interaction: neighbour loop that does not use the grid */
    else if (t_subtype == task_subtype_gradient) {
      /* Construct other neighbour loops that do NOT depend on the grid.
       * TODO: Add other kinds of neighbour loops */
      if (with_timestep_limiter)
        t_limiter = scheduler_addtask(sched, t_type, task_subtype_limiter,
                                      flags, 0, ci, cj);

      /* Add links and dependencies */
      if (t_type == task_type_self || t_type == task_type_sub_self) {
#ifdef SWIFT_DEBUG_CHECKS
        if (!ci_local)
          error("Encountered self-type gradient task for non-local cell!");
#endif
        /* Kick2 -> gradient */
        scheduler_addunlock(sched, ci->super->kick2, t);
        /* gradient -> extra ghost */
        scheduler_addunlock(sched, t, ci->hydro.super->hydro.extra_ghost);
        /* For sub_self: extra dependencies: */
        if (t_type == task_type_sub_self) {
          /* Drift -> gradient */
          scheduler_addunlock(sched, ci->hydro.super->hydro.drift, t);
          /* sorts -> gradient */
          scheduler_addunlock(sched, ci->hydro.super->hydro.sorts, t);
        }
        if (with_timestep_limiter) {
          engine_addlink(e, &ci->hydro.limiter, t_limiter);
          scheduler_addunlock(sched, ci->super->timestep, t_limiter);
          scheduler_addunlock(sched, ci->hydro.super->hydro.drift, t_limiter);
          scheduler_addunlock(sched, t_limiter, ci->super->kick1);
          scheduler_addunlock(sched, t_limiter, ci->super->timestep_limiter);
        }
      } else if (t_type == task_type_pair || t_type == task_type_sub_pair) {
        /* Links */
        if (with_timestep_limiter) {
          engine_addlink(e, &ci->hydro.limiter, t_limiter);
          engine_addlink(e, &cj->hydro.limiter, t_limiter);
        }

        /* Unlocks */
        /* Sort -> pair/gradient */
        scheduler_addunlock(sched, ci->hydro.super->hydro.sorts, t);
        if (ci->hydro.super != cj->hydro.super)
          scheduler_addunlock(sched, cj->hydro.super->hydro.sorts, t);
        /* For local cells only */
        if (ci_local) {
          /* Drift -> gradient */
          scheduler_addunlock(sched, ci->hydro.super->hydro.drift, t);
          /* Kick2 -> gradient */
          scheduler_addunlock(sched, ci->super->kick2, t);
          /* Gradient -> extra_ghost */
          scheduler_addunlock(sched, t, ci->hydro.super->hydro.extra_ghost);
          /* Limiter unlocks */
          if (with_timestep_limiter) {
            scheduler_addunlock(sched, ci->hydro.super->hydro.drift, t_limiter);
            scheduler_addunlock(sched, ci->super->timestep, t_limiter);
            scheduler_addunlock(sched, t_limiter, ci->super->kick1);
            scheduler_addunlock(sched, t_limiter, ci->super->timestep_limiter);
          }
        }
        if (cj_local && cj->super != ci->super) {
          /* Kick2 -> gradient */
          scheduler_addunlock(sched, cj->super->kick2, t);
          if (with_timestep_limiter) {
            scheduler_addunlock(sched, cj->super->timestep, t_limiter);
            scheduler_addunlock(sched, t_limiter, cj->super->kick1);
            scheduler_addunlock(sched, t_limiter, cj->super->timestep_limiter);
          }
        }
        if (cj_local && cj->hydro.super != ci->hydro.super) {
          /* Drift -> gradient */
          scheduler_addunlock(sched, cj->hydro.super->hydro.drift, t);
          /* Gradient -> extra_ghost */
          scheduler_addunlock(sched, t, cj->hydro.super->hydro.extra_ghost);
          if (with_timestep_limiter) {
            scheduler_addunlock(sched, cj->hydro.super->hydro.drift, t_limiter);
          }
        }
      }
#ifdef SWIFT_DEBUG_CHECKS
      else
        error("Invalid task type for subtype `task_subtype_gradient`!");
#endif
    }
  } /* Loop over tasks */
}

struct cell_type_pair {
  struct cell *ci, *cj;
  int type;
};

/**
 * @brief Recurse down to the super level and add a dependency between
 * rt_advance_cell_time and tend tasks. Note: This function is intended
 * for the sending side, i.e. for local cells.
 *
 * If we're running with RT subcycling, we need to ensure that nothing
 * is sent before the advance cell time task has finished. This may
 * overwrite the correct cell times, particularly so when we're sending
 * over data for non-RT tasks, e.g. for gravity pair tasks. Therefore the
 * send/tend task needs to be unlocked by the rt_advance_cell_time task.
 *
 * The send/tend task is on the top level, while the rt_advance_cell_time
 * task is on the super level. This function simply recurses down to the
 * super level and adds the required dependency.
 *
 * @param c cell to check/recurse into
 * @param tend the send/tend task that needs to be unlocked.
 * @param e the engine
 */
void engine_addunlock_rt_advance_cell_time_tend(struct cell *c,
                                                struct task *tend,
                                                struct engine *e) {

  /* safety measure */
  if (!cell_get_flag(c, cell_flag_has_tasks)) return;
  if (cell_is_empty(c)) return;

  if (c->super == c) {
    /* Found the super level cell. Add dependency from rt_advance_cell_time, if
     * it exists. */
    if (c->super->rt.rt_advance_cell_time != NULL) {
      scheduler_addunlock(&e->sched, c->super->rt.rt_advance_cell_time, tend);
    }
#ifdef SWIFT_RT_DEBUG_CHECKS
    else {
      error("Got local super cell without rt_advance_cell_time task");
    }
#endif

  } else {
    /* descend the tree until you find the super level */
    if (c->split) {
      for (int k = 0; k < 8; k++) {
        if (c->progeny[k] != NULL) {
          engine_addunlock_rt_advance_cell_time_tend(c->progeny[k], tend, e);
        }
      }
    }
  }
}

void engine_addtasks_send_mapper(void *map_data, int num_elements,
                                 void *extra_data) {

  struct engine *e = (struct engine *)extra_data;
  const int with_star_formation = (e->policy & engine_policy_star_formation);
  const int with_limiter = (e->policy & engine_policy_timestep_limiter);
  const int with_feedback = (e->policy & engine_policy_feedback);
  const int with_sync = (e->policy & engine_policy_timestep_sync);
  const int with_rt = (e->policy & engine_policy_rt);
  struct cell_type_pair *cell_type_pairs = (struct cell_type_pair *)map_data;

#if defined(WITH_MPI) && !defined(SWIFT_DEBUG_CHECKS)
  if (e->policy & engine_policy_sinks) {
    error("TODO: Sink MPI tasks are not implemented yet!");
  }
#endif

  for (int k = 0; k < num_elements; k++) {
    struct cell *ci = cell_type_pairs[k].ci;
    struct cell *cj = cell_type_pairs[k].cj;
    const int type = cell_type_pairs[k].type;

#ifdef WITH_MPI

    if (!cell_is_empty(ci)) {
      /* Add the timestep exchange task */
      struct task *tend = scheduler_addtask(
          &e->sched, task_type_send, task_subtype_tend, ci->mpi.tag, 0, ci, cj);
      scheduler_addunlock(&e->sched, ci->timestep_collect, tend);
      engine_addlink(e, &ci->mpi.send, tend);

      if (with_rt && (type & proxy_cell_type_hydro))
        engine_addunlock_rt_advance_cell_time_tend(ci, tend, e);
    }
#endif

    /* Add the send tasks for the cells in the proxy that have a hydro
     * connection. */
    if ((e->policy & engine_policy_hydro) && (type & proxy_cell_type_hydro))
      engine_addtasks_send_hydro(e, ci, cj, /*t_xv=*/NULL,
                                 /*t_rho=*/NULL, /*t_gradient=*/NULL,
                                 /*t_prep1=*/NULL,
                                 /*t_limiter=*/NULL, /*t_pack_limiter=*/NULL,
                                 /*t_rt_gradient=*/NULL,
                                 /*t_rt_transport=*/NULL, with_feedback,
                                 with_limiter, with_sync, with_rt);

    /* Add the send tasks for the cells in the proxy that have a stars
     * connection. */
    if ((e->policy & engine_policy_feedback) && (type & proxy_cell_type_hydro))
      engine_addtasks_send_stars(e, ci, cj, /*t_density=*/NULL,
                                 /*t_prep2=*/NULL,
                                 /*t_sf_counts=*/NULL, with_star_formation);

    /* Add the send tasks for the cells in the proxy that have a black holes
     * connection. */
    if ((e->policy & engine_policy_black_holes) &&
        (type & proxy_cell_type_hydro))
      engine_addtasks_send_black_holes(e, ci, cj, /*t_rho=*/NULL,
                                       /*t_swallow=*/NULL,
                                       /*t_gas_swallow=*/NULL,
                                       /*t_feedback=*/NULL);

    /* Add the send tasks for the cells in the proxy that have a gravity
     * connection. */
    if ((e->policy & engine_policy_self_gravity) &&
        (type & proxy_cell_type_gravity))
      engine_addtasks_send_gravity(e, ci, cj, /*t_grav_counts=*/NULL,
                                   /*t_grav=*/NULL, with_star_formation);

    /* Add the send tasks for the cells in the proxy that have a grid
     * connection */
    if ((e->policy & engine_policy_grid) && (type & proxy_cell_type_hydro))
      engine_addtasks_send_grid(e, ci, cj, NULL, NULL, NULL, NULL,
                                e->policy & engine_policy_grid_hydro,
                                with_limiter);
  }
}

void engine_addtasks_recv_mapper(void *map_data, int num_elements,
                                 void *extra_data) {

  struct engine *e = (struct engine *)extra_data;
  const int with_star_formation = (e->policy & engine_policy_star_formation);
  const int with_limiter = (e->policy & engine_policy_timestep_limiter);
  const int with_feedback = (e->policy & engine_policy_feedback);
  const int with_black_holes = (e->policy & engine_policy_black_holes);
  const int with_sync = (e->policy & engine_policy_timestep_sync);
  const int with_rt = (e->policy & engine_policy_rt);
  struct cell_type_pair *cell_type_pairs = (struct cell_type_pair *)map_data;

#if defined(WITH_MPI) && !defined(SWIFT_DEBUG_CHECKS)
  if (e->policy & engine_policy_sinks) {
    error("TODO: Sink MPI tasks are not implemented yet!");
  }
#endif

  for (int k = 0; k < num_elements; k++) {
    struct cell *ci = cell_type_pairs[k].ci;
    const int type = cell_type_pairs[k].type;
    struct task *tend = NULL;

#ifdef WITH_MPI
    /* Add the timestep exchange task */
    if (!cell_is_empty(ci)) {
      tend = scheduler_addtask(&e->sched, task_type_recv, task_subtype_tend,
                               ci->mpi.tag, 0, ci, NULL);
      engine_addlink(e, &ci->mpi.recv, tend);

      /* If we're running with RT, there may be foreign cells that
       * don't receive any actual hydro particles. These cells however
       * still need to have the "advance_cell_time" and "rt_collect_times"
       * tasks in order for their time variables to be correct, especially
       * during syb-cycles, where the cell times aren't communicated at the
       * end of the step. So we create them now. */
      if (with_rt) {
#ifdef SWIFT_RT_DEBUG_CHECKS
        if (ci->top == NULL) error("Working on a cell with top == NULL??");
#endif

        /* Create the RT collect times task at the top level, if it hasn't
         * already. */
        if (ci->top->rt.rt_collect_times == NULL) {
          ci->top->rt.rt_collect_times =
              scheduler_addtask(&e->sched, task_type_rt_collect_times,
                                task_subtype_none, 0, 0, ci->top, NULL);
        }
        /* We don't need rt_collect_times -> tend dependencies. They never
         * run at the same time. rt_collect_times runs in sub-cycles,
         * tend runs on normal steps. */

        /* Make sure the timestep task replacements, i.e. rt_advance_cell_time,
         * exists on the super levels regardless of proxy type.
         * This needs to be done before engine_addtasks_recv_hydro so we
         * can set appropriate unlocks there without re-creating tasks. */
        engine_addtasks_recv_rt_advance_cell_time(e, ci, tend);
      }
    }
#endif

    /* Add the recv tasks for the cells in the proxy that have a hydro
     * connection. */
    if ((e->policy & engine_policy_hydro) && (type & proxy_cell_type_hydro)) {
      engine_addtasks_recv_hydro(
          e, ci, /*t_xv=*/NULL, /*t_rho=*/NULL, /*t_gradient=*/NULL,
          /*t_prep1=*/NULL, /*t_limiter=*/NULL, /*t_unpack_limiter=*/NULL,
          /*t_rt_gradient=*/NULL, /*t_rt_transport=*/NULL,
          /*t_rt_sorts=*/NULL, tend, with_feedback, with_black_holes,
          with_limiter, with_sync, with_rt);
    }

    /* Add the recv tasks for the cells in the proxy that have a stars
     * connection. */
    if ((e->policy & engine_policy_feedback) && (type & proxy_cell_type_hydro))
      engine_addtasks_recv_stars(e, ci, /*t_density=*/NULL, /*t_prep2=*/NULL,
                                 /*t_sf_counts=*/NULL, tend,
                                 with_star_formation);

    /* Add the recv tasks for the cells in the proxy that have a black holes
     * connection. */
    if ((e->policy & engine_policy_black_holes) &&
        (type & proxy_cell_type_hydro))
      engine_addtasks_recv_black_holes(e, ci, /*t_rho=*/NULL,
                                       /*t_swallow=*/NULL,
                                       /*t_gas_swallow=*/NULL,
                                       /*t_feedback=*/NULL, tend);

    /* Add the recv tasks for the cells in the proxy that have a gravity
     * connection. */
    if ((e->policy & engine_policy_self_gravity) &&
        (type & proxy_cell_type_gravity))
      engine_addtasks_recv_gravity(e, ci, /*t_grav_counts*/ NULL,
                                   /*t_grav=*/NULL, tend, with_star_formation);

    /* Add the send tasks for the cells in the proxy that have a grid
     * connection */
    if ((e->policy & engine_policy_grid) && (type & proxy_cell_type_hydro))
      engine_addtasks_recv_grid(
          e, ci, /*t_xv*/ NULL, /*t_rho*/ NULL, NULL, NULL, tend,
          e->policy & engine_policy_grid_hydro, with_limiter);
  }
}

/**
 * @brief Constructs the top-level self + pair tasks for the FOF loop over
 * neighbours.
 *
 * Here we construct all the tasks for all possible neighbouring non-empty
 * local cells in the hierarchy. No dependencies are being added thus far.
 * Additional loop over neighbours can later be added by simply duplicating
 * all the tasks created by this function.
 *
 * @param map_data Offset of first two indices disguised as a pointer.
 * @param num_elements Number of cells to traverse.
 * @param extra_data The #engine.
 */
void engine_make_fofloop_tasks_mapper(void *map_data, int num_elements,
                                      void *extra_data) {

  /* Extract the engine pointer. */
  struct engine *e = (struct engine *)extra_data;

  struct space *s = e->s;
  struct scheduler *sched = &e->sched;
  const int nodeID = e->nodeID;
  const int *cdim = s->cdim;
  struct cell *cells = s->cells_top;

  /* Loop through the elements, which are just byte offsets from NULL. */
  for (int ind = 0; ind < num_elements; ind++) {

    /* Get the cell index. */
    const int cid = (size_t)(map_data) + ind;
    const int i = cid / (cdim[1] * cdim[2]);
    const int j = (cid / cdim[2]) % cdim[1];
    const int k = cid % cdim[2];

    /* Get the cell */
    struct cell *ci = &cells[cid];

    /* Skip cells without gravity particles */
    if (ci->grav.count == 0) continue;

    /* If the cells is local build a self-interaction */
    if (ci->nodeID == nodeID) {
      scheduler_addtask(sched, task_type_fof_self, task_subtype_none, 0, 0, ci,
                        NULL);
      scheduler_addtask(sched, task_type_fof_attach_self, task_subtype_none, 0,
                        0, ci, NULL);
    }

    /* Now loop over all the neighbours of this cell */
    for (int ii = -1; ii < 2; ii++) {
      int iii = i + ii;
      if (!s->periodic && (iii < 0 || iii >= cdim[0])) continue;
      iii = (iii + cdim[0]) % cdim[0];
      for (int jj = -1; jj < 2; jj++) {
        int jjj = j + jj;
        if (!s->periodic && (jjj < 0 || jjj >= cdim[1])) continue;
        jjj = (jjj + cdim[1]) % cdim[1];
        for (int kk = -1; kk < 2; kk++) {
          int kkk = k + kk;
          if (!s->periodic && (kkk < 0 || kkk >= cdim[2])) continue;
          kkk = (kkk + cdim[2]) % cdim[2];

          /* Get the neighbouring cell */
          const int cjd = cell_getid(cdim, iii, jjj, kkk);
          struct cell *cj = &cells[cjd];

          /* Does that neighbour have particles ? */
          if (cid >= cjd || cj->grav.count == 0) continue;

          /* Construct the pair search task only for fully local pairs */
          if (ci->nodeID == nodeID && cj->nodeID == nodeID)
            scheduler_addtask(sched, task_type_fof_pair, task_subtype_none, 0,
                              0, ci, cj);

          /* Construct the pair search task for pairs overlapping with the node
           */
          if (ci->nodeID == nodeID || cj->nodeID == nodeID)
            scheduler_addtask(sched, task_type_fof_attach_pair,
                              task_subtype_none, 0, 0, ci, cj);
        }
      }
    }
  }
}

/**
 * @brief Fill the #space's task list with FOF tasks.
 *
 * @param e The #engine we are working with.
 */
void engine_make_fof_tasks(struct engine *e) {

  struct space *s = e->s;
  struct scheduler *sched = &e->sched;
  ticks tic = getticks();

  if (e->restarting) {
    /* Re-set the scheduler. */
    scheduler_reset(sched, engine_estimate_nr_tasks(e));
  }

  /* Construct a FOF loop over neighbours */
  if (e->policy & engine_policy_fof)
    threadpool_map(&e->threadpool, engine_make_fofloop_tasks_mapper, NULL,
                   s->nr_cells, 1, threadpool_auto_chunk_size, e);

  if (e->verbose)
    message("Making FOF tasks took %.3f %s.",
            clocks_from_ticks(getticks() - tic), clocks_getunit());

  tic = getticks();

  /* Split the tasks. */
  scheduler_splittasks(sched, /*fof_tasks=*/1, e->verbose);

  if (e->verbose)
    message("Splitting FOF tasks took %.3f %s.",
            clocks_from_ticks(getticks() - tic), clocks_getunit());

#ifdef SWIFT_DEBUG_CHECKS
  /* Verify that we are not left with invalid tasks */
  for (int i = 0; i < e->sched.nr_tasks; ++i) {
    const struct task *t = &e->sched.tasks[i];
    if (t->ci == NULL && t->cj != NULL && !t->skip) error("Invalid task");
  }
#endif

  /* Report the number of tasks we actually used */
  if (e->verbose)
    message(
        "Nr. of tasks: %d allocated tasks: %d ratio: %f memory use: %zd MB.",
        e->sched.nr_tasks, e->sched.size,
        (float)e->sched.nr_tasks / (float)e->sched.size,
        e->sched.size * sizeof(struct task) / (1024 * 1024));

  if (e->verbose)
    message("took %.3f %s.", clocks_from_ticks(getticks() - tic),
            clocks_getunit());
}

/**
 * @brief Fill the #space's task list.
 *
 * @param e The #engine we are working with.
 */
void engine_maketasks(struct engine *e) {

  struct space *s = e->s;
  struct scheduler *sched = &e->sched;
  struct cell *cells = s->cells_top;
  const int nr_cells = s->nr_cells;
  const ticks tic = getticks();

  /* Re-set the scheduler. */
  scheduler_reset(sched, engine_estimate_nr_tasks(e));

  ticks tic2 = getticks();

  /* Construct the first hydro loop over neighbours */
  if (e->policy & engine_policy_hydro)
    threadpool_map(&e->threadpool, engine_make_hydroloop_tasks_mapper, NULL,
                   s->nr_cells, 1, threadpool_auto_chunk_size, e);

  if (e->verbose)
    message("Making hydro tasks took %.3f %s.",
            clocks_from_ticks(getticks() - tic2), clocks_getunit());

  tic2 = getticks();

  /* Construct the grid construction tasks */
  if (e->policy & engine_policy_grid)
    threadpool_map(&e->threadpool, engine_make_grid_construction_tasks_mapper,
                   NULL, s->nr_cells, 1, threadpool_auto_chunk_size, e);

  /* Construct the first hydro loop(s) over the neighbours (grid version) */
  if (e->policy & engine_policy_grid_hydro)
    threadpool_map(&e->threadpool, engine_make_grid_hydroloop_tasks_mapper,
                   NULL, s->nr_cells, 1, threadpool_auto_chunk_size, e);

  if (e->verbose)
    message("Making grid tasks took %.3f %s.",
            clocks_from_ticks(getticks() - tic2), clocks_getunit());

  tic2 = getticks();

  /* Add the self gravity tasks. */
  if (e->policy & engine_policy_self_gravity) {
    threadpool_map(&e->threadpool, engine_make_self_gravity_tasks_mapper, NULL,
                   s->nr_cells, 1, threadpool_auto_chunk_size, e);
  }

  if (e->verbose)
    message("Making gravity tasks took %.3f %s.",
            clocks_from_ticks(getticks() - tic2), clocks_getunit());

  /* Add the external gravity tasks. */
  if (e->policy & engine_policy_external_gravity)
    engine_make_external_gravity_tasks(e);

  if (e->sched.nr_tasks == 0 && (s->nr_gparts > 0 || s->nr_parts > 0))
    error("We have particles but no hydro or gravity tasks were created.");

  tic2 = getticks();

  /* Split the tasks. */
  scheduler_splittasks(sched, /*fof_tasks=*/0, e->verbose);

  if (e->verbose)
    message("Splitting tasks took %.3f %s.",
            clocks_from_ticks(getticks() - tic2), clocks_getunit());

#ifdef SWIFT_DEBUG_CHECKS
  /* Verify that we are not left with invalid tasks */
  for (int i = 0; i < e->sched.nr_tasks; ++i) {
    const struct task *t = &e->sched.tasks[i];
    if (t->ci == NULL && t->cj != NULL && !t->skip) error("Invalid task");
  }
#endif

  /* Free the old list of cell-task links. */
  if (e->links != NULL) swift_free("links", e->links);
  e->size_links = e->sched.nr_tasks * e->links_per_tasks;

  /* Make sure that we have space for more links than last time. */
  if (e->size_links < e->nr_links * engine_rebuild_link_alloc_margin)
    e->size_links = e->nr_links * engine_rebuild_link_alloc_margin;

  /* Allocate the new link list */
  if ((e->links = (struct link *)swift_malloc(
           "links", sizeof(struct link) * e->size_links)) == NULL)
    error("Failed to allocate cell-task links.");
  e->nr_links = 0;

  tic2 = getticks();

  /* Count the number of tasks associated with each cell and
     store the density tasks in each cell, and make each sort
     depend on the sorts of its progeny. */
  threadpool_map(&e->threadpool, engine_count_and_link_tasks_mapper,
                 sched->tasks, sched->nr_tasks, sizeof(struct task),
                 threadpool_auto_chunk_size, e);

  if (e->verbose)
    message("Counting and linking tasks took %.3f %s.",
            clocks_from_ticks(getticks() - tic2), clocks_getunit());

  tic2 = getticks();

  /* Re-set the tag counter. MPI tags are defined for top-level cells in
   * cell_set_super_mapper. */
#ifdef WITH_MPI
  cell_next_tag = 0;
#endif

  /* Now that the self/pair tasks are at the right level, set the super
   * pointers. */
  threadpool_map(&e->threadpool, cell_set_super_mapper, cells, nr_cells,
                 sizeof(struct cell), threadpool_auto_chunk_size, e);

  if (e->verbose)
    message("Setting super-pointers took %.3f %s.",
            clocks_from_ticks(getticks() - tic2), clocks_getunit());

  /* Append hierarchical tasks to each cell. */
  threadpool_map(&e->threadpool, engine_make_hierarchical_tasks_mapper, cells,
                 nr_cells, sizeof(struct cell), threadpool_auto_chunk_size, e);

  tic2 = getticks();

  /* Run through the tasks and make force tasks for each density task.
     Each force task depends on the cell ghosts and unlocks the kick task
     of its super-cell. */
  if (e->policy & engine_policy_hydro) {

    /* Note that this does not scale well at all so we do not use the
     * threadpool version here until the reason for this is found.
     * We call the mapper function directly as if there was only 1 thread
     * in the pool. */
    engine_make_extra_hydroloop_tasks_mapper(sched->tasks, sched->nr_tasks, e);
    /* threadpool_map(&e->threadpool, engine_make_extra_hydroloop_tasks_mapper,
     *                sched->tasks, sched->nr_tasks, sizeof(struct task),
     *                threadpool_auto_chunk_size, e); */
  }

  if (e->policy & engine_policy_grid_hydro) {
    /* Run through the tasks and construct extra neighbour loops, based on the
     * existing structure. Also add the right dependencies. */
    engine_make_extra_grid_hydroloop_tasks_mapper(sched->tasks, sched->nr_tasks,
                                                  e);
  }

  if (e->verbose)
    message("Making extra hydroloop tasks took %.3f %s.",
            clocks_from_ticks(getticks() - tic2), clocks_getunit());

  tic2 = getticks();

  /* Add the dependencies for the gravity stuff */
  if (e->policy &
      (engine_policy_self_gravity | engine_policy_external_gravity)) {

    threadpool_map(&e->threadpool, engine_link_gravity_tasks_mapper,
                   e->sched.tasks, e->sched.nr_tasks, sizeof(struct task),
                   threadpool_auto_chunk_size, e);
  }

  if (e->verbose)
    message("Linking gravity tasks took %.3f %s.",
            clocks_from_ticks(getticks() - tic2), clocks_getunit());

  tic2 = getticks();

#ifdef WITH_MPI
  /* Add the communication tasks if MPI is being used. */
  if (e->policy & engine_policy_mpi) {

    tic2 = getticks();

    /* Loop over the proxies and add the send tasks, which also generates the
     * cell tags for super-cells. */
    int max_num_send_cells = 0;
    for (int pid = 0; pid < e->nr_proxies; pid++)
      max_num_send_cells += e->proxies[pid].nr_cells_out;
    struct cell_type_pair *send_cell_type_pairs = NULL;
    if ((send_cell_type_pairs = (struct cell_type_pair *)malloc(
             sizeof(struct cell_type_pair) * max_num_send_cells)) == NULL)
      error("Failed to allocate temporary cell pointer list.");
    int num_send_cells = 0;

    for (int pid = 0; pid < e->nr_proxies; pid++) {

      /* Get a handle on the proxy. */
      struct proxy *p = &e->proxies[pid];

      for (int k = 0; k < p->nr_cells_out; k++) {
        send_cell_type_pairs[num_send_cells].ci = p->cells_out[k];
        send_cell_type_pairs[num_send_cells].cj = p->cells_in[0];
        send_cell_type_pairs[num_send_cells++].type = p->cells_out_type[k];
      }
    }

    threadpool_map(&e->threadpool, engine_addtasks_send_mapper,
                   send_cell_type_pairs, num_send_cells,
                   sizeof(struct cell_type_pair), threadpool_auto_chunk_size,
                   e);

    free(send_cell_type_pairs);

    if (e->verbose)
      message("Creating send tasks took %.3f %s.",
              clocks_from_ticks(getticks() - tic2), clocks_getunit());

    tic2 = getticks();

    /* Exchange the cell tags. */
    proxy_tags_exchange(e->proxies, e->nr_proxies, s);

    if (e->verbose)
      message("Exchanging cell tags took %.3f %s.",
              clocks_from_ticks(getticks() - tic2), clocks_getunit());

    tic2 = getticks();

    /* Loop over the proxies and add the recv tasks, which relies on having the
     * cell tags. */
    int max_num_recv_cells = 0;
    for (int pid = 0; pid < e->nr_proxies; pid++)
      max_num_recv_cells += e->proxies[pid].nr_cells_in;
    struct cell_type_pair *recv_cell_type_pairs = NULL;
    if ((recv_cell_type_pairs = (struct cell_type_pair *)malloc(
             sizeof(struct cell_type_pair) * max_num_recv_cells)) == NULL)
      error("Failed to allocate temporary cell pointer list.");
    int num_recv_cells = 0;
    for (int pid = 0; pid < e->nr_proxies; pid++) {

      /* Get a handle on the proxy. */
      struct proxy *p = &e->proxies[pid];
      for (int k = 0; k < p->nr_cells_in; k++) {
        recv_cell_type_pairs[num_recv_cells].ci = p->cells_in[k];
        recv_cell_type_pairs[num_recv_cells++].type = p->cells_in_type[k];
      }
    }
    threadpool_map(&e->threadpool, engine_addtasks_recv_mapper,
                   recv_cell_type_pairs, num_recv_cells,
                   sizeof(struct cell_type_pair), threadpool_auto_chunk_size,
                   e);
    free(recv_cell_type_pairs);

    if (e->verbose)
      message("Creating recv tasks took %.3f %s.",
              clocks_from_ticks(getticks() - tic2), clocks_getunit());
  }

  /* Allocate memory for foreign particles */
  engine_allocate_foreign_particles(e, /*fof=*/0);

#endif

  /* Report the number of tasks we actually used */
  if (e->verbose)
    message(
        "Nr. of tasks: %d allocated tasks: %d ratio: %f memory use: %zd MB.",
        e->sched.nr_tasks, e->sched.size,
        (float)e->sched.nr_tasks / (float)e->sched.size,
        e->sched.size * sizeof(struct task) / (1024 * 1024));

  /* Report the number of links we actually used */
  if (e->verbose)
    message(
        "Nr. of links: %zd allocated links: %zd ratio: %f memory use: %zd MB.",
        e->nr_links, e->size_links, (float)e->nr_links / (float)e->size_links,
        e->size_links * sizeof(struct link) / (1024 * 1024));

  /* Report the values that could have been used */
  if (e->verbose)
    message("Actual usage: tasks/cell: %f links/task: %f",
            (float)e->sched.nr_tasks / s->tot_cells,
            (float)e->nr_links / e->sched.nr_tasks);

  tic2 = getticks();

  /* Set the unlocks per task. */
  scheduler_set_unlocks(sched, &e->threadpool);

  if (e->verbose)
    message("Setting unlocks took %.3f %s.",
            clocks_from_ticks(getticks() - tic2), clocks_getunit());

  tic2 = getticks();

  /* Rank the tasks. */
  scheduler_ranktasks(sched);

  if (e->verbose)
    message("Ranking the tasks took %.3f %s.",
            clocks_from_ticks(getticks() - tic2), clocks_getunit());

  /* Weight the tasks. */
  scheduler_reweight(sched, e->verbose);

  /* Set the tasks age. */
  e->tasks_age = 0;

  if (e->verbose)
    message("took %.3f %s (including reweight).",
            clocks_from_ticks(getticks() - tic), clocks_getunit());
}<|MERGE_RESOLUTION|>--- conflicted
+++ resolved
@@ -2761,48 +2761,6 @@
       }
 #ifdef SWIFT_DEBUG_CHECKS
       else if (t_subtype == task_subtype_external_grav) {
-<<<<<<< HEAD
-        error("Found a pair/external-gravity task...");
-      }
-#endif
-
-      /* Link sub-self tasks to cells. */
-    } else if (t_type == task_type_sub_self) {
-#ifdef SWIFT_DEBUG_CHECKS
-      atomic_inc(&ci->nr_tasks);
-#endif
-
-      if (t_subtype == task_subtype_density) {
-        engine_addlink(e, &ci->hydro.density, t);
-      } else if (t_subtype == task_subtype_grav) {
-        engine_addlink(e, &ci->grav.grav, t);
-      } else if (t_subtype == task_subtype_external_grav) {
-        engine_addlink(e, &ci->grav.grav, t);
-      } else if (t_subtype == task_subtype_gradient) {
-        engine_addlink(e, &ci->hydro.gradient, t);
-      }
-
-      /* Link sub-pair tasks to cells. */
-    } else if (t_type == task_type_sub_pair) {
-#ifdef SWIFT_DEBUG_CHECKS
-      atomic_inc(&ci->nr_tasks);
-      atomic_inc(&cj->nr_tasks);
-#endif
-
-      if (t_subtype == task_subtype_density) {
-        engine_addlink(e, &ci->hydro.density, t);
-        engine_addlink(e, &cj->hydro.density, t);
-      } else if (t_subtype == task_subtype_grav) {
-        engine_addlink(e, &ci->grav.grav, t);
-        engine_addlink(e, &cj->grav.grav, t);
-      } else if (t_subtype == task_subtype_gradient) {
-        engine_addlink(e, &ci->hydro.gradient, t);
-        engine_addlink(e, &cj->hydro.gradient, t);
-      }
-#ifdef SWIFT_DEBUG_CHECKS
-      else if (t_subtype == task_subtype_external_grav) {
-=======
->>>>>>> 4d8f0349
         error("Found a sub-pair/external-gravity task...");
       }
 #endif
@@ -4585,7 +4543,7 @@
                                       flags, 0, ci, cj);
 
       /* Add links and dependencies */
-      if (t_type == task_type_self || t_type == task_type_sub_self) {
+      if (t_type == task_type_self) {
 #ifdef SWIFT_DEBUG_CHECKS
         if (!ci_local)
           error("Encountered self-type gradient task for non-local cell!");
@@ -4594,13 +4552,11 @@
         scheduler_addunlock(sched, ci->super->kick2, t);
         /* gradient -> extra ghost */
         scheduler_addunlock(sched, t, ci->hydro.super->hydro.extra_ghost);
-        /* For sub_self: extra dependencies: */
-        if (t_type == task_type_sub_self) {
-          /* Drift -> gradient */
-          scheduler_addunlock(sched, ci->hydro.super->hydro.drift, t);
-          /* sorts -> gradient */
-          scheduler_addunlock(sched, ci->hydro.super->hydro.sorts, t);
-        }
+        /* Extra dependencies in case we are recursing this self task: */
+        /* Drift -> gradient */
+        scheduler_addunlock(sched, ci->hydro.super->hydro.drift, t);
+        /* sorts -> gradient */
+        scheduler_addunlock(sched, ci->hydro.super->hydro.sorts, t);
         if (with_timestep_limiter) {
           engine_addlink(e, &ci->hydro.limiter, t_limiter);
           scheduler_addunlock(sched, ci->super->timestep, t_limiter);
@@ -4608,7 +4564,7 @@
           scheduler_addunlock(sched, t_limiter, ci->super->kick1);
           scheduler_addunlock(sched, t_limiter, ci->super->timestep_limiter);
         }
-      } else if (t_type == task_type_pair || t_type == task_type_sub_pair) {
+      } else if (t_type == task_type_pair) {
         /* Links */
         if (with_timestep_limiter) {
           engine_addlink(e, &ci->hydro.limiter, t_limiter);
