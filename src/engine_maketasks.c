/*******************************************************************************
 * This file is part of SWIFT.
 * Copyright (c) 2012 Pedro Gonnet (pedro.gonnet@durham.ac.uk)
 *                    Matthieu Schaller (schaller@strw.leidenuniv.nl)
 *               2015 Peter W. Draper (p.w.draper@durham.ac.uk)
 *                    Angus Lepper (angus.lepper@ed.ac.uk)
 *               2016 John A. Regan (john.a.regan@durham.ac.uk)
 *                    Tom Theuns (tom.theuns@durham.ac.uk)
 *
 * This program is free software: you can redistribute it and/or modify
 * it under the terms of the GNU Lesser General Public License as published
 * by the Free Software Foundation, either version 3 of the License, or
 * (at your option) any later version.
 *
 * This program is distributed in the hope that it will be useful,
 * but WITHOUT ANY WARRANTY; without even the implied warranty of
 * MERCHANTABILITY or FITNESS FOR A PARTICULAR PURPOSE.  See the
 * GNU General Public License for more details.
 *
 * You should have received a copy of the GNU Lesser General Public License
 * along with this program.  If not, see <http://www.gnu.org/licenses/>.
 *
 ******************************************************************************/

/* Config parameters. */
#include <config.h>

/* Some standard headers. */
#include <stdlib.h>
#include <unistd.h>

/* MPI headers. */
#ifdef WITH_MPI
#include <mpi.h>
#endif

/* Load the profiler header, if needed. */
#ifdef WITH_PROFILER
#include <gperftools/profiler.h>
#endif

/* This object's header. */
#include "engine.h"

/* Local headers. */
#include "adaptive_softening.h"
#include "atomic.h"
#include "cell.h"
#include "clocks.h"
#include "cycle.h"
#include "debug.h"
#include "error.h"
#include "feedback.h"
#include "neutrino_properties.h"
#include "proxy.h"
#include "rt_properties.h"
#include "space_getsid.h"
#include "timers.h"

extern int engine_max_parts_per_ghost;
extern int engine_max_sparts_per_ghost;
extern int engine_star_resort_task_depth;
extern int engine_max_parts_per_cooling;

/**
 * @brief Add send tasks for the gravity pairs to a hierarchy of cells.
 *
 * @param e The #engine.
 * @param ci The sending #cell.
 * @param cj Dummy cell containing the nodeID of the receiving node.
 * @param t_grav The send_grav #task, if it has already been created.
 */
void engine_addtasks_send_gravity(struct engine *e, struct cell *ci,
                                  struct cell *cj, struct task *t_grav_counts,
                                  struct task *t_grav,
                                  const int with_star_formation) {

#ifdef WITH_MPI
  struct link *l = NULL;
  struct scheduler *s = &e->sched;
  const int nodeID = cj->nodeID;

  /* Early abort (are we below the level where tasks are)? */
  if (!cell_get_flag(ci, cell_flag_has_tasks)) return;

  if (t_grav_counts == NULL && with_star_formation && ci->hydro.count > 0) {
#ifdef SWIFT_DEBUG_CHECKS
    if (ci->depth != 0)
      error(
          "Attaching a grav_count task at a non-top level c->depth=%d "
          "c->count=%d",
          ci->depth, ci->hydro.count);
#endif
    t_grav_counts = scheduler_addtask(
        s, task_type_send, task_subtype_grav_counts, ci->mpi.tag, 0, ci, cj);
    scheduler_addunlock(s, ci->hydro.star_formation, t_grav_counts);
  }

  /* Check if any of the gravity tasks are for the target node. */
  for (l = ci->grav.grav; l != NULL; l = l->next)
    if (l->t->ci->nodeID == nodeID ||
        (l->t->cj != NULL && l->t->cj->nodeID == nodeID))
      break;

  /* If so, attach send tasks. */
  if (l != NULL) {

    /* Create the tasks and their dependencies? */
    if (t_grav == NULL) {

      /* Make sure this cell is tagged. */
      cell_ensure_tagged(ci);

      t_grav = scheduler_addtask(s, task_type_send, task_subtype_gpart,
                                 ci->mpi.tag, 0, ci, cj);

      /* The sends should unlock the down pass. */
      scheduler_addunlock(s, t_grav, ci->grav.super->grav.down);

      if (with_star_formation && ci->top->hydro.count > 0)
        scheduler_addunlock(s, t_grav, ci->top->hydro.star_formation);

      /* Drift before you send */
      scheduler_addunlock(s, ci->grav.super->grav.drift, t_grav);

      if (gravity_after_hydro_density)
        scheduler_addunlock(s, ci->grav.super->grav.init_out, t_grav);
    }

    /* Add them to the local cell. */
    engine_addlink(e, &ci->mpi.send, t_grav);

    if (with_star_formation && ci->hydro.count > 0) {
      engine_addlink(e, &ci->mpi.send, t_grav_counts);
    }
  }

  /* Recurse? */
  if (ci->split)
    for (int k = 0; k < 8; k++)
      if (ci->progeny[k] != NULL)
        engine_addtasks_send_gravity(e, ci->progeny[k], cj, t_grav_counts,
                                     t_grav, with_star_formation);

#else
  error("SWIFT was not compiled with MPI support.");
#endif
}

/**
 * @brief Add send tasks for the hydro pairs to a hierarchy of cells.
 *
 * @param e The #engine.
 * @param ci The sending #cell.
 * @param cj Dummy cell containing the nodeID of the receiving node.
 * @param t_xv The send_xv #task, if it has already been created.
 * @param t_rho The send_rho #task, if it has already been created.
 * @param t_gradient The send_gradient #task, if already created.
 * @param t_prep1 The send_prep1 #task, if it has already been created.
 * @param t_limiter The send_limiter #task, if it has already been created.
 * @param t_rt_gradient The send_rt_gradient #task, if it has already been
 * created.
 * @param t_rt_transport The send_rt_transport #task, if it has already been
 * @param with_feedback Are we running with stellar feedback?
 * @param with_limiter Are we running with the time-step limiter?
 * @param with_sync Are we running with time-step synchronization?
 * @param with_rt Are we running with radiative transfer?
 */
void engine_addtasks_send_hydro(struct engine *e, struct cell *ci,
                                struct cell *cj, struct task *t_xv,
                                struct task *t_rho, struct task *t_gradient,
                                struct task *t_prep1, struct task *t_limiter,
                                struct task *t_pack_limiter,
                                struct task *t_rt_gradient,
                                struct task *t_rt_transport,
                                const int with_feedback, const int with_limiter,
                                const int with_sync, const int with_rt) {

#ifdef WITH_MPI
  struct link *l = NULL;
  struct scheduler *s = &e->sched;
  const int nodeID = cj->nodeID;

  /* Early abort (are we below the level where tasks are)? */
  if (!cell_get_flag(ci, cell_flag_has_tasks)) return;

  /* Check if any of the density tasks are for the target node. */
  for (l = ci->hydro.density; l != NULL; l = l->next)
    if (l->t->ci->nodeID == nodeID ||
        (l->t->cj != NULL && l->t->cj->nodeID == nodeID))
      break;

  /* If so, attach send tasks. */
  if (l != NULL) {

    /* Create the tasks and their dependencies? */
    if (t_xv == NULL) {

      /* Make sure this cell is tagged. */
      cell_ensure_tagged(ci);

      t_xv = scheduler_addtask(s, task_type_send, task_subtype_xv, ci->mpi.tag,
                               0, ci, cj);
      t_rho = scheduler_addtask(s, task_type_send, task_subtype_rho,
                                ci->mpi.tag, 0, ci, cj);
      scheduler_addunlock(s, t_xv, t_rho);

#ifdef EXTRA_HYDRO_LOOP
      t_gradient = scheduler_addtask(s, task_type_send, task_subtype_gradient,
                                     ci->mpi.tag, 0, ci, cj);
      scheduler_addunlock(s, t_rho, t_gradient);
#endif

      if (with_limiter) {
        t_limiter = scheduler_addtask(s, task_type_send, task_subtype_limiter,
                                      ci->mpi.tag, 0, ci, cj);
        t_pack_limiter = scheduler_addtask(s, task_type_pack,
                                           task_subtype_limiter, 0, 0, ci, cj);

        scheduler_addunlock(s, t_pack_limiter, t_limiter);
      }

#ifdef EXTRA_STAR_LOOPS
      if (with_feedback) {
        t_prep1 = scheduler_addtask(s, task_type_send, task_subtype_part_prep1,
                                    ci->mpi.tag, 0, ci, cj);
      }
#endif

      if (with_rt) {
        /* Add the RT sends */
        t_rt_gradient =
            scheduler_addtask(s, task_type_send, task_subtype_rt_gradient,
                              ci->mpi.tag, 0, ci, cj);

        t_rt_transport =
            scheduler_addtask(s, task_type_send, task_subtype_rt_transport,
                              ci->mpi.tag, 0, ci, cj);
      }

#ifdef EXTRA_HYDRO_LOOP

      scheduler_addunlock(s, t_gradient, ci->hydro.super->hydro.end_force);

      scheduler_addunlock(s, ci->hydro.super->hydro.extra_ghost, t_gradient);

      /* The send_rho task should unlock the super_hydro-cell's extra_ghost
       * task. */
      scheduler_addunlock(s, t_rho, ci->hydro.super->hydro.extra_ghost);

      /* The send_rho task depends on the cell's ghost task. */
      scheduler_addunlock(s, ci->hydro.super->hydro.ghost_out, t_rho);

      /* The send_xv task should unlock the super_hydro-cell's ghost task. */
      scheduler_addunlock(s, t_xv, ci->hydro.super->hydro.ghost_in);

#else
      /* The send_rho task should unlock the super_hydro-cell's kick task. */
      scheduler_addunlock(s, t_rho, ci->hydro.super->hydro.end_force);

      /* The send_rho task depends on the cell's ghost task. */
      scheduler_addunlock(s, ci->hydro.super->hydro.ghost_out, t_rho);

      /* The send_xv task should unlock the super_hydro-cell's ghost task. */
      scheduler_addunlock(s, t_xv, ci->hydro.super->hydro.ghost_in);

#endif

      scheduler_addunlock(s, ci->hydro.super->hydro.drift, t_rho);

      /* Drift before you send */
      scheduler_addunlock(s, ci->hydro.super->hydro.drift, t_xv);

      if (with_limiter)
        scheduler_addunlock(s, ci->super->timestep, t_pack_limiter);

#ifdef EXTRA_STAR_LOOPS
      /* In stellar feedback, send gas parts only after they have finished their
       * hydro ghosts */
      if (with_feedback) {
        scheduler_addunlock(s, ci->hydro.super->hydro.prep1_ghost, t_prep1);
        scheduler_addunlock(s, t_prep1, ci->hydro.super->stars.prep2_ghost);
      }
#endif

      if (with_rt) {
        /* Don't send the transport stuff before the gradient stuff */
        scheduler_addunlock(s, t_rt_gradient, t_rt_transport);

        /* The send_gradient task depends on the cell's ghost1 task. */
        scheduler_addunlock(s, ci->hydro.super->rt.rt_ghost1, t_rt_gradient);

        /* The send_transport task depends on the cell's ghost2 task. */
        scheduler_addunlock(s, ci->hydro.super->rt.rt_ghost2, t_rt_transport);

        /* Safety measure: collect dependencies and make sure data is sent
         * before modifying it */
        scheduler_addunlock(s, t_rt_gradient, ci->hydro.super->rt.rt_ghost2);

        /* Safety measure: collect dependencies and make sure data is sent
         * before modifying it */
        scheduler_addunlock(s, t_rt_transport,
                            ci->hydro.super->rt.rt_transport_out);

        /* Drift before you send. Especially intended to cover inactive cells
         * being sent. */
        scheduler_addunlock(s, ci->hydro.super->hydro.drift, t_rt_gradient);
        scheduler_addunlock(s, ci->hydro.super->hydro.drift, t_rt_transport);

        /* Make sure the gradient sends don't run before the xv is finished.
         * This can occur when a cell itself is inactive for both hydro and
         * RT, but needs to be sent over for some other cell's pair task.
         * The rt_gradient - xv dependency is special because when received,
         * these two tasks will/may activate the sorts.*/
        scheduler_addunlock(s, t_xv, t_rt_gradient);
      }
    } /* if t_xv == NULL */

    /* Add them to the local cell. */
    engine_addlink(e, &ci->mpi.send, t_xv);
    engine_addlink(e, &ci->mpi.send, t_rho);
#ifdef EXTRA_HYDRO_LOOP
    engine_addlink(e, &ci->mpi.send, t_gradient);
#endif
    if (with_limiter) {
      engine_addlink(e, &ci->mpi.send, t_limiter);
      engine_addlink(e, &ci->mpi.pack, t_pack_limiter);
    }
#ifdef EXTRA_STAR_LOOPS
    if (with_feedback) engine_addlink(e, &ci->mpi.send, t_prep1);
#endif

    if (with_rt) {
      /* Add them to the local cell. */
      engine_addlink(e, &ci->mpi.send, t_rt_gradient);
      engine_addlink(e, &ci->mpi.send, t_rt_transport);
    }
  }

  /* Recurse? */
  if (ci->split)
    for (int k = 0; k < 8; k++)
      if (ci->progeny[k] != NULL)
        engine_addtasks_send_hydro(
            e, ci->progeny[k], cj, t_xv, t_rho, t_gradient, t_prep1, t_limiter,
            t_pack_limiter, t_rt_gradient, t_rt_transport, with_feedback,
            with_limiter, with_sync, with_rt);

#else
  error("SWIFT was not compiled with MPI support.");
#endif
}

/**
 * @brief Add send tasks for the stars pairs to a hierarchy of cells.
 *
 * @param e The #engine.
 * @param ci The sending #cell.
 * @param cj Dummy cell containing the nodeID of the receiving node.
 * @param t_density The send_density #task, if it has already been created.
 * @param t_prep2 The send_prep2 #task, if it has already been created.
 * @param t_sf_counts The send_sf_counts, if it has been created.
 * @param with_star_formation Are we running with star formation on?
 */
void engine_addtasks_send_stars(struct engine *e, struct cell *ci,
                                struct cell *cj, struct task *t_density,
                                struct task *t_prep2, struct task *t_sf_counts,
                                const int with_star_formation) {
#ifdef SWIFT_DEBUG_CHECKS
  if (e->policy & engine_policy_sinks && e->policy & engine_policy_stars) {
    error("TODO");
  }
#endif

#ifdef WITH_MPI

  struct link *l = NULL;
  struct scheduler *s = &e->sched;
  const int nodeID = cj->nodeID;

  /* Early abort (are we below the level where tasks are)? */
  if (!cell_get_flag(ci, cell_flag_has_tasks)) return;

  if (t_sf_counts == NULL && with_star_formation && ci->hydro.count > 0) {
#ifdef SWIFT_DEBUG_CHECKS
    if (ci->depth != 0)
      error(
          "Attaching a sf_count task at a non-top level c->depth=%d "
          "c->count=%d",
          ci->depth, ci->hydro.count);
#endif
    t_sf_counts = scheduler_addtask(s, task_type_send, task_subtype_sf_counts,
                                    ci->mpi.tag, 0, ci, cj);
    scheduler_addunlock(s, ci->hydro.star_formation, t_sf_counts);
  }

  /* Check if any of the density tasks are for the target node. */
  for (l = ci->stars.density; l != NULL; l = l->next)
    if (l->t->ci->nodeID == nodeID ||
        (l->t->cj != NULL && l->t->cj->nodeID == nodeID))
      break;

  /* If so, attach send tasks. */
  if (l != NULL) {

    if (t_density == NULL) {

      /* Make sure this cell is tagged. */
      cell_ensure_tagged(ci);

      /* Create the tasks and their dependencies? */
      t_density =
          scheduler_addtask(s, task_type_send, task_subtype_spart_density,
                            ci->mpi.tag, 0, ci, cj);

#ifdef EXTRA_STAR_LOOPS
      t_prep2 = scheduler_addtask(s, task_type_send, task_subtype_spart_prep2,
                                  ci->mpi.tag, 0, ci, cj);
#endif

#ifdef EXTRA_STAR_LOOPS
      /* The first send_stars task should unlock prep1 ghost */
      scheduler_addunlock(s, t_density, ci->hydro.super->stars.prep1_ghost);

      /* Prep2 ghost before second send */
      scheduler_addunlock(s, ci->hydro.super->stars.prep2_ghost, t_prep2);

      /* The second send_stars task should unlock the super_cell's "end of star
       * block" task. */
      scheduler_addunlock(s, t_prep2, ci->hydro.super->stars.stars_out);
#else
      /* The send_stars task should unlock the super_cell's "end of star block"
       * task. */
      scheduler_addunlock(s, t_density, ci->hydro.super->stars.stars_out);
#endif

      /* Density ghost before first send */
      scheduler_addunlock(s, ci->hydro.super->stars.density_ghost, t_density);

      /* Drift before first send */
      scheduler_addunlock(s, ci->hydro.super->stars.drift, t_density);

      if (with_star_formation && ci->hydro.count > 0) {
        scheduler_addunlock(s, t_sf_counts, t_density);
#ifdef EXTRA_STAR_LOOPS
        scheduler_addunlock(s, t_sf_counts, t_prep2);
#endif
      }
    }

    engine_addlink(e, &ci->mpi.send, t_density);
#ifdef EXTRA_STAR_LOOPS
    engine_addlink(e, &ci->mpi.send, t_prep2);
#endif
    if (with_star_formation && ci->hydro.count > 0) {
      engine_addlink(e, &ci->mpi.send, t_sf_counts);
    }
  }

  /* Recurse? */
  if (ci->split)
    for (int k = 0; k < 8; k++)
      if (ci->progeny[k] != NULL)
        engine_addtasks_send_stars(e, ci->progeny[k], cj, t_density, t_prep2,
                                   t_sf_counts, with_star_formation);

#else
  error("SWIFT was not compiled with MPI support.");
#endif
}

/**
 * @brief Add send tasks for the black holes pairs to a hierarchy of cells.
 *
 * @param e The #engine.
 * @param ci The sending #cell.
 * @param cj Dummy cell containing the nodeID of the receiving node.
 * @param t_rho The density comm. task, if it has already been created.
 * @param t_bh_merger The BH swallow comm. task, if it has already been created.
 * @param t_gas_swallow The gas swallow comm. task, if it has already been
 * created.
 * @param t_feedback The send_feed #task, if it has already been created.
 */
void engine_addtasks_send_black_holes(struct engine *e, struct cell *ci,
                                      struct cell *cj, struct task *t_rho,
                                      struct task *t_bh_merger,
                                      struct task *t_gas_swallow,
                                      struct task *t_feedback) {

#ifdef WITH_MPI

  struct link *l = NULL;
  struct scheduler *s = &e->sched;
  const int nodeID = cj->nodeID;

  /* Early abort (are we below the level where tasks are)? */
  if (!cell_get_flag(ci, cell_flag_has_tasks)) return;

  /* Check if any of the density tasks are for the target node. */
  for (l = ci->black_holes.density; l != NULL; l = l->next)
    if (l->t->ci->nodeID == nodeID ||
        (l->t->cj != NULL && l->t->cj->nodeID == nodeID))
      break;

  /* If so, attach send tasks. */
  if (l != NULL) {

    if (t_rho == NULL) {

      /* Make sure this cell is tagged. */
      cell_ensure_tagged(ci);

      /* Create the tasks and their dependencies? */
      t_rho = scheduler_addtask(s, task_type_send, task_subtype_bpart_rho,
                                ci->mpi.tag, 0, ci, cj);

      t_bh_merger = scheduler_addtask(
          s, task_type_send, task_subtype_bpart_merger, ci->mpi.tag, 0, ci, cj);

      t_gas_swallow = scheduler_addtask(
          s, task_type_send, task_subtype_part_swallow, ci->mpi.tag, 0, ci, cj);

      t_feedback =
          scheduler_addtask(s, task_type_send, task_subtype_bpart_feedback,
                            ci->mpi.tag, 0, ci, cj);

      /* The send_black_holes task should unlock the super_cell's BH exit point
       * task. */
      scheduler_addunlock(s, t_feedback,
                          ci->hydro.super->black_holes.black_holes_out);

      scheduler_addunlock(s, ci->hydro.super->black_holes.swallow_ghost_3,
                          t_feedback);

      /* Ghost before you send */
      scheduler_addunlock(s, ci->hydro.super->black_holes.drift, t_rho);
      scheduler_addunlock(s, ci->hydro.super->black_holes.density_ghost, t_rho);
      scheduler_addunlock(s, t_rho,
                          ci->hydro.super->black_holes.swallow_ghost_1);

      scheduler_addunlock(s, ci->hydro.super->black_holes.swallow_ghost_1,
                          t_bh_merger);
      scheduler_addunlock(s, t_bh_merger,
                          ci->hydro.super->black_holes.swallow_ghost_3);

      scheduler_addunlock(s, ci->hydro.super->black_holes.swallow_ghost_1,
                          t_gas_swallow);
      scheduler_addunlock(s, t_gas_swallow,
                          ci->hydro.super->black_holes.swallow_ghost_2);
    }

    engine_addlink(e, &ci->mpi.send, t_rho);
    engine_addlink(e, &ci->mpi.send, t_bh_merger);
    engine_addlink(e, &ci->mpi.send, t_gas_swallow);
    engine_addlink(e, &ci->mpi.send, t_feedback);
  }

  /* Recurse? */
  if (ci->split)
    for (int k = 0; k < 8; k++)
      if (ci->progeny[k] != NULL)
        engine_addtasks_send_black_holes(e, ci->progeny[k], cj, t_rho,
                                         t_bh_merger, t_gas_swallow,
                                         t_feedback);

#else
  error("SWIFT was not compiled with MPI support.");
#endif
}

/**
 * @brief Add send tasks for the grid pairs to a hierarchy of cells.
 *
 * The only thing we need to send for the grid construction interactions is the
 * particle positions
 *
 * @param e The #engine.
 * @param ci The sending #cell.
 * @param cj Dummy cell containing the nodeID of the receiving node.
 */
void engine_addtasks_send_grid(struct engine *e, struct cell *ci,
                               struct cell *cj, struct task *t_xv,
                               struct task *t_rho, struct task *t_limiter,
                               struct task *t_pack_limiter,
                               const int with_hydro, const int with_limiter) {

#ifdef WITH_MPI
  /* Early abort (are we below the level where tasks are)? */
  if (!cell_get_flag(ci, cell_flag_has_tasks)) return;

  struct link *l = NULL;
  struct scheduler *s = &e->sched;
  const int nodeID = cj->nodeID;
  int added_t_xv = 0;

  /* Check if any of the construction tasks are for the target node, i.e. the
   * cell for which we will be constructing the grid (t->ci) lives on the target
   * node. */
  for (l = ci->grid.sync_out; l != NULL; l = l->next)
    if (l->t->ci->nodeID == nodeID && l->t->type == task_type_pair) break;

  /* Found construction task for target node? If so, attach send tasks. */
  if (l != NULL) {

#ifdef SWIFSWIFT_DEBUG_CHECKS
    if (l->t->cj != ci) error("Task incorrectly linked to cell!");
#endif

    /* Create the send task and its dependencies? */
    if (t_xv == NULL) {
      /* Make sure this cell is tagged. */
      cell_ensure_tagged(ci);

      t_xv = scheduler_addtask(s, task_type_send, task_subtype_xv, ci->mpi.tag,
                               0, ci, cj);
      /* Drift before you send */
      scheduler_addunlock(s, ci->hydro.super->hydro.drift, t_xv);
      /* The send_xv task should unlock the super_grid-cell's ghost task. */
      scheduler_addunlock(s, t_xv, ci->hydro.super->hydro.grid_ghost);
    }

    /* Add them to the local cell. */
    engine_addlink(e, &ci->mpi.send, t_xv);
    added_t_xv = 1;
  }

  if (with_hydro) {

    /* Are we at the construction level, meaning that we might have to send
     * faces? */
    if (ci->grid.construction_level == ci) {

      /* We only need to send faces if this cell is directly neighbouring a cell
       * of the target node. I.e. one of the tasks for constructing *this*
       * cells grid has a cj from the target node. */
      for (l = ci->grid.sync_in; l != NULL; l = l->next)
        if (l->t->type == task_type_pair && l->t->cj->nodeID == nodeID) break;

      /* Found construction task for target node? If so, create send_faces
       * tasks. */
      if (l != NULL) {
#ifdef SWIFT_DEBUG_CHECKS
        if (l->t->ci != ci) error("Incorrectly linked task to grid.sync_in!");
#endif
        /* Make sure this cell is tagged. */
        cell_ensure_tagged(ci);

        struct task *t_faces = scheduler_addtask(
            s, task_type_send, task_subtype_faces, ci->mpi.tag, 0, ci, cj);

        /* add unlocks  */
        /* The faces can only be sent after the grid ghost */
        scheduler_addunlock(s, ci->hydro.super->hydro.grid_ghost, t_faces);

        /* The send_faces unlocks the hydro (flux) ghost */
        scheduler_addunlock(s, t_faces, ci->hydro.super->hydro.flux_ghost);

        /* Link to cell */
        engine_addlink(e, &ci->mpi.send, t_faces);
      }

    } /* At construction level? */

    /* Is this cell linked to any hydro interactions with the target node? */
    /* Flux? */
    for (l = ci->hydro.flux; l != NULL; l = l->next)
      if (l->t->type == task_type_pair &&
          (l->t->ci->nodeID == nodeID || l->t->cj->nodeID == nodeID))
        break;
    /* Gradient? (meshless gradients) */
    if (l == NULL)
      for (l = ci->hydro.gradient; l != NULL; l = l->next)
        if (l->t->ci->nodeID == nodeID ||
            (l->t->cj != NULL && l->t->cj->nodeID == nodeID))
          break;
    /* Slope estimate? */
    if (l == NULL)
      for (l = ci->hydro.gradient; l != NULL; l = l->next)
        if (l->t->ci->nodeID == nodeID ||
            (l->t->cj != NULL && l->t->cj->nodeID == nodeID))
          break;

    /* If so, add t_xv and t_rho task */
    if (l != NULL) {

      if (t_xv == NULL) {
        /* Make sure this cell is tagged. */
        cell_ensure_tagged(ci);
        t_xv = scheduler_addtask(s, task_type_send, task_subtype_xv,
                                 ci->mpi.tag, 0, ci, cj);
        /* Drift before you send */
        scheduler_addunlock(s, ci->hydro.super->hydro.drift, t_xv);
        /* The send_xv task should unlock the super_grid-cell's ghost task. */
        scheduler_addunlock(s, t_xv, ci->hydro.super->hydro.grid_ghost);
      }

      if (t_rho == NULL) {
        /* Make sure this cell is tagged. */
        cell_ensure_tagged(ci);
        t_rho = scheduler_addtask(s, task_type_send, task_subtype_rho,
                                  ci->mpi.tag, 0, ci, cj);

        /* The limiter pair tasks follow the same structure as the hydro
         * gradient pair interactions */
        if (with_limiter) {
          t_limiter = scheduler_addtask(s, task_type_send, task_subtype_limiter,
                                        ci->mpi.tag, 0, ci, cj);
          t_pack_limiter = scheduler_addtask(
              s, task_type_pack, task_subtype_limiter, 0, 0, ci, cj);

          scheduler_addunlock(s, t_pack_limiter, t_limiter);
          scheduler_addunlock(s, ci->super->timestep, t_pack_limiter);
        }
        /* recv positions before primitives */
        scheduler_addunlock(s, t_xv, t_rho);
        /* kick before you send */
        scheduler_addunlock(s, ci->super->kick2, t_rho);
#ifdef SHADOWSWIFT_MESHLESS_GRADIENTS
        /* When rho has been sent, unlock the gradient_ghost */
        scheduler_addunlock(s, t_rho, ci->hydro.super->hydro.extra_ghost);
#else
        /* When rho has been sent, unlock the slope_estimate_ghost */
        scheduler_addunlock(s, t_rho,
                            ci->hydro.super->hydro.slope_estimate_ghost);
#endif
      }

      /* Add it to the local cell. */
      if (!added_t_xv) engine_addlink(e, &ci->mpi.send, t_xv);
      engine_addlink(e, &ci->mpi.send, t_rho);
      if (with_limiter) {
        engine_addlink(e, &ci->mpi.send, t_limiter);
        engine_addlink(e, &ci->mpi.pack, t_pack_limiter);
      }
    }
  }

  /* Recurse? */
  if (ci->split)
    for (int k = 0; k < 8; k++)
      if (ci->progeny[k] != NULL)
        engine_addtasks_send_grid(e, ci->progeny[k], cj, t_xv, t_rho, t_limiter,
                                  t_pack_limiter, with_hydro, with_limiter);

#else
  error("SWIFT was not compiled with MPI support.");
#endif
}

/**
 * @brief Add recv tasks for hydro pairs to a hierarchy of cells.
 *
 * @param e The #engine.
 * @param c The foreign #cell.
 * @param t_xv The recv_xv #task, if it has already been created.
 * @param t_rho The recv_rho #task, if it has already been created.
 * @param t_gradient The recv_gradient #task, if it has already been created.
 * @param t_prep1 The recv_prep1 #task, if it has already been created.
 * @param t_limiter The recv_limiter #task, if it has already been created.
 * @param t_unpack_limiter The unpack_limiter #task, if it has already been
 * created.
 * @param t_rt_gradient The recv_rt_gradient #task, if it has already been
 * created.
 * @param t_rt_transport The recv_rt_transport #task, if it has already been
 * created.
 * @param t_rt_sorts The rt_sort #task, if it has already been created.
 * @param tend The top-level time-step communication #task.
 * @param with_feedback Are we running with stellar feedback?
 * @param with_black_holes Are we running with black holes?
 * @param with_limiter Are we running with the time-step limiter?
 * @param with_sync Are we running with time-step synchronization?
 * @param with_rt Are we running with radiative transfer?
 */
void engine_addtasks_recv_hydro(
    struct engine *e, struct cell *c, struct task *t_xv, struct task *t_rho,
    struct task *t_gradient, struct task *t_prep1, struct task *t_limiter,
    struct task *t_unpack_limiter, struct task *t_rt_gradient,
    struct task *t_rt_transport, struct task *t_rt_sorts,
    struct task *const tend, const int with_feedback,
    const int with_black_holes, const int with_limiter, const int with_sync,
    const int with_rt) {

#ifdef WITH_MPI
  struct scheduler *s = &e->sched;

  /* Early abort (are we below the level where tasks are)? */
  if (!cell_get_flag(c, cell_flag_has_tasks)) return;

  /* Have we reached a level where there are any hydro tasks ? */
  if (t_xv == NULL && c->hydro.density != NULL) {

#ifdef SWIFT_DEBUG_CHECKS
    /* Make sure this cell has a valid tag. */
    if (c->mpi.tag < 0) error("Trying to receive from untagged cell.");
#endif /* SWIFT_DEBUG_CHECKS */

    /* Create the tasks. */
    t_xv = scheduler_addtask(s, task_type_recv, task_subtype_xv, c->mpi.tag, 0,
                             c, NULL);
    t_rho = scheduler_addtask(s, task_type_recv, task_subtype_rho, c->mpi.tag,
                              0, c, NULL);

    scheduler_addunlock(s, t_xv, t_rho);

#ifdef EXTRA_HYDRO_LOOP
    t_gradient = scheduler_addtask(s, task_type_recv, task_subtype_gradient,
                                   c->mpi.tag, 0, c, NULL);
    scheduler_addunlock(s, t_xv, t_gradient);
    scheduler_addunlock(s, t_rho, t_gradient);
#endif

    if (with_limiter) {
      t_limiter = scheduler_addtask(s, task_type_recv, task_subtype_limiter,
                                    c->mpi.tag, 0, c, NULL);
      t_unpack_limiter = scheduler_addtask(s, task_type_unpack,
                                           task_subtype_limiter, 0, 0, c, NULL);

      scheduler_addunlock(s, t_limiter, t_unpack_limiter);
    }

#ifdef EXTRA_STAR_LOOPS
    if (with_feedback) {
      t_prep1 = scheduler_addtask(s, task_type_recv, task_subtype_part_prep1,
                                  c->mpi.tag, 0, c, NULL);
    }
#endif

    if (with_rt) {
      /* Create the tasks. */
      t_rt_gradient = scheduler_addtask(
          s, task_type_recv, task_subtype_rt_gradient, c->mpi.tag, 0, c, NULL);
      t_rt_transport = scheduler_addtask(
          s, task_type_recv, task_subtype_rt_transport, c->mpi.tag, 0, c, NULL);
      /* Also create the rt_advance_cell_time tasks for the foreign cells
       * for the sub-cycling. */

#ifdef SWIFT_RT_DEBUG_CHECKS
      if (c->super == NULL)
        error("trying to add rt_advance_cell_time above super level...");
      if (c->top->rt.rt_collect_times == NULL) {
        error("rt_collect_times should exist already");
      }
      if (c->super->rt.rt_advance_cell_time == NULL) {
        error("rt_advance_cell_times should exist already");
      }
#endif

      /* Make sure we sort after receiving RT data. The hydro sorts may or may
       * not be active. Blocking them with dependencies deadlocks with MPI. So
       * add a new sort task instead, which will just do nothing if the cell is
       * already sorted. */
      t_rt_sorts = scheduler_addtask(s, task_type_rt_sort, task_subtype_none, 0,
                                     0, c, NULL);
      c->rt.rt_sorts = t_rt_sorts;
      if (c->hydro.sorts != NULL) {
        /* Copy task flags. While these should always be empty for sorts, better
         * be safe than spend hours looking for this. */
        t_rt_sorts->flags = c->hydro.sorts->flags;
        /* Make sure the normal hydro sorts run before the RT sorts run. */
        scheduler_addunlock(s, c->hydro.sorts, t_rt_sorts);
        /* Don't run gradients on unsorted cells. */
        scheduler_addunlock(s, c->hydro.sorts, t_rt_gradient);
      }

      /* Make sure the second receive doesn't get enqueued before the first one
       * is done */
      scheduler_addunlock(s, t_rt_gradient, t_rt_sorts);
      scheduler_addunlock(s, t_rt_gradient, t_rt_transport);
      /* Avoid situation where we receive while the sort hasn't finished yet. */
      scheduler_addunlock(s, t_rt_sorts, t_rt_transport);
      /* If one or both recv tasks are active, make sure the
       * rt_advance_cell_time tasks doesn't run before them */
      scheduler_addunlock(s, t_rt_gradient, c->super->rt.rt_advance_cell_time);
      scheduler_addunlock(s, t_rt_transport, c->super->rt.rt_advance_cell_time);
      /* Make sure the gradient recv don't run before the xv is finished.
       * This can occur when a cell itself is inactive for both hydro and
       * RT, but needs to be sent over for some other cell's pair task.
       * For active cells, you must make sure that t_rho and t_gradient have
       * been received first. As there is no guarantee which message will
       * arrive first, you might overwrite data otherwise. */

      scheduler_addunlock(s, t_xv, t_rt_gradient);
      scheduler_addunlock(s, t_rho, t_rt_gradient);
#ifdef EXTRA_HYDRO_LOOP
      scheduler_addunlock(s, t_gradient, t_rt_gradient);
#endif
    }
  }

  if (t_xv != NULL) {
    engine_addlink(e, &c->mpi.recv, t_xv);
    engine_addlink(e, &c->mpi.recv, t_rho);
#ifdef EXTRA_HYDRO_LOOP
    engine_addlink(e, &c->mpi.recv, t_gradient);
#endif
    if (with_limiter) {
      engine_addlink(e, &c->mpi.recv, t_limiter);
      engine_addlink(e, &c->mpi.unpack, t_unpack_limiter);
    }
#ifdef EXTRA_STAR_LOOPS
    if (with_feedback) engine_addlink(e, &c->mpi.recv, t_prep1);
#endif

    /* Add dependencies. */
    if (c->hydro.sorts != NULL) {
      scheduler_addunlock(s, t_xv, c->hydro.sorts);
      scheduler_addunlock(s, c->hydro.sorts, t_rho);
#if defined(MPI_SYMMETRIC_FORCE_INTERACTION) && defined(EXTRA_HYDRO_LOOP)
      scheduler_addunlock(s, c->hydro.sorts, t_gradient);
#endif
    }

    for (struct link *l = c->hydro.density; l != NULL; l = l->next) {
      scheduler_addunlock(s, t_xv, l->t);
      scheduler_addunlock(s, l->t, t_rho);
    }
#ifdef EXTRA_HYDRO_LOOP
    for (struct link *l = c->hydro.gradient; l != NULL; l = l->next) {
      scheduler_addunlock(s, t_rho, l->t);
      scheduler_addunlock(s, l->t, t_gradient);
    }
    for (struct link *l = c->hydro.force; l != NULL; l = l->next) {
      scheduler_addunlock(s, t_gradient, l->t);
      scheduler_addunlock(s, l->t, tend);
    }
#else
    for (struct link *l = c->hydro.force; l != NULL; l = l->next) {
      scheduler_addunlock(s, t_rho, l->t);
      scheduler_addunlock(s, l->t, tend);
    }
#endif

    if (with_limiter) {
      for (struct link *l = c->hydro.limiter; l != NULL; l = l->next) {
        scheduler_addunlock(s, t_unpack_limiter, l->t);
      }
    }

    /* Make sure the gas density has been computed before the
     * stars compute theirs. */
    if (with_feedback) {
      for (struct link *l = c->stars.density; l != NULL; l = l->next) {
        scheduler_addunlock(s, t_rho, l->t);
      }
    }
#ifdef EXTRA_STAR_LOOPS
    if (with_feedback) {
      /* Receive gas parts after everything is finished in prep1 loop */
      for (struct link *l = c->stars.prepare1; l != NULL; l = l->next) {
        scheduler_addunlock(s, l->t, t_prep1);
      }

      /* Start updating stars in prep2 only after the updated gas parts have
       * been received */
      for (struct link *l = c->stars.prepare2; l != NULL; l = l->next) {
        scheduler_addunlock(s, t_prep1, l->t);
      }
    }
#endif
    /* Make sure the part have been received before the BHs compute their
     * accretion rates (depends on particles' rho). */
    if (with_black_holes) {
      for (struct link *l = c->black_holes.density; l != NULL; l = l->next) {
        /* t_rho is not activated for cells with no active hydro, so we need
           to add an additional dependency on t_xv for these cells */
        scheduler_addunlock(s, t_xv, l->t);
        scheduler_addunlock(s, t_rho, l->t);
      }
    }

    if (with_rt) {
      engine_addlink(e, &c->mpi.recv, t_rt_gradient);
      engine_addlink(e, &c->mpi.recv, t_rt_transport);

      /* RT recvs mustn't run before hydro force has completed. */
      for (struct link *l = c->hydro.force; l != NULL; l = l->next) {
        scheduler_addunlock(s, l->t, t_rt_gradient);
      }

      for (struct link *l = c->rt.rt_gradient; l != NULL; l = l->next) {
        /* RT gradient tasks mustn't run before we receive necessary data */
        scheduler_addunlock(s, t_rt_gradient, l->t);
        /* Don't run gradient tasks without sorting */
        scheduler_addunlock(s, t_rt_sorts, l->t);
        /* Don't update local particles before gradient tasks are finished */
        scheduler_addunlock(s, l->t, t_rt_transport);
      }

      for (struct link *l = c->rt.rt_transport; l != NULL; l = l->next) {
        /* RT transport tasks (iact, not comm tasks!!) mustn't run before we
         * receive necessary data */
        scheduler_addunlock(s, t_rt_transport, l->t);
        /* add dependency for the timestep communication tasks. In cases where
         * RT is inactive, rt_advance_cell_time won't run, so we need to make
         * sure we don't receive data before we're done with all the work. */
        scheduler_addunlock(s, l->t, tend);
        /* advance cell time mustn't run before transport is done */
        scheduler_addunlock(s, l->t, c->super->rt.rt_advance_cell_time);
      }
    }
  }

  /* Recurse? */
  if (c->split)
    for (int k = 0; k < 8; k++)
      if (c->progeny[k] != NULL)
        engine_addtasks_recv_hydro(
            e, c->progeny[k], t_xv, t_rho, t_gradient, t_prep1, t_limiter,
            t_unpack_limiter, t_rt_gradient, t_rt_transport, t_rt_sorts, tend,
            with_feedback, with_black_holes, with_limiter, with_sync, with_rt);

#else
  error("SWIFT was not compiled with MPI support.");
#endif
}

/**
 * @brief Add time rt_advance_cell_time tasks to super levels of
 * foreign cells. This function recurses down to the super level
 * and creates the required tasks, and adds a dependency between
 * rt_advance_cell_time, rt_collect_times, and tend tasks.
 *
 * In normal steps, tend mustn't run before rt_advance_cell_time or the
 * cell's ti_rt_end_min will be updated wrongly. In sub-cycles, we don't
 * have the tend tasks, so there's no worry about that. (Them missing is
 * the reason we need the rt_advanced_cell_time to complete the
 * sub-cycles in the first place)
 *
 * @param e The #engine.
 * @param c The foreign #cell.
 * @param tend The top-level time-step communication #task.
 */

void engine_addtasks_recv_rt_advance_cell_time(struct engine *e, struct cell *c,
                                               struct task *const tend) {

#ifdef WITH_MPI
  struct scheduler *s = &e->sched;

  /* Early abort (are we below the level where tasks are)? */
  if (!cell_get_flag(c, cell_flag_has_tasks)) return;

  /* Have we reached the super level? */
  if (c->super == c) {

#ifdef SWIFT_RT_DEBUG_CHECKS
    if (c->super == NULL)
      error("trying to add rt_advance_cell_time above super level...");
    if (c->top->rt.rt_collect_times == NULL)
      error("rt_collect_times should have been created already????");
#endif

    /* Create the rt advance times task at the super level, if it hasn't
     * already. also set all the dependencies */
    if (c->rt.rt_advance_cell_time == NULL) {

      c->rt.rt_advance_cell_time = scheduler_addtask(
          s, task_type_rt_advance_cell_time, task_subtype_none, 0, 0, c, NULL);

      /* don't run collect times before you run advance cell time */
      scheduler_addunlock(s, c->rt.rt_advance_cell_time,
                          c->top->rt.rt_collect_times);

      /* Add the dependency */
      scheduler_addunlock(s, c->super->rt.rt_advance_cell_time, tend);
    }

    /* we're done. */
    return;
  }

  /* Recurse? */
  if (c->split)
    for (int k = 0; k < 8; k++)
      if (c->progeny[k] != NULL)
        engine_addtasks_recv_rt_advance_cell_time(e, c->progeny[k], tend);

#else
  error("SWIFT was not compiled with MPI support.");
#endif
}

/**
 * @brief Add recv tasks for stars pairs to a hierarchy of cells.
 *
 * @param e The #engine.
 * @param c The foreign #cell.
 * @param t_density The recv_density #task, if it has already been created.
 * @param t_prep2 The recv_prep2 #task, if it has already been created.
 * @param t_sf_counts The recv_sf_counts, if it has been created.
 * @param tend The top-level time-step communication #task.
 * @param with_star_formation Are we running with star formation on?
 */
void engine_addtasks_recv_stars(struct engine *e, struct cell *c,
                                struct task *t_density, struct task *t_prep2,
                                struct task *t_sf_counts,
                                struct task *const tend,
                                const int with_star_formation) {
#ifdef SWIFT_DEBUG_CHECKS
  if (e->policy & engine_policy_sinks && e->policy & engine_policy_stars) {
    error("TODO");
  }
#endif

#ifdef WITH_MPI
  struct scheduler *s = &e->sched;

  /* Early abort (are we below the level where tasks are)? */
  if (!cell_get_flag(c, cell_flag_has_tasks)) return;

  if (t_sf_counts == NULL && with_star_formation && c->hydro.count > 0) {
#ifdef SWIFT_DEBUG_CHECKS
    if (c->depth != 0)
      error(
          "Attaching a sf_count task at a non-top level c->depth=%d "
          "c->count=%d",
          c->depth, c->hydro.count);
#endif
    t_sf_counts = scheduler_addtask(s, task_type_recv, task_subtype_sf_counts,
                                    c->mpi.tag, 0, c, NULL);
  }

  /* Have we reached a level where there are any stars tasks ? */
  if (t_density == NULL && c->stars.density != NULL) {

#ifdef SWIFT_DEBUG_CHECKS
    /* Make sure this cell has a valid tag. */
    if (c->mpi.tag < 0) error("Trying to receive from untagged cell.");
#endif  // SWIFT_DEBUG_CHECKS

    /* Create the tasks. */
    t_density = scheduler_addtask(s, task_type_recv, task_subtype_spart_density,
                                  c->mpi.tag, 0, c, NULL);

#ifdef EXTRA_STAR_LOOPS
    t_prep2 = scheduler_addtask(s, task_type_recv, task_subtype_spart_prep2,
                                c->mpi.tag, 0, c, NULL);
#endif
    if (with_star_formation && c->hydro.count > 0) {

      /* Receive the stars only once the counts have been received */
      scheduler_addunlock(s, t_sf_counts, c->stars.sorts);
      scheduler_addunlock(s, t_sf_counts, t_density);
#ifdef EXTRA_STAR_LOOPS
      scheduler_addunlock(s, t_sf_counts, t_prep2);
#endif
    }
  }

  if (t_density != NULL) {
    engine_addlink(e, &c->mpi.recv, t_density);
#ifdef EXTRA_STAR_LOOPS
    engine_addlink(e, &c->mpi.recv, t_prep2);
#endif
    if (with_star_formation && c->hydro.count > 0) {
      engine_addlink(e, &c->mpi.recv, t_sf_counts);
    }

#ifdef SWIFT_DEBUG_CHECKS
    if (c->nodeID == e->nodeID) error("Local cell!");
#endif
    if (c->stars.sorts != NULL) {
      scheduler_addunlock(s, t_density, c->stars.sorts);
#ifdef EXTRA_STAR_LOOPS
      scheduler_addunlock(s, c->stars.sorts, t_prep2);
#endif
    }

    /* Receive stars after the density loop */
    for (struct link *l = c->stars.density; l != NULL; l = l->next) {
      scheduler_addunlock(s, l->t, t_density);
    }

#ifdef EXTRA_STAR_LOOPS
    /* Start updating local gas only after sparts have been received */
    for (struct link *l = c->stars.prepare1; l != NULL; l = l->next) {
      scheduler_addunlock(s, t_density, l->t);
      scheduler_addunlock(s, l->t, t_prep2);
    }

    /* Receive stars for the second time after the prep2 loop */
    for (struct link *l = c->stars.prepare2; l != NULL; l = l->next) {
      scheduler_addunlock(s, l->t, t_prep2);
    }

    /* Start updating local gas only after sparts have been received */
    for (struct link *l = c->stars.feedback; l != NULL; l = l->next) {
      scheduler_addunlock(s, t_prep2, l->t);
      scheduler_addunlock(s, l->t, tend);
    }
#else
    /* Start updating local gas only after sparts have been received */
    for (struct link *l = c->stars.feedback; l != NULL; l = l->next) {
      scheduler_addunlock(s, t_density, l->t);
      scheduler_addunlock(s, l->t, tend);
    }
#endif
  }

  /* Recurse? */
  if (c->split)
    for (int k = 0; k < 8; k++)
      if (c->progeny[k] != NULL)
        engine_addtasks_recv_stars(e, c->progeny[k], t_density, t_prep2,
                                   t_sf_counts, tend, with_star_formation);

#else
  error("SWIFT was not compiled with MPI support.");
#endif
}

/**
 * @brief Add recv tasks for black_holes pairs to a hierarchy of cells.
 *
 * @param e The #engine.
 * @param c The foreign #cell.
 * @param t_rho The density comm. task, if it has already been created.
 * @param t_bh_merger The BH swallow comm. task, if it has already been created.
 * @param t_gas_swallow The gas swallow comm. task, if it has already been
 * created.
 * @param t_feedback The recv_feed #task, if it has already been created.
 * @param tend The top-level time-step communication #task.
 */
void engine_addtasks_recv_black_holes(struct engine *e, struct cell *c,
                                      struct task *t_rho,
                                      struct task *t_bh_merger,
                                      struct task *t_gas_swallow,
                                      struct task *t_feedback,
                                      struct task *const tend) {

#ifdef WITH_MPI
  struct scheduler *s = &e->sched;

  /* Early abort (are we below the level where tasks are)? */
  if (!cell_get_flag(c, cell_flag_has_tasks)) return;

  /* Have we reached a level where there are any black_holes tasks ? */
  if (t_rho == NULL && c->black_holes.density != NULL) {

#ifdef SWIFT_DEBUG_CHECKS
    /* Make sure this cell has a valid tag. */
    if (c->mpi.tag < 0) error("Trying to receive from untagged cell.");
#endif  // SWIFT_DEBUG_CHECKS

    /* Create the tasks. */
    t_rho = scheduler_addtask(s, task_type_recv, task_subtype_bpart_rho,
                              c->mpi.tag, 0, c, NULL);

    t_bh_merger = scheduler_addtask(
        s, task_type_recv, task_subtype_bpart_merger, c->mpi.tag, 0, c, NULL);

    t_gas_swallow = scheduler_addtask(
        s, task_type_recv, task_subtype_part_swallow, c->mpi.tag, 0, c, NULL);

    t_feedback = scheduler_addtask(
        s, task_type_recv, task_subtype_bpart_feedback, c->mpi.tag, 0, c, NULL);
  }

  if (t_rho != NULL) {
    engine_addlink(e, &c->mpi.recv, t_rho);
    engine_addlink(e, &c->mpi.recv, t_bh_merger);
    engine_addlink(e, &c->mpi.recv, t_gas_swallow);
    engine_addlink(e, &c->mpi.recv, t_feedback);

#ifdef SWIFT_DEBUG_CHECKS
    if (c->nodeID == e->nodeID) error("Local cell!");
#endif

    for (struct link *l = c->black_holes.density; l != NULL; l = l->next) {
      scheduler_addunlock(s, l->t, t_rho);
    }

    for (struct link *l = c->hydro.force; l != NULL; l = l->next) {
      scheduler_addunlock(s, l->t, t_gas_swallow);
    }

    for (struct link *l = c->black_holes.swallow; l != NULL; l = l->next) {
      scheduler_addunlock(s, t_rho, l->t);
      scheduler_addunlock(s, l->t, t_gas_swallow);
      scheduler_addunlock(s, l->t, t_bh_merger);
    }
    for (struct link *l = c->black_holes.do_gas_swallow; l != NULL;
         l = l->next) {
      scheduler_addunlock(s, t_gas_swallow, l->t);
    }
    for (struct link *l = c->black_holes.do_bh_swallow; l != NULL;
         l = l->next) {
      scheduler_addunlock(s, t_bh_merger, l->t);
      scheduler_addunlock(s, l->t, t_feedback);
    }
    for (struct link *l = c->black_holes.feedback; l != NULL; l = l->next) {
      scheduler_addunlock(s, t_feedback, l->t);
      scheduler_addunlock(s, l->t, tend);
    }
  }

  /* Recurse? */
  if (c->split)
    for (int k = 0; k < 8; k++)
      if (c->progeny[k] != NULL)
        engine_addtasks_recv_black_holes(e, c->progeny[k], t_rho, t_bh_merger,
                                         t_gas_swallow, t_feedback, tend);

#else
  error("SWIFT was not compiled with MPI support.");
#endif
}

/**
 * @brief Add recv tasks for gravity pairs to a hierarchy of cells.
 *
 * @param e The #engine.
 * @param c The foreign #cell.
 * @param t_grav The recv_gpart #task, if it has already been created.
 * @param tend The top-level time-step communication #task.
 */
void engine_addtasks_recv_gravity(struct engine *e, struct cell *c,
                                  struct task *t_grav_counts,
                                  struct task *t_grav, struct task *const tend,
                                  const int with_star_formation) {

#ifdef WITH_MPI
  struct scheduler *s = &e->sched;

  /* Early abort (are we below the level where tasks are)? */
  if (!cell_get_flag(c, cell_flag_has_tasks)) return;

  if (t_grav_counts == NULL && with_star_formation && c->hydro.count > 0) {
#ifdef SWIFT_DEBUG_CHECKS
    if (c->depth != 0)
      error(
          "Attaching a grav_count task at a non-top level c->depth=%d "
          "c->count=%d",
          c->depth, c->hydro.count);
#endif

    t_grav_counts = scheduler_addtask(
        s, task_type_recv, task_subtype_grav_counts, c->mpi.tag, 0, c, NULL);
  }

  /* Have we reached a level where there are any gravity tasks ? */
  if (t_grav == NULL && c->grav.grav != NULL) {

#ifdef SWIFT_DEBUG_CHECKS
    /* Make sure this cell has a valid tag. */
    if (c->mpi.tag < 0) error("Trying to receive from untagged cell.");
#endif  // SWIFT_DEBUG_CHECKS

    /* Create the tasks. */
    t_grav = scheduler_addtask(s, task_type_recv, task_subtype_gpart,
                               c->mpi.tag, 0, c, NULL);

    if (t_grav_counts != NULL) scheduler_addunlock(s, t_grav, t_grav_counts);
  }

  /* If we have tasks, link them. */
  if (t_grav != NULL) {
    engine_addlink(e, &c->mpi.recv, t_grav);

    if (with_star_formation && c->hydro.count > 0) {
      engine_addlink(e, &c->mpi.recv, t_grav_counts);
    }

    for (struct link *l = c->grav.grav; l != NULL; l = l->next) {
      scheduler_addunlock(s, t_grav, l->t);
      scheduler_addunlock(s, l->t, tend);
    }
  }

  /* Recurse? */
  if (c->split)
    for (int k = 0; k < 8; k++)
      if (c->progeny[k] != NULL)
        engine_addtasks_recv_gravity(e, c->progeny[k], t_grav_counts, t_grav,
                                     tend, with_star_formation);

#else
  error("SWIFT was not compiled with MPI support.");
#endif
}

/**
 * @brief Add recv tasks for grid pairs to a hierarchy of cells.
 *
 * The only thing we need to receive from the remote node to be able to build
 * the voronoi grid is the particle positions
 *
 * @param e The #engine.
 * @param c The foreign #cell.
 * @param t_xv The recv_xv #task, if it has already been created.
 * @param t_rho The recv_rho #task, if it has already been created.
 * @param tend The top-level time-step communication #task.
 * @param with_hydro Flag indicating whether (moving mesh) hydro is enabled.
 */
void engine_addtasks_recv_grid(struct engine *e, struct cell *c,
                               struct task *t_xv, struct task *t_rho,
                               struct task *t_limiter,
                               struct task *t_unpack_limiter, struct task *tend,
                               const int with_hydro, const int with_limiter) {

#ifdef WITH_MPI
  struct scheduler *s = &e->sched;
  int nodeID = e->nodeID;
  struct link *l = NULL;

  /* Early abort (are we below the level where tasks are)? */
  if (!cell_get_flag(c, cell_flag_has_tasks)) return;

  /* Flag */
  int added_t_xv = 0;

  /* Is this cell linked to any local grid construction interactions? */
  for (l = c->grid.sync_out; l != NULL; l = l->next)
    if (l->t->ci->nodeID == nodeID) break;

  if (l != NULL) {
    /* Do we still need to create the task? */
    if (t_xv == NULL) {

#ifdef SWIFT_DEBUG_CHECKS
      /* Make sure this cell has a valid tag. */
      if (c->mpi.tag < 0) error("Trying to receive from untagged cell.");
#endif /* SWIFT_DEBUG_CHECKS */

      t_xv = scheduler_addtask(s, task_type_recv, task_subtype_xv, c->mpi.tag,
                               0, c, NULL);
      /* Create dependencies */
      /* t_xv unlocks the sorts */
      if (c->hydro.super->hydro.sorts != NULL)
        scheduler_addunlock(s, t_xv, c->hydro.super->hydro.sorts);
    }
    /* t_xv unlocks the grid construction tasks that receive particles from c */
    for (l = c->grid.sync_out; l != NULL; l = l->next) {
      scheduler_addunlock(s, t_xv, l->t);
    }
    /* Link to cell */
    engine_addlink(e, &c->mpi.recv, t_xv);
    added_t_xv = 1;
  }

  if (with_hydro) {

    /* Is this cell linked to any hydro interactions, meaning that we have to
     * receive the particle positions, gradients and primitives? */
    if (c->hydro.flux != NULL || c->hydro.gradient != NULL ||
        c->hydro.slope_estimate != NULL) {

      /* Still need to create t_xv? */
      if (t_xv == NULL) {
#ifdef SWIFT_DEBUG_CHECKS
        /* Make sure this cell has a valid tag. */
        if (c->mpi.tag < 0) error("Trying to receive from untagged cell.");
#endif /* SWIFT_DEBUG_CHECKS */

        t_xv = scheduler_addtask(s, task_type_recv, task_subtype_xv, c->mpi.tag,
                                 0, c, NULL);
        /* Create dependencies */
        /* t_xv unlocks the sorts */
        if (c->hydro.super->hydro.sorts != NULL)
          scheduler_addunlock(s, t_xv, c->hydro.super->hydro.sorts);
      }

      /* NOTE (yuyttenh, 08/2023): The t_xv send/recv currently communicates the
       * entire particle, which means that is not necessary to send the
       * gradients seperately (they are not updated before the flux interaction,
       * where they are used) */

      /* Need to create t_rho? */
      if (t_rho == NULL) {
#ifdef SWIFT_DEBUG_CHECKS
        /* Make sure this cell has a valid tag. */
        if (c->mpi.tag < 0) error("Trying to receive from untagged cell.");
#endif /* SWIFT_DEBUG_CHECKS */

        t_rho = scheduler_addtask(s, task_type_recv, task_subtype_rho,
                                  c->mpi.tag, 0, c, NULL);
        /* Don't recv primitives until xv are received */
        scheduler_addunlock(s, t_xv, t_rho);

        if (with_limiter) {
          t_limiter = scheduler_addtask(s, task_type_recv, task_subtype_limiter,
                                        c->mpi.tag, 0, c, NULL);
          t_unpack_limiter = scheduler_addtask(
              s, task_type_unpack, task_subtype_limiter, 0, 0, c, NULL);

          scheduler_addunlock(s, t_limiter, t_unpack_limiter);
        }
      }

      /* Dependencies */
      for (l = c->hydro.flux; l != NULL; l = l->next) {
        /* Once the particles are received, do the pair flux interaction */
        scheduler_addunlock(s, t_xv, l->t);
        /* Don't receive updated primitives until after flux interaction*/
        scheduler_addunlock(s, l->t, t_rho);
        /* Don't receive updated t_end until after flux interaction */
        scheduler_addunlock(s, l->t, tend);
      }
      for (l = c->hydro.gradient; l != NULL; l = l->next) {
        /* The primitives unlock the gradient estimate */
        scheduler_addunlock(s, t_rho, l->t);
        /* The (pair) gradient unlocks the recv_tend*/
        scheduler_addunlock(s, l->t, tend);
      }
      for (l = c->hydro.slope_estimate; l != NULL; l = l->next) {
        /* The primitives unlock the slope_estimate */
        scheduler_addunlock(s, t_rho, l->t);
      }
      for (l = c->hydro.slope_limiter; l != NULL; l = l->next) {
        /* Unlock recv tend once the slope calculation is finished */
        scheduler_addunlock(s, l->t, tend);
      }
      if (with_limiter) {
        /* The recv_limiter unlocks the limiter pair tasks of the remote cell */
        for (l = c->hydro.limiter; l != NULL; l = l->next) {
          scheduler_addunlock(s, t_unpack_limiter, l->t);
        }
      }

      /* Add the tasks to the cell */
      if (!added_t_xv) engine_addlink(e, &c->mpi.recv, t_xv);
      engine_addlink(e, &c->mpi.recv, t_rho);
      if (with_limiter) {
        engine_addlink(e, &c->mpi.recv, t_limiter);
        engine_addlink(e, &c->mpi.unpack, t_unpack_limiter);
      }
    }

    /* Are we at the construction level and is this cell linked to any
     * incoming construction tasks, meaning that we have to receive faces? */
    if (c->grid.construction_level == c && c->grid.sync_in != NULL) {

#ifdef SWIFT_DEBUG_CHECKS
      /* Make sure this cell has a valid tag. */
      if (c->mpi.tag < 0) error("Trying to receive from untagged cell.");
#endif /* SWIFT_DEBUG_CHECKS */

      struct task *t_faces = scheduler_addtask(
          s, task_type_recv, task_subtype_faces, c->mpi.tag, 0, c, NULL);

      /* Dependencies */
      /* The faces can only be received after positions.
       * Note that we are certain that t_xv has been created at this point,
       * since the flux pair interactions are on or above the construction
       * level. */
#ifdef SWIFT_DEBUG_CHECKS
      if (t_xv == NULL) error("t_xv should exist at this point!");
#endif
      scheduler_addunlock(s, t_xv, t_faces);

      /* The recv_faces unlocks the flux pair interactions, which are on
       * or above the construction level of a cell.*/
      for (struct cell *finger = c; finger != NULL; finger = finger->parent) {
        /* Check if there are flux interactions linked to this cell */
        for (l = finger->hydro.flux; l != NULL; l = l->next) {
          if (l->t->type == task_type_pair)
            scheduler_addunlock(s, t_faces, l->t);
        }
      }

      /* Link to cell */
      engine_addlink(e, &c->mpi.recv, t_faces);
    }
  }

  /* Recurse? */
  if (c->split)
    for (int k = 0; k < 8; k++)
      if (c->progeny[k] != NULL)
        engine_addtasks_recv_grid(e, c->progeny[k], t_xv, t_rho, t_limiter,
                                  t_unpack_limiter, tend, with_hydro,
                                  with_limiter);

#else
  error("SWIFT was not compiled with MPI support.");
#endif
}

/**
 * @brief Generate the hydro hierarchical tasks for a hierarchy of cells -
 * i.e. all the O(Npart) tasks -- timestep version
 *
 * Tasks are only created here. The dependencies will be added later on.
 *
 * Note that there is no need to recurse below the super-cell. Note also
 * that we only add tasks if the relevant particles are present in the cell.
 *
 * @param e The #engine.
 * @param c The #cell.
 */
void engine_make_hierarchical_tasks_common(struct engine *e, struct cell *c) {

  struct scheduler *s = &e->sched;
  const int with_sinks = (e->policy & engine_policy_sinks);
  const int with_stars = (e->policy & engine_policy_stars);
  const int with_star_formation = (e->policy & engine_policy_star_formation);
  const int with_star_formation_sink = with_sinks && with_stars;
  const int with_timestep_limiter =
      (e->policy & engine_policy_timestep_limiter);
  const int with_timestep_sync = (e->policy & engine_policy_timestep_sync);
  const int with_rt = (e->policy & engine_policy_rt);
#ifdef WITH_CSDS
  const int with_csds = e->policy & engine_policy_csds;
#endif

  /* Are we at the top-level? */
  if (c->top == c && c->nodeID == e->nodeID) {

    if (c->hydro.count > 0 || c->grav.count > 0 || c->stars.count > 0 ||
        c->black_holes.count > 0 || c->sinks.count > 0) {
      c->timestep_collect = scheduler_addtask(s, task_type_collect,
                                              task_subtype_none, 0, 0, c, NULL);
    }

    if (with_star_formation && c->hydro.count > 0) {
      c->hydro.star_formation = scheduler_addtask(
          s, task_type_star_formation, task_subtype_none, 0, 0, c, NULL);
    }

    if (with_star_formation_sink &&
        (c->hydro.count > 0 || c->sinks.count > 0)) {
      c->sinks.star_formation_sink = scheduler_addtask(
          s, task_type_star_formation_sink, task_subtype_none, 0, 0, c, NULL);
    }

    if (with_sinks) {
      /* sinks.sink_formation plays the role of a ghost => always created when
       * playing with sinks*/
      c->sinks.sink_formation = scheduler_addtask(
          s, task_type_sink_formation, task_subtype_none, 0, 0, c, NULL);
    }

    if (with_rt) {
      c->rt.rt_collect_times = scheduler_addtask(
          s, task_type_rt_collect_times, task_subtype_none, 0, 0, c, NULL);
    }
  }

  /* Are we in a super-cell ? */
  if (c->super == c) {

    /* Local tasks only... */
    if (c->nodeID == e->nodeID) {

      /* Add the two half kicks */
      c->kick1 = scheduler_addtask(s, task_type_kick1, task_subtype_none, 0, 0,
                                   c, NULL);

      c->kick2 = scheduler_addtask(s, task_type_kick2, task_subtype_none, 0, 0,
                                   c, NULL);

      /* Weighting task for neutrinos after the last kick */
      if (e->neutrino_properties->use_delta_f) {
        c->grav.neutrino_weight = scheduler_addtask(
            s, task_type_neutrino_weight, task_subtype_none, 0, 0, c, NULL);
        scheduler_addunlock(s, c->kick1, c->grav.neutrino_weight);
      }

#if defined(WITH_CSDS)
      struct task *kick2_or_csds;
      if (with_csds) {
        /* Add the hydro csds task. */
        c->csds = scheduler_addtask(s, task_type_csds, task_subtype_none, 0, 0,
                                    c, NULL);

        /* Add the kick2 dependency */
        scheduler_addunlock(s, c->kick2, c->csds);

        /* Create a variable in order to avoid to many ifdef */
        kick2_or_csds = c->csds;
      } else {
        kick2_or_csds = c->kick2;
      }
#else
      struct task *kick2_or_csds = c->kick2;
#endif

      /* Add the time-step calculation task and its dependency */
      c->timestep = scheduler_addtask(s, task_type_timestep, task_subtype_none,
                                      0, 0, c, NULL);

      scheduler_addunlock(s, kick2_or_csds, c->timestep);
      scheduler_addunlock(s, c->timestep, c->kick1);
      scheduler_addunlock(s, c->timestep, c->top->timestep_collect);

      /* Subgrid tasks: star formation */
      if (with_star_formation && c->hydro.count > 0) {
        scheduler_addunlock(s, kick2_or_csds, c->top->hydro.star_formation);
        scheduler_addunlock(s, c->top->hydro.star_formation, c->timestep);
      }

      /* Subgrid tasks: star formation from sinks */
      if (with_star_formation_sink &&
          (c->hydro.count > 0 || c->sinks.count > 0)) {
        scheduler_addunlock(s, kick2_or_csds,
                            c->top->sinks.star_formation_sink);
        scheduler_addunlock(s, c->top->sinks.star_formation_sink, c->timestep);
      }

      /* Subgrid tasks: sinks formation */
      if (with_sinks) {
        scheduler_addunlock(s, c->kick2, c->top->sinks.sink_formation);
      }

      /* Time-step limiter */
      if (with_timestep_limiter) {

        c->timestep_limiter = scheduler_addtask(
            s, task_type_timestep_limiter, task_subtype_none, 0, 0, c, NULL);

        scheduler_addunlock(s, c->timestep, c->timestep_limiter);
        scheduler_addunlock(s, c->timestep_limiter, c->kick1);
        scheduler_addunlock(s, c->timestep_limiter, c->top->timestep_collect);
      }

      /* Time-step synchronization */
      if (with_timestep_sync) {

        c->timestep_sync = scheduler_addtask(s, task_type_timestep_sync,
                                             task_subtype_none, 0, 0, c, NULL);

        scheduler_addunlock(s, c->timestep, c->timestep_sync);
        scheduler_addunlock(s, c->timestep_sync, c->kick1);
        scheduler_addunlock(s, c->timestep_sync, c->top->timestep_collect);
      }

      if (with_timestep_limiter && with_timestep_sync) {
        scheduler_addunlock(s, c->timestep_limiter, c->timestep_sync);
      }
    }
  } else { /* We are above the super-cell so need to go deeper */

    /* Recurse. */
    if (c->split)
      for (int k = 0; k < 8; k++)
        if (c->progeny[k] != NULL)
          engine_make_hierarchical_tasks_common(e, c->progeny[k]);
  }
}

/**
 * @brief Generate the hydro hierarchical tasks for a hierarchy of cells -
 * i.e. all the O(Npart) tasks -- gravity version
 *
 * Tasks are only created here. The dependencies will be added later on.
 *
 * Note that there is no need to recurse below the super-cell. Note also
 * that we only add tasks if the relevant particles are present in the cell.
 *
 * @param e The #engine.
 * @param c The #cell.
 */
void engine_make_hierarchical_tasks_gravity(struct engine *e, struct cell *c) {

  struct scheduler *s = &e->sched;
  const int is_self_gravity = (e->policy & engine_policy_self_gravity);
  const int stars_only_gravity =
      (e->policy & engine_policy_stars) && !(e->policy & engine_policy_hydro);

  /* Are we in a super-cell ? */
  if (c->grav.super == c) {

    /* Local tasks only... */
    if (c->nodeID == e->nodeID) {

      if (stars_only_gravity) {

        /* In the special case where we have stars that just act under gravity
         * we must create their drift task here and not just copy over the hydro
         * behaviour. */
        c->stars.drift = scheduler_addtask(s, task_type_drift_spart,
                                           task_subtype_none, 0, 0, c, NULL);

        scheduler_addunlock(s, c->stars.drift, c->super->kick2);
      }

      c->grav.drift = scheduler_addtask(s, task_type_drift_gpart,
                                        task_subtype_none, 0, 0, c, NULL);

      c->grav.end_force = scheduler_addtask(s, task_type_end_grav_force,
                                            task_subtype_none, 0, 0, c, NULL);

      scheduler_addunlock(s, c->grav.end_force, c->super->kick2);

      if (is_self_gravity) {

        /* Initialisation of the multipoles */
        c->grav.init = scheduler_addtask(s, task_type_init_grav,
                                         task_subtype_none, 0, 0, c, NULL);

        /* Gravity non-neighbouring pm calculations */
        c->grav.long_range = scheduler_addtask(
            s, task_type_grav_long_range, task_subtype_none, 0, 0, c, NULL);

        /* Gravity recursive down-pass */
        c->grav.down = scheduler_addtask(s, task_type_grav_down,
                                         task_subtype_none, 0, 0, c, NULL);

        /* Implicit tasks for the up and down passes */
        c->grav.drift_out = scheduler_addtask(s, task_type_drift_gpart_out,
                                              task_subtype_none, 0, 1, c, NULL);
        c->grav.init_out = scheduler_addtask(s, task_type_init_grav_out,
                                             task_subtype_none, 0, 1, c, NULL);
        c->grav.down_in = scheduler_addtask(s, task_type_grav_down_in,
                                            task_subtype_none, 0, 1, c, NULL);

        /* Long-range gravity forces (not the mesh ones!) */
        scheduler_addunlock(s, c->grav.init, c->grav.long_range);
        scheduler_addunlock(s, c->grav.long_range, c->grav.down);
        scheduler_addunlock(s, c->grav.down, c->grav.super->grav.end_force);

        /* With adaptive softening, force the hydro density to complete first */
        if (gravity_after_hydro_density && c->hydro.super == c) {
          scheduler_addunlock(s, c->hydro.ghost_out, c->grav.init_out);
        }

        /* Link in the implicit tasks */
        scheduler_addunlock(s, c->grav.init, c->grav.init_out);
        scheduler_addunlock(s, c->grav.drift, c->grav.drift_out);
        scheduler_addunlock(s, c->grav.down_in, c->grav.down);
      }
    }
  }

  /* We are below the super-cell but not below the maximal splitting depth */
  else if ((c->grav.super != NULL) &&
           ((c->maxdepth - c->depth) >= space_subdepth_diff_grav)) {

    /* Local tasks only... */
    if (c->nodeID == e->nodeID) {

      if (is_self_gravity) {

        c->grav.drift_out = scheduler_addtask(s, task_type_drift_gpart_out,
                                              task_subtype_none, 0, 1, c, NULL);

        c->grav.init_out = scheduler_addtask(s, task_type_init_grav_out,
                                             task_subtype_none, 0, 1, c, NULL);

        c->grav.down_in = scheduler_addtask(s, task_type_grav_down_in,
                                            task_subtype_none, 0, 1, c, NULL);

        scheduler_addunlock(s, c->parent->grav.init_out, c->grav.init_out);
        scheduler_addunlock(s, c->parent->grav.drift_out, c->grav.drift_out);
        scheduler_addunlock(s, c->grav.down_in, c->parent->grav.down_in);
      }
    }
  }

  /* Recurse but not below the maximal splitting depth */
  if (c->split && ((c->maxdepth - c->depth) >= space_subdepth_diff_grav))
    for (int k = 0; k < 8; k++)
      if (c->progeny[k] != NULL)
        engine_make_hierarchical_tasks_gravity(e, c->progeny[k]);
}

/**
 * @brief Recursively add non-implicit ghost tasks to a cell hierarchy.
 */
void engine_add_ghosts(struct engine *e, struct cell *c, struct task *ghost_in,
                       struct task *ghost_out) {

  /* Abort as there are no hydro particles here? */
  if (c->hydro.count_total == 0) return;

  /* If we have reached the leaf OR have to few particles to play with*/
  if (!c->split || c->hydro.count_total < engine_max_parts_per_ghost) {

    /* Add the ghost task and its dependencies */
    struct scheduler *s = &e->sched;
    c->hydro.ghost =
        scheduler_addtask(s, task_type_ghost, task_subtype_none, 0, 0, c, NULL);
    scheduler_addunlock(s, ghost_in, c->hydro.ghost);
    scheduler_addunlock(s, c->hydro.ghost, ghost_out);

  } else {
    /* Keep recursing */
    for (int k = 0; k < 8; k++)
      if (c->progeny[k] != NULL)
        engine_add_ghosts(e, c->progeny[k], ghost_in, ghost_out);
  }
}

/**
 * @brief Recursively add non-implicit cooling tasks to a cell hierarchy.
 */
void engine_add_cooling(struct engine *e, struct cell *c,
                        struct task *cooling_in, struct task *cooling_out) {

  /* Abort as there are no hydro particles here? */
  if (c->hydro.count_total == 0) return;

  /* If we have reached the leaf OR have to few particles to play with*/
  if (!c->split || c->hydro.count_total < engine_max_parts_per_cooling) {

    /* Add the cooling task and its dependencies */
    struct scheduler *s = &e->sched;
    c->hydro.cooling = scheduler_addtask(s, task_type_cooling,
                                         task_subtype_none, 0, 0, c, NULL);
    scheduler_addunlock(s, cooling_in, c->hydro.cooling);
    scheduler_addunlock(s, c->hydro.cooling, cooling_out);

  } else {
    /* Keep recursing */
    for (int k = 0; k < 8; k++)
      if (c->progeny[k] != NULL)
        engine_add_cooling(e, c->progeny[k], cooling_in, cooling_out);
  }
}

/**
 * @brief Recursively add grid hierarchical grid construction tasks to a cell
 * hierarchy.
 */
void engine_make_hierarchical_tasks_grid(struct engine *e, struct cell *c) {
  struct scheduler *s = &e->sched;

  /* Anything to do here? */
  if (c->hydro.count == 0) return;

  /* Only do grid construction for local cells */
  if (c->nodeID != e->nodeID) return;

  /* Are we on the construction level? */
  if (c->grid.construction_level == c) {

    c->grid.construction = scheduler_addtask(s, task_type_grid_construction,
                                             task_subtype_none, 0, 0, c, NULL);
  }
  /* Recurse until construction level is reached. */
  else {
#ifdef SWIFT_DEBUG_CHECKS
    if (c->nodeID == e->nodeID) {
      if (c->grid.construction_level != NULL)
        error("Somehow ended up below grid super level!");
      if (!c->split) {
        error("Cell is above grid construction level, but is not split!");
      }
    }
#endif
    for (int k = 0; k < 8; k++)
      if (c->progeny[k] != NULL)
        engine_make_hierarchical_tasks_grid(e, c->progeny[k]);
  }
}

void engine_make_hierarchical_tasks_grid_hydro(struct engine *e,
                                               struct cell *c) {
  struct scheduler *s = &e->sched;
  const int with_stars = (e->policy & engine_policy_stars);
  const int with_sinks = (e->policy & engine_policy_sinks);
  const int with_feedback = (e->policy & engine_policy_feedback);
  const int with_cooling = (e->policy & engine_policy_cooling);
  const int with_star_formation = (e->policy & engine_policy_star_formation);
  const int with_star_formation_sink = (with_sinks && with_stars);
  const int with_black_holes = (e->policy & engine_policy_black_holes);
  const int with_rt = (e->policy & engine_policy_rt);

  if (with_rt || with_stars || with_sinks || with_black_holes ||
      with_feedback || with_star_formation || with_star_formation_sink)
    error("Only cooling is supported with the moving mesh hydro scheme!");

  /* Anything to do here? */
  if (c->hydro.count == 0) return;

  /* Are we in a super-cell ? */
  if (c->hydro.super == c) {

    /* Add the sort task. */
    c->hydro.sorts =
        scheduler_addtask(s, task_type_sort, task_subtype_none, 0, 0, c, NULL);

    /* Local tasks only... */
    if (c->nodeID == e->nodeID) {

      /* Add the drift task. */
      c->hydro.drift = scheduler_addtask(s, task_type_drift_part,
                                         task_subtype_none, 0, 0, c, NULL);

      /* Add unlock: drift --> sorts */
      scheduler_addunlock(s, c->hydro.drift, c->hydro.sorts);

      /* Add the grid-ghost task */
      c->hydro.grid_ghost = scheduler_addtask(s, task_type_grid_ghost,
                                              task_subtype_none, 0, 0, c, NULL);

#ifdef SHADOWSWIFT_MESHLESS_GRADIENTS
      /* Add the task finishing the gradient calculation */
      c->hydro.extra_ghost = scheduler_addtask(
          s, task_type_extra_ghost, task_subtype_none, 0, 0, c, NULL);
      scheduler_addunlock(s, c->hydro.extra_ghost, c->super->timestep);
#else
#ifdef EXTRA_HYDRO_LOOP
      /* Add the task finishing the gradient calculation */
      c->hydro.slope_estimate_ghost = scheduler_addtask(
          s, task_type_slope_estimate_ghost, task_subtype_none, 0, 0, c, NULL);

      /* Add the task finishing the gradient limiting procedure */
      c->hydro.slope_limiter_ghost = scheduler_addtask(
          s, task_type_slope_limiter_ghost, task_subtype_none, 0, 0, c, NULL);

      /* The slope limiting happens before the timestep */
      scheduler_addunlock(s, c->hydro.slope_limiter_ghost, c->super->timestep);
#endif
#endif

      /* Add the task finishing the flux_exchange */
      c->hydro.flux_ghost = scheduler_addtask(s, task_type_flux_ghost,
                                              task_subtype_none, 0, 0, c, NULL);

      /* Subgrid tasks: cooling */
      if (with_cooling) {
        c->hydro.cooling_in =
            scheduler_addtask(s, task_type_cooling_in, task_subtype_none, 0,
                              /*implicit=*/1, c, NULL);
        c->hydro.cooling_out =
            scheduler_addtask(s, task_type_cooling_out, task_subtype_none, 0,
                              /*implicit=*/1, c, NULL);
        engine_add_cooling(e, c, c->hydro.cooling_in, c->hydro.cooling_out);
        /* Add unlock */
        scheduler_addunlock(s, c->hydro.flux_ghost, c->hydro.cooling_in);
        scheduler_addunlock(s, c->hydro.cooling_out, c->super->kick2);
      } else {
        scheduler_addunlock(s, c->hydro.flux_ghost, c->super->kick2);
      }
    }
  }
  /* Recurse until super level is reached. */
  else {
#ifdef SWIFT_DEBUG_CHECKS
    if (c->nodeID == e->nodeID) {
      if (c->hydro.super != NULL) error("Somehow ended up below super level!");
      if (!c->split) {
        error("Cell is above grid super level, but is not split!");
      }
    }
#endif
    for (int k = 0; k < 8; k++)
      if (c->progeny[k] != NULL)
        engine_make_hierarchical_tasks_grid_hydro(e, c->progeny[k]);
  }
}

/**
 * @brief Generate the hydro hierarchical tasks for a hierarchy of cells -
 * i.e. all the O(Npart) tasks -- hydro version
 *
 * Tasks are only created here. The dependencies will be added later on.
 *
 * Note that there is no need to recurse below the super-cell. Note also
 * that we only add tasks if the relevant particles are present in the cell.
 *
 * @param e The #engine.
 * @param c The #cell.
 * @param star_resort_cell Pointer to the cell where the star_resort task has
 * been created. NULL above that level or if not running with star formation.
 */
void engine_make_hierarchical_tasks_hydro(struct engine *e, struct cell *c,
                                          struct cell *star_resort_cell) {

  struct scheduler *s = &e->sched;
  const int with_stars = (e->policy & engine_policy_stars);
  const int with_sinks = (e->policy & engine_policy_sinks);
  const int with_feedback = (e->policy & engine_policy_feedback);
  const int with_cooling = (e->policy & engine_policy_cooling);
  const int with_star_formation = (e->policy & engine_policy_star_formation);
  const int with_star_formation_sink = (with_sinks && with_stars);
  const int with_black_holes = (e->policy & engine_policy_black_holes);
  const int with_rt = (e->policy & engine_policy_rt);
  const int with_timestep_sync = (e->policy & engine_policy_timestep_sync);
#ifdef WITH_CSDS
  const int with_csds = (e->policy & engine_policy_csds);
#endif

  /* Are we are the level where we create the stars' resort tasks?
   * If the tree is shallow, we need to do this at the super-level if the
   * super-level is above the level we want */
  if ((c->nodeID == e->nodeID) && (star_resort_cell == NULL) &&
      (c->depth == engine_star_resort_task_depth || c->hydro.super == c)) {

    /* If star formation from gas or sinks has happened, we need to resort */
    if (with_feedback && ((c->hydro.count > 0 && with_star_formation) ||
                          ((c->hydro.count > 0 || c->sinks.count > 0) &&
                           with_star_formation_sink))) {

      /* Record this is the level where we re-sort */
      star_resort_cell = c;

      c->hydro.stars_resort = scheduler_addtask(
          s, task_type_stars_resort, task_subtype_none, 0, 0, c, NULL);

      /* Now add the relevant unlocks */
      /* If we can make stars, we should wait until SF is done before resorting
       */
      if (with_star_formation && c->hydro.count > 0) {
        scheduler_addunlock(s, c->top->hydro.star_formation,
                            c->hydro.stars_resort);
      }
      /* If we can make sinks or spawn from existing ones, we should wait until
      SF is done before resorting */
      if (with_star_formation_sink &&
          (c->hydro.count > 0 || c->sinks.count > 0)) {
        scheduler_addunlock(s, c->top->sinks.star_formation_sink,
                            c->hydro.stars_resort);
      }
    }
  }

  /* Are we in a super-cell ? */
  if (c->hydro.super == c) {

    /* Add the sort task. */
    c->hydro.sorts =
        scheduler_addtask(s, task_type_sort, task_subtype_none, 0, 0, c, NULL);

    if (with_feedback) {
      c->stars.sorts = scheduler_addtask(s, task_type_stars_sort,
                                         task_subtype_none, 0, 0, c, NULL);
    }

    if (with_black_holes) {
      c->black_holes.swallow_ghost_1 =
          scheduler_addtask(s, task_type_bh_swallow_ghost1, task_subtype_none,
                            0, /* implicit =*/1, c, NULL);
    }

    /* Local tasks only... */
    if (c->nodeID == e->nodeID) {

      /* Add the drift task. */
      c->hydro.drift = scheduler_addtask(s, task_type_drift_part,
                                         task_subtype_none, 0, 0, c, NULL);

      /* Add the task finishing the force calculation */
      c->hydro.end_force = scheduler_addtask(s, task_type_end_hydro_force,
                                             task_subtype_none, 0, 0, c, NULL);

      /* Generate the ghost tasks. */
      c->hydro.ghost_in =
          scheduler_addtask(s, task_type_ghost_in, task_subtype_none, 0,
                            /* implicit = */ 1, c, NULL);
      c->hydro.ghost_out =
          scheduler_addtask(s, task_type_ghost_out, task_subtype_none, 0,
                            /* implicit = */ 1, c, NULL);
      engine_add_ghosts(e, c, c->hydro.ghost_in, c->hydro.ghost_out);

      /* Generate the extra ghost task. */
#ifdef EXTRA_HYDRO_LOOP
      c->hydro.extra_ghost = scheduler_addtask(
          s, task_type_extra_ghost, task_subtype_none, 0, 0, c, NULL);
#endif

      /* Stars */
      if (with_stars) {
        c->stars.drift = scheduler_addtask(s, task_type_drift_spart,
                                           task_subtype_none, 0, 0, c, NULL);
        scheduler_addunlock(s, c->stars.drift, c->super->kick2);

        if (with_star_formation && c->top->hydro.count > 0)
          scheduler_addunlock(s, c->stars.drift, c->top->hydro.star_formation);
      }

      /* Sinks */
      if (with_sinks) {
        c->sinks.drift = scheduler_addtask(s, task_type_drift_sink,
                                           task_subtype_none, 0, 0, c, NULL);
        scheduler_addunlock(s, c->sinks.drift, c->super->kick2);

        c->sinks.sink_in =
            scheduler_addtask(s, task_type_sink_in, task_subtype_none, 0,
                              /* implicit = */ 1, c, NULL);

        c->sinks.sink_ghost1 =
            scheduler_addtask(s, task_type_sink_ghost1, task_subtype_none, 0,
                              /* implicit = */ 1, c, NULL);

        c->sinks.sink_ghost2 =
            scheduler_addtask(s, task_type_sink_ghost2, task_subtype_none, 0,
                              /* implicit = */ 1, c, NULL);

        c->sinks.sink_out =
            scheduler_addtask(s, task_type_sink_out, task_subtype_none, 0,
                              /* implicit = */ 1, c, NULL);

        /* Link to the main tasks */
        scheduler_addunlock(s, c->super->kick2, c->sinks.sink_in);
        scheduler_addunlock(s, c->sinks.sink_out, c->super->timestep);
        scheduler_addunlock(s, c->top->sinks.sink_formation, c->sinks.sink_in);
        if (with_timestep_sync)
          scheduler_addunlock(s, c->sinks.sink_out, c->super->timestep_sync);

        if (with_stars &&
            (c->top->hydro.count > 0 || c->top->sinks.count > 0)) {
          scheduler_addunlock(s, c->hydro.super->sinks.sink_out,
                              c->top->sinks.star_formation_sink);
        }
      }

      /* Black holes */
      if (with_black_holes) {
        c->black_holes.drift = scheduler_addtask(
            s, task_type_drift_bpart, task_subtype_none, 0, 0, c, NULL);
        scheduler_addunlock(s, c->black_holes.drift, c->super->kick2);
      }

      /* Subgrid tasks: cooling */
      if (with_cooling) {

        c->hydro.cooling_in =
            scheduler_addtask(s, task_type_cooling_in, task_subtype_none, 0,
                              /*implicit=*/1, c, NULL);
        c->hydro.cooling_out =
            scheduler_addtask(s, task_type_cooling_out, task_subtype_none, 0,
                              /*implicit=*/1, c, NULL);

        engine_add_cooling(e, c, c->hydro.cooling_in, c->hydro.cooling_out);

        scheduler_addunlock(s, c->hydro.end_force, c->hydro.cooling_in);
        scheduler_addunlock(s, c->hydro.cooling_out, c->super->kick2);

      } else {
        scheduler_addunlock(s, c->hydro.end_force, c->super->kick2);
      }

      /* Subgrid tasks: feedback */
      if (with_feedback) {

        c->stars.stars_in =
            scheduler_addtask(s, task_type_stars_in, task_subtype_none, 0,
                              /* implicit = */ 1, c, NULL);

        c->stars.stars_out =
            scheduler_addtask(s, task_type_stars_out, task_subtype_none, 0,
                              /* implicit = */ 1, c, NULL);

        c->stars.density_ghost = scheduler_addtask(
            s, task_type_stars_ghost, task_subtype_none, 0, 0, c, NULL);

#ifdef EXTRA_STAR_LOOPS
        c->stars.prep1_ghost =
            scheduler_addtask(s, task_type_stars_prep_ghost1, task_subtype_none,
                              0, /* implicit = */ 1, c, NULL);

        c->hydro.prep1_ghost =
            scheduler_addtask(s, task_type_hydro_prep_ghost1, task_subtype_none,
                              0, /* implicit = */ 1, c, NULL);

        c->stars.prep2_ghost =
            scheduler_addtask(s, task_type_stars_prep_ghost2, task_subtype_none,
                              0, /* implicit = */ 1, c, NULL);
#endif

#ifdef WITH_CSDS
        if (with_csds) {
          scheduler_addunlock(s, c->super->csds, c->stars.stars_in);
        } else {
          scheduler_addunlock(s, c->super->kick2, c->stars.stars_in);
        }
#else
        scheduler_addunlock(s, c->super->kick2, c->stars.stars_in);
#endif
        scheduler_addunlock(s, c->stars.stars_out, c->super->timestep);

        /* Star formation*/
        if (with_feedback && ((c->hydro.count > 0 && with_star_formation) ||
                              ((c->hydro.count > 0 || c->sinks.count > 0) &&
                               with_star_formation_sink))) {
          scheduler_addunlock(s, star_resort_cell->hydro.stars_resort,
                              c->stars.stars_in);
        }
      }

      /* Radiative Transfer */
      if (with_rt) {
        /* RT ghost in task */
        c->rt.rt_in =
            scheduler_addtask(s, task_type_rt_in, task_subtype_none, 0,
                              /* implicit= */ 1, c, NULL);
        scheduler_addunlock(s, c->super->kick2, c->rt.rt_in);
        /* Star formation */
        if (c->top->hydro.count > 0 && with_star_formation)
          scheduler_addunlock(s, c->top->hydro.star_formation, c->rt.rt_in);
        /* Star formation from sinks */
        if (with_star_formation_sink &&
            (c->top->hydro.count > 0 || c->top->sinks.count > 0))
          scheduler_addunlock(s, c->top->sinks.star_formation_sink,
                              c->rt.rt_in);
        if (with_feedback)
          scheduler_addunlock(s, c->stars.stars_out, c->rt.rt_in);
        /* TODO: check/add dependencies from Loic's new sink SF tasks */

        /* RT ghost out task */
        c->rt.rt_out =
            scheduler_addtask(s, task_type_rt_out, task_subtype_none, 0,
                              /* implicit= */ 1, c, NULL);
        scheduler_addunlock(s, c->rt.rt_out, c->super->timestep);

        /* In cases where nothing but RT is active, don't allow the timestep
         * collect to run before we've finished */
        scheduler_addunlock(s, c->rt.rt_out, c->top->timestep_collect);

        /* non-implicit ghost 1 */
        c->rt.rt_ghost1 = scheduler_addtask(s, task_type_rt_ghost1,
                                            task_subtype_none, 0, 0, c, NULL);
        scheduler_addunlock(s, c->rt.rt_in, c->rt.rt_ghost1);

        /* non-implicit ghost 2 */
        c->rt.rt_ghost2 = scheduler_addtask(s, task_type_rt_ghost2,
                                            task_subtype_none, 0, 0, c, NULL);

        /* implicit transport out */
        c->rt.rt_transport_out =
            scheduler_addtask(s, task_type_rt_transport_out, task_subtype_none,
                              0, /*implicit= */ 1, c, NULL);

        /* thermochemistry */
        c->rt.rt_tchem = scheduler_addtask(s, task_type_rt_tchem,
                                           task_subtype_none, 0, 0, c, NULL);

        /* Advance cell time for subcycling */
        /* We need to make sure that rt_advance_cell_time is at the same level
         * as the timestep task, not below. Otherwise, the updated cell times
         * won't propagate up the hierarchy enough, and the cell_is_rt_active
         * will return bogus results. Note that c->super is not necessarily
         * c->hydro.super in general. */
        /* Create the task only once ! */
        if (c->super->rt.rt_advance_cell_time == NULL) {
          c->super->rt.rt_advance_cell_time =
              scheduler_addtask(s, task_type_rt_advance_cell_time,
                                task_subtype_none, 0, 0, c->super, NULL);
          /* Don't run the rt_collect_times before the rt_advance_cell_time */
          scheduler_addunlock(s, c->super->rt.rt_advance_cell_time,
                              c->top->rt.rt_collect_times);
        }

        scheduler_addunlock(s, c->rt.rt_transport_out, c->rt.rt_tchem);
        scheduler_addunlock(s, c->rt.rt_tchem,
                            c->super->rt.rt_advance_cell_time);
        scheduler_addunlock(s, c->super->rt.rt_advance_cell_time, c->rt.rt_out);
      }

      /* Subgrid tasks: black hole feedback */
      if (with_black_holes) {

        c->black_holes.black_holes_in =
            scheduler_addtask(s, task_type_bh_in, task_subtype_none, 0,
                              /* implicit = */ 1, c, NULL);

        c->black_holes.black_holes_out =
            scheduler_addtask(s, task_type_bh_out, task_subtype_none, 0,
                              /* implicit = */ 1, c, NULL);

        c->black_holes.density_ghost = scheduler_addtask(
            s, task_type_bh_density_ghost, task_subtype_none, 0, 0, c, NULL);

        c->black_holes.swallow_ghost_2 =
            scheduler_addtask(s, task_type_bh_swallow_ghost2, task_subtype_none,
                              0, /* implicit =*/1, c, NULL);

        c->black_holes.swallow_ghost_3 = scheduler_addtask(
            s, task_type_bh_swallow_ghost3, task_subtype_none, 0, 0, c, NULL);

#ifdef WITH_CSDS
        if (with_csds) {
          scheduler_addunlock(s, c->super->csds, c->black_holes.black_holes_in);
        } else {
          scheduler_addunlock(s, c->super->kick2,
                              c->black_holes.black_holes_in);
        }
#else
        scheduler_addunlock(s, c->super->kick2, c->black_holes.black_holes_in);
#endif
        scheduler_addunlock(s, c->black_holes.black_holes_out,
                            c->super->timestep);
      }

      if (with_black_holes && with_feedback) {

        /* Make sure we don't start swallowing gas particles before the stars
           have converged on their smoothing lengths. */
        scheduler_addunlock(s, c->stars.density_ghost,
                            c->black_holes.swallow_ghost_1);
      }
    }
  } else { /* We are above the super-cell so need to go deeper */

    /* Recurse. */
    if (c->split)
      for (int k = 0; k < 8; k++)
        if (c->progeny[k] != NULL)
          engine_make_hierarchical_tasks_hydro(e, c->progeny[k],
                                               star_resort_cell);
  }
}

void engine_make_hierarchical_tasks_mapper(void *map_data, int num_elements,
                                           void *extra_data) {

  struct engine *e = (struct engine *)extra_data;
  const int with_hydro = (e->policy & engine_policy_hydro);
  const int with_grid_hydro = (e->policy & engine_policy_grid_hydro);
  const int with_self_gravity = (e->policy & engine_policy_self_gravity);
  const int with_ext_gravity = (e->policy & engine_policy_external_gravity);
  const int with_grid = (e->policy & engine_policy_grid);

  for (int ind = 0; ind < num_elements; ind++) {
    struct cell *c = &((struct cell *)map_data)[ind];
    /* Make the common tasks (time integration) */
    engine_make_hierarchical_tasks_common(e, c);
    /* Add the hydro stuff */
    if (with_hydro)
      engine_make_hierarchical_tasks_hydro(e, c, /*star_resort_cell=*/NULL);
    /* And the gravity stuff */
    if (with_self_gravity || with_ext_gravity)
      engine_make_hierarchical_tasks_gravity(e, c);
    if (with_grid) {
      engine_make_hierarchical_tasks_grid(e, c);
    }
    if (with_grid_hydro) {
      engine_make_hierarchical_tasks_grid_hydro(e, c);
    }
  }
}

/**
 * @brief Constructs the top-level tasks for the short-range gravity
 * and long-range gravity interactions.
 *
 * - All top-cells get a self task.
 * - All pairs within range according to the multipole acceptance
 *   criterion get a pair task.
 */
void engine_make_self_gravity_tasks_mapper(void *map_data, int num_elements,
                                           void *extra_data) {

  struct engine *e = (struct engine *)extra_data;
  struct space *s = e->s;
  struct scheduler *sched = &e->sched;
  const int nodeID = e->nodeID;
  const int periodic = s->periodic;
  const double dim[3] = {s->dim[0], s->dim[1], s->dim[2]};
  const int cdim[3] = {s->cdim[0], s->cdim[1], s->cdim[2]};
  struct cell *cells = s->cells_top;
  const double max_distance = e->mesh->r_cut_max;
  const double max_distance2 = max_distance * max_distance;

  /* Compute maximal distance where we can expect a direct interaction */
  const float distance = gravity_M2L_min_accept_distance(
      e->gravity_properties, sqrtf(3) * cells[0].width[0], s->max_softening,
      s->min_a_grav, s->max_mpole_power, periodic);

  /* Convert the maximal search distance to a number of cells
   * Define a lower and upper delta in case things are not symmetric */
  const int delta = max((int)(sqrt(3) * distance / cells[0].width[0]) + 1, 2);
  int delta_m = delta;
  int delta_p = delta;

  /* Special case where every cell is in range of every other one */
  if (periodic) {
    if (delta >= cdim[0] / 2) {
      if (cdim[0] % 2 == 0) {
        delta_m = cdim[0] / 2;
        delta_p = cdim[0] / 2 - 1;
      } else {
        delta_m = cdim[0] / 2;
        delta_p = cdim[0] / 2;
      }
    }
  } else {
    if (delta > cdim[0]) {
      delta_m = cdim[0];
      delta_p = cdim[0];
    }
  }

  /* Loop through the elements, which are just byte offsets from NULL. */
  for (int ind = 0; ind < num_elements; ind++) {

    /* Get the cell index. */
    const int cid = (size_t)(map_data) + ind;

    /* Integer indices of the cell in the top-level grid */
    const int i = cid / (cdim[1] * cdim[2]);
    const int j = (cid / cdim[2]) % cdim[1];
    const int k = cid % cdim[2];

    /* Get the first cell */
    struct cell *ci = &cells[cid];

    /* Skip cells without gravity particles */
    if (ci->grav.count == 0) continue;

    /* If the cell is local build a self-interaction */
    if (ci->nodeID == nodeID) {
      scheduler_addtask(sched, task_type_self, task_subtype_grav, 0, 0, ci,
                        NULL);
    }

    /* Loop over every other cell within (Manhattan) range delta */
    for (int ii = i - delta_m; ii <= i + delta_p; ii++) {

      /* Escape if non-periodic and beyond range */
      if (!periodic && (ii < 0 || ii >= cdim[0])) continue;

      for (int jj = j - delta_m; jj <= j + delta_p; jj++) {

        /* Escape if non-periodic and beyond range */
        if (!periodic && (jj < 0 || jj >= cdim[1])) continue;

        for (int kk = k - delta_m; kk <= k + delta_p; kk++) {

          /* Escape if non-periodic and beyond range */
          if (!periodic && (kk < 0 || kk >= cdim[2])) continue;

          /* Apply periodic BC (not harmful if not using periodic BC) */
          const int iii = (ii + cdim[0]) % cdim[0];
          const int jjj = (jj + cdim[1]) % cdim[1];
          const int kkk = (kk + cdim[2]) % cdim[2];

          /* Get the second cell */
          const int cjd = cell_getid(cdim, iii, jjj, kkk);
          struct cell *cj = &cells[cjd];

          /* Avoid duplicates, empty cells and completely foreign pairs */
          if (cid >= cjd || cj->grav.count == 0 ||
              (ci->nodeID != nodeID && cj->nodeID != nodeID))
            continue;

#ifdef WITH_MPI
          /* Recover the multipole information */
          const struct gravity_tensors *multi_i = ci->grav.multipole;
          const struct gravity_tensors *multi_j = cj->grav.multipole;

          if (multi_i == NULL && ci->nodeID != nodeID)
            error("Multipole of ci was not exchanged properly via the proxies");
          if (multi_j == NULL && cj->nodeID != nodeID)
            error("Multipole of cj was not exchanged properly via the proxies");
#endif

          /* Minimal distance between any pair of particles */
          const double min_radius2 =
              cell_min_dist2_same_size(ci, cj, periodic, dim);

          /* Are we beyond the distance where the truncated forces are 0 ?*/
          if (periodic && min_radius2 > max_distance2) continue;

          /* Are the cells too close for a MM interaction ? */
          if (!cell_can_use_pair_mm(ci, cj, e, s, /*use_rebuild_data=*/1,
                                    /*is_tree_walk=*/0)) {

            /* Ok, we need to add a direct pair calculation */
            scheduler_addtask(sched, task_type_pair, task_subtype_grav, 0, 0,
                              ci, cj);

#ifdef SWIFT_DEBUG_CHECKS
#ifdef WITH_MPI

            /* Let's cross-check that we had a proxy for that cell */
            if (ci->nodeID == nodeID && cj->nodeID != engine_rank) {

              /* Find the proxy for this node */
              const int proxy_id = e->proxy_ind[cj->nodeID];
              if (proxy_id < 0)
                error("No proxy exists for that foreign node %d!", cj->nodeID);

              const struct proxy *p = &e->proxies[proxy_id];

              /* Check whether the cell exists in the proxy */
              int n = 0;
              for (; n < p->nr_cells_in; n++)
                if (p->cells_in[n] == cj) {
                  break;
                }
              if (n == p->nr_cells_in)
                error(
                    "Cell %d not found in the proxy but trying to construct "
                    "grav task!",
                    cjd);
            } else if (cj->nodeID == nodeID && ci->nodeID != engine_rank) {

              /* Find the proxy for this node */
              const int proxy_id = e->proxy_ind[ci->nodeID];
              if (proxy_id < 0)
                error("No proxy exists for that foreign node %d!", ci->nodeID);

              const struct proxy *p = &e->proxies[proxy_id];

              /* Check whether the cell exists in the proxy */
              int n = 0;
              for (; n < p->nr_cells_in; n++)
                if (p->cells_in[n] == ci) {
                  break;
                }
              if (n == p->nr_cells_in)
                error(
                    "Cell %d not found in the proxy but trying to construct "
                    "grav task!",
                    cid);
            }
#endif /* WITH_MPI */
#endif /* SWIFT_DEBUG_CHECKS */
          }
        }
      }
    }
  }
}

/**
 * @brief Constructs the top-level tasks for the external gravity.
 *
 * @param e The #engine.
 */
void engine_make_external_gravity_tasks(struct engine *e) {

  struct space *s = e->s;
  struct scheduler *sched = &e->sched;
  const int nodeID = e->nodeID;
  struct cell *cells = s->cells_top;
  const int nr_cells = s->nr_cells;

  for (int cid = 0; cid < nr_cells; ++cid) {

    struct cell *ci = &cells[cid];

    /* Skip cells without gravity particles */
    if (ci->grav.count == 0) continue;

    /* Is that neighbour local ? */
    if (ci->nodeID != nodeID) continue;

    /* If the cell is local, build a self-interaction */
    scheduler_addtask(sched, task_type_self, task_subtype_external_grav, 0, 0,
                      ci, NULL);
  }
}

/**
 * @brief Counts the tasks associated with one cell and constructs the links
 *
 * For each hydrodynamic and gravity task, construct the links with
 * the corresponding cell.  Similarly, construct the dependencies for
 * all the sorting tasks.
 */
void engine_count_and_link_tasks_mapper(void *map_data, int num_elements,
                                        void *extra_data) {

  struct engine *e = (struct engine *)extra_data;
  struct scheduler *const sched = &e->sched;

  for (int ind = 0; ind < num_elements; ind++) {
    struct task *t = &((struct task *)map_data)[ind];

    struct cell *ci = t->ci;
    struct cell *cj = t->cj;
    const enum task_types t_type = t->type;
    const enum task_subtypes t_subtype = t->subtype;

    /* Link sort tasks to all the higher sort task. */
    if (t_type == task_type_sort) {
      for (struct cell *finger = t->ci->parent; finger != NULL;
           finger = finger->parent) {
        if (finger->hydro.sorts != NULL)
          scheduler_addunlock(sched, t, finger->hydro.sorts);
      }

      /* Link stars sort tasks to all the higher sort task. */
    } else if (t_type == task_type_stars_sort) {
      for (struct cell *finger = t->ci->parent; finger != NULL;
           finger = finger->parent) {
        if (finger->stars.sorts != NULL)
          scheduler_addunlock(sched, t, finger->stars.sorts);
      }

      /* Link self tasks to cells. */
    } else if (t_type == task_type_self) {
      atomic_inc(&ci->nr_tasks);

      if (t_subtype == task_subtype_density) {
        engine_addlink(e, &ci->hydro.density, t);
      } else if (t_subtype == task_subtype_grav) {
        engine_addlink(e, &ci->grav.grav, t);
      } else if (t_subtype == task_subtype_external_grav) {
        engine_addlink(e, &ci->grav.grav, t);
      } else if (t_subtype == task_subtype_grid_sync) {
        engine_addlink(e, &ci->grid.sync_in, t);
      } else if (t_subtype == task_subtype_flux) {
        engine_addlink(e, &ci->hydro.flux, t);
      } else if (t_subtype == task_subtype_gradient) {
        engine_addlink(e, &ci->hydro.gradient, t);
      }

      /* Link pair tasks to cells. */
    } else if (t_type == task_type_pair) {
      atomic_inc(&ci->nr_tasks);
      atomic_inc(&cj->nr_tasks);

      if (t_subtype == task_subtype_density) {
        engine_addlink(e, &ci->hydro.density, t);
        engine_addlink(e, &cj->hydro.density, t);
      } else if (t_subtype == task_subtype_grav) {
        engine_addlink(e, &ci->grav.grav, t);
        engine_addlink(e, &cj->grav.grav, t);
      } else if (t_subtype == task_subtype_grid_sync) {
        engine_addlink(e, &ci->grid.sync_in, t);
        engine_addlink(e, &cj->grid.sync_out, t);
      } else if (t_subtype == task_subtype_flux) {
        engine_addlink(e, &ci->hydro.flux, t);
        engine_addlink(e, &cj->hydro.flux, t);
      } else if (t_subtype == task_subtype_gradient) {
        engine_addlink(e, &ci->hydro.gradient, t);
        engine_addlink(e, &cj->hydro.gradient, t);
      }
#ifdef SWIFT_DEBUG_CHECKS
      else if (t_subtype == task_subtype_external_grav) {
        error("Found a pair/external-gravity task...");
      }
#endif

      /* Link sub-self tasks to cells. */
    } else if (t_type == task_type_sub_self) {
      atomic_inc(&ci->nr_tasks);

      if (t_subtype == task_subtype_density) {
        engine_addlink(e, &ci->hydro.density, t);
      } else if (t_subtype == task_subtype_grav) {
        engine_addlink(e, &ci->grav.grav, t);
      } else if (t_subtype == task_subtype_external_grav) {
        engine_addlink(e, &ci->grav.grav, t);
      } else if (t_subtype == task_subtype_gradient) {
        engine_addlink(e, &ci->hydro.gradient, t);
      }

      /* Link sub-pair tasks to cells. */
    } else if (t_type == task_type_sub_pair) {
      atomic_inc(&ci->nr_tasks);
      atomic_inc(&cj->nr_tasks);

      if (t_subtype == task_subtype_density) {
        engine_addlink(e, &ci->hydro.density, t);
        engine_addlink(e, &cj->hydro.density, t);
      } else if (t_subtype == task_subtype_grav) {
        engine_addlink(e, &ci->grav.grav, t);
        engine_addlink(e, &cj->grav.grav, t);
      } else if (t_subtype == task_subtype_gradient) {
        engine_addlink(e, &ci->hydro.gradient, t);
        engine_addlink(e, &cj->hydro.gradient, t);
      }
#ifdef SWIFT_DEBUG_CHECKS
      else if (t_subtype == task_subtype_external_grav) {
        error("Found a sub-pair/external-gravity task...");
      }
#endif

      /* Multipole-multipole interaction of progenies */
    } else if (t_type == task_type_grav_mm) {

      atomic_inc(&ci->grav.nr_mm_tasks);
      atomic_inc(&cj->grav.nr_mm_tasks);
      engine_addlink(e, &ci->grav.mm, t);
      engine_addlink(e, &cj->grav.mm, t);
    }
  }
}

/**
 * @brief Creates all the task dependencies for the gravity
 *
 * @param e The #engine
 */
void engine_link_gravity_tasks(struct engine *e) {

  struct scheduler *sched = &e->sched;
  const int nodeID = e->nodeID;
  const int nr_tasks = sched->nr_tasks;

  for (int k = 0; k < nr_tasks; k++) {

    /* Get a pointer to the task. */
    struct task *t = &sched->tasks[k];

    if (t->type == task_type_none) continue;

    /* Get the cells we act on */
    struct cell *ci = t->ci;
    struct cell *cj = t->cj;
    const enum task_types t_type = t->type;
    const enum task_subtypes t_subtype = t->subtype;

    /* Pointers to the parent cells for tasks going up and down the tree
     * In the case where we are at the super-level we don't
     * want the parent as no tasks are defined above that level. */
    struct cell *ci_parent, *cj_parent;
    if (ci->parent != NULL && ci->grav.super != ci)
      ci_parent = ci->parent;
    else
      ci_parent = ci;

    if (cj != NULL && cj->parent != NULL && cj->grav.super != cj)
      cj_parent = cj->parent;
    else
      cj_parent = cj;

/* Node ID (if running with MPI) */
#ifdef WITH_MPI
    const int ci_nodeID = ci->nodeID;
    const int cj_nodeID = (cj != NULL) ? cj->nodeID : -1;
#else
    const int ci_nodeID = nodeID;
    const int cj_nodeID = nodeID;
#endif

    /* Self-interaction for self-gravity? */
    if (t_type == task_type_self && t_subtype == task_subtype_grav) {

#ifdef SWIFT_DEBUG_CHECKS
      if (ci_nodeID != nodeID) error("Non-local self task");
#endif

      /* drift ---+-> gravity --> grav_down */
      /* init  --/    */
      scheduler_addunlock(sched, ci_parent->grav.drift_out, t);
      scheduler_addunlock(sched, ci_parent->grav.init_out, t);
      scheduler_addunlock(sched, t, ci_parent->grav.down_in);
    }

    /* Self-interaction for external gravity ? */
    if (t_type == task_type_self && t_subtype == task_subtype_external_grav) {

#ifdef SWIFT_DEBUG_CHECKS
      if (ci_nodeID != nodeID) error("Non-local self task");
#endif

      /* drift -----> gravity --> end_gravity_force */
      scheduler_addunlock(sched, ci->grav.super->grav.drift, t);
      scheduler_addunlock(sched, t, ci->grav.super->grav.end_force);
    }

    /* Otherwise, pair interaction? */
    else if (t_type == task_type_pair && t_subtype == task_subtype_grav) {

      if (ci_nodeID == nodeID) {

        /* drift ---+-> gravity --> grav_down */
        /* init  --/    */
        scheduler_addunlock(sched, ci_parent->grav.drift_out, t);
        scheduler_addunlock(sched, ci_parent->grav.init_out, t);
        scheduler_addunlock(sched, t, ci_parent->grav.down_in);
      }
      if (cj_nodeID == nodeID) {

        /* drift ---+-> gravity --> grav_down */
        /* init  --/    */
        if (ci_parent != cj_parent) { /* Avoid double unlock */
          scheduler_addunlock(sched, cj_parent->grav.drift_out, t);
          scheduler_addunlock(sched, cj_parent->grav.init_out, t);
          scheduler_addunlock(sched, t, cj_parent->grav.down_in);
        }
      }
    }

    /* Otherwise, sub-self interaction? */
    else if (t_type == task_type_sub_self && t_subtype == task_subtype_grav) {

#ifdef SWIFT_DEBUG_CHECKS
      if (ci_nodeID != nodeID) error("Non-local sub-self task");
#endif
      /* drift ---+-> gravity --> grav_down */
      /* init  --/    */
      scheduler_addunlock(sched, ci_parent->grav.drift_out, t);
      scheduler_addunlock(sched, ci_parent->grav.init_out, t);
      scheduler_addunlock(sched, t, ci_parent->grav.down_in);
    }

    /* Sub-self-interaction for external gravity ? */
    else if (t_type == task_type_sub_self &&
             t_subtype == task_subtype_external_grav) {

#ifdef SWIFT_DEBUG_CHECKS
      if (ci_nodeID != nodeID) error("Non-local sub-self task");
#endif

      /* drift -----> gravity --> end_force */
      scheduler_addunlock(sched, ci->grav.super->grav.drift, t);
      scheduler_addunlock(sched, t, ci->grav.super->grav.end_force);
    }

    /* Otherwise, sub-pair interaction? */
    else if (t_type == task_type_sub_pair && t_subtype == task_subtype_grav) {

      if (ci_nodeID == nodeID) {

        /* drift ---+-> gravity --> grav_down */
        /* init  --/    */
        scheduler_addunlock(sched, ci_parent->grav.drift_out, t);
        scheduler_addunlock(sched, ci_parent->grav.init_out, t);
        scheduler_addunlock(sched, t, ci_parent->grav.down_in);
      }
      if (cj_nodeID == nodeID) {

        /* drift ---+-> gravity --> grav_down */
        /* init  --/    */
        if (ci_parent != cj_parent) { /* Avoid double unlock */
          scheduler_addunlock(sched, cj_parent->grav.drift_out, t);
          scheduler_addunlock(sched, cj_parent->grav.init_out, t);
          scheduler_addunlock(sched, t, cj_parent->grav.down_in);
        }
      }

    }

    /* Otherwise M-M interaction? */
    else if (t_type == task_type_grav_mm) {

      if (ci_nodeID == nodeID) {

        /* init -----> gravity --> grav_down */
        scheduler_addunlock(sched, ci_parent->grav.init_out, t);
        scheduler_addunlock(sched, t, ci_parent->grav.down_in);
      }
      if (cj_nodeID == nodeID) {

        /* init -----> gravity --> grav_down */
        if (ci_parent != cj_parent) { /* Avoid double unlock */
          scheduler_addunlock(sched, cj_parent->grav.init_out, t);
          scheduler_addunlock(sched, t, cj_parent->grav.down_in);
        }
      }
    }
  }
}

#ifdef EXTRA_HYDRO_LOOP

/**
 * @brief Creates the dependency network for the hydro tasks of a given cell.
 *
 * @param sched The #scheduler.
 * @param density The density task to link.
 * @param gradient The gradient task to link.
 * @param force The force task to link.
 * @param limiter The limiter task to link.
 * @param c The cell.
 * @param with_cooling Do we have a cooling task ?
 * @param with_limiter Do we have a time-step limiter ?
 */
static inline void engine_make_hydro_loops_dependencies(
    struct scheduler *sched, struct task *density, struct task *gradient,
    struct task *force, struct task *limiter, struct cell *c, int with_cooling,
    int with_limiter) {

  /* density loop --> ghost --> gradient loop --> extra_ghost */
  /* extra_ghost --> force loop  */
  scheduler_addunlock(sched, density, c->hydro.super->hydro.ghost_in);
  scheduler_addunlock(sched, c->hydro.super->hydro.ghost_out, gradient);
  scheduler_addunlock(sched, gradient, c->hydro.super->hydro.extra_ghost);
  scheduler_addunlock(sched, c->hydro.super->hydro.extra_ghost, force);
}

#else

/**
 * @brief Creates the dependency network for the hydro tasks of a given cell.
 *
 * @param sched The #scheduler.
 * @param density The density task to link.
 * @param force The force task to link.
 * @param limiter The limiter task to link.
 * @param c The cell.
 * @param with_cooling Are we running with cooling switched on?
 * @param with_limiter Are we running with limiter switched on?
 */
static inline void engine_make_hydro_loops_dependencies(
    struct scheduler *sched, struct task *density, struct task *force,
    struct task *limiter, struct cell *c, int with_cooling, int with_limiter) {

  /* density loop --> ghost --> force loop */
  scheduler_addunlock(sched, density, c->hydro.super->hydro.ghost_in);
  scheduler_addunlock(sched, c->hydro.super->hydro.ghost_out, force);
}

#endif

/**
 * @brief Duplicates the first hydro loop and construct all the
 * dependencies for the hydro part
 *
 * This is done by looping over all the previously constructed tasks
 * and adding another task involving the same cells but this time
 * corresponding to the second hydro loop over neighbours.
 * With all the relevant tasks for a given cell available, we construct
 * all the dependencies for that cell.
 */
void engine_make_extra_hydroloop_tasks_mapper(void *map_data, int num_elements,
                                              void *extra_data) {

  struct engine *e = (struct engine *)extra_data;
  struct scheduler *sched = &e->sched;
  const int nodeID = e->nodeID;
  const int with_cooling = (e->policy & engine_policy_cooling);
  const int with_timestep_limiter =
      (e->policy & engine_policy_timestep_limiter);
  const int with_timestep_sync = (e->policy & engine_policy_timestep_sync);
  const int with_feedback = (e->policy & engine_policy_feedback);
  const int with_black_holes = (e->policy & engine_policy_black_holes);
  const int with_rt = (e->policy & engine_policy_rt);
  const int with_sink = (e->policy & engine_policy_sinks);
#ifdef EXTRA_HYDRO_LOOP
  struct task *t_gradient = NULL;
#endif
#ifdef EXTRA_STAR_LOOPS
  struct task *t_star_prep1 = NULL;
  struct task *t_star_prep2 = NULL;
#endif
  struct task *t_force = NULL;
  struct task *t_limiter = NULL;
  struct task *t_star_density = NULL;
  struct task *t_star_feedback = NULL;
  struct task *t_bh_density = NULL;
  struct task *t_bh_swallow = NULL;
  struct task *t_do_gas_swallow = NULL;
  struct task *t_do_bh_swallow = NULL;
  struct task *t_bh_feedback = NULL;
  struct task *t_sink_swallow = NULL;
  struct task *t_rt_gradient = NULL;
  struct task *t_rt_transport = NULL;
  struct task *t_sink_do_sink_swallow = NULL;
  struct task *t_sink_do_gas_swallow = NULL;

  for (int ind = 0; ind < num_elements; ind++) {

    struct task *t = &((struct task *)map_data)[ind];
    const enum task_types t_type = t->type;
    const enum task_subtypes t_subtype = t->subtype;
    const long long flags = t->flags;
    struct cell *const ci = t->ci;
    struct cell *const cj = t->cj;

    /* Escape early */
    if (t->type == task_type_none) continue;
    if (t->type == task_type_stars_resort) continue;
    if (t->type == task_type_star_formation) continue;
    if (t->type == task_type_star_formation_sink) continue;
    if (t->type == task_type_sink_formation) continue;

    /* Sort tasks depend on the drift of the cell (gas version). */
    if (t_type == task_type_sort && ci->nodeID == nodeID) {
      scheduler_addunlock(sched, ci->hydro.super->hydro.drift, t);
    }

    /* Sort tasks depend on the drift of the cell (stars version). */
    else if (t_type == task_type_stars_sort && ci->nodeID == nodeID) {
      scheduler_addunlock(sched, ci->hydro.super->stars.drift, t);
    }

    /* Self-interaction? */
    else if (t_type == task_type_self && t_subtype == task_subtype_density) {

      const int bcount_i = ci->black_holes.count;

      /* Make the self-density tasks depend on the drift only. */
      scheduler_addunlock(sched, ci->hydro.super->hydro.drift, t);

      /* Task for the second hydro loop, */
      t_force = scheduler_addtask(sched, task_type_self, task_subtype_force,
                                  flags, 0, ci, NULL);

      /* the task for the time-step limiter */
      if (with_timestep_limiter) {
        t_limiter = scheduler_addtask(sched, task_type_self,
                                      task_subtype_limiter, flags, 0, ci, NULL);
      }

      /* The stellar feedback tasks */
      if (with_feedback) {
        t_star_density =
            scheduler_addtask(sched, task_type_self, task_subtype_stars_density,
                              flags, 0, ci, NULL);
        t_star_feedback =
            scheduler_addtask(sched, task_type_self,
                              task_subtype_stars_feedback, flags, 0, ci, NULL);

#ifdef EXTRA_STAR_LOOPS
        t_star_prep1 =
            scheduler_addtask(sched, task_type_self, task_subtype_stars_prep1,
                              flags, 0, ci, NULL);
        t_star_prep2 =
            scheduler_addtask(sched, task_type_self, task_subtype_stars_prep2,
                              flags, 0, ci, NULL);
#endif
      }

      /* The sink tasks */
      if (with_sink) {
        t_sink_swallow =
            scheduler_addtask(sched, task_type_self, task_subtype_sink_swallow,
                              flags, 0, ci, NULL);
        t_sink_do_sink_swallow = scheduler_addtask(
            sched, task_type_self, task_subtype_sink_do_sink_swallow, flags, 0,
            ci, NULL);
        t_sink_do_gas_swallow = scheduler_addtask(
            sched, task_type_self, task_subtype_sink_do_gas_swallow, flags, 0,
            ci, NULL);
      }

      /* The black hole feedback tasks */
      if (with_black_holes && bcount_i > 0) {
        t_bh_density = scheduler_addtask(
            sched, task_type_self, task_subtype_bh_density, flags, 0, ci, NULL);
        t_bh_swallow = scheduler_addtask(
            sched, task_type_self, task_subtype_bh_swallow, flags, 0, ci, NULL);
        t_do_gas_swallow =
            scheduler_addtask(sched, task_type_self,
                              task_subtype_do_gas_swallow, flags, 0, ci, NULL);
        t_do_bh_swallow =
            scheduler_addtask(sched, task_type_self, task_subtype_do_bh_swallow,
                              flags, 0, ci, NULL);
        t_bh_feedback =
            scheduler_addtask(sched, task_type_self, task_subtype_bh_feedback,
                              flags, 0, ci, NULL);
      }

      if (with_rt) {
        t_rt_gradient =
            scheduler_addtask(sched, task_type_self, task_subtype_rt_gradient,
                              flags, 0, ci, NULL);
        t_rt_transport =
            scheduler_addtask(sched, task_type_self, task_subtype_rt_transport,
                              flags, 0, ci, NULL);
      }

      /* Link the tasks to the cells */
      engine_addlink(e, &ci->hydro.force, t_force);
      if (with_timestep_limiter) {
        engine_addlink(e, &ci->hydro.limiter, t_limiter);
      }
      if (with_feedback) {
        engine_addlink(e, &ci->stars.density, t_star_density);
        engine_addlink(e, &ci->stars.feedback, t_star_feedback);
#ifdef EXTRA_STAR_LOOPS
        engine_addlink(e, &ci->stars.prepare1, t_star_prep1);
        engine_addlink(e, &ci->stars.prepare2, t_star_prep2);
#endif
      }
      if (with_sink) {
        engine_addlink(e, &ci->sinks.swallow, t_sink_swallow);
        engine_addlink(e, &ci->sinks.do_sink_swallow, t_sink_do_sink_swallow);
        engine_addlink(e, &ci->sinks.do_gas_swallow, t_sink_do_gas_swallow);
      }
      if (with_black_holes && bcount_i > 0) {
        engine_addlink(e, &ci->black_holes.density, t_bh_density);
        engine_addlink(e, &ci->black_holes.swallow, t_bh_swallow);
        engine_addlink(e, &ci->black_holes.do_gas_swallow, t_do_gas_swallow);
        engine_addlink(e, &ci->black_holes.do_bh_swallow, t_do_bh_swallow);
        engine_addlink(e, &ci->black_holes.feedback, t_bh_feedback);
      }
      if (with_rt) {
        engine_addlink(e, &ci->rt.rt_gradient, t_rt_gradient);
        engine_addlink(e, &ci->rt.rt_transport, t_rt_transport);
      }

#ifdef EXTRA_HYDRO_LOOP

      /* Same work for the additional hydro loop */
      t_gradient = scheduler_addtask(sched, task_type_self,
                                     task_subtype_gradient, flags, 0, ci, NULL);

      /* Add the link between the new loops and the cell */
      engine_addlink(e, &ci->hydro.gradient, t_gradient);

      /* Now, build all the dependencies for the hydro */
      engine_make_hydro_loops_dependencies(sched, t, t_gradient, t_force,
                                           t_limiter, ci, with_cooling,
                                           with_timestep_limiter);
#else

      /* Now, build all the dependencies for the hydro */
      engine_make_hydro_loops_dependencies(sched, t, t_force, t_limiter, ci,
                                           with_cooling, with_timestep_limiter);
#endif

      /* Create the task dependencies */
      scheduler_addunlock(sched, t_force, ci->hydro.super->hydro.end_force);

      if (with_feedback) {

        if (with_cooling)
          scheduler_addunlock(sched, ci->hydro.super->hydro.cooling_out,
                              t_star_density);

        scheduler_addunlock(sched, ci->hydro.super->stars.drift,
                            t_star_density);
        scheduler_addunlock(sched, ci->hydro.super->hydro.drift,
                            t_star_density);
        scheduler_addunlock(sched, ci->hydro.super->stars.stars_in,
                            t_star_density);
        scheduler_addunlock(sched, t_star_density,
                            ci->hydro.super->stars.density_ghost);
#ifdef EXTRA_STAR_LOOPS
        scheduler_addunlock(sched, ci->hydro.super->stars.density_ghost,
                            t_star_prep1);
        scheduler_addunlock(sched, t_star_prep1,
                            ci->hydro.super->stars.prep1_ghost);
        scheduler_addunlock(sched, t_star_prep1,
                            ci->hydro.super->hydro.prep1_ghost);
        scheduler_addunlock(sched, ci->hydro.super->stars.prep1_ghost,
                            t_star_prep2);
        scheduler_addunlock(sched, ci->hydro.super->hydro.prep1_ghost,
                            t_star_prep2);
        scheduler_addunlock(sched, t_star_prep2,
                            ci->hydro.super->stars.prep2_ghost);
        scheduler_addunlock(sched, ci->hydro.super->stars.prep2_ghost,
                            t_star_feedback);
#else
        scheduler_addunlock(sched, ci->hydro.super->stars.density_ghost,
                            t_star_feedback);
#endif
        scheduler_addunlock(sched, t_star_feedback,
                            ci->hydro.super->stars.stars_out);
      }

      /* The sink's tasks. */
      if (with_sink) {

        /* Do the sink_swallow */
        scheduler_addunlock(sched, ci->hydro.super->hydro.drift,
                            t_sink_swallow);
        scheduler_addunlock(sched, ci->hydro.super->sinks.drift,
                            t_sink_swallow);
        scheduler_addunlock(sched, ci->hydro.super->hydro.sorts,
                            t_sink_swallow);
        scheduler_addunlock(sched, ci->hydro.super->sinks.sink_in,
                            t_sink_swallow);
        scheduler_addunlock(sched, t_sink_swallow,
                            ci->hydro.super->sinks.sink_ghost1);

        /* Do the sink_do_gas_swallow */
        scheduler_addunlock(sched, ci->hydro.super->sinks.sink_ghost1,
                            t_sink_do_gas_swallow);
        scheduler_addunlock(sched, t_sink_do_gas_swallow,
                            ci->hydro.super->sinks.sink_ghost2);

        /* Do the sink_do_sink_swallow */
        scheduler_addunlock(sched, ci->hydro.super->sinks.sink_ghost2,
                            t_sink_do_sink_swallow);
        scheduler_addunlock(sched, t_sink_do_sink_swallow,
                            ci->hydro.super->sinks.sink_out);
      }

      if (with_black_holes && bcount_i > 0) {

        if (with_cooling)
          scheduler_addunlock(sched, ci->hydro.super->hydro.cooling_out,
                              t_bh_density);

        scheduler_addunlock(sched, ci->hydro.super->black_holes.drift,
                            t_bh_density);
        scheduler_addunlock(sched, ci->hydro.super->hydro.drift, t_bh_density);
        scheduler_addunlock(sched, ci->hydro.super->black_holes.black_holes_in,
                            t_bh_density);
        scheduler_addunlock(sched, t_bh_density,
                            ci->hydro.super->black_holes.density_ghost);

        scheduler_addunlock(sched, ci->hydro.super->black_holes.density_ghost,
                            t_bh_swallow);
        scheduler_addunlock(sched, t_bh_swallow,
                            ci->hydro.super->black_holes.swallow_ghost_1);

        scheduler_addunlock(sched, ci->hydro.super->black_holes.swallow_ghost_1,
                            t_do_gas_swallow);
        scheduler_addunlock(sched, t_do_gas_swallow,
                            ci->hydro.super->black_holes.swallow_ghost_2);

        scheduler_addunlock(sched, ci->hydro.super->black_holes.swallow_ghost_2,
                            t_do_bh_swallow);
        scheduler_addunlock(sched, t_do_bh_swallow,
                            ci->hydro.super->black_holes.swallow_ghost_3);

        scheduler_addunlock(sched, ci->hydro.super->black_holes.swallow_ghost_3,
                            t_bh_feedback);
        scheduler_addunlock(sched, t_bh_feedback,
                            ci->hydro.super->black_holes.black_holes_out);
      }

      if (with_timestep_limiter) {
        scheduler_addunlock(sched, ci->super->timestep, t_limiter);
        scheduler_addunlock(sched, ci->hydro.super->hydro.drift, t_limiter);
        scheduler_addunlock(sched, t_limiter, ci->super->kick1);
        scheduler_addunlock(sched, t_limiter, ci->super->timestep_limiter);
      }

      if (with_timestep_sync && with_feedback) {
        scheduler_addunlock(sched, t_star_feedback, ci->super->timestep_sync);
      }
      if (with_timestep_sync && with_black_holes && bcount_i > 0) {
        scheduler_addunlock(sched, t_bh_feedback, ci->super->timestep_sync);
      }

      if (with_rt) {
        scheduler_addunlock(sched, ci->hydro.super->hydro.drift, t_rt_gradient);
        scheduler_addunlock(sched, ci->hydro.super->rt.rt_ghost1,
                            t_rt_gradient);
        scheduler_addunlock(sched, t_rt_gradient,
                            ci->hydro.super->rt.rt_ghost2);
        scheduler_addunlock(sched, ci->hydro.super->rt.rt_ghost2,
                            t_rt_transport);
        scheduler_addunlock(sched, t_rt_transport,
                            ci->hydro.super->rt.rt_transport_out);
      }
    }

    /* Otherwise, pair interaction? */
    else if (t_type == task_type_pair && t_subtype == task_subtype_density) {

      const int bcount_i = ci->black_holes.count;
      const int bcount_j = cj->black_holes.count;

      /* Make all density tasks depend on the drift */
      if (ci->nodeID == nodeID) {
        scheduler_addunlock(sched, ci->hydro.super->hydro.drift, t);
      }
      if ((cj->nodeID == nodeID) && (ci->hydro.super != cj->hydro.super)) {
        scheduler_addunlock(sched, cj->hydro.super->hydro.drift, t);
      }

      /* Make all density tasks depend on the sorts */
      scheduler_addunlock(sched, ci->hydro.super->hydro.sorts, t);
      if (ci->hydro.super != cj->hydro.super) {
        scheduler_addunlock(sched, cj->hydro.super->hydro.sorts, t);
      }

      /* New task for the force */
      t_force = scheduler_addtask(sched, task_type_pair, task_subtype_force,
                                  flags, 0, ci, cj);

#ifdef MPI_SYMMETRIC_FORCE_INTERACTION
      /* The order of operations for an inactive local cell interacting
       * with an active foreign cell is not guaranteed because the density
       * (and gradient) iact loops don't exist in that case. So we need
       * an explicit dependency here to have sorted cells. */

      /* Make all force tasks depend on the sorts */
      scheduler_addunlock(sched, ci->hydro.super->hydro.sorts, t_force);
      if (ci->hydro.super != cj->hydro.super) {
        scheduler_addunlock(sched, cj->hydro.super->hydro.sorts, t_force);
      }
#endif

      /* and the task for the time-step limiter */
      if (with_timestep_limiter) {
        t_limiter = scheduler_addtask(sched, task_type_pair,
                                      task_subtype_limiter, flags, 0, ci, cj);
      }

      /* The stellar feedback tasks */
      if (with_feedback) {
        t_star_density =
            scheduler_addtask(sched, task_type_pair, task_subtype_stars_density,
                              flags, 0, ci, cj);
        t_star_feedback =
            scheduler_addtask(sched, task_type_pair,
                              task_subtype_stars_feedback, flags, 0, ci, cj);
#ifdef EXTRA_STAR_LOOPS
        t_star_prep1 = scheduler_addtask(
            sched, task_type_pair, task_subtype_stars_prep1, flags, 0, ci, cj);
        t_star_prep2 = scheduler_addtask(
            sched, task_type_pair, task_subtype_stars_prep2, flags, 0, ci, cj);
#endif
      }

      /* The sink tasks */
      if (with_sink) {
        t_sink_swallow = scheduler_addtask(
            sched, task_type_pair, task_subtype_sink_swallow, flags, 0, ci, cj);
        t_sink_do_sink_swallow = scheduler_addtask(
            sched, task_type_pair, task_subtype_sink_do_sink_swallow, flags, 0,
            ci, cj);
        t_sink_do_gas_swallow = scheduler_addtask(
            sched, task_type_pair, task_subtype_sink_do_gas_swallow, flags, 0,
            ci, cj);
      }

      /* The black hole feedback tasks */
      if (with_black_holes && (bcount_i > 0 || bcount_j > 0)) {
        t_bh_density = scheduler_addtask(
            sched, task_type_pair, task_subtype_bh_density, flags, 0, ci, cj);
        t_bh_swallow = scheduler_addtask(
            sched, task_type_pair, task_subtype_bh_swallow, flags, 0, ci, cj);
        t_do_gas_swallow =
            scheduler_addtask(sched, task_type_pair,
                              task_subtype_do_gas_swallow, flags, 0, ci, cj);
        t_do_bh_swallow =
            scheduler_addtask(sched, task_type_pair, task_subtype_do_bh_swallow,
                              flags, 0, ci, cj);
        t_bh_feedback = scheduler_addtask(
            sched, task_type_pair, task_subtype_bh_feedback, flags, 0, ci, cj);
      }

      if (with_rt) {
        t_rt_gradient = scheduler_addtask(
            sched, task_type_pair, task_subtype_rt_gradient, flags, 0, ci, cj);
        t_rt_transport = scheduler_addtask(
            sched, task_type_pair, task_subtype_rt_transport, flags, 0, ci, cj);
#ifdef MPI_SYMMETRIC_FORCE_INTERACTION
        /* The order of operations for an inactive local cell interacting
         * with an active foreign cell is not guaranteed because the gradient
         * iact loops don't exist in that case. So we need an explicit
         * dependency here to have sorted cells. */

        /* Make all force tasks depend on the sorts */
        if (ci->hydro.super->rt.rt_sorts != NULL)
          scheduler_addunlock(sched, ci->hydro.super->rt.rt_sorts,
                              t_rt_transport);
        if (ci->hydro.super != cj->hydro.super) {
          if (cj->hydro.super->rt.rt_sorts != NULL)
            scheduler_addunlock(sched, cj->hydro.super->rt.rt_sorts,
                                t_rt_transport);
        }
        /* We need to ensure that a local inactive cell is sorted before
         * the interaction in the transport loop. Local cells don't have an
         * rt_sorts task. */
        if (ci->hydro.super->hydro.sorts != NULL)
          scheduler_addunlock(sched, ci->hydro.super->hydro.sorts,
                              t_rt_transport);
        if ((ci->hydro.super != cj->hydro.super) &&
            (cj->hydro.super->hydro.sorts != NULL))
          scheduler_addunlock(sched, cj->hydro.super->hydro.sorts,
                              t_rt_transport);
#endif
      }

      engine_addlink(e, &ci->hydro.force, t_force);
      engine_addlink(e, &cj->hydro.force, t_force);
      if (with_timestep_limiter) {
        engine_addlink(e, &ci->hydro.limiter, t_limiter);
        engine_addlink(e, &cj->hydro.limiter, t_limiter);
      }
      if (with_feedback) {
        engine_addlink(e, &ci->stars.density, t_star_density);
        engine_addlink(e, &cj->stars.density, t_star_density);
        engine_addlink(e, &ci->stars.feedback, t_star_feedback);
        engine_addlink(e, &cj->stars.feedback, t_star_feedback);
#ifdef EXTRA_STAR_LOOPS
        engine_addlink(e, &ci->stars.prepare1, t_star_prep1);
        engine_addlink(e, &cj->stars.prepare1, t_star_prep1);
        engine_addlink(e, &ci->stars.prepare2, t_star_prep2);
        engine_addlink(e, &cj->stars.prepare2, t_star_prep2);
#endif
      }
      if (with_sink) {
        /* Formation */
        engine_addlink(e, &ci->sinks.swallow, t_sink_swallow);
        engine_addlink(e, &cj->sinks.swallow, t_sink_swallow);
        /* Merger */
        engine_addlink(e, &ci->sinks.do_sink_swallow, t_sink_do_sink_swallow);
        engine_addlink(e, &cj->sinks.do_sink_swallow, t_sink_do_sink_swallow);
        /* Accretion */
        engine_addlink(e, &ci->sinks.do_gas_swallow, t_sink_do_gas_swallow);
        engine_addlink(e, &cj->sinks.do_gas_swallow, t_sink_do_gas_swallow);
      }
      if (with_black_holes && (bcount_i > 0 || bcount_j > 0)) {
        engine_addlink(e, &ci->black_holes.density, t_bh_density);
        engine_addlink(e, &cj->black_holes.density, t_bh_density);
        engine_addlink(e, &ci->black_holes.swallow, t_bh_swallow);
        engine_addlink(e, &cj->black_holes.swallow, t_bh_swallow);
        engine_addlink(e, &ci->black_holes.do_gas_swallow, t_do_gas_swallow);
        engine_addlink(e, &cj->black_holes.do_gas_swallow, t_do_gas_swallow);
        engine_addlink(e, &ci->black_holes.do_bh_swallow, t_do_bh_swallow);
        engine_addlink(e, &cj->black_holes.do_bh_swallow, t_do_bh_swallow);
        engine_addlink(e, &ci->black_holes.feedback, t_bh_feedback);
        engine_addlink(e, &cj->black_holes.feedback, t_bh_feedback);
      }
      if (with_rt) {
        engine_addlink(e, &ci->rt.rt_gradient, t_rt_gradient);
        engine_addlink(e, &cj->rt.rt_gradient, t_rt_gradient);
        engine_addlink(e, &ci->rt.rt_transport, t_rt_transport);
        engine_addlink(e, &cj->rt.rt_transport, t_rt_transport);
      }

#ifdef EXTRA_HYDRO_LOOP

      /* Start by constructing the task for the second and third hydro loop */
      t_gradient = scheduler_addtask(sched, task_type_pair,
                                     task_subtype_gradient, flags, 0, ci, cj);

      /* Add the link between the new loop and both cells */
      engine_addlink(e, &ci->hydro.gradient, t_gradient);
      engine_addlink(e, &cj->hydro.gradient, t_gradient);

      /* Now, build all the dependencies for the hydro for the cells */
      /* that are local and are not descendant of the same super_hydro-cells */
      if (ci->nodeID == nodeID) {
        engine_make_hydro_loops_dependencies(sched, t, t_gradient, t_force,
                                             t_limiter, ci, with_cooling,
                                             with_timestep_limiter);
      }
      if ((cj->nodeID == nodeID) && (ci->hydro.super != cj->hydro.super)) {
        engine_make_hydro_loops_dependencies(sched, t, t_gradient, t_force,
                                             t_limiter, cj, with_cooling,
                                             with_timestep_limiter);
      }
#else

      /* Now, build all the dependencies for the hydro for the cells */
      /* that are local and are not descendant of the same super_hydro-cells */
      if (ci->nodeID == nodeID) {
        engine_make_hydro_loops_dependencies(sched, t, t_force, t_limiter, ci,
                                             with_cooling,
                                             with_timestep_limiter);
      }
      if ((cj->nodeID == nodeID) && (ci->hydro.super != cj->hydro.super)) {
        engine_make_hydro_loops_dependencies(sched, t, t_force, t_limiter, cj,
                                             with_cooling,
                                             with_timestep_limiter);
      }
#endif

      if (with_feedback) {
        scheduler_addunlock(sched, ci->hydro.super->hydro.sorts,
                            t_star_density);

        if (ci->hydro.super != cj->hydro.super) {
          scheduler_addunlock(sched, cj->hydro.super->hydro.sorts,
                              t_star_density);
        }
      }
      if (with_rt) {
        scheduler_addunlock(sched, ci->hydro.super->hydro.sorts, t_rt_gradient);

        if (ci->hydro.super != cj->hydro.super) {
          scheduler_addunlock(sched, cj->hydro.super->hydro.sorts,
                              t_rt_gradient);
        }
      }

      if (ci->nodeID == nodeID) {
        scheduler_addunlock(sched, t_force, ci->hydro.super->hydro.end_force);

        if (with_feedback) {

          if (with_cooling)
            scheduler_addunlock(sched, ci->hydro.super->hydro.cooling_out,
                                t_star_density);

          scheduler_addunlock(sched, ci->hydro.super->stars.drift,
                              t_star_density);
          scheduler_addunlock(sched, ci->hydro.super->stars.sorts,
                              t_star_density);
          scheduler_addunlock(sched, ci->hydro.super->hydro.drift,
                              t_star_density);
          scheduler_addunlock(sched, ci->hydro.super->stars.stars_in,
                              t_star_density);
          scheduler_addunlock(sched, t_star_density,
                              ci->hydro.super->stars.density_ghost);
#ifdef EXTRA_STAR_LOOPS
          scheduler_addunlock(sched, ci->hydro.super->stars.density_ghost,
                              t_star_prep1);
          scheduler_addunlock(sched, t_star_prep1,
                              ci->hydro.super->stars.prep1_ghost);
          scheduler_addunlock(sched, t_star_prep1,
                              ci->hydro.super->hydro.prep1_ghost);
          scheduler_addunlock(sched, ci->hydro.super->stars.prep1_ghost,
                              t_star_prep2);
          scheduler_addunlock(sched, ci->hydro.super->hydro.prep1_ghost,
                              t_star_prep2);
          scheduler_addunlock(sched, t_star_prep2,
                              ci->hydro.super->stars.prep2_ghost);
          scheduler_addunlock(sched, ci->hydro.super->stars.prep2_ghost,
                              t_star_feedback);
#else
          scheduler_addunlock(sched, ci->hydro.super->stars.density_ghost,
                              t_star_feedback);
#endif
          scheduler_addunlock(sched, t_star_feedback,
                              ci->hydro.super->stars.stars_out);
        }

        if (with_sink) {

          /* Do the sink_swallow */
          scheduler_addunlock(sched, ci->hydro.super->hydro.drift,
                              t_sink_swallow);
          scheduler_addunlock(sched, ci->hydro.super->sinks.drift,
                              t_sink_swallow);
          scheduler_addunlock(sched, ci->hydro.super->hydro.sorts,
                              t_sink_swallow);
          scheduler_addunlock(sched, ci->hydro.super->sinks.sink_in,
                              t_sink_swallow);
          scheduler_addunlock(sched, t_sink_swallow,
                              ci->hydro.super->sinks.sink_ghost1);

          /* Do the sink_do_gas_swallow */
          scheduler_addunlock(sched, ci->hydro.super->sinks.sink_ghost1,
                              t_sink_do_gas_swallow);
          scheduler_addunlock(sched, t_sink_do_gas_swallow,
                              ci->hydro.super->sinks.sink_ghost2);

          /* Do the sink_do_sink_swallow */
          scheduler_addunlock(sched, ci->hydro.super->sinks.sink_ghost2,
                              t_sink_do_sink_swallow);
          scheduler_addunlock(sched, t_sink_do_sink_swallow,
                              ci->hydro.super->sinks.sink_out);
        }

        if (with_black_holes && (bcount_i > 0 || bcount_j > 0)) {

          if (with_cooling)
            scheduler_addunlock(sched, ci->hydro.super->hydro.cooling_out,
                                t_bh_density);

          scheduler_addunlock(sched, ci->hydro.super->black_holes.drift,
                              t_bh_density);
          scheduler_addunlock(sched, ci->hydro.super->hydro.drift,
                              t_bh_density);
          scheduler_addunlock(
              sched, ci->hydro.super->black_holes.black_holes_in, t_bh_density);
          scheduler_addunlock(sched, t_bh_density,
                              ci->hydro.super->black_holes.density_ghost);

          scheduler_addunlock(sched, ci->hydro.super->black_holes.density_ghost,
                              t_bh_swallow);
          scheduler_addunlock(sched, t_bh_swallow,
                              ci->hydro.super->black_holes.swallow_ghost_1);

          scheduler_addunlock(sched,
                              ci->hydro.super->black_holes.swallow_ghost_1,
                              t_do_gas_swallow);
          scheduler_addunlock(sched, t_do_gas_swallow,
                              ci->hydro.super->black_holes.swallow_ghost_2);

          scheduler_addunlock(sched,
                              ci->hydro.super->black_holes.swallow_ghost_2,
                              t_do_bh_swallow);
          scheduler_addunlock(sched, t_do_bh_swallow,
                              ci->hydro.super->black_holes.swallow_ghost_3);

          scheduler_addunlock(sched,
                              ci->hydro.super->black_holes.swallow_ghost_3,
                              t_bh_feedback);
          scheduler_addunlock(sched, t_bh_feedback,
                              ci->hydro.super->black_holes.black_holes_out);
        }

        if (with_timestep_limiter) {
          scheduler_addunlock(sched, ci->hydro.super->hydro.drift, t_limiter);
          scheduler_addunlock(sched, ci->super->timestep, t_limiter);
          scheduler_addunlock(sched, t_limiter, ci->super->kick1);
          scheduler_addunlock(sched, t_limiter, ci->super->timestep_limiter);
        }

        if (with_timestep_sync && with_feedback) {
          scheduler_addunlock(sched, t_star_feedback, ci->super->timestep_sync);
        }
        if (with_timestep_sync && with_black_holes &&
            (bcount_i > 0 || bcount_j > 0)) {
          scheduler_addunlock(sched, t_bh_feedback, ci->super->timestep_sync);
        }

        if (with_rt) {
          scheduler_addunlock(sched, ci->hydro.super->hydro.drift,
                              t_rt_gradient);
          scheduler_addunlock(sched, ci->hydro.super->rt.rt_ghost1,
                              t_rt_gradient);
          scheduler_addunlock(sched, t_rt_gradient,
                              ci->hydro.super->rt.rt_ghost2);
          scheduler_addunlock(sched, ci->hydro.super->rt.rt_ghost2,
                              t_rt_transport);
          scheduler_addunlock(sched, t_rt_transport,
                              ci->hydro.super->rt.rt_transport_out);
        }

      } else /*(ci->nodeID != nodeID) */ {
        if (with_feedback) {
#ifdef EXTRA_STAR_LOOPS
          scheduler_addunlock(sched, ci->hydro.super->stars.sorts,
                              t_star_prep1);
#endif
          scheduler_addunlock(sched, ci->hydro.super->stars.sorts,
                              t_star_feedback);
        }

        if (with_black_holes && (bcount_i > 0 || bcount_j > 0)) {
          scheduler_addunlock(sched, t_bh_swallow,
                              ci->hydro.super->black_holes.swallow_ghost_1);
        }
      }

      if (cj->nodeID == nodeID) {

        if (ci->hydro.super != cj->hydro.super) {

          scheduler_addunlock(sched, t_force, cj->hydro.super->hydro.end_force);

          if (with_feedback) {

            if (with_cooling)
              scheduler_addunlock(sched, cj->hydro.super->hydro.cooling_out,
                                  t_star_density);

            scheduler_addunlock(sched, cj->hydro.super->stars.sorts,
                                t_star_density);
            scheduler_addunlock(sched, cj->hydro.super->stars.drift,
                                t_star_density);
            scheduler_addunlock(sched, cj->hydro.super->hydro.drift,
                                t_star_density);
            scheduler_addunlock(sched, cj->hydro.super->stars.stars_in,
                                t_star_density);
            scheduler_addunlock(sched, t_star_density,
                                cj->hydro.super->stars.density_ghost);
#ifdef EXTRA_STAR_LOOPS
            scheduler_addunlock(sched, cj->hydro.super->stars.density_ghost,
                                t_star_prep1);
            scheduler_addunlock(sched, t_star_prep1,
                                cj->hydro.super->stars.prep1_ghost);
            scheduler_addunlock(sched, t_star_prep1,
                                cj->hydro.super->hydro.prep1_ghost);
            scheduler_addunlock(sched, cj->hydro.super->stars.prep1_ghost,
                                t_star_prep2);
            scheduler_addunlock(sched, cj->hydro.super->hydro.prep1_ghost,
                                t_star_prep2);
            scheduler_addunlock(sched, t_star_prep2,
                                cj->hydro.super->stars.prep2_ghost);
            scheduler_addunlock(sched, cj->hydro.super->stars.prep2_ghost,
                                t_star_feedback);
#else
            scheduler_addunlock(sched, cj->hydro.super->stars.density_ghost,
                                t_star_feedback);
#endif
            scheduler_addunlock(sched, t_star_feedback,
                                cj->hydro.super->stars.stars_out);
          }

          if (with_sink) {

            /* Do the sink_swallow */
            scheduler_addunlock(sched, cj->hydro.super->hydro.drift,
                                t_sink_swallow);
            scheduler_addunlock(sched, cj->hydro.super->sinks.drift,
                                t_sink_swallow);
            scheduler_addunlock(sched, cj->hydro.super->hydro.sorts,
                                t_sink_swallow);
            scheduler_addunlock(sched, cj->hydro.super->sinks.sink_in,
                                t_sink_swallow);
            scheduler_addunlock(sched, t_sink_swallow,
                                cj->hydro.super->sinks.sink_ghost1);

            /* Do the sink_do_gas_swallow */
            scheduler_addunlock(sched, cj->hydro.super->sinks.sink_ghost1,
                                t_sink_do_gas_swallow);
            scheduler_addunlock(sched, t_sink_do_gas_swallow,
                                cj->hydro.super->sinks.sink_ghost2);

            /* Do the sink_do_sink_swallow */
            scheduler_addunlock(sched, cj->hydro.super->sinks.sink_ghost2,
                                t_sink_do_sink_swallow);
            scheduler_addunlock(sched, t_sink_do_sink_swallow,
                                cj->hydro.super->sinks.sink_out);
          }

          if (with_black_holes && (bcount_i > 0 || bcount_j > 0)) {

            if (with_cooling)
              scheduler_addunlock(sched, cj->hydro.super->hydro.cooling_out,
                                  t_bh_density);

            scheduler_addunlock(sched, cj->hydro.super->black_holes.drift,
                                t_bh_density);
            scheduler_addunlock(sched, cj->hydro.super->hydro.drift,
                                t_bh_density);
            scheduler_addunlock(sched,
                                cj->hydro.super->black_holes.black_holes_in,
                                t_bh_density);
            scheduler_addunlock(sched, t_bh_density,
                                cj->hydro.super->black_holes.density_ghost);

            scheduler_addunlock(sched,
                                cj->hydro.super->black_holes.density_ghost,
                                t_bh_swallow);
            scheduler_addunlock(sched, t_bh_swallow,
                                cj->hydro.super->black_holes.swallow_ghost_1);

            scheduler_addunlock(sched,
                                cj->hydro.super->black_holes.swallow_ghost_1,
                                t_do_gas_swallow);
            scheduler_addunlock(sched, t_do_gas_swallow,
                                cj->hydro.super->black_holes.swallow_ghost_2);

            scheduler_addunlock(sched,
                                cj->hydro.super->black_holes.swallow_ghost_2,
                                t_do_bh_swallow);
            scheduler_addunlock(sched, t_do_bh_swallow,
                                cj->hydro.super->black_holes.swallow_ghost_3);

            scheduler_addunlock(sched,
                                cj->hydro.super->black_holes.swallow_ghost_3,
                                t_bh_feedback);
            scheduler_addunlock(sched, t_bh_feedback,
                                cj->hydro.super->black_holes.black_holes_out);
          }

          if (with_rt) {
            scheduler_addunlock(sched, cj->hydro.super->hydro.drift,
                                t_rt_gradient);
            scheduler_addunlock(sched, cj->hydro.super->rt.rt_ghost1,
                                t_rt_gradient);
            scheduler_addunlock(sched, t_rt_gradient,
                                cj->hydro.super->rt.rt_ghost2);
            scheduler_addunlock(sched, cj->hydro.super->rt.rt_ghost2,
                                t_rt_transport);
            scheduler_addunlock(sched, t_rt_transport,
                                cj->hydro.super->rt.rt_transport_out);
          }

          if (with_timestep_limiter) {
            scheduler_addunlock(sched, cj->hydro.super->hydro.drift, t_limiter);
          }
        }

        if (ci->super != cj->super) {

          if (with_timestep_limiter) {
            scheduler_addunlock(sched, cj->super->timestep, t_limiter);
            scheduler_addunlock(sched, t_limiter, cj->super->kick1);
            scheduler_addunlock(sched, t_limiter, cj->super->timestep_limiter);
          }

          if (with_timestep_sync && with_feedback) {
            scheduler_addunlock(sched, t_star_feedback,
                                cj->super->timestep_sync);
          }
          if (with_timestep_sync && with_black_holes &&
              (bcount_i > 0 || bcount_j > 0)) {
            scheduler_addunlock(sched, t_bh_feedback, cj->super->timestep_sync);
          }
        }

      } else /*(cj->nodeID != nodeID) */ {
        if (with_feedback) {
#ifdef EXTRA_STAR_LOOPS
          scheduler_addunlock(sched, cj->hydro.super->stars.sorts,
                              t_star_prep1);
#endif
          scheduler_addunlock(sched, cj->hydro.super->stars.sorts,
                              t_star_feedback);
        }

        if (with_black_holes && (bcount_i > 0 || bcount_j > 0)) {

          scheduler_addunlock(sched, t_bh_swallow,
                              cj->hydro.super->black_holes.swallow_ghost_1);
        }
      }
    }

    /* Otherwise, sub-self interaction? */
    else if (t_type == task_type_sub_self &&
             t_subtype == task_subtype_density) {

      const int bcount_i = ci->black_holes.count;

      /* Make all density tasks depend on the drift and sorts. */
      scheduler_addunlock(sched, ci->hydro.super->hydro.drift, t);
      scheduler_addunlock(sched, ci->hydro.super->hydro.sorts, t);

      /* Start by constructing the task for the second hydro loop */
      t_force = scheduler_addtask(sched, task_type_sub_self, task_subtype_force,
                                  flags, 0, ci, NULL);

      /* and the task for the time-step limiter */
      if (with_timestep_limiter) {
        t_limiter = scheduler_addtask(sched, task_type_sub_self,
                                      task_subtype_limiter, flags, 0, ci, NULL);
      }

      /* The stellar feedback tasks */
      if (with_feedback) {
        t_star_density =
            scheduler_addtask(sched, task_type_sub_self,
                              task_subtype_stars_density, flags, 0, ci, NULL);
        t_star_feedback =
            scheduler_addtask(sched, task_type_sub_self,
                              task_subtype_stars_feedback, flags, 0, ci, NULL);

#ifdef EXTRA_STAR_LOOPS
        t_star_prep1 =
            scheduler_addtask(sched, task_type_sub_self,
                              task_subtype_stars_prep1, flags, 0, ci, NULL);
        t_star_prep2 =
            scheduler_addtask(sched, task_type_sub_self,
                              task_subtype_stars_prep2, flags, 0, ci, NULL);
#endif
      }

      /* The sink tasks */
      if (with_sink) {
        t_sink_swallow =
            scheduler_addtask(sched, task_type_sub_self,
                              task_subtype_sink_swallow, flags, 0, ci, NULL);
        t_sink_do_sink_swallow = scheduler_addtask(
            sched, task_type_sub_self, task_subtype_sink_do_sink_swallow, flags,
            0, ci, NULL);
        t_sink_do_gas_swallow = scheduler_addtask(
            sched, task_type_sub_self, task_subtype_sink_do_gas_swallow, flags,
            0, ci, NULL);
      }

      /* The black hole feedback tasks */
      if (with_black_holes && bcount_i > 0) {
        t_bh_density =
            scheduler_addtask(sched, task_type_sub_self,
                              task_subtype_bh_density, flags, 0, ci, NULL);
        t_bh_swallow =
            scheduler_addtask(sched, task_type_sub_self,
                              task_subtype_bh_swallow, flags, 0, ci, NULL);

        t_do_gas_swallow =
            scheduler_addtask(sched, task_type_sub_self,
                              task_subtype_do_gas_swallow, flags, 0, ci, NULL);

        t_do_bh_swallow =
            scheduler_addtask(sched, task_type_sub_self,
                              task_subtype_do_bh_swallow, flags, 0, ci, NULL);

        t_bh_feedback =
            scheduler_addtask(sched, task_type_sub_self,
                              task_subtype_bh_feedback, flags, 0, ci, NULL);
      }

      if (with_rt) {
        t_rt_gradient =
            scheduler_addtask(sched, task_type_sub_self,
                              task_subtype_rt_gradient, flags, 0, ci, NULL);
        t_rt_transport =
            scheduler_addtask(sched, task_type_sub_self,
                              task_subtype_rt_transport, flags, 0, ci, NULL);
      }

      /* Add the link between the new loop and the cell */
      engine_addlink(e, &ci->hydro.force, t_force);
      if (with_timestep_limiter) {
        engine_addlink(e, &ci->hydro.limiter, t_limiter);
      }
      if (with_feedback) {
        engine_addlink(e, &ci->stars.density, t_star_density);
        engine_addlink(e, &ci->stars.feedback, t_star_feedback);
#ifdef EXTRA_STAR_LOOPS
        engine_addlink(e, &ci->stars.prepare1, t_star_prep1);
        engine_addlink(e, &ci->stars.prepare2, t_star_prep2);
#endif
      }
      if (with_sink) {
        engine_addlink(e, &ci->sinks.swallow, t_sink_swallow);
        engine_addlink(e, &ci->sinks.do_sink_swallow, t_sink_do_sink_swallow);
        engine_addlink(e, &ci->sinks.do_gas_swallow, t_sink_do_gas_swallow);
      }
      if (with_black_holes && bcount_i > 0) {
        engine_addlink(e, &ci->black_holes.density, t_bh_density);
        engine_addlink(e, &ci->black_holes.swallow, t_bh_swallow);
        engine_addlink(e, &ci->black_holes.do_gas_swallow, t_do_gas_swallow);
        engine_addlink(e, &ci->black_holes.do_bh_swallow, t_do_bh_swallow);
        engine_addlink(e, &ci->black_holes.feedback, t_bh_feedback);
      }
      if (with_rt) {
        engine_addlink(e, &ci->rt.rt_gradient, t_rt_gradient);
        engine_addlink(e, &ci->rt.rt_transport, t_rt_transport);
      }

#ifdef EXTRA_HYDRO_LOOP

      /* Start by constructing the task for the second and third hydro loop */
      t_gradient = scheduler_addtask(sched, task_type_sub_self,
                                     task_subtype_gradient, flags, 0, ci, NULL);

      /* Add the link between the new loop and the cell */
      engine_addlink(e, &ci->hydro.gradient, t_gradient);

      /* Now, build all the dependencies for the hydro for the cells */
      /* that are local and are not descendant of the same super_hydro-cells */
      engine_make_hydro_loops_dependencies(sched, t, t_gradient, t_force,
                                           t_limiter, ci, with_cooling,
                                           with_timestep_limiter);
#else

      /* Now, build all the dependencies for the hydro for the cells */
      /* that are local and are not descendant of the same super_hydro-cells */
      engine_make_hydro_loops_dependencies(sched, t, t_force, t_limiter, ci,
                                           with_cooling, with_timestep_limiter);
#endif

      /* Create the task dependencies */
      scheduler_addunlock(sched, t_force, ci->hydro.super->hydro.end_force);

      if (with_feedback) {

        if (with_cooling)
          scheduler_addunlock(sched, ci->hydro.super->hydro.cooling_out,
                              t_star_density);

        scheduler_addunlock(sched, ci->hydro.super->stars.drift,
                            t_star_density);
        scheduler_addunlock(sched, ci->hydro.super->stars.sorts,
                            t_star_density);
        scheduler_addunlock(sched, ci->hydro.super->hydro.drift,
                            t_star_density);
        scheduler_addunlock(sched, ci->hydro.super->hydro.sorts,
                            t_star_density);
        scheduler_addunlock(sched, ci->hydro.super->stars.stars_in,
                            t_star_density);
        scheduler_addunlock(sched, t_star_density,
                            ci->hydro.super->stars.density_ghost);
#ifdef EXTRA_STAR_LOOPS
        scheduler_addunlock(sched, ci->hydro.super->stars.density_ghost,
                            t_star_prep1);
        scheduler_addunlock(sched, t_star_prep1,
                            ci->hydro.super->stars.prep1_ghost);
        scheduler_addunlock(sched, t_star_prep1,
                            ci->hydro.super->hydro.prep1_ghost);
        scheduler_addunlock(sched, ci->hydro.super->stars.prep1_ghost,
                            t_star_prep2);
        scheduler_addunlock(sched, ci->hydro.super->hydro.prep1_ghost,
                            t_star_prep2);
        scheduler_addunlock(sched, t_star_prep2,
                            ci->hydro.super->stars.prep2_ghost);
        scheduler_addunlock(sched, ci->hydro.super->stars.prep2_ghost,
                            t_star_feedback);
#else
        scheduler_addunlock(sched, ci->hydro.super->stars.density_ghost,
                            t_star_feedback);
#endif
        scheduler_addunlock(sched, t_star_feedback,
                            ci->hydro.super->stars.stars_out);
      }

      if (with_sink) {

        /* Do the sink_swallow */
        scheduler_addunlock(sched, ci->hydro.super->hydro.drift,
                            t_sink_swallow);
        scheduler_addunlock(sched, ci->hydro.super->sinks.drift,
                            t_sink_swallow);
        scheduler_addunlock(sched, ci->hydro.super->hydro.sorts,
                            t_sink_swallow);
        scheduler_addunlock(sched, ci->hydro.super->sinks.sink_in,
                            t_sink_swallow);
        scheduler_addunlock(sched, t_sink_swallow,
                            ci->hydro.super->sinks.sink_ghost1);

        /* Do the sink_do_gas_swallow */
        scheduler_addunlock(sched, ci->hydro.super->sinks.sink_ghost1,
                            t_sink_do_gas_swallow);
        scheduler_addunlock(sched, t_sink_do_gas_swallow,
                            ci->hydro.super->sinks.sink_ghost2);

        /* Do the sink_do_sink_swallow */
        scheduler_addunlock(sched, ci->hydro.super->sinks.sink_ghost2,
                            t_sink_do_sink_swallow);
        scheduler_addunlock(sched, t_sink_do_sink_swallow,
                            ci->hydro.super->sinks.sink_out);
      }

      if (with_black_holes && bcount_i > 0) {

        if (with_cooling)
          scheduler_addunlock(sched, ci->hydro.super->hydro.cooling_out,
                              t_bh_density);

        scheduler_addunlock(sched, ci->hydro.super->black_holes.drift,
                            t_bh_density);
        scheduler_addunlock(sched, ci->hydro.super->hydro.drift, t_bh_density);
        scheduler_addunlock(sched, ci->hydro.super->black_holes.black_holes_in,
                            t_bh_density);
        scheduler_addunlock(sched, t_bh_density,
                            ci->hydro.super->black_holes.density_ghost);

        scheduler_addunlock(sched, ci->hydro.super->black_holes.density_ghost,
                            t_bh_swallow);
        scheduler_addunlock(sched, t_bh_swallow,
                            ci->hydro.super->black_holes.swallow_ghost_1);

        scheduler_addunlock(sched, ci->hydro.super->black_holes.swallow_ghost_1,
                            t_do_gas_swallow);
        scheduler_addunlock(sched, t_do_gas_swallow,
                            ci->hydro.super->black_holes.swallow_ghost_2);

        scheduler_addunlock(sched, ci->hydro.super->black_holes.swallow_ghost_2,
                            t_do_bh_swallow);
        scheduler_addunlock(sched, t_do_bh_swallow,
                            ci->hydro.super->black_holes.swallow_ghost_3);

        scheduler_addunlock(sched, ci->hydro.super->black_holes.swallow_ghost_3,
                            t_bh_feedback);
        scheduler_addunlock(sched, t_bh_feedback,
                            ci->hydro.super->black_holes.black_holes_out);
      }

      if (with_timestep_limiter) {
        scheduler_addunlock(sched, ci->hydro.super->hydro.drift, t_limiter);
        scheduler_addunlock(sched, ci->super->timestep, t_limiter);
        scheduler_addunlock(sched, t_limiter, ci->super->kick1);
        scheduler_addunlock(sched, t_limiter, ci->super->timestep_limiter);
      }

      if (with_timestep_sync && with_feedback) {
        scheduler_addunlock(sched, t_star_feedback, ci->super->timestep_sync);
      }
      if (with_timestep_sync && with_black_holes && bcount_i > 0) {
        scheduler_addunlock(sched, t_bh_feedback, ci->super->timestep_sync);
      }

      if (with_rt) {
        scheduler_addunlock(sched, ci->hydro.super->hydro.drift, t_rt_gradient);
        scheduler_addunlock(sched, ci->hydro.super->hydro.sorts, t_rt_gradient);
        scheduler_addunlock(sched, ci->hydro.super->rt.rt_ghost1,
                            t_rt_gradient);
        scheduler_addunlock(sched, t_rt_gradient,
                            ci->hydro.super->rt.rt_ghost2);
        scheduler_addunlock(sched, ci->hydro.super->rt.rt_ghost2,
                            t_rt_transport);
        scheduler_addunlock(sched, t_rt_transport,
                            ci->hydro.super->rt.rt_transport_out);
      }
    }

    /* Otherwise, sub-pair interaction? */
    else if (t_type == task_type_sub_pair &&
             t_subtype == task_subtype_density) {

      const int bcount_i = ci->black_holes.count;
      const int bcount_j = cj->black_holes.count;

      /* Make all density tasks depend on the drift */
      if (ci->nodeID == nodeID) {
        scheduler_addunlock(sched, ci->hydro.super->hydro.drift, t);
      }
      if ((cj->nodeID == nodeID) && (ci->hydro.super != cj->hydro.super)) {
        scheduler_addunlock(sched, cj->hydro.super->hydro.drift, t);
      }

      /* Make all density tasks depend on the sorts */
      scheduler_addunlock(sched, ci->hydro.super->hydro.sorts, t);
      if (ci->hydro.super != cj->hydro.super) {
        scheduler_addunlock(sched, cj->hydro.super->hydro.sorts, t);
      }

      /* New task for the force */
      t_force = scheduler_addtask(sched, task_type_sub_pair, task_subtype_force,
                                  flags, 0, ci, cj);

#ifdef MPI_SYMMETRIC_FORCE_INTERACTION
      /* The order of operations for an inactive local cell interacting
       * with an active foreign cell is not guaranteed because the density
       * (and gradient) iact loops don't exist in that case. So we need
       * an explicit dependency here to have sorted cells. */

      /* Make all force tasks depend on the sorts */
      scheduler_addunlock(sched, ci->hydro.super->hydro.sorts, t_force);
      if (ci->hydro.super != cj->hydro.super) {
        scheduler_addunlock(sched, cj->hydro.super->hydro.sorts, t_force);
      }
#endif

      /* and the task for the time-step limiter */
      if (with_timestep_limiter) {
        t_limiter = scheduler_addtask(sched, task_type_sub_pair,
                                      task_subtype_limiter, flags, 0, ci, cj);
      }

      /* The stellar feedback tasks */
      if (with_feedback) {
        t_star_density =
            scheduler_addtask(sched, task_type_sub_pair,
                              task_subtype_stars_density, flags, 0, ci, cj);
        t_star_feedback =
            scheduler_addtask(sched, task_type_sub_pair,
                              task_subtype_stars_feedback, flags, 0, ci, cj);

#ifdef EXTRA_STAR_LOOPS
        t_star_prep1 =
            scheduler_addtask(sched, task_type_sub_pair,
                              task_subtype_stars_prep1, flags, 0, ci, cj);
        t_star_prep2 =
            scheduler_addtask(sched, task_type_sub_pair,
                              task_subtype_stars_prep2, flags, 0, ci, cj);
#endif
      }

      /* The sink tasks */
      if (with_sink) {
        t_sink_swallow =
            scheduler_addtask(sched, task_type_sub_pair,
                              task_subtype_sink_swallow, flags, 0, ci, cj);
        t_sink_do_sink_swallow = scheduler_addtask(
            sched, task_type_sub_pair, task_subtype_sink_do_sink_swallow, flags,
            0, ci, cj);
        t_sink_do_gas_swallow = scheduler_addtask(
            sched, task_type_sub_pair, task_subtype_sink_do_gas_swallow, flags,
            0, ci, cj);
      }

      /* The black hole feedback tasks */
      if (with_black_holes && (bcount_i > 0 || bcount_j > 0)) {
        t_bh_density =
            scheduler_addtask(sched, task_type_sub_pair,
                              task_subtype_bh_density, flags, 0, ci, cj);
        t_bh_swallow =
            scheduler_addtask(sched, task_type_sub_pair,
                              task_subtype_bh_swallow, flags, 0, ci, cj);
        t_do_gas_swallow =
            scheduler_addtask(sched, task_type_sub_pair,
                              task_subtype_do_gas_swallow, flags, 0, ci, cj);
        t_do_bh_swallow =
            scheduler_addtask(sched, task_type_sub_pair,
                              task_subtype_do_bh_swallow, flags, 0, ci, cj);
        t_bh_feedback =
            scheduler_addtask(sched, task_type_sub_pair,
                              task_subtype_bh_feedback, flags, 0, ci, cj);
      }

      if (with_rt) {
        t_rt_gradient =
            scheduler_addtask(sched, task_type_sub_pair,
                              task_subtype_rt_gradient, flags, 0, ci, cj);
        t_rt_transport =
            scheduler_addtask(sched, task_type_sub_pair,
                              task_subtype_rt_transport, flags, 0, ci, cj);
#ifdef MPI_SYMMETRIC_FORCE_INTERACTION
        /* The order of operations for an inactive local cell interacting
         * with an active foreign cell is not guaranteed because the gradient
         * iact loops don't exist in that case. So we need an explicit
         * dependency here to have sorted cells. */

        /* Make all force tasks depend on the sorts */
        if (ci->hydro.super->rt.rt_sorts != NULL)
          scheduler_addunlock(sched, ci->hydro.super->rt.rt_sorts,
                              t_rt_transport);
        if (ci->hydro.super != cj->hydro.super) {
          if (cj->hydro.super->rt.rt_sorts != NULL)
            scheduler_addunlock(sched, cj->hydro.super->rt.rt_sorts,
                                t_rt_transport);
        }
        /* We need to ensure that a local inactive cell is sorted before
         * the interaction in the transport loop. Local cells don't have
         * an rt_sort task. */
        if (ci->hydro.super->hydro.sorts != NULL)
          scheduler_addunlock(sched, ci->hydro.super->hydro.sorts,
                              t_rt_transport);
        if ((ci->hydro.super != cj->hydro.super) &&
            (cj->hydro.super->hydro.sorts != NULL))
          scheduler_addunlock(sched, cj->hydro.super->hydro.sorts,
                              t_rt_transport);
#endif
      }

      engine_addlink(e, &ci->hydro.force, t_force);
      engine_addlink(e, &cj->hydro.force, t_force);
      if (with_timestep_limiter) {
        engine_addlink(e, &ci->hydro.limiter, t_limiter);
        engine_addlink(e, &cj->hydro.limiter, t_limiter);
      }
      if (with_feedback) {
        engine_addlink(e, &ci->stars.density, t_star_density);
        engine_addlink(e, &cj->stars.density, t_star_density);
        engine_addlink(e, &ci->stars.feedback, t_star_feedback);
        engine_addlink(e, &cj->stars.feedback, t_star_feedback);
#ifdef EXTRA_STAR_LOOPS
        engine_addlink(e, &ci->stars.prepare1, t_star_prep1);
        engine_addlink(e, &cj->stars.prepare1, t_star_prep1);
        engine_addlink(e, &ci->stars.prepare2, t_star_prep2);
        engine_addlink(e, &cj->stars.prepare2, t_star_prep2);
#endif
      }
      if (with_sink) {
        /* Formation */
        engine_addlink(e, &ci->sinks.swallow, t_sink_swallow);
        engine_addlink(e, &cj->sinks.swallow, t_sink_swallow);

        /* Merger */
        engine_addlink(e, &ci->sinks.do_sink_swallow, t_sink_do_sink_swallow);
        engine_addlink(e, &cj->sinks.do_sink_swallow, t_sink_do_sink_swallow);

        /* Accretion */
        engine_addlink(e, &ci->sinks.do_gas_swallow, t_sink_do_gas_swallow);
        engine_addlink(e, &cj->sinks.do_gas_swallow, t_sink_do_gas_swallow);
      }
      if (with_black_holes && (bcount_i > 0 || bcount_j > 0)) {
        engine_addlink(e, &ci->black_holes.density, t_bh_density);
        engine_addlink(e, &cj->black_holes.density, t_bh_density);
        engine_addlink(e, &ci->black_holes.swallow, t_bh_swallow);
        engine_addlink(e, &cj->black_holes.swallow, t_bh_swallow);
        engine_addlink(e, &ci->black_holes.do_gas_swallow, t_do_gas_swallow);
        engine_addlink(e, &cj->black_holes.do_gas_swallow, t_do_gas_swallow);
        engine_addlink(e, &ci->black_holes.do_bh_swallow, t_do_bh_swallow);
        engine_addlink(e, &cj->black_holes.do_bh_swallow, t_do_bh_swallow);
        engine_addlink(e, &ci->black_holes.feedback, t_bh_feedback);
        engine_addlink(e, &cj->black_holes.feedback, t_bh_feedback);
      }
      if (with_rt) {
        engine_addlink(e, &ci->rt.rt_gradient, t_rt_gradient);
        engine_addlink(e, &cj->rt.rt_gradient, t_rt_gradient);
        engine_addlink(e, &ci->rt.rt_transport, t_rt_transport);
        engine_addlink(e, &cj->rt.rt_transport, t_rt_transport);
      }

#ifdef EXTRA_HYDRO_LOOP

      /* Start by constructing the task for the second and third hydro loop */
      t_gradient = scheduler_addtask(sched, task_type_sub_pair,
                                     task_subtype_gradient, flags, 0, ci, cj);

      /* Add the link between the new loop and both cells */
      engine_addlink(e, &ci->hydro.gradient, t_gradient);
      engine_addlink(e, &cj->hydro.gradient, t_gradient);

      /* Now, build all the dependencies for the hydro for the cells */
      /* that are local and are not descendant of the same super_hydro-cells */
      if (ci->nodeID == nodeID) {
        engine_make_hydro_loops_dependencies(sched, t, t_gradient, t_force,
                                             t_limiter, ci, with_cooling,
                                             with_timestep_limiter);
      }
      if ((cj->nodeID == nodeID) && (ci->hydro.super != cj->hydro.super)) {
        engine_make_hydro_loops_dependencies(sched, t, t_gradient, t_force,
                                             t_limiter, cj, with_cooling,
                                             with_timestep_limiter);
      }
#else

      /* Now, build all the dependencies for the hydro for the cells */
      /* that are local and are not descendant of the same super_hydro-cells */
      if (ci->nodeID == nodeID) {
        engine_make_hydro_loops_dependencies(sched, t, t_force, t_limiter, ci,
                                             with_cooling,
                                             with_timestep_limiter);
      }
      if ((cj->nodeID == nodeID) && (ci->hydro.super != cj->hydro.super)) {
        engine_make_hydro_loops_dependencies(sched, t, t_force, t_limiter, cj,
                                             with_cooling,
                                             with_timestep_limiter);
      }
#endif

      if (with_feedback) {
        scheduler_addunlock(sched, ci->hydro.super->hydro.sorts,
                            t_star_density);
        if (ci->hydro.super != cj->hydro.super) {
          scheduler_addunlock(sched, cj->hydro.super->hydro.sorts,
                              t_star_density);
        }
      }

      if (with_rt) {
        scheduler_addunlock(sched, ci->hydro.super->hydro.sorts, t_rt_gradient);
        if (ci->hydro.super != cj->hydro.super) {
          scheduler_addunlock(sched, cj->hydro.super->hydro.sorts,
                              t_rt_gradient);
        }
      }

      if (ci->nodeID == nodeID) {
        scheduler_addunlock(sched, t_force, ci->hydro.super->hydro.end_force);

        if (with_feedback) {

          if (with_cooling)
            scheduler_addunlock(sched, ci->hydro.super->hydro.cooling_out,
                                t_star_density);

          scheduler_addunlock(sched, ci->hydro.super->stars.sorts,
                              t_star_density);
          scheduler_addunlock(sched, ci->hydro.super->stars.drift,
                              t_star_density);
          scheduler_addunlock(sched, ci->hydro.super->hydro.drift,
                              t_star_density);
          scheduler_addunlock(sched, ci->hydro.super->stars.stars_in,
                              t_star_density);
          scheduler_addunlock(sched, t_star_density,
                              ci->hydro.super->stars.density_ghost);
#ifdef EXTRA_STAR_LOOPS
          scheduler_addunlock(sched, ci->hydro.super->stars.density_ghost,
                              t_star_prep1);
          scheduler_addunlock(sched, t_star_prep1,
                              ci->hydro.super->stars.prep1_ghost);
          scheduler_addunlock(sched, t_star_prep1,
                              ci->hydro.super->hydro.prep1_ghost);
          scheduler_addunlock(sched, ci->hydro.super->stars.prep1_ghost,
                              t_star_prep2);
          scheduler_addunlock(sched, ci->hydro.super->hydro.prep1_ghost,
                              t_star_prep2);
          scheduler_addunlock(sched, t_star_prep2,
                              ci->hydro.super->stars.prep2_ghost);
          scheduler_addunlock(sched, ci->hydro.super->stars.prep2_ghost,
                              t_star_feedback);
#else
          scheduler_addunlock(sched, ci->hydro.super->stars.density_ghost,
                              t_star_feedback);
#endif
          scheduler_addunlock(sched, t_star_feedback,
                              ci->hydro.super->stars.stars_out);
        }

        if (with_sink) {

          /* Do the sink_swallow */
          scheduler_addunlock(sched, ci->hydro.super->hydro.drift,
                              t_sink_swallow);
          scheduler_addunlock(sched, ci->hydro.super->sinks.drift,
                              t_sink_swallow);
          scheduler_addunlock(sched, ci->hydro.super->hydro.sorts,
                              t_sink_swallow);
          scheduler_addunlock(sched, ci->hydro.super->sinks.sink_in,
                              t_sink_swallow);
          scheduler_addunlock(sched, t_sink_swallow,
                              ci->hydro.super->sinks.sink_ghost1);

          /* Do the sink_do_gas_swallow */
          scheduler_addunlock(sched, ci->hydro.super->sinks.sink_ghost1,
                              t_sink_do_gas_swallow);
          scheduler_addunlock(sched, t_sink_do_gas_swallow,
                              ci->hydro.super->sinks.sink_ghost2);

          /* Do the sink_do_sink_swallow */
          scheduler_addunlock(sched, ci->hydro.super->sinks.sink_ghost2,
                              t_sink_do_sink_swallow);
          scheduler_addunlock(sched, t_sink_do_sink_swallow,
                              ci->hydro.super->sinks.sink_out);
        }

        if (with_black_holes && (bcount_i > 0 || bcount_j > 0)) {

          if (with_cooling)
            scheduler_addunlock(sched, ci->hydro.super->hydro.cooling_out,
                                t_bh_density);

          scheduler_addunlock(sched, ci->hydro.super->black_holes.drift,
                              t_bh_density);
          scheduler_addunlock(sched, ci->hydro.super->hydro.drift,
                              t_bh_density);
          scheduler_addunlock(
              sched, ci->hydro.super->black_holes.black_holes_in, t_bh_density);
          scheduler_addunlock(sched, t_bh_density,
                              ci->hydro.super->black_holes.density_ghost);

          scheduler_addunlock(sched, ci->hydro.super->black_holes.density_ghost,
                              t_bh_swallow);
          scheduler_addunlock(sched, t_bh_swallow,
                              ci->hydro.super->black_holes.swallow_ghost_1);

          scheduler_addunlock(sched,
                              ci->hydro.super->black_holes.swallow_ghost_1,
                              t_do_gas_swallow);
          scheduler_addunlock(sched, t_do_gas_swallow,
                              ci->hydro.super->black_holes.swallow_ghost_2);

          scheduler_addunlock(sched,
                              ci->hydro.super->black_holes.swallow_ghost_2,
                              t_do_bh_swallow);
          scheduler_addunlock(sched, t_do_bh_swallow,
                              ci->hydro.super->black_holes.swallow_ghost_3);

          scheduler_addunlock(sched,
                              ci->hydro.super->black_holes.swallow_ghost_3,
                              t_bh_feedback);
          scheduler_addunlock(sched, t_bh_feedback,
                              ci->hydro.super->black_holes.black_holes_out);
        }

        if (with_timestep_limiter) {
          scheduler_addunlock(sched, ci->hydro.super->hydro.drift, t_limiter);
          scheduler_addunlock(sched, ci->super->timestep, t_limiter);
          scheduler_addunlock(sched, t_limiter, ci->super->kick1);
          scheduler_addunlock(sched, t_limiter, ci->super->timestep_limiter);
        }

        if (with_timestep_sync && with_feedback) {
          scheduler_addunlock(sched, t_star_feedback, ci->super->timestep_sync);
        }
        if (with_timestep_sync && with_black_holes &&
            (bcount_i > 0 || bcount_j > 0)) {
          scheduler_addunlock(sched, t_bh_feedback, ci->super->timestep_sync);
        }

        if (with_rt) {
          scheduler_addunlock(sched, ci->hydro.super->hydro.drift,
                              t_rt_gradient);
          scheduler_addunlock(sched, ci->hydro.super->rt.rt_ghost1,
                              t_rt_gradient);
          scheduler_addunlock(sched, t_rt_gradient,
                              ci->hydro.super->rt.rt_ghost2);
          scheduler_addunlock(sched, ci->hydro.super->rt.rt_ghost2,
                              t_rt_transport);
          scheduler_addunlock(sched, t_rt_transport,
                              ci->hydro.super->rt.rt_transport_out);
        }
      } else /* ci->nodeID != nodeID */ {

        if (with_feedback) {
#ifdef EXTRA_STAR_LOOPS
          scheduler_addunlock(sched, ci->hydro.super->stars.sorts,
                              t_star_prep1);
#endif
          scheduler_addunlock(sched, ci->hydro.super->stars.sorts,
                              t_star_feedback);
        }
        if (with_black_holes && (bcount_i > 0 || bcount_j > 0)) {

          scheduler_addunlock(sched, t_bh_swallow,
                              ci->hydro.super->black_holes.swallow_ghost_1);
        }
      }

      if (cj->nodeID == nodeID) {

        if (ci->hydro.super != cj->hydro.super) {

          scheduler_addunlock(sched, t_force, cj->hydro.super->hydro.end_force);

          if (with_feedback) {

            if (with_cooling)
              scheduler_addunlock(sched, cj->hydro.super->hydro.cooling_out,
                                  t_star_density);

            scheduler_addunlock(sched, cj->hydro.super->stars.sorts,
                                t_star_density);
            scheduler_addunlock(sched, cj->hydro.super->stars.drift,
                                t_star_density);
            scheduler_addunlock(sched, cj->hydro.super->hydro.drift,
                                t_star_density);
            scheduler_addunlock(sched, cj->hydro.super->stars.stars_in,
                                t_star_density);
            scheduler_addunlock(sched, t_star_density,
                                cj->hydro.super->stars.density_ghost);
#ifdef EXTRA_STAR_LOOPS
            scheduler_addunlock(sched, cj->hydro.super->stars.density_ghost,
                                t_star_prep1);
            scheduler_addunlock(sched, t_star_prep1,
                                cj->hydro.super->stars.prep1_ghost);
            scheduler_addunlock(sched, t_star_prep1,
                                cj->hydro.super->hydro.prep1_ghost);
            scheduler_addunlock(sched, cj->hydro.super->stars.prep1_ghost,
                                t_star_prep2);
            scheduler_addunlock(sched, cj->hydro.super->hydro.prep1_ghost,
                                t_star_prep2);
            scheduler_addunlock(sched, t_star_prep2,
                                cj->hydro.super->stars.prep2_ghost);
            scheduler_addunlock(sched, cj->hydro.super->stars.prep2_ghost,
                                t_star_feedback);
#else
            scheduler_addunlock(sched, cj->hydro.super->stars.density_ghost,
                                t_star_feedback);
#endif
            scheduler_addunlock(sched, t_star_feedback,
                                cj->hydro.super->stars.stars_out);
          }
          if (with_sink) {

            /* Do the sink_swallow */
            scheduler_addunlock(sched, cj->hydro.super->hydro.drift,
                                t_sink_swallow);
            scheduler_addunlock(sched, cj->hydro.super->sinks.drift,
                                t_sink_swallow);
            scheduler_addunlock(sched, cj->hydro.super->hydro.sorts,
                                t_sink_swallow);
            scheduler_addunlock(sched, cj->hydro.super->sinks.sink_in,
                                t_sink_swallow);
            scheduler_addunlock(sched, t_sink_swallow,
                                cj->hydro.super->sinks.sink_ghost1);

            /* Do the sink_do_gas_swallow */
            scheduler_addunlock(sched, cj->hydro.super->sinks.sink_ghost1,
                                t_sink_do_gas_swallow);
            scheduler_addunlock(sched, t_sink_do_gas_swallow,
                                cj->hydro.super->sinks.sink_ghost2);

            /* Do the sink_do_sink_swallow */
            scheduler_addunlock(sched, cj->hydro.super->sinks.sink_ghost2,
                                t_sink_do_sink_swallow);
            scheduler_addunlock(sched, t_sink_do_sink_swallow,
                                cj->hydro.super->sinks.sink_out);
          }

          if (with_black_holes && (bcount_i > 0 || bcount_j > 0)) {

            if (with_cooling)
              scheduler_addunlock(sched, cj->hydro.super->hydro.cooling_out,
                                  t_bh_density);

            scheduler_addunlock(sched, cj->hydro.super->black_holes.drift,
                                t_bh_density);
            scheduler_addunlock(sched, cj->hydro.super->hydro.drift,
                                t_bh_density);
            scheduler_addunlock(sched,
                                cj->hydro.super->black_holes.black_holes_in,
                                t_bh_density);
            scheduler_addunlock(sched, t_bh_density,
                                cj->hydro.super->black_holes.density_ghost);

            scheduler_addunlock(sched,
                                cj->hydro.super->black_holes.density_ghost,
                                t_bh_swallow);
            scheduler_addunlock(sched, t_bh_swallow,
                                cj->hydro.super->black_holes.swallow_ghost_1);

            scheduler_addunlock(sched,
                                cj->hydro.super->black_holes.swallow_ghost_1,
                                t_do_gas_swallow);
            scheduler_addunlock(sched, t_do_gas_swallow,
                                cj->hydro.super->black_holes.swallow_ghost_2);

            scheduler_addunlock(sched,
                                cj->hydro.super->black_holes.swallow_ghost_2,
                                t_do_bh_swallow);
            scheduler_addunlock(sched, t_do_bh_swallow,
                                cj->hydro.super->black_holes.swallow_ghost_3);

            scheduler_addunlock(sched,
                                cj->hydro.super->black_holes.swallow_ghost_3,
                                t_bh_feedback);
            scheduler_addunlock(sched, t_bh_feedback,
                                cj->hydro.super->black_holes.black_holes_out);
          }
          if (with_rt) {
            scheduler_addunlock(sched, cj->hydro.super->hydro.drift,
                                t_rt_gradient);
            scheduler_addunlock(sched, cj->hydro.super->rt.rt_ghost1,
                                t_rt_gradient);
            scheduler_addunlock(sched, t_rt_gradient,
                                cj->hydro.super->rt.rt_ghost2);
            scheduler_addunlock(sched, cj->hydro.super->rt.rt_ghost2,
                                t_rt_transport);
            scheduler_addunlock(sched, t_rt_transport,
                                cj->hydro.super->rt.rt_transport_out);
          }

          if (with_timestep_limiter) {
            scheduler_addunlock(sched, cj->hydro.super->hydro.drift, t_limiter);
          }
        }

        if (ci->super != cj->super) {

          if (with_timestep_limiter) {
            scheduler_addunlock(sched, cj->super->timestep, t_limiter);
            scheduler_addunlock(sched, t_limiter, cj->super->kick1);
            scheduler_addunlock(sched, t_limiter, cj->super->timestep_limiter);
          }

          if (with_timestep_sync && with_feedback) {
            scheduler_addunlock(sched, t_star_feedback,
                                cj->super->timestep_sync);
          }
          if (with_timestep_sync && with_black_holes &&
              (bcount_i > 0 || bcount_j > 0)) {
            scheduler_addunlock(sched, t_bh_feedback, cj->super->timestep_sync);
          }
        }
      } else /* cj->nodeID != nodeID */ {
        if (with_feedback) {
#ifdef EXTRA_STAR_LOOPS
          scheduler_addunlock(sched, cj->hydro.super->stars.sorts,
                              t_star_prep1);
#endif
          scheduler_addunlock(sched, cj->hydro.super->stars.sorts,
                              t_star_feedback);
        }

        if (with_black_holes && (bcount_i > 0 || bcount_j > 0)) {
          scheduler_addunlock(sched, t_bh_swallow,
                              cj->hydro.super->black_holes.swallow_ghost_1);
        }
      }
    }
  }
}

/**
 * @brief Constructs the top-level pair tasks for the first hydro loop over
 * neighbours
 *
 * Here we construct all the tasks for all possible neighbouring non-empty
 * local cells in the hierarchy. No dependencies are being added thus far.
 * Additional loop over neighbours can later be added by simply duplicating
 * all the tasks created by this function.
 *
 * @param map_data Offset of first two indices disguised as a pointer.
 * @param num_elements Number of cells to traverse.
 * @param extra_data The #engine.
 */
void engine_make_hydroloop_tasks_mapper(void *map_data, int num_elements,
                                        void *extra_data) {

  /* Extract the engine pointer. */
  struct engine *e = (struct engine *)extra_data;
  const int periodic = e->s->periodic;
  const int with_feedback = (e->policy & engine_policy_feedback);
  const int with_stars = (e->policy & engine_policy_stars);
  const int with_sinks = (e->policy & engine_policy_sinks);
  const int with_black_holes = (e->policy & engine_policy_black_holes);

  struct space *s = e->s;
  struct scheduler *sched = &e->sched;
  const int nodeID = e->nodeID;
  const int *cdim = s->cdim;
  struct cell *cells = s->cells_top;

  /* Loop through the elements, which are just byte offsets from NULL. */
  for (int ind = 0; ind < num_elements; ind++) {

    /* Get the cell index. */
    const int cid = (size_t)(map_data) + ind;

    /* Integer indices of the cell in the top-level grid */
    const int i = cid / (cdim[1] * cdim[2]);
    const int j = (cid / cdim[2]) % cdim[1];
    const int k = cid % cdim[2];

    /* Get the cell */
    struct cell *ci = &cells[cid];

    /* Skip cells without hydro or star particles */
    if ((ci->hydro.count == 0) && (!with_stars || ci->stars.count == 0) &&
        (!with_sinks || ci->sinks.count == 0) &&
        (!with_black_holes || ci->black_holes.count == 0))
      continue;

    /* If the cell is local build a self-interaction */
    if (ci->nodeID == nodeID) {
      scheduler_addtask(sched, task_type_self, task_subtype_density, 0, 0, ci,
                        NULL);
    }

    /* Now loop over all the neighbours of this cell */
    for (int ii = -1; ii < 2; ii++) {
      int iii = i + ii;
      if (!periodic && (iii < 0 || iii >= cdim[0])) continue;
      iii = (iii + cdim[0]) % cdim[0];
      for (int jj = -1; jj < 2; jj++) {
        int jjj = j + jj;
        if (!periodic && (jjj < 0 || jjj >= cdim[1])) continue;
        jjj = (jjj + cdim[1]) % cdim[1];
        for (int kk = -1; kk < 2; kk++) {
          int kkk = k + kk;
          if (!periodic && (kkk < 0 || kkk >= cdim[2])) continue;
          kkk = (kkk + cdim[2]) % cdim[2];

          /* Get the neighbouring cell */
          const int cjd = cell_getid(cdim, iii, jjj, kkk);
          struct cell *cj = &cells[cjd];

          /* Is that neighbour local and does it have gas or star particles ? */
          if ((cid >= cjd) ||
              ((cj->hydro.count == 0) &&
               (!with_feedback || cj->stars.count == 0) &&
               (!with_sinks || cj->sinks.count == 0) &&
               (!with_black_holes || cj->black_holes.count == 0)) ||
              (ci->nodeID != nodeID && cj->nodeID != nodeID))
            continue;

          /* Construct the pair task */
          const int sid = sortlistID[(kk + 1) + 3 * ((jj + 1) + 3 * (ii + 1))];
          scheduler_addtask(sched, task_type_pair, task_subtype_density, sid, 0,
                            ci, cj);

#ifdef SWIFT_DEBUG_CHECKS
#ifdef WITH_MPI

          /* Let's cross-check that we had a proxy for that cell */
          if (ci->nodeID == nodeID && cj->nodeID != engine_rank) {

            /* Find the proxy for this node */
            const int proxy_id = e->proxy_ind[cj->nodeID];
            if (proxy_id < 0)
              error("No proxy exists for that foreign node %d!", cj->nodeID);

            const struct proxy *p = &e->proxies[proxy_id];

            /* Check whether the cell exists in the proxy */
            int n = 0;
            for (n = 0; n < p->nr_cells_in; n++)
              if (p->cells_in[n] == cj) break;
            if (n == p->nr_cells_in)
              error(
                  "Cell %d not found in the proxy but trying to construct "
                  "hydro task!",
                  cjd);
          } else if (cj->nodeID == nodeID && ci->nodeID != engine_rank) {

            /* Find the proxy for this node */
            const int proxy_id = e->proxy_ind[ci->nodeID];
            if (proxy_id < 0)
              error("No proxy exists for that foreign node %d!", ci->nodeID);

            const struct proxy *p = &e->proxies[proxy_id];

            /* Check whether the cell exists in the proxy */
            int n = 0;
            for (n = 0; n < p->nr_cells_in; n++)
              if (p->cells_in[n] == ci) break;
            if (n == p->nr_cells_in)
              error(
                  "Cell %d not found in the proxy but trying to construct "
                  "hydro task!",
                  cid);
          }
#endif /* WITH_MPI */
#endif /* SWIFT_DEBUG_CHECKS */
        }
      }
    }
  }
}

void engine_make_grid_construction_tasks_mapper(void *map_data,
                                                int num_elements,
                                                void *extra_data) {

  /* Extract the engine pointer. */
  struct engine *e = (struct engine *)extra_data;
  const int periodic = e->s->periodic;

  struct space *s = e->s;
  struct scheduler *sched = &e->sched;
  const int nodeID = e->nodeID;
  const int *cdim = s->cdim;
  struct cell *cells = s->cells_top;

  /* Loop through the elements, which are just byte offsets from NULL. */
  for (int ind = 0; ind < num_elements; ind++) {

    /* Get the cell index. */
    const int cid = (size_t)(map_data) + ind;

    /* Integer indices of the cell in the top-level grid */
    const int i = cid / (cdim[1] * cdim[2]);
    const int j = (cid / cdim[2]) % cdim[1];
    const int k = cid % cdim[2];

    /* Get the cell */
    struct cell *ci = &cells[cid];

    /* Skip cells without hydro particles */
    if (ci->hydro.count == 0) continue;

    /* If the cell is local build a self-interaction */
    if (ci->nodeID == nodeID) {
      scheduler_addtask(sched, task_type_self, task_subtype_grid_sync, 0, 1, ci,
                        NULL);
    }

    /* Now loop over all the neighbours of this cell */
    for (int ii = -1; ii < 2; ii++) {
      int iii = i + ii;
      if (!periodic && (iii < 0 || iii >= cdim[0])) continue;
      iii = (iii + cdim[0]) % cdim[0];
      for (int jj = -1; jj < 2; jj++) {
        int jjj = j + jj;
        if (!periodic && (jjj < 0 || jjj >= cdim[1])) continue;
        jjj = (jjj + cdim[1]) % cdim[1];
        for (int kk = -1; kk < 2; kk++) {
          int kkk = k + kk;
          if (!periodic && (kkk < 0 || kkk >= cdim[2])) continue;
          kkk = (kkk + cdim[2]) % cdim[2];

          /* Get the neighbouring cell */
          const int cjd = cell_getid(cdim, iii, jjj, kkk);
          struct cell *cj = &cells[cjd];

          /* Is one of the cells local and does the neighbour have gas
           * particles? Also, only treat pairs once. */
          if ((cid >= cjd) || (cj->hydro.count == 0) ||
              (ci->nodeID != nodeID && cj->nodeID != nodeID))
            continue;

          /* Construct a pair task for both directions, since the construction
           * tasks are asymmetric.
           * MPI: we construct a pair interaction for both directions, even
           * though we will only construct the voronoi grid of the local cell
           * locally. The other pair interaction is very useful for
           * bookkeeping purposes. */
          const int sid = sortlistID[(kk + 1) + 3 * ((jj + 1) + 3 * (ii + 1))];
          scheduler_addtask(sched, task_type_pair, task_subtype_grid_sync, sid,
                            1, ci, cj);
          scheduler_addtask(sched, task_type_pair, task_subtype_grid_sync, sid,
                            1, cj, ci);

#ifdef SWIFT_DEBUG_CHECKS
#ifdef WITH_MPI

          /* Let's cross-check that we had a proxy for that cell */
          if (ci->nodeID == nodeID && cj->nodeID != engine_rank) {

            /* Find the proxy for this node */
            const int proxy_id = e->proxy_ind[cj->nodeID];
            if (proxy_id < 0)
              error("No proxy exists for that foreign node %d!", cj->nodeID);

            const struct proxy *p = &e->proxies[proxy_id];

            /* Check whether the cell exists in the proxy */
            int n = 0;
            for (n = 0; n < p->nr_cells_in; n++)
              if (p->cells_in[n] == cj) break;
            if (n == p->nr_cells_in)
              error(
                  "Cell %d not found in the proxy but trying to construct "
                  "hydro task!",
                  cjd);
          } else if (cj->nodeID == nodeID && ci->nodeID != engine_rank) {

            /* Find the proxy for this node */
            const int proxy_id = e->proxy_ind[ci->nodeID];
            if (proxy_id < 0)
              error("No proxy exists for that foreign node %d!", ci->nodeID);

            const struct proxy *p = &e->proxies[proxy_id];

            /* Check whether the cell exists in the proxy */
            int n = 0;
            for (n = 0; n < p->nr_cells_in; n++)
              if (p->cells_in[n] == ci) break;
            if (n == p->nr_cells_in)
              error(
                  "Cell %d not found in the proxy but trying to construct "
                  "hydro task!",
                  cid);
          }
#endif /* WITH_MPI */
#endif /* SWIFT_DEBUG_CHECKS */
        }
      }
    }
  }
}

/**
 * @brief Constructs the top-level tasks for the first hydro loop over
 * neighbours, for grid-based hydro schemes.
 *
 * If meshless gradients are used, we also construct the initial neighbour loops
 * which do not use the mesh explicitly.
 *
 * @param map_data Offset of first two indices disguised as a pointer.
 * @param num_elements Number of cells to traverse.
 * @param extra_data The #engine.
 */
void engine_make_grid_hydroloop_tasks_mapper(void *map_data, int num_elements,
                                             void *extra_data) {

  /* Extract the engine pointer. */
  struct engine *e = (struct engine *)extra_data;
  const int periodic = e->s->periodic;

  struct space *s = e->s;
  struct scheduler *sched = &e->sched;
  const int nodeID = e->nodeID;
  const int *cdim = s->cdim;
  struct cell *cells = s->cells_top;

  /* Loop through the elements, which are just byte offsets from NULL. */
  for (int ind = 0; ind < num_elements; ind++) {

    /* Get the cell index. */
    const int cid = (size_t)(map_data) + ind;

    /* Integer indices of the cell in the top-level grid */
    const int i = cid / (cdim[1] * cdim[2]);
    const int j = (cid / cdim[2]) % cdim[1];
    const int k = cid % cdim[2];

    /* Get the cell */
    struct cell *ci = &cells[cid];

    /* Skip cells without hydro particles */
    if (ci->hydro.count == 0) continue;

    /* If the cell is local build a self-interaction */
    if (ci->nodeID == nodeID) {
      scheduler_addtask(sched, task_type_self, task_subtype_flux, 0, 0, ci,
                        NULL);
#ifdef SHADOWSWIFT_MESHLESS_GRADIENTS
      scheduler_addtask(sched, task_type_self, task_subtype_gradient, 0, 0, ci,
                        NULL);
#endif
    }

    /* Now loop over all the neighbours of this cell */
    for (int ii = -1; ii < 2; ii++) {
      int iii = i + ii;
      if (!periodic && (iii < 0 || iii >= cdim[0])) continue;
      iii = (iii + cdim[0]) % cdim[0];
      for (int jj = -1; jj < 2; jj++) {
        int jjj = j + jj;
        if (!periodic && (jjj < 0 || jjj >= cdim[1])) continue;
        jjj = (jjj + cdim[1]) % cdim[1];
        for (int kk = -1; kk < 2; kk++) {
          int kkk = k + kk;
          if (!periodic && (kkk < 0 || kkk >= cdim[2])) continue;
          kkk = (kkk + cdim[2]) % cdim[2];

          /* Get the neighbouring cell */
          const int cjd = cell_getid(cdim, iii, jjj, kkk);
          struct cell *cj = &cells[cjd];

          /* Is one of the cells local and does the neighbour have gas
           * particles? Also, only treat pairs once. */
          if ((cid >= cjd) || (cj->hydro.count == 0) ||
              (ci->nodeID != nodeID && cj->nodeID != nodeID))
            continue;

          /* Construct a pair task for both directions, since the construction
           * tasks are asymmetric.
           * MPI: we construct a pair interaction for both directions, even
           * though we will only construct the voronoi grid of the local cell
           * locally. The other pair interaction is very useful for
           * bookkeeping purposes. */
          const int sid = sortlistID[(kk + 1) + 3 * ((jj + 1) + 3 * (ii + 1))];
          scheduler_addtask(sched, task_type_pair, task_subtype_flux, sid, 0,
                            ci, cj);
#ifdef SHADOWSWIFT_MESHLESS_GRADIENTS
          scheduler_addtask(sched, task_type_pair, task_subtype_gradient, sid,
                            0, ci, cj);
#endif

#ifdef SWIFT_DEBUG_CHECKS
#ifdef WITH_MPI

          /* Let's cross-check that we had a proxy for that cell */
          if (ci->nodeID == nodeID && cj->nodeID != engine_rank) {

            /* Find the proxy for this node */
            const int proxy_id = e->proxy_ind[cj->nodeID];
            if (proxy_id < 0)
              error("No proxy exists for that foreign node %d!", cj->nodeID);

            const struct proxy *p = &e->proxies[proxy_id];

            /* Check whether the cell exists in the proxy */
            int n = 0;
            for (n = 0; n < p->nr_cells_in; n++)
              if (p->cells_in[n] == cj) break;
            if (n == p->nr_cells_in)
              error(
                  "Cell %d not found in the proxy but trying to construct "
                  "hydro task!",
                  cjd);
          } else if (cj->nodeID == nodeID && ci->nodeID != engine_rank) {

            /* Find the proxy for this node */
            const int proxy_id = e->proxy_ind[ci->nodeID];
            if (proxy_id < 0)
              error("No proxy exists for that foreign node %d!", ci->nodeID);

            const struct proxy *p = &e->proxies[proxy_id];

            /* Check whether the cell exists in the proxy */
            int n = 0;
            for (n = 0; n < p->nr_cells_in; n++)
              if (p->cells_in[n] == ci) break;
            if (n == p->nr_cells_in)
              error(
                  "Cell %d not found in the proxy but trying to construct "
                  "hydro task!",
                  cid);
          }
#endif /* WITH_MPI */
#endif /* SWIFT_DEBUG_CHECKS */
        }
      }
    }
  }
}

#ifdef EXTRA_HYDRO_LOOP
/**
 * @brief Construct the right dependencies for the hydro loops of the moving
 * mesh scheme.
 *
 * construction ghost -> slope_estimate -> slope_limiter -> flux
 *
 * @param sched
 * @param c
 * @param t_slope_estimate
 * @param t_slope_limiter
 * @param t_flux
 * */
void engine_make_grid_hydroloop_dependencies(struct scheduler *sched,
                                             struct cell *c,
                                             struct task *t_slope_estimate,
                                             struct task *t_slope_limiter,
                                             struct task *t_flux) {
  scheduler_addunlock(sched, c->hydro.super->hydro.grid_ghost, t_flux);
  scheduler_addunlock(sched, t_flux, c->hydro.super->hydro.flux_ghost);
  scheduler_addunlock(sched, t_slope_estimate,
                      c->hydro.super->hydro.slope_estimate_ghost);
  scheduler_addunlock(sched, c->hydro.super->hydro.slope_estimate_ghost,
                      t_slope_limiter);
  scheduler_addunlock(sched, t_slope_limiter,
                      c->hydro.super->hydro.slope_limiter_ghost);
}
#else
void engine_make_grid_hydroloop_dependencies(struct scheduler *sched,
                                             struct cell *c,
                                             struct task *t_flux) {
  scheduler_addunlock(sched, c->hydro.super->hydro.grid_ghost, t_flux);
  scheduler_addunlock(sched, t_flux, c->hydro.super->hydro.flux_ghost);
}
#endif

/**
 * @brief Duplicates the first hydro-loops to construct other needed neighbour
 * loops all the hydro loop and adds the right dependencies
 *
 * This is done by looping over all the previously constructed tasks
 * and adding another task involving the same cells but this time
 * corresponding to the hydro loops over neighbours.
 * With all the relevant tasks for a given cell available, we also construct
 * all the dependencies for that cell.
 */
void engine_make_extra_grid_hydroloop_tasks_mapper(void *map_data,
                                                   int num_elements,
                                                   void *extra_data) {
  struct engine *e = (struct engine *)extra_data;
  struct scheduler *sched = &e->sched;
  const int nodeID = e->nodeID;
  const int with_timestep_limiter =
      (e->policy & engine_policy_timestep_limiter);
#ifndef SHADOWSWIFT_MESHLESS_GRADIENTS
#ifdef EXTRA_HYDRO_LOOP
  struct task *t_slope_estimate = NULL;
  struct task *t_slope_limiter = NULL;
#endif
#endif
  struct task *t_limiter = NULL;

  for (int ind = 0; ind < num_elements; ind++) {
    struct task *t = &((struct task *)map_data)[ind];

    /* Escape early */
    if (t->type == task_type_none) continue;
    /* TODO: add other checks for star/sinks/... */

    const enum task_types t_type = t->type;
    const enum task_subtypes t_subtype = t->subtype;
    const long long flags = t->flags;
    struct cell *const ci = t->ci;
    struct cell *const cj = t->cj;
    const int ci_local = ci->nodeID == nodeID;
    const int cj_local = cj == NULL ? 0 : cj->nodeID == nodeID;

    /* Grid construction? */
    if (t_type == task_type_grid_construction) {
      if (ci_local) {
        /* Now that we are sure that the hydro.grid_ghost is added, we can
         * add a dependency here. */
        scheduler_addunlock(sched, t, ci->hydro.super->hydro.grid_ghost);
        /* Also unlock the outgoing pair sync tasks for higher level
         * construction tasks */
        for (struct cell *finger = ci->parent;
             finger != NULL && finger->grid.super != NULL;
             finger = finger->parent)
          for (struct link *l = finger->grid.sync_out; l != NULL; l = l->next)
            scheduler_addunlock(sched, t, l->t);
      }
    }

    /* Grid sync interaction? */
    else if (t_subtype == task_subtype_grid_sync) {

      /* Set unlocks for construction sync tasks.
       * Note that the grid construction will only be run for local ci. */
      if (!ci_local) continue;

      /* Grid construction sync depends on the drift */
      scheduler_addunlock(sched, ci->hydro.super->hydro.drift, t);

#ifdef SWIFT_DEBUG_CHECKS
      /* Check that incoming sync tasks are on the construction level */
      if (ci->grid.construction_level != ci)
        error(
            "Incoming construction sync task, but not on construction level!");
      /* Check that we have a construction task */
      if (ci->grid.construction == NULL)
        error("No construction task for cell on construction level!");
#endif
      /* Make construction task depend on incoming sync tasks */
      scheduler_addunlock(sched, t, ci->grid.construction);

      /* Add additional dependencies for pair tasks */
      if (t_type == task_type_pair) {
        scheduler_addunlock(sched, ci->hydro.super->hydro.sorts, t);
        if (cj->hydro.super != ci->hydro.super) {
          scheduler_addunlock(sched, cj->hydro.super->hydro.sorts, t);
          if (cj_local) {
            /* t also depends on the drift of cj (if cj is local) */
            scheduler_addunlock(sched, cj->hydro.super->hydro.drift, t);
          }
        }
      }
    } /* Grid sync interaction? */

    /* Flux interaction: neighbour loop that uses the grid */
    else if (t_subtype == task_subtype_flux) {
      /* Construct other neighbour loops that explicitly depend on the grid */
#ifdef SHADOWSWIFT_MESHLESS_GRADIENTS
      /* No extra neighbour loop that explicitly use the grid */
      /* Just add dependencies */
      if (t_type == task_type_self) {
        if (!ci_local) continue;
        scheduler_addunlock(sched, ci->hydro.super->hydro.grid_ghost, t);
        scheduler_addunlock(sched, t, ci->hydro.super->hydro.flux_ghost);
      } else if (t_type == task_type_pair) {
        if (ci_local) {
          scheduler_addunlock(sched, ci->hydro.super->hydro.grid_ghost, t);
          scheduler_addunlock(sched, t, ci->hydro.super->hydro.flux_ghost);
        }
        if (cj_local && cj->hydro.super != ci->hydro.super) {
          scheduler_addunlock(sched, cj->hydro.super->hydro.grid_ghost, t);
          scheduler_addunlock(sched, t, cj->hydro.super->hydro.flux_ghost);
        }
      }
#ifdef SWIFT_DEBUG_CHECKS
      else
        error("Invalid task type for t->subtype == task_subtype_flux!");
#endif
#else
#ifdef EXTRA_HYDRO_LOOP
      t_slope_estimate = scheduler_addtask(
          sched, t_type, task_subtype_slope_estimate, flags, 0, ci, cj);
      t_slope_limiter = scheduler_addtask(
          sched, t_type, task_subtype_slope_limiter, flags, 0, ci, cj);
      engine_addlink(e, &ci->hydro.slope_estimate, t_slope_estimate);
      engine_addlink(e, &ci->hydro.slope_limiter, t_slope_limiter);
#endif

      if (with_timestep_limiter) {
        t_limiter = scheduler_addtask(sched, t_type, task_subtype_limiter,
                                      flags, 0, ci, cj);
        engine_addlink(e, &ci->hydro.limiter, t_limiter);
      }
      /* Add links and dependencies */
      if (t_type == task_type_self || t_type == task_type_sub_self) {
#ifdef EXTRA_HYDRO_LOOP
        engine_make_grid_hydroloop_dependencies(sched, ci, t_slope_estimate,
                                                t_slope_limiter, t);
        scheduler_addunlock(sched, ci->super->kick2, t_slope_estimate);
#else
        engine_make_grid_hydroloop_dependencies(sched, ci, t);
#endif

        if (with_timestep_limiter) {
          scheduler_addunlock(sched, ci->super->timestep, t_limiter);
          scheduler_addunlock(sched, ci->hydro.super->hydro.drift, t_limiter);
          scheduler_addunlock(sched, t_limiter, ci->super->kick1);
          scheduler_addunlock(sched, t_limiter, ci->super->timestep_limiter);
        }
      } else if (t_type == task_type_pair || t_type == task_type_sub_pair) {
        /* Links */
#ifdef EXTRA_HYDRO_LOOP
        engine_addlink(e, &cj->hydro.slope_estimate, t_slope_estimate);
        engine_addlink(e, &cj->hydro.slope_limiter, t_slope_limiter);
#endif

        if (with_timestep_limiter) {
          engine_addlink(e, &ci->hydro.limiter, t_limiter);
          engine_addlink(e, &cj->hydro.limiter, t_limiter);
        }

        /* Unlocks */
        if (ci_local) {
#ifdef EXTRA_HYDRO_LOOP
          engine_make_grid_hydroloop_dependencies(sched, ci, t_slope_estimate,
                                                  t_slope_limiter, t);
          scheduler_addunlock(sched, ci->super->kick2, t_slope_estimate);
#else
          engine_make_grid_hydroloop_dependencies(sched, ci, t);
#endif

          /* Limiter unlocks */
          if (with_timestep_limiter) {
            scheduler_addunlock(sched, ci->hydro.super->hydro.drift, t_limiter);
            scheduler_addunlock(sched, ci->super->timestep, t_limiter);
            scheduler_addunlock(sched, t_limiter, ci->super->kick1);
            scheduler_addunlock(sched, t_limiter, ci->super->timestep_limiter);
          }
        }
        if (cj_local && cj->super != ci->super) {
#ifdef EXTRA_HYDRO_LOOP
          scheduler_addunlock(sched, cj->super->kick2, t_slope_estimate);
#endif

          if (with_timestep_limiter) {
            scheduler_addunlock(sched, cj->super->timestep, t_limiter);
            scheduler_addunlock(sched, t_limiter, cj->super->kick1);
            scheduler_addunlock(sched, t_limiter, cj->super->timestep_limiter);
          }
        }
        if (cj_local && cj->hydro.super != ci->hydro.super) {
#ifdef EXTRA_HYDRO_LOOP
          engine_make_grid_hydroloop_dependencies(sched, cj, t_slope_estimate,
                                                  t_slope_limiter, t);
#else
          engine_make_grid_hydroloop_dependencies(sched, cj, t);
#endif

          if (with_timestep_limiter) {
            scheduler_addunlock(sched, cj->hydro.super->hydro.drift, t_limiter);
          }
        }
      }
#endif
    }

    /* Gradient interaction: neighbour loop that does not use the grid */
    else if (t_subtype == task_subtype_gradient) {
      /* Construct other neighbour loops that do NOT depend on the grid.
       * TODO: Add other kinds of neighbour loops */
      if (with_timestep_limiter)
        t_limiter = scheduler_addtask(sched, t_type, task_subtype_limiter,
                                      flags, 0, ci, cj);

      /* Add links and dependencies */
      if (t_type == task_type_self || t_type == task_type_sub_self) {
#ifdef SWIFT_DEBUG_CHECKS
        if (!ci_local)
          error("Encountered self-type gradient task for non-local cell!");
#endif
        /* Kick2 -> gradient */
        scheduler_addunlock(sched, ci->super->kick2, t);
        /* gradient -> extra ghost */
        scheduler_addunlock(sched, t, ci->hydro.super->hydro.extra_ghost);
        /* For sub_self: extra dependencies: */
        if (t_type == task_type_sub_self) {
          /* Drift -> gradient */
          scheduler_addunlock(sched, ci->hydro.super->hydro.drift, t);
          /* sorts -> gradient */
          scheduler_addunlock(sched, ci->hydro.super->hydro.sorts, t);
        }
        if (with_timestep_limiter) {
          engine_addlink(e, &ci->hydro.limiter, t_limiter);
          scheduler_addunlock(sched, ci->super->timestep, t_limiter);
          scheduler_addunlock(sched, ci->hydro.super->hydro.drift, t_limiter);
          scheduler_addunlock(sched, t_limiter, ci->super->kick1);
          scheduler_addunlock(sched, t_limiter, ci->super->timestep_limiter);
        }
      } else if (t_type == task_type_pair || t_type == task_type_sub_pair) {
        /* Links */
        if (with_timestep_limiter) {
          engine_addlink(e, &ci->hydro.limiter, t_limiter);
          engine_addlink(e, &cj->hydro.limiter, t_limiter);
        }

        /* Unlocks */
        /* Sort -> pair/gradient */
        scheduler_addunlock(sched, ci->hydro.super->hydro.sorts, t);
        if (ci->hydro.super != cj->hydro.super)
          scheduler_addunlock(sched, cj->hydro.super->hydro.sorts, t);
        /* For local cells only */
        if (ci_local) {
          /* Drift -> gradient */
          scheduler_addunlock(sched, ci->hydro.super->hydro.drift, t);
          /* Kick2 -> gradient */
          scheduler_addunlock(sched, ci->super->kick2, t);
          /* Gradient -> extra_ghost */
          scheduler_addunlock(sched, t, ci->hydro.super->hydro.extra_ghost);
          /* Limiter unlocks */
          if (with_timestep_limiter) {
            scheduler_addunlock(sched, ci->hydro.super->hydro.drift, t_limiter);
            scheduler_addunlock(sched, ci->super->timestep, t_limiter);
            scheduler_addunlock(sched, t_limiter, ci->super->kick1);
            scheduler_addunlock(sched, t_limiter, ci->super->timestep_limiter);
          }
        }
        if (cj_local && cj->super != ci->super) {
          /* Kick2 -> gradient */
          scheduler_addunlock(sched, cj->super->kick2, t);
          if (with_timestep_limiter) {
            scheduler_addunlock(sched, cj->super->timestep, t_limiter);
            scheduler_addunlock(sched, t_limiter, cj->super->kick1);
            scheduler_addunlock(sched, t_limiter, cj->super->timestep_limiter);
          }
        }
        if (cj_local && cj->hydro.super != ci->hydro.super) {
          /* Drift -> gradient */
          scheduler_addunlock(sched, cj->hydro.super->hydro.drift, t);
          /* Gradient -> extra_ghost */
          scheduler_addunlock(sched, t, cj->hydro.super->hydro.extra_ghost);
          if (with_timestep_limiter) {
            scheduler_addunlock(sched, cj->hydro.super->hydro.drift, t_limiter);
          }
        }
      }
#ifdef SWIFT_DEBUG_CHECKS
      else
        error("Invalid task type for subtype `task_subtype_gradient`!");
#endif
    }
  } /* Loop over tasks */
}

struct cell_type_pair {
  struct cell *ci, *cj;
  int type;
};

/**
 * @brief Recurse down to the super level and add a dependency between
 * rt_advance_cell_time and tend tasks. Note: This function is intended
 * for the sending side, i.e. for local cells.
 *
 * If we're running with RT subcycling, we need to ensure that nothing
 * is sent before the advance cell time task has finished. This may
 * overwrite the correct cell times, particularly so when we're sending
 * over data for non-RT tasks, e.g. for gravity pair tasks. Therefore the
 * send/tend task needs to be unlocked by the rt_advance_cell_time task.
 *
 * The send/tend task is on the top level, while the rt_advance_cell_time
 * task is on the super level. This function simply recurses down to the
 * super level and adds the required dependency.
 *
 * @param c cell to check/recurse into
 * @param tend the send/tend task that needs to be unlocked.
 * @param e the engine
 */
void engine_addunlock_rt_advance_cell_time_tend(struct cell *c,
                                                struct task *tend,
                                                struct engine *e) {

  /* safety measure */
  if (!cell_get_flag(c, cell_flag_has_tasks)) return;
  if (cell_is_empty(c)) return;

  if (c->super == c) {
    /* Found the super level cell. Add dependency from rt_advance_cell_time, if
     * it exists. */
    if (c->super->rt.rt_advance_cell_time != NULL) {
      scheduler_addunlock(&e->sched, c->super->rt.rt_advance_cell_time, tend);
    }
#ifdef SWIFT_RT_DEBUG_CHECKS
    else {
      error("Got local super cell without rt_advance_cell_time task");
    }
#endif

  } else {
    /* descend the tree until you find the super level */
    if (c->split) {
      for (int k = 0; k < 8; k++) {
        if (c->progeny[k] != NULL) {
          engine_addunlock_rt_advance_cell_time_tend(c->progeny[k], tend, e);
        }
      }
    }
  }
}

void engine_addtasks_send_mapper(void *map_data, int num_elements,
                                 void *extra_data) {

  struct engine *e = (struct engine *)extra_data;
  const int with_star_formation = (e->policy & engine_policy_star_formation);
  const int with_limiter = (e->policy & engine_policy_timestep_limiter);
  const int with_feedback = (e->policy & engine_policy_feedback);
  const int with_sync = (e->policy & engine_policy_timestep_sync);
  const int with_rt = (e->policy & engine_policy_rt);
  struct cell_type_pair *cell_type_pairs = (struct cell_type_pair *)map_data;

#ifdef SWIFT_DEBUG_CHECKS
  if (e->policy & engine_policy_sinks) {
    error("TODO");
  }
#endif

  for (int k = 0; k < num_elements; k++) {
    struct cell *ci = cell_type_pairs[k].ci;
    struct cell *cj = cell_type_pairs[k].cj;
    const int type = cell_type_pairs[k].type;

#ifdef WITH_MPI

    if (!cell_is_empty(ci)) {
      /* Add the timestep exchange task */
      struct task *tend = scheduler_addtask(
          &e->sched, task_type_send, task_subtype_tend, ci->mpi.tag, 0, ci, cj);
      scheduler_addunlock(&e->sched, ci->timestep_collect, tend);
      engine_addlink(e, &ci->mpi.send, tend);

      if (with_rt && (type & proxy_cell_type_hydro))
        engine_addunlock_rt_advance_cell_time_tend(ci, tend, e);
    }
#endif

    /* Add the send tasks for the cells in the proxy that have a hydro
     * connection. */
    if ((e->policy & engine_policy_hydro) && (type & proxy_cell_type_hydro))
      engine_addtasks_send_hydro(e, ci, cj, /*t_xv=*/NULL,
                                 /*t_rho=*/NULL, /*t_gradient=*/NULL,
                                 /*t_prep1=*/NULL,
                                 /*t_limiter=*/NULL, /*t_pack_limiter=*/NULL,
                                 /*t_rt_gradient=*/NULL,
                                 /*t_rt_transport=*/NULL, with_feedback,
                                 with_limiter, with_sync, with_rt);

    /* Add the send tasks for the cells in the proxy that have a stars
     * connection. */
    if ((e->policy & engine_policy_feedback) && (type & proxy_cell_type_hydro))
      engine_addtasks_send_stars(e, ci, cj, /*t_density=*/NULL,
                                 /*t_prep2=*/NULL,
                                 /*t_sf_counts=*/NULL, with_star_formation);

    /* Add the send tasks for the cells in the proxy that have a black holes
     * connection. */
    if ((e->policy & engine_policy_black_holes) &&
        (type & proxy_cell_type_hydro))
      engine_addtasks_send_black_holes(e, ci, cj, /*t_rho=*/NULL,
                                       /*t_swallow=*/NULL,
                                       /*t_gas_swallow=*/NULL,
                                       /*t_feedback=*/NULL);

    /* Add the send tasks for the cells in the proxy that have a gravity
     * connection. */
    if ((e->policy & engine_policy_self_gravity) &&
        (type & proxy_cell_type_gravity))
<<<<<<< HEAD
      engine_addtasks_send_gravity(e, ci, cj, /*t_grav=*/NULL);

    /* Add the send tasks for the cells in the proxy that have a grid
     * connection */
    if ((e->policy & engine_policy_grid) && (type & proxy_cell_type_hydro))
      engine_addtasks_send_grid(e, ci, cj, NULL, NULL, NULL, NULL,
                                e->policy & engine_policy_grid_hydro,
                                with_limiter);
=======
      engine_addtasks_send_gravity(e, ci, cj, /*t_grav_counts=*/NULL,
                                   /*t_grav=*/NULL, with_star_formation);
>>>>>>> ddfcf9b4
  }
}

void engine_addtasks_recv_mapper(void *map_data, int num_elements,
                                 void *extra_data) {

  struct engine *e = (struct engine *)extra_data;
  const int with_star_formation = (e->policy & engine_policy_star_formation);
  const int with_limiter = (e->policy & engine_policy_timestep_limiter);
  const int with_feedback = (e->policy & engine_policy_feedback);
  const int with_black_holes = (e->policy & engine_policy_black_holes);
  const int with_sync = (e->policy & engine_policy_timestep_sync);
  const int with_rt = (e->policy & engine_policy_rt);
  struct cell_type_pair *cell_type_pairs = (struct cell_type_pair *)map_data;

#ifdef SWIFT_DEBUG_CHECKS
  if (e->policy & engine_policy_sinks) {
    error("TODO");
  }
#endif

  for (int k = 0; k < num_elements; k++) {
    struct cell *ci = cell_type_pairs[k].ci;
    const int type = cell_type_pairs[k].type;
    struct task *tend = NULL;

#ifdef WITH_MPI
    /* Add the timestep exchange task */
    if (!cell_is_empty(ci)) {
      tend = scheduler_addtask(&e->sched, task_type_recv, task_subtype_tend,
                               ci->mpi.tag, 0, ci, NULL);
      engine_addlink(e, &ci->mpi.recv, tend);

      /* If we're running with RT, there may be foreign cells that
       * don't receive any actual hydro particles. These cells however
       * still need to have the "advance_cell_time" and "rt_collect_times"
       * tasks in order for their time variables to be correct, especially
       * during syb-cycles, where the cell times aren't communicated at the
       * end of the step. So we create them now. */
      if (with_rt) {
#ifdef SWIFT_RT_DEBUG_CHECKS
        if (ci->top == NULL) error("Working on a cell with top == NULL??");
#endif

        /* Create the RT collect times task at the top level, if it hasn't
         * already. */
        if (ci->top->rt.rt_collect_times == NULL) {
          ci->top->rt.rt_collect_times =
              scheduler_addtask(&e->sched, task_type_rt_collect_times,
                                task_subtype_none, 0, 0, ci->top, NULL);
        }
        /* We don't need rt_collect_times -> tend dependencies. They never
         * run at the same time. rt_collect_times runs in sub-cycles,
         * tend runs on normal steps. */

        /* Make sure the timestep task replacements, i.e. rt_advance_cell_time,
         * exists on the super levels regardless of proxy type.
         * This needs to be done before engine_addtasks_recv_hydro so we
         * can set appropriate unlocks there without re-creating tasks. */
        engine_addtasks_recv_rt_advance_cell_time(e, ci, tend);
      }
    }
#endif

    /* Add the recv tasks for the cells in the proxy that have a hydro
     * connection. */
    if ((e->policy & engine_policy_hydro) && (type & proxy_cell_type_hydro)) {
      engine_addtasks_recv_hydro(
          e, ci, /*t_xv=*/NULL, /*t_rho=*/NULL, /*t_gradient=*/NULL,
          /*t_prep1=*/NULL, /*t_limiter=*/NULL, /*t_unpack_limiter=*/NULL,
          /*t_rt_gradient=*/NULL, /*t_rt_transport=*/NULL,
          /*t_rt_sorts=*/NULL, tend, with_feedback, with_black_holes,
          with_limiter, with_sync, with_rt);
    }

    /* Add the recv tasks for the cells in the proxy that have a stars
     * connection. */
    if ((e->policy & engine_policy_feedback) && (type & proxy_cell_type_hydro))
      engine_addtasks_recv_stars(e, ci, /*t_density=*/NULL, /*t_prep2=*/NULL,
                                 /*t_sf_counts=*/NULL, tend,
                                 with_star_formation);

    /* Add the recv tasks for the cells in the proxy that have a black holes
     * connection. */
    if ((e->policy & engine_policy_black_holes) &&
        (type & proxy_cell_type_hydro))
      engine_addtasks_recv_black_holes(e, ci, /*t_rho=*/NULL,
                                       /*t_swallow=*/NULL,
                                       /*t_gas_swallow=*/NULL,
                                       /*t_feedback=*/NULL, tend);

    /* Add the recv tasks for the cells in the proxy that have a gravity
     * connection. */
    if ((e->policy & engine_policy_self_gravity) &&
        (type & proxy_cell_type_gravity))
<<<<<<< HEAD
      engine_addtasks_recv_gravity(e, ci, /*t_grav=*/NULL, tend);

    /* Add the send tasks for the cells in the proxy that have a grid
     * connection */
    if ((e->policy & engine_policy_grid) && (type & proxy_cell_type_hydro))
      engine_addtasks_recv_grid(
          e, ci, /*t_xv*/ NULL, /*t_rho*/ NULL, NULL, NULL, tend,
          e->policy & engine_policy_grid_hydro, with_limiter);
=======
      engine_addtasks_recv_gravity(e, ci, /*t_grav_counts*/ NULL,
                                   /*t_grav=*/NULL, tend, with_star_formation);
>>>>>>> ddfcf9b4
  }
}

/**
 * @brief Constructs the top-level self + pair tasks for the FOF loop over
 * neighbours.
 *
 * Here we construct all the tasks for all possible neighbouring non-empty
 * local cells in the hierarchy. No dependencies are being added thus far.
 * Additional loop over neighbours can later be added by simply duplicating
 * all the tasks created by this function.
 *
 * @param map_data Offset of first two indices disguised as a pointer.
 * @param num_elements Number of cells to traverse.
 * @param extra_data The #engine.
 */
void engine_make_fofloop_tasks_mapper(void *map_data, int num_elements,
                                      void *extra_data) {

  /* Extract the engine pointer. */
  struct engine *e = (struct engine *)extra_data;

  struct space *s = e->s;
  struct scheduler *sched = &e->sched;
  const int nodeID = e->nodeID;
  const int *cdim = s->cdim;
  struct cell *cells = s->cells_top;

  /* Loop through the elements, which are just byte offsets from NULL. */
  for (int ind = 0; ind < num_elements; ind++) {

    /* Get the cell index. */
    const int cid = (size_t)(map_data) + ind;
    const int i = cid / (cdim[1] * cdim[2]);
    const int j = (cid / cdim[2]) % cdim[1];
    const int k = cid % cdim[2];

    /* Get the cell */
    struct cell *ci = &cells[cid];

    /* Skip cells without gravity particles */
    if (ci->grav.count == 0) continue;

    /* If the cells is local build a self-interaction */
    if (ci->nodeID == nodeID) {
      scheduler_addtask(sched, task_type_fof_self, task_subtype_none, 0, 0, ci,
                        NULL);
      scheduler_addtask(sched, task_type_fof_attach_self, task_subtype_none, 0,
                        0, ci, NULL);
    }

    /* Now loop over all the neighbours of this cell */
    for (int ii = -1; ii < 2; ii++) {
      int iii = i + ii;
      if (!s->periodic && (iii < 0 || iii >= cdim[0])) continue;
      iii = (iii + cdim[0]) % cdim[0];
      for (int jj = -1; jj < 2; jj++) {
        int jjj = j + jj;
        if (!s->periodic && (jjj < 0 || jjj >= cdim[1])) continue;
        jjj = (jjj + cdim[1]) % cdim[1];
        for (int kk = -1; kk < 2; kk++) {
          int kkk = k + kk;
          if (!s->periodic && (kkk < 0 || kkk >= cdim[2])) continue;
          kkk = (kkk + cdim[2]) % cdim[2];

          /* Get the neighbouring cell */
          const int cjd = cell_getid(cdim, iii, jjj, kkk);
          struct cell *cj = &cells[cjd];

          /* Does that neighbour have particles ? */
          if (cid >= cjd || cj->grav.count == 0) continue;

          /* Construct the pair search task only for fully local pairs */
          if (ci->nodeID == nodeID && cj->nodeID == nodeID)
            scheduler_addtask(sched, task_type_fof_pair, task_subtype_none, 0,
                              0, ci, cj);

          /* Construct the pair search task for pairs overlapping with the node
           */
          if (ci->nodeID == nodeID || cj->nodeID == nodeID)
            scheduler_addtask(sched, task_type_fof_attach_pair,
                              task_subtype_none, 0, 0, ci, cj);
        }
      }
    }
  }
}

/**
 * @brief Fill the #space's task list with FOF tasks.
 *
 * @param e The #engine we are working with.
 */
void engine_make_fof_tasks(struct engine *e) {

  struct space *s = e->s;
  struct scheduler *sched = &e->sched;
  ticks tic = getticks();

  if (e->restarting) error("Running FOF on a restart step!");

  /* Construct a FOF loop over neighbours */
  if (e->policy & engine_policy_fof)
    threadpool_map(&e->threadpool, engine_make_fofloop_tasks_mapper, NULL,
                   s->nr_cells, 1, threadpool_auto_chunk_size, e);

  if (e->verbose)
    message("Making FOF tasks took %.3f %s.",
            clocks_from_ticks(getticks() - tic), clocks_getunit());

  tic = getticks();

  /* Split the tasks. */
  scheduler_splittasks(sched, /*fof_tasks=*/1, e->verbose);

  if (e->verbose)
    message("Splitting FOF tasks took %.3f %s.",
            clocks_from_ticks(getticks() - tic), clocks_getunit());

#ifdef SWIFT_DEBUG_CHECKS
  /* Verify that we are not left with invalid tasks */
  for (int i = 0; i < e->sched.nr_tasks; ++i) {
    const struct task *t = &e->sched.tasks[i];
    if (t->ci == NULL && t->cj != NULL && !t->skip) error("Invalid task");
  }
#endif

  /* Report the number of tasks we actually used */
  if (e->verbose)
    message(
        "Nr. of tasks: %d allocated tasks: %d ratio: %f memory use: %zd MB.",
        e->sched.nr_tasks, e->sched.size,
        (float)e->sched.nr_tasks / (float)e->sched.size,
        e->sched.size * sizeof(struct task) / (1024 * 1024));

  if (e->verbose)
    message("took %.3f %s.", clocks_from_ticks(getticks() - tic),
            clocks_getunit());
}

/**
 * @brief Fill the #space's task list.
 *
 * @param e The #engine we are working with.
 */
void engine_maketasks(struct engine *e) {

  struct space *s = e->s;
  struct scheduler *sched = &e->sched;
  struct cell *cells = s->cells_top;
  const int nr_cells = s->nr_cells;
  const ticks tic = getticks();

  /* Re-set the scheduler. */
  scheduler_reset(sched, engine_estimate_nr_tasks(e));

  ticks tic2 = getticks();

  /* Construct the first hydro loop over neighbours */
  if (e->policy & engine_policy_hydro)
    threadpool_map(&e->threadpool, engine_make_hydroloop_tasks_mapper, NULL,
                   s->nr_cells, 1, threadpool_auto_chunk_size, e);

  if (e->verbose)
    message("Making hydro tasks took %.3f %s.",
            clocks_from_ticks(getticks() - tic2), clocks_getunit());

  tic2 = getticks();

  /* Construct the grid construction tasks */
  if (e->policy & engine_policy_grid)
    threadpool_map(&e->threadpool, engine_make_grid_construction_tasks_mapper,
                   NULL, s->nr_cells, 1, threadpool_auto_chunk_size, e);

  /* Construct the first hydro loop(s) over the neighbours (grid version) */
  if (e->policy & engine_policy_grid_hydro)
    threadpool_map(&e->threadpool, engine_make_grid_hydroloop_tasks_mapper,
                   NULL, s->nr_cells, 1, threadpool_auto_chunk_size, e);

  if (e->verbose)
    message("Making grid tasks took %.3f %s.",
            clocks_from_ticks(getticks() - tic2), clocks_getunit());

  tic2 = getticks();

  /* Add the self gravity tasks. */
  if (e->policy & engine_policy_self_gravity) {
    threadpool_map(&e->threadpool, engine_make_self_gravity_tasks_mapper, NULL,
                   s->nr_cells, 1, threadpool_auto_chunk_size, e);
  }

  if (e->verbose)
    message("Making gravity tasks took %.3f %s.",
            clocks_from_ticks(getticks() - tic2), clocks_getunit());

  /* Add the external gravity tasks. */
  if (e->policy & engine_policy_external_gravity)
    engine_make_external_gravity_tasks(e);

  if (e->sched.nr_tasks == 0 && (s->nr_gparts > 0 || s->nr_parts > 0))
    error("We have particles but no hydro or gravity tasks were created.");

  tic2 = getticks();

  /* Split the tasks. */
  scheduler_splittasks(sched, /*fof_tasks=*/0, e->verbose);

  if (e->verbose)
    message("Splitting tasks took %.3f %s.",
            clocks_from_ticks(getticks() - tic2), clocks_getunit());

#ifdef SWIFT_DEBUG_CHECKS
  /* Verify that we are not left with invalid tasks */
  for (int i = 0; i < e->sched.nr_tasks; ++i) {
    const struct task *t = &e->sched.tasks[i];
    if (t->ci == NULL && t->cj != NULL && !t->skip) error("Invalid task");
  }
#endif

  /* Free the old list of cell-task links. */
  if (e->links != NULL) swift_free("links", e->links);
  e->size_links = e->sched.nr_tasks * e->links_per_tasks;

  /* Make sure that we have space for more links than last time. */
  if (e->size_links < e->nr_links * engine_rebuild_link_alloc_margin)
    e->size_links = e->nr_links * engine_rebuild_link_alloc_margin;

  /* Allocate the new link list */
  if ((e->links = (struct link *)swift_malloc(
           "links", sizeof(struct link) * e->size_links)) == NULL)
    error("Failed to allocate cell-task links.");
  e->nr_links = 0;

  tic2 = getticks();

  /* Count the number of tasks associated with each cell and
     store the density tasks in each cell, and make each sort
     depend on the sorts of its progeny. */
  threadpool_map(&e->threadpool, engine_count_and_link_tasks_mapper,
                 sched->tasks, sched->nr_tasks, sizeof(struct task),
                 threadpool_auto_chunk_size, e);

  if (e->verbose)
    message("Counting and linking tasks took %.3f %s.",
            clocks_from_ticks(getticks() - tic2), clocks_getunit());

  tic2 = getticks();

  /* Re-set the tag counter. MPI tags are defined for top-level cells in
   * cell_set_super_mapper. */
#ifdef WITH_MPI
  cell_next_tag = 0;
#endif

  /* Now that the self/pair tasks are at the right level, set the super
   * pointers. */
  threadpool_map(&e->threadpool, cell_set_super_mapper, cells, nr_cells,
                 sizeof(struct cell), threadpool_auto_chunk_size, e);

  if (e->verbose)
    message("Setting super-pointers took %.3f %s.",
            clocks_from_ticks(getticks() - tic2), clocks_getunit());

  /* Append hierarchical tasks to each cell. */
  threadpool_map(&e->threadpool, engine_make_hierarchical_tasks_mapper, cells,
                 nr_cells, sizeof(struct cell), threadpool_auto_chunk_size, e);

  tic2 = getticks();

  /* Run through the tasks and make force tasks for each density task.
     Each force task depends on the cell ghosts and unlocks the kick task
     of its super-cell. */
  if (e->policy & engine_policy_hydro) {

    /* Note that this does not scale well at all so we do not use the
     * threadpool version here until the reason for this is found.
     * We call the mapper function directly as if there was only 1 thread
     * in the pool. */
    engine_make_extra_hydroloop_tasks_mapper(sched->tasks, sched->nr_tasks, e);
    /* threadpool_map(&e->threadpool, engine_make_extra_hydroloop_tasks_mapper,
     *                sched->tasks, sched->nr_tasks, sizeof(struct task),
     *                threadpool_auto_chunk_size, e); */
  }

  if (e->policy & engine_policy_grid_hydro) {
    /* Run through the tasks and construct extra neighbour loops, based on the
     * existing structure. Also add the right dependencies. */
    engine_make_extra_grid_hydroloop_tasks_mapper(sched->tasks, sched->nr_tasks,
                                                  e);
  }

  if (e->verbose)
    message("Making extra hydroloop tasks took %.3f %s.",
            clocks_from_ticks(getticks() - tic2), clocks_getunit());

  tic2 = getticks();

  /* Add the dependencies for the gravity stuff */
  if (e->policy & (engine_policy_self_gravity | engine_policy_external_gravity))
    engine_link_gravity_tasks(e);

  if (e->verbose)
    message("Linking gravity tasks took %.3f %s.",
            clocks_from_ticks(getticks() - tic2), clocks_getunit());

  tic2 = getticks();

#ifdef WITH_MPI
  /* Add the communication tasks if MPI is being used. */
  if (e->policy & engine_policy_mpi) {

    tic2 = getticks();

    /* Loop over the proxies and add the send tasks, which also generates the
     * cell tags for super-cells. */
    int max_num_send_cells = 0;
    for (int pid = 0; pid < e->nr_proxies; pid++)
      max_num_send_cells += e->proxies[pid].nr_cells_out;
    struct cell_type_pair *send_cell_type_pairs = NULL;
    if ((send_cell_type_pairs = (struct cell_type_pair *)malloc(
             sizeof(struct cell_type_pair) * max_num_send_cells)) == NULL)
      error("Failed to allocate temporary cell pointer list.");
    int num_send_cells = 0;

    for (int pid = 0; pid < e->nr_proxies; pid++) {

      /* Get a handle on the proxy. */
      struct proxy *p = &e->proxies[pid];

      for (int k = 0; k < p->nr_cells_out; k++) {
        send_cell_type_pairs[num_send_cells].ci = p->cells_out[k];
        send_cell_type_pairs[num_send_cells].cj = p->cells_in[0];
        send_cell_type_pairs[num_send_cells++].type = p->cells_out_type[k];
      }
    }

    threadpool_map(&e->threadpool, engine_addtasks_send_mapper,
                   send_cell_type_pairs, num_send_cells,
                   sizeof(struct cell_type_pair), threadpool_auto_chunk_size,
                   e);

    free(send_cell_type_pairs);

    if (e->verbose)
      message("Creating send tasks took %.3f %s.",
              clocks_from_ticks(getticks() - tic2), clocks_getunit());

    tic2 = getticks();

    /* Exchange the cell tags. */
    proxy_tags_exchange(e->proxies, e->nr_proxies, s);

    if (e->verbose)
      message("Exchanging cell tags took %.3f %s.",
              clocks_from_ticks(getticks() - tic2), clocks_getunit());

    tic2 = getticks();

    /* Loop over the proxies and add the recv tasks, which relies on having the
     * cell tags. */
    int max_num_recv_cells = 0;
    for (int pid = 0; pid < e->nr_proxies; pid++)
      max_num_recv_cells += e->proxies[pid].nr_cells_in;
    struct cell_type_pair *recv_cell_type_pairs = NULL;
    if ((recv_cell_type_pairs = (struct cell_type_pair *)malloc(
             sizeof(struct cell_type_pair) * max_num_recv_cells)) == NULL)
      error("Failed to allocate temporary cell pointer list.");
    int num_recv_cells = 0;
    for (int pid = 0; pid < e->nr_proxies; pid++) {

      /* Get a handle on the proxy. */
      struct proxy *p = &e->proxies[pid];
      for (int k = 0; k < p->nr_cells_in; k++) {
        recv_cell_type_pairs[num_recv_cells].ci = p->cells_in[k];
        recv_cell_type_pairs[num_recv_cells++].type = p->cells_in_type[k];
      }
    }
    threadpool_map(&e->threadpool, engine_addtasks_recv_mapper,
                   recv_cell_type_pairs, num_recv_cells,
                   sizeof(struct cell_type_pair), threadpool_auto_chunk_size,
                   e);
    free(recv_cell_type_pairs);

    if (e->verbose)
      message("Creating recv tasks took %.3f %s.",
              clocks_from_ticks(getticks() - tic2), clocks_getunit());
  }

  /* Allocate memory for foreign particles */
  engine_allocate_foreign_particles(e, /*fof=*/0);

#endif

  /* Report the number of tasks we actually used */
  if (e->verbose)
    message(
        "Nr. of tasks: %d allocated tasks: %d ratio: %f memory use: %zd MB.",
        e->sched.nr_tasks, e->sched.size,
        (float)e->sched.nr_tasks / (float)e->sched.size,
        e->sched.size * sizeof(struct task) / (1024 * 1024));

  /* Report the number of links we actually used */
  if (e->verbose)
    message(
        "Nr. of links: %zd allocated links: %zd ratio: %f memory use: %zd MB.",
        e->nr_links, e->size_links, (float)e->nr_links / (float)e->size_links,
        e->size_links * sizeof(struct link) / (1024 * 1024));

  /* Report the values that could have been used */
  if (e->verbose)
    message("Actual usage: tasks/cell: %f links/task: %f",
            (float)e->sched.nr_tasks / s->tot_cells,
            (float)e->nr_links / e->sched.nr_tasks);

  tic2 = getticks();

  /* Set the unlocks per task. */
  scheduler_set_unlocks(sched);

  if (e->verbose)
    message("Setting unlocks took %.3f %s.",
            clocks_from_ticks(getticks() - tic2), clocks_getunit());

  tic2 = getticks();

  /* Rank the tasks. */
  scheduler_ranktasks(sched);

  if (e->verbose)
    message("Ranking the tasks took %.3f %s.",
            clocks_from_ticks(getticks() - tic2), clocks_getunit());

  /* Weight the tasks. */
  scheduler_reweight(sched, e->verbose);

  /* Set the tasks age. */
  e->tasks_age = 0;

  if (e->verbose)
    message("took %.3f %s (including reweight).",
            clocks_from_ticks(getticks() - tic), clocks_getunit());
}<|MERGE_RESOLUTION|>--- conflicted
+++ resolved
@@ -5520,8 +5520,8 @@
      * connection. */
     if ((e->policy & engine_policy_self_gravity) &&
         (type & proxy_cell_type_gravity))
-<<<<<<< HEAD
-      engine_addtasks_send_gravity(e, ci, cj, /*t_grav=*/NULL);
+      engine_addtasks_send_gravity(e, ci, cj, /*t_grav_counts=*/NULL,
+                                   /*t_grav=*/NULL, with_star_formation);
 
     /* Add the send tasks for the cells in the proxy that have a grid
      * connection */
@@ -5529,10 +5529,6 @@
       engine_addtasks_send_grid(e, ci, cj, NULL, NULL, NULL, NULL,
                                 e->policy & engine_policy_grid_hydro,
                                 with_limiter);
-=======
-      engine_addtasks_send_gravity(e, ci, cj, /*t_grav_counts=*/NULL,
-                                   /*t_grav=*/NULL, with_star_formation);
->>>>>>> ddfcf9b4
   }
 }
 
@@ -5628,8 +5624,8 @@
      * connection. */
     if ((e->policy & engine_policy_self_gravity) &&
         (type & proxy_cell_type_gravity))
-<<<<<<< HEAD
-      engine_addtasks_recv_gravity(e, ci, /*t_grav=*/NULL, tend);
+      engine_addtasks_recv_gravity(e, ci, /*t_grav_counts*/ NULL,
+                                   /*t_grav=*/NULL, tend, with_star_formation);
 
     /* Add the send tasks for the cells in the proxy that have a grid
      * connection */
@@ -5637,10 +5633,6 @@
       engine_addtasks_recv_grid(
           e, ci, /*t_xv*/ NULL, /*t_rho*/ NULL, NULL, NULL, tend,
           e->policy & engine_policy_grid_hydro, with_limiter);
-=======
-      engine_addtasks_recv_gravity(e, ci, /*t_grav_counts*/ NULL,
-                                   /*t_grav=*/NULL, tend, with_star_formation);
->>>>>>> ddfcf9b4
   }
 }
 
