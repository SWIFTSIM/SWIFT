/*******************************************************************************
 * This file is part of SWIFT.
 * Copyright (c) 2012 Pedro Gonnet (pedro.gonnet@durham.ac.uk)
 *                    Matthieu Schaller (schaller@strw.leidenuniv.nl)
 *               2015 Peter W. Draper (p.w.draper@durham.ac.uk)
 *                    Angus Lepper (angus.lepper@ed.ac.uk)
 *               2016 John A. Regan (john.a.regan@durham.ac.uk)
 *                    Tom Theuns (tom.theuns@durham.ac.uk)
 *
 * This program is free software: you can redistribute it and/or modify
 * it under the terms of the GNU Lesser General Public License as published
 * by the Free Software Foundation, either version 3 of the License, or
 * (at your option) any later version.
 *
 * This program is distributed in the hope that it will be useful,
 * but WITHOUT ANY WARRANTY; without even the implied warranty of
 * MERCHANTABILITY or FITNESS FOR A PARTICULAR PURPOSE.  See the
 * GNU General Public License for more details.
 *
 * You should have received a copy of the GNU Lesser General Public License
 * along with this program.  If not, see <http://www.gnu.org/licenses/>.
 *
 ******************************************************************************/

/* Config parameters. */
#include <config.h>

/* Some standard headers. */
#include <stdlib.h>
#include <unistd.h>

/* MPI headers. */
#ifdef WITH_MPI
#include <mpi.h>
#endif

/* Load the profiler header, if needed. */
#ifdef WITH_PROFILER
#include <gperftools/profiler.h>
#endif

/* This object's header. */
#include "engine.h"

/* Local headers. */
#include "atomic.h"
#include "cell.h"
#include "clocks.h"
#include "cycle.h"
#include "debug.h"
#include "error.h"
#include "feedback.h"
#include "neutrino_properties.h"
#include "proxy.h"
#include "rt_properties.h"
#include "timers.h"

extern int engine_max_dmparts_per_ghost;
extern int engine_max_parts_per_ghost;
extern int engine_max_sparts_per_ghost;
extern int engine_star_resort_task_depth;
extern int engine_max_parts_per_cooling;

/**
 * @brief Add send tasks for the gravity pairs to a hierarchy of cells.
 *
 * @param e The #engine.
 * @param ci The sending #cell.
 * @param cj Dummy cell containing the nodeID of the receiving node.
 * @param t_grav The send_grav #task, if it has already been created.
 */
void engine_addtasks_send_gravity(struct engine *e, struct cell *ci,
                                  struct cell *cj, struct task *t_grav) {

#ifdef WITH_MPI
  struct link *l = NULL;
  struct scheduler *s = &e->sched;
  const int nodeID = cj->nodeID;

  /* Early abort (are we below the level where tasks are)? */
  if (!cell_get_flag(ci, cell_flag_has_tasks)) return;

  /* Check if any of the gravity tasks are for the target node. */
  for (l = ci->grav.grav; l != NULL; l = l->next)
    if (l->t->ci->nodeID == nodeID ||
        (l->t->cj != NULL && l->t->cj->nodeID == nodeID))
      break;

  /* If so, attach send tasks. */
  if (l != NULL) {

    /* Create the tasks and their dependencies? */
    if (t_grav == NULL) {

      /* Make sure this cell is tagged. */
      cell_ensure_tagged(ci);

      t_grav = scheduler_addtask(s, task_type_send, task_subtype_gpart,
                                 ci->mpi.tag, 0, ci, cj);

      /* The sends should unlock the down pass. */
      scheduler_addunlock(s, t_grav, ci->grav.super->grav.down);

      /* Drift before you send */
      scheduler_addunlock(s, ci->grav.super->grav.drift, t_grav);
    }

    /* Add them to the local cell. */
    engine_addlink(e, &ci->mpi.send, t_grav);
  }

  /* Recurse? */
  if (ci->split)
    for (int k = 0; k < 8; k++)
      if (ci->progeny[k] != NULL)
        engine_addtasks_send_gravity(e, ci->progeny[k], cj, t_grav);

#else
  error("SWIFT was not compiled with MPI support.");
#endif
}

/**
 * @brief Add send tasks for the hydro pairs to a hierarchy of cells.
 *
 * @param e The #engine.
 * @param ci The sending #cell.
 * @param cj Dummy cell containing the nodeID of the receiving node.
 * @param t_xv The send_xv #task, if it has already been created.
 * @param t_rho The send_rho #task, if it has already been created.
 * @param t_gradient The send_gradient #task, if already created.
 * @param t_prep1 The send_prep1 #task, if it has already been created.
 * @param t_limiter The send_limiter #task, if it has already been created.
 * @param t_rt_gradient The send_rt_gradient #task, if it has already been
 * created.
 * @param t_rt_transport The send_rt_transport #task, if it has already been
 * @param with_feedback Are we running with stellar feedback?
 * @param with_limiter Are we running with the time-step limiter?
 * @param with_sync Are we running with time-step synchronization?
 * @param with_rt Are we running with radiative transfer?
 */
void engine_addtasks_send_hydro(struct engine *e, struct cell *ci,
                                struct cell *cj, struct task *t_xv,
                                struct task *t_rho, struct task *t_gradient,
                                struct task *t_prep1, struct task *t_limiter,
                                struct task *t_pack_limiter,
                                struct task *t_rt_gradient,
                                struct task *t_rt_transport,
                                const int with_feedback, const int with_limiter,
                                const int with_sync, const int with_rt) {

#ifdef WITH_MPI
  struct link *l = NULL;
  struct scheduler *s = &e->sched;
  const int nodeID = cj->nodeID;

  /* Early abort (are we below the level where tasks are)? */
  if (!cell_get_flag(ci, cell_flag_has_tasks)) return;

  /* Check if any of the density tasks are for the target node. */
  for (l = ci->hydro.density; l != NULL; l = l->next)
    if (l->t->ci->nodeID == nodeID ||
        (l->t->cj != NULL && l->t->cj->nodeID == nodeID))
      break;

  /* If so, attach send tasks. */
  if (l != NULL) {

    /* Create the tasks and their dependencies? */
    if (t_xv == NULL) {

      /* Make sure this cell is tagged. */
      cell_ensure_tagged(ci);

      t_xv = scheduler_addtask(s, task_type_send, task_subtype_xv, ci->mpi.tag,
                               0, ci, cj);
      t_rho = scheduler_addtask(s, task_type_send, task_subtype_rho,
                                ci->mpi.tag, 0, ci, cj);
      scheduler_addunlock(s, t_xv, t_rho);

#ifdef EXTRA_HYDRO_LOOP
      t_gradient = scheduler_addtask(s, task_type_send, task_subtype_gradient,
                                     ci->mpi.tag, 0, ci, cj);
      scheduler_addunlock(s, t_rho, t_gradient);
#endif

      if (with_limiter) {
        t_limiter = scheduler_addtask(s, task_type_send, task_subtype_limiter,
                                      ci->mpi.tag, 0, ci, cj);
        t_pack_limiter = scheduler_addtask(s, task_type_pack,
                                           task_subtype_limiter, 0, 0, ci, cj);

        scheduler_addunlock(s, t_pack_limiter, t_limiter);
      }

#ifdef EXTRA_STAR_LOOPS
      if (with_feedback) {
        t_prep1 = scheduler_addtask(s, task_type_send, task_subtype_part_prep1,
                                    ci->mpi.tag, 0, ci, cj);
      }
#endif

      if (with_rt) {
        /* Add the RT sends */
        t_rt_gradient =
            scheduler_addtask(s, task_type_send, task_subtype_rt_gradient,
                              ci->mpi.tag, 0, ci, cj);

        t_rt_transport =
            scheduler_addtask(s, task_type_send, task_subtype_rt_transport,
                              ci->mpi.tag, 0, ci, cj);
      }

#ifdef EXTRA_HYDRO_LOOP

      scheduler_addunlock(s, t_gradient, ci->hydro.super->hydro.end_force);

      scheduler_addunlock(s, ci->hydro.super->hydro.extra_ghost, t_gradient);

      /* The send_rho task should unlock the super_hydro-cell's extra_ghost
       * task. */
      scheduler_addunlock(s, t_rho, ci->hydro.super->hydro.extra_ghost);

      /* The send_rho task depends on the cell's ghost task. */
      scheduler_addunlock(s, ci->hydro.super->hydro.ghost_out, t_rho);

      /* The send_xv task should unlock the super_hydro-cell's ghost task. */
      scheduler_addunlock(s, t_xv, ci->hydro.super->hydro.ghost_in);

#else
      /* The send_rho task should unlock the super_hydro-cell's kick task. */
      scheduler_addunlock(s, t_rho, ci->hydro.super->hydro.end_force);

      /* The send_rho task depends on the cell's ghost task. */
      scheduler_addunlock(s, ci->hydro.super->hydro.ghost_out, t_rho);

      /* The send_xv task should unlock the super_hydro-cell's ghost task. */
      scheduler_addunlock(s, t_xv, ci->hydro.super->hydro.ghost_in);

#endif

      scheduler_addunlock(s, ci->hydro.super->hydro.drift, t_rho);

      /* Drift before you send */
      scheduler_addunlock(s, ci->hydro.super->hydro.drift, t_xv);

      if (with_limiter)
        scheduler_addunlock(s, ci->super->timestep, t_pack_limiter);

#ifdef EXTRA_STAR_LOOPS
      /* In stellar feedback, send gas parts only after they have finished their
       * hydro ghosts */
      if (with_feedback) {
        scheduler_addunlock(s, ci->hydro.super->hydro.prep1_ghost, t_prep1);
        scheduler_addunlock(s, t_prep1, ci->hydro.super->stars.prep2_ghost);
      }
#endif

      if (with_rt) {
        /* Don't send the transport stuff before the gradient stuff */
        scheduler_addunlock(s, t_rt_gradient, t_rt_transport);

        /* The send_gradient task depends on the cell's ghost1 task. */
        scheduler_addunlock(s, ci->hydro.super->rt.rt_ghost1, t_rt_gradient);

        /* The send_transport task depends on the cell's ghost2 task. */
        scheduler_addunlock(s, ci->hydro.super->rt.rt_ghost2, t_rt_transport);

        /* Safety measure: collect dependencies and make sure data is sent
         * before modifying it */
        scheduler_addunlock(s, t_rt_gradient, ci->hydro.super->rt.rt_ghost2);

        /* Safety measure: collect dependencies and make sure data is sent
         * before modifying it */
        scheduler_addunlock(s, t_rt_transport,
                            ci->hydro.super->rt.rt_transport_out);

        /* Drift before you send. Especially intended to cover inactive cells
         * being sent. */
        scheduler_addunlock(s, ci->hydro.super->hydro.drift, t_rt_gradient);
        scheduler_addunlock(s, ci->hydro.super->hydro.drift, t_rt_transport);

        /* Make sure the gradient sends don't run before the xv is finished.
         * This can occur when a cell itself is inactive for both hydro and
         * RT, but needs to be sent over for some other cell's pair task.
         * The rt_gradient - xv dependency is special because when received,
         * these two tasks will/may activate the sorts.*/
        scheduler_addunlock(s, t_xv, t_rt_gradient);
      }
    } /* if t_xv == NULL */

    /* Add them to the local cell. */
    engine_addlink(e, &ci->mpi.send, t_xv);
    engine_addlink(e, &ci->mpi.send, t_rho);
#ifdef EXTRA_HYDRO_LOOP
    engine_addlink(e, &ci->mpi.send, t_gradient);
#endif
    if (with_limiter) {
      engine_addlink(e, &ci->mpi.send, t_limiter);
      engine_addlink(e, &ci->mpi.pack, t_pack_limiter);
    }
#ifdef EXTRA_STAR_LOOPS
    if (with_feedback) engine_addlink(e, &ci->mpi.send, t_prep1);
#endif

    if (with_rt) {
      /* Add them to the local cell. */
      engine_addlink(e, &ci->mpi.send, t_rt_gradient);
      engine_addlink(e, &ci->mpi.send, t_rt_transport);
    }
  }

  /* Recurse? */
  if (ci->split)
    for (int k = 0; k < 8; k++)
      if (ci->progeny[k] != NULL)
        engine_addtasks_send_hydro(
            e, ci->progeny[k], cj, t_xv, t_rho, t_gradient, t_prep1, t_limiter,
            t_pack_limiter, t_rt_gradient, t_rt_transport, with_feedback,
            with_limiter, with_sync, with_rt);

#else
  error("SWIFT was not compiled with MPI support.");
#endif
}

/**
 * @brief Add send tasks for the dark matter pairs to a hierarchy of cells.
 *
 * @param e The #engine.
 * @param ci The sending #cell.
 * @param cj Dummy cell containing the nodeID of the receiving node.
 * @param t_xv The density comm. task, if it has already been created.
 * @param t_rho The sidm comm. task, if it has already been created.
 * @param t_ti The send_ti_end task, if it has already been created.
 */
void engine_addtasks_send_dark_matter(struct engine *e, struct cell *ci,
        struct cell *cj, struct task *t_xv, struct task *t_rho, struct task *t_ti) {

#ifdef WITH_MPI
    struct link *l = NULL;
    struct scheduler *s = &e->sched;
    const int nodeID = cj->nodeID;

    /* Early abort (are we below the level where tasks are)? */
    if (!cell_get_flag(ci, cell_flag_has_tasks)) return;

    /* Check if any of the density tasks are for the target node. */
    for (l = ci->dark_matter.density; l != NULL; l = l->next)
        if (l->t->ci->nodeID == nodeID ||
            (l->t->cj != NULL && l->t->cj->nodeID == nodeID))
            break;

    /* If so, attach send tasks. */
    if (l != NULL) {

        /* Create the tasks and their dependencies? */
        if (t_xv == NULL) {

            /* Make sure this cell is tagged. */
            cell_ensure_tagged(ci);

            t_xv = scheduler_addtask(s, task_type_send, task_subtype_dmpart_xv, ci->mpi.tag, 0, ci, cj);

            t_rho = scheduler_addtask(s, task_type_send, task_subtype_dmpart_rho, ci->mpi.tag, 0, ci, cj);

            t_ti = scheduler_addtask(s, task_type_send, task_subtype_tend_dmpart, ci->mpi.tag, 0, ci, cj);

            /* The send_rho task should unlock the super_dark matter-cell's kick task. */
            scheduler_addunlock(s, t_rho, ci->dark_matter.super->dark_matter.sidm_kick);

            /* The send_rho task depends on the cell's ghost task. */
            scheduler_addunlock(s, ci->dark_matter.super->dark_matter.ghost, t_rho);

            /* The send_xv task should unlock the super_dark matter-cell's ghost task. */
            scheduler_addunlock(s, t_xv, ci->dark_matter.super->dark_matter.ghost);

            /* Drift before you send */
            scheduler_addunlock(s, ci->dark_matter.super->dark_matter.drift, t_rho);

            scheduler_addunlock(s, ci->dark_matter.super->dark_matter.drift, t_xv);

            scheduler_addunlock(s, ci->super->timestep, t_ti);
        }

        /* Add them to the local cell. */
        engine_addlink(e, &ci->mpi.send, t_xv);
        engine_addlink(e, &ci->mpi.send, t_rho);
        engine_addlink(e, &ci->mpi.send, t_ti);
    }

    /* Recurse? */
    if (ci->split)
        for (int k = 0; k < 8; k++)
            if (ci->progeny[k] != NULL)
                engine_addtasks_send_dark_matter(e, ci->progeny[k], cj, t_xv, t_rho, t_ti);

#else
    error("SWIFT was not compiled with MPI support.");
#endif
}

/**
 * @brief Add send tasks for the stars pairs to a hierarchy of cells.
 *
 * @param e The #engine.
 * @param ci The sending #cell.
 * @param cj Dummy cell containing the nodeID of the receiving node.
 * @param t_density The send_density #task, if it has already been created.
 * @param t_prep2 The send_prep2 #task, if it has already been created.
 * @param t_sf_counts The send_sf_counts, if it has been created.
 * @param with_star_formation Are we running with star formation on?
 */
void engine_addtasks_send_stars(struct engine *e, struct cell *ci,
                                struct cell *cj, struct task *t_density,
                                struct task *t_prep2, struct task *t_sf_counts,
                                const int with_star_formation) {
#ifdef SWIFT_DEBUG_CHECKS
  if (e->policy & engine_policy_sinks && e->policy & engine_policy_stars) {
    error("TODO");
  }
#endif

#ifdef WITH_MPI

  struct link *l = NULL;
  struct scheduler *s = &e->sched;
  const int nodeID = cj->nodeID;

  /* Early abort (are we below the level where tasks are)? */
  if (!cell_get_flag(ci, cell_flag_has_tasks)) return;

  if (t_sf_counts == NULL && with_star_formation && ci->hydro.count > 0) {
#ifdef SWIFT_DEBUG_CHECKS
    if (ci->depth != 0)
      error(
          "Attaching a sf_count task at a non-top level c->depth=%d "
          "c->count=%d",
          ci->depth, ci->hydro.count);
#endif
    t_sf_counts = scheduler_addtask(s, task_type_send, task_subtype_sf_counts,
                                    ci->mpi.tag, 0, ci, cj);
    scheduler_addunlock(s, ci->hydro.star_formation, t_sf_counts);
  }

  /* Check if any of the density tasks are for the target node. */
  for (l = ci->stars.density; l != NULL; l = l->next)
    if (l->t->ci->nodeID == nodeID ||
        (l->t->cj != NULL && l->t->cj->nodeID == nodeID))
      break;

  /* If so, attach send tasks. */
  if (l != NULL) {

    if (t_density == NULL) {

      /* Make sure this cell is tagged. */
      cell_ensure_tagged(ci);

      /* Create the tasks and their dependencies? */
      t_density =
          scheduler_addtask(s, task_type_send, task_subtype_spart_density,
                            ci->mpi.tag, 0, ci, cj);

#ifdef EXTRA_STAR_LOOPS
      t_prep2 = scheduler_addtask(s, task_type_send, task_subtype_spart_prep2,
                                  ci->mpi.tag, 0, ci, cj);
#endif

#ifdef EXTRA_STAR_LOOPS
      /* The first send_stars task should unlock prep1 ghost */
      scheduler_addunlock(s, t_density, ci->hydro.super->stars.prep1_ghost);

      /* Prep2 ghost before second send */
      scheduler_addunlock(s, ci->hydro.super->stars.prep2_ghost, t_prep2);

      /* The second send_stars task should unlock the super_cell's "end of star
       * block" task. */
      scheduler_addunlock(s, t_prep2, ci->hydro.super->stars.stars_out);
#else
      /* The send_stars task should unlock the super_cell's "end of star block"
       * task. */
      scheduler_addunlock(s, t_density, ci->hydro.super->stars.stars_out);
#endif

      /* Density ghost before first send */
      scheduler_addunlock(s, ci->hydro.super->stars.density_ghost, t_density);

      /* Drift before first send */
      scheduler_addunlock(s, ci->hydro.super->stars.drift, t_density);

      if (with_star_formation && ci->hydro.count > 0) {
        scheduler_addunlock(s, t_sf_counts, t_density);
#ifdef EXTRA_STAR_LOOPS
        scheduler_addunlock(s, t_sf_counts, t_prep2);
#endif
      }
    }

    engine_addlink(e, &ci->mpi.send, t_density);
#ifdef EXTRA_STAR_LOOPS
    engine_addlink(e, &ci->mpi.send, t_prep2);
#endif
    if (with_star_formation && ci->hydro.count > 0) {
      engine_addlink(e, &ci->mpi.send, t_sf_counts);
    }
  }

  /* Recurse? */
  if (ci->split)
    for (int k = 0; k < 8; k++)
      if (ci->progeny[k] != NULL)
        engine_addtasks_send_stars(e, ci->progeny[k], cj, t_density, t_prep2,
                                   t_sf_counts, with_star_formation);

#else
  error("SWIFT was not compiled with MPI support.");
#endif
}

/**
 * @brief Add send tasks for the black holes pairs to a hierarchy of cells.
 *
 * @param e The #engine.
 * @param ci The sending #cell.
 * @param cj Dummy cell containing the nodeID of the receiving node.
 * @param t_rho The density comm. task, if it has already been created.
 * @param t_bh_merger The BH swallow comm. task, if it has already been created.
 * @param t_gas_swallow The gas swallow comm. task, if it has already been
 * created.
 * @param t_feedback The send_feed #task, if it has already been created.
 */
void engine_addtasks_send_black_holes(struct engine *e, struct cell *ci,
                                      struct cell *cj, struct task *t_rho,
                                      struct task *t_bh_merger,
                                      struct task *t_gas_swallow,
                                      struct task *t_feedback) {

#ifdef WITH_MPI

  struct link *l = NULL;
  struct scheduler *s = &e->sched;
  const int nodeID = cj->nodeID;

  /* Early abort (are we below the level where tasks are)? */
  if (!cell_get_flag(ci, cell_flag_has_tasks)) return;

  /* Check if any of the density tasks are for the target node. */
  for (l = ci->black_holes.density; l != NULL; l = l->next)
    if (l->t->ci->nodeID == nodeID ||
        (l->t->cj != NULL && l->t->cj->nodeID == nodeID))
      break;

  /* If so, attach send tasks. */
  if (l != NULL) {

    if (t_rho == NULL) {

      /* Make sure this cell is tagged. */
      cell_ensure_tagged(ci);

      /* Create the tasks and their dependencies? */
      t_rho = scheduler_addtask(s, task_type_send, task_subtype_bpart_rho,
                                ci->mpi.tag, 0, ci, cj);

      t_bh_merger = scheduler_addtask(
          s, task_type_send, task_subtype_bpart_merger, ci->mpi.tag, 0, ci, cj);

      t_gas_swallow = scheduler_addtask(
          s, task_type_send, task_subtype_part_swallow, ci->mpi.tag, 0, ci, cj);

      t_feedback =
          scheduler_addtask(s, task_type_send, task_subtype_bpart_feedback,
                            ci->mpi.tag, 0, ci, cj);

      /* The send_black_holes task should unlock the super_cell's BH exit point
       * task. */
      scheduler_addunlock(s, t_feedback,
                          ci->hydro.super->black_holes.black_holes_out);

      scheduler_addunlock(s, ci->hydro.super->black_holes.swallow_ghost_2,
                          t_feedback);

      /* Ghost before you send */
      scheduler_addunlock(s, ci->hydro.super->black_holes.drift, t_rho);
      scheduler_addunlock(s, ci->hydro.super->black_holes.density_ghost, t_rho);
      scheduler_addunlock(s, t_rho,
                          ci->hydro.super->black_holes.swallow_ghost_0);

      scheduler_addunlock(s, ci->hydro.super->black_holes.swallow_ghost_0,
                          t_bh_merger);
      scheduler_addunlock(s, t_bh_merger,
                          ci->hydro.super->black_holes.swallow_ghost_2);

      scheduler_addunlock(s, ci->hydro.super->black_holes.swallow_ghost_0,
                          t_gas_swallow);
      scheduler_addunlock(s, t_gas_swallow,
                          ci->hydro.super->black_holes.swallow_ghost_1);
    }

    engine_addlink(e, &ci->mpi.send, t_rho);
    engine_addlink(e, &ci->mpi.send, t_bh_merger);
    engine_addlink(e, &ci->mpi.send, t_gas_swallow);
    engine_addlink(e, &ci->mpi.send, t_feedback);
  }

  /* Recurse? */
  if (ci->split)
    for (int k = 0; k < 8; k++)
      if (ci->progeny[k] != NULL)
        engine_addtasks_send_black_holes(e, ci->progeny[k], cj, t_rho,
                                         t_bh_merger, t_gas_swallow,
                                         t_feedback);

#else
  error("SWIFT was not compiled with MPI support.");
#endif
}

/**
 * @brief Add recv tasks for hydro pairs to a hierarchy of cells.
 *
 * @param e The #engine.
 * @param c The foreign #cell.
 * @param t_xv The recv_xv #task, if it has already been created.
 * @param t_rho The recv_rho #task, if it has already been created.
 * @param t_gradient The recv_gradient #task, if it has already been created.
 * @param t_prep1 The recv_prep1 #task, if it has already been created.
 * @param t_limiter The recv_limiter #task, if it has already been created.
 * @param t_unpack_limiter The unpack_limiter #task, if it has already been
 * created.
 * @param t_rt_gradient The recv_rt_gradient #task, if it has already been
 * created.
 * @param t_rt_transport The recv_rt_transport #task, if it has already been
 * created.
 * @param t_rt_sorts The rt_sort #task, if it has already been created.
 * @param tend The top-level time-step communication #task.
 * @param with_feedback Are we running with stellar feedback?
 * @param with_black_holes Are we running with black holes?
 * @param with_limiter Are we running with the time-step limiter?
 * @param with_sync Are we running with time-step synchronization?
 * @param with_rt Are we running with radiative transfer?
 */
void engine_addtasks_recv_hydro(
    struct engine *e, struct cell *c, struct task *t_xv, struct task *t_rho,
    struct task *t_gradient, struct task *t_prep1, struct task *t_limiter,
    struct task *t_unpack_limiter, struct task *t_rt_gradient,
    struct task *t_rt_transport, struct task *t_rt_sorts,
    struct task *const tend, const int with_feedback,
    const int with_black_holes, const int with_limiter, const int with_sync,
    const int with_rt) {

#ifdef WITH_MPI
  struct scheduler *s = &e->sched;

  /* Early abort (are we below the level where tasks are)? */
  if (!cell_get_flag(c, cell_flag_has_tasks)) return;

  /* Have we reached a level where there are any hydro tasks ? */
  if (t_xv == NULL && c->hydro.density != NULL) {

#ifdef SWIFT_DEBUG_CHECKS
    /* Make sure this cell has a valid tag. */
    if (c->mpi.tag < 0) error("Trying to receive from untagged cell.");
#endif /* SWIFT_DEBUG_CHECKS */

    /* Create the tasks. */
    t_xv = scheduler_addtask(s, task_type_recv, task_subtype_xv, c->mpi.tag, 0,
                             c, NULL);
    t_rho = scheduler_addtask(s, task_type_recv, task_subtype_rho, c->mpi.tag,
                              0, c, NULL);

    scheduler_addunlock(s, t_xv, t_rho);

#ifdef EXTRA_HYDRO_LOOP
    t_gradient = scheduler_addtask(s, task_type_recv, task_subtype_gradient,
                                   c->mpi.tag, 0, c, NULL);
    scheduler_addunlock(s, t_xv, t_gradient);
    scheduler_addunlock(s, t_rho, t_gradient);
#endif

    if (with_limiter) {
      t_limiter = scheduler_addtask(s, task_type_recv, task_subtype_limiter,
                                    c->mpi.tag, 0, c, NULL);
      t_unpack_limiter = scheduler_addtask(s, task_type_unpack,
                                           task_subtype_limiter, 0, 0, c, NULL);

      scheduler_addunlock(s, t_limiter, t_unpack_limiter);
    }

#ifdef EXTRA_STAR_LOOPS
    if (with_feedback) {
      t_prep1 = scheduler_addtask(s, task_type_recv, task_subtype_part_prep1,
                                  c->mpi.tag, 0, c, NULL);
    }
#endif

    if (with_rt) {
      /* Create the tasks. */
      t_rt_gradient = scheduler_addtask(
          s, task_type_recv, task_subtype_rt_gradient, c->mpi.tag, 0, c, NULL);
      t_rt_transport = scheduler_addtask(
          s, task_type_recv, task_subtype_rt_transport, c->mpi.tag, 0, c, NULL);
      /* Also create the rt_advance_cell_time tasks for the foreign cells
       * for the sub-cycling. */

#ifdef SWIFT_RT_DEBUG_CHECKS
      if (c->super == NULL)
        error("trying to add rt_advance_cell_time above super level...");
      if (c->top->rt.rt_collect_times == NULL) {
        error("rt_collect_times should exist already");
      }
      if (c->super->rt.rt_advance_cell_time == NULL) {
        error("rt_advance_cell_times should exist already");
      }
#endif

      /* Make sure we sort after receiving RT data. The hydro sorts may or may
       * not be active. Blocking them with dependencies deadlocks with MPI. So
       * add a new sort task instead, which will just do nothing if the cell is
       * already sorted. */
      t_rt_sorts = scheduler_addtask(s, task_type_rt_sort, task_subtype_none, 0,
                                     0, c, NULL);
      c->rt.rt_sorts = t_rt_sorts;
      if (c->hydro.sorts != NULL) {
        /* Copy task flags. While these should always be empty for sorts, better
         * be safe than spend hours looking for this. */
        t_rt_sorts->flags = c->hydro.sorts->flags;
        /* Make sure the normal hydro sorts run before the RT sorts run. */
        scheduler_addunlock(s, c->hydro.sorts, t_rt_sorts);
        /* Don't run gradients on unsorted cells. */
        scheduler_addunlock(s, c->hydro.sorts, t_rt_gradient);
      }

      /* Make sure the second receive doesn't get enqueued before the first one
       * is done */
      scheduler_addunlock(s, t_rt_gradient, t_rt_sorts);
      scheduler_addunlock(s, t_rt_gradient, t_rt_transport);
      /* Avoid situation where we receive while the sort hasn't finished yet. */
      scheduler_addunlock(s, t_rt_sorts, t_rt_transport);
      /* If one or both recv tasks are active, make sure the
       * rt_advance_cell_time tasks doesn't run before them */
      scheduler_addunlock(s, t_rt_gradient, c->super->rt.rt_advance_cell_time);
      scheduler_addunlock(s, t_rt_transport, c->super->rt.rt_advance_cell_time);
      /* Make sure the gradient recv don't run before the xv is finished.
       * This can occur when a cell itself is inactive for both hydro and
       * RT, but needs to be sent over for some other cell's pair task.
       * For active cells, you must make sure that t_rho and t_gradient have
       * been received first. As there is no guarantee which message will
       * arrive first, you might overwrite data otherwise. */

      scheduler_addunlock(s, t_xv, t_rt_gradient);
      scheduler_addunlock(s, t_rho, t_rt_gradient);
#ifdef EXTRA_HYDRO_LOOP
      scheduler_addunlock(s, t_gradient, t_rt_gradient);
#endif
    }
  }

  if (t_xv != NULL) {
    engine_addlink(e, &c->mpi.recv, t_xv);
    engine_addlink(e, &c->mpi.recv, t_rho);
#ifdef EXTRA_HYDRO_LOOP
    engine_addlink(e, &c->mpi.recv, t_gradient);
#endif
    if (with_limiter) {
      engine_addlink(e, &c->mpi.recv, t_limiter);
      engine_addlink(e, &c->mpi.unpack, t_unpack_limiter);
    }
#ifdef EXTRA_STAR_LOOPS
    if (with_feedback) engine_addlink(e, &c->mpi.recv, t_prep1);
#endif

    /* Add dependencies. */
    if (c->hydro.sorts != NULL) {
      scheduler_addunlock(s, t_xv, c->hydro.sorts);
      scheduler_addunlock(s, c->hydro.sorts, t_rho);
#if defined(MPI_SYMMETRIC_FORCE_INTERACTION) && defined(EXTRA_HYDRO_LOOP)
      scheduler_addunlock(s, c->hydro.sorts, t_gradient);
#endif
    }

    for (struct link *l = c->hydro.density; l != NULL; l = l->next) {
      scheduler_addunlock(s, t_xv, l->t);
      scheduler_addunlock(s, l->t, t_rho);
    }
#ifdef EXTRA_HYDRO_LOOP
    for (struct link *l = c->hydro.gradient; l != NULL; l = l->next) {
      scheduler_addunlock(s, t_rho, l->t);
      scheduler_addunlock(s, l->t, t_gradient);
    }
    for (struct link *l = c->hydro.force; l != NULL; l = l->next) {
      scheduler_addunlock(s, t_gradient, l->t);
      scheduler_addunlock(s, l->t, tend);
    }
#else
    for (struct link *l = c->hydro.force; l != NULL; l = l->next) {
      scheduler_addunlock(s, t_rho, l->t);
      scheduler_addunlock(s, l->t, tend);
    }
#endif

    if (with_limiter) {
      for (struct link *l = c->hydro.limiter; l != NULL; l = l->next) {
        scheduler_addunlock(s, t_unpack_limiter, l->t);
      }
    }

    /* Make sure the gas density has been computed before the
     * stars compute theirs. */
    if (with_feedback) {
      for (struct link *l = c->stars.density; l != NULL; l = l->next) {
        scheduler_addunlock(s, t_rho, l->t);
      }
    }
#ifdef EXTRA_STAR_LOOPS
    if (with_feedback) {
      /* Receive gas parts after everything is finished in prep1 loop */
      for (struct link *l = c->stars.prepare1; l != NULL; l = l->next) {
        scheduler_addunlock(s, l->t, t_prep1);
      }

      /* Start updating stars in prep2 only after the updated gas parts have
       * been received */
      for (struct link *l = c->stars.prepare2; l != NULL; l = l->next) {
        scheduler_addunlock(s, t_prep1, l->t);
      }
    }
#endif
    /* Make sure the part have been received before the BHs compute their
     * accretion rates (depends on particles' rho). */
    if (with_black_holes) {
      for (struct link *l = c->black_holes.density; l != NULL; l = l->next) {
        /* t_rho is not activated for cells with no active hydro, so we need
           to add an additional dependency on t_xv for these cells */
        scheduler_addunlock(s, t_xv, l->t);
        scheduler_addunlock(s, t_rho, l->t);
      }
    }

    if (with_rt) {
      engine_addlink(e, &c->mpi.recv, t_rt_gradient);
      engine_addlink(e, &c->mpi.recv, t_rt_transport);

      /* RT recvs mustn't run before hydro force has completed. */
      for (struct link *l = c->hydro.force; l != NULL; l = l->next) {
        scheduler_addunlock(s, l->t, t_rt_gradient);
      }

      for (struct link *l = c->rt.rt_gradient; l != NULL; l = l->next) {
        /* RT gradient tasks mustn't run before we receive necessary data */
        scheduler_addunlock(s, t_rt_gradient, l->t);
        /* Don't run gradient tasks without sorting */
        scheduler_addunlock(s, t_rt_sorts, l->t);
        /* Don't update local particles before gradient tasks are finished */
        scheduler_addunlock(s, l->t, t_rt_transport);
      }

      for (struct link *l = c->rt.rt_transport; l != NULL; l = l->next) {
        /* RT transport tasks (iact, not comm tasks!!) mustn't run before we
         * receive necessary data */
        scheduler_addunlock(s, t_rt_transport, l->t);
        /* add dependency for the timestep communication tasks. In cases where
         * RT is inactive, rt_advance_cell_time won't run, so we need to make
         * sure we don't receive data before we're done with all the work. */
        scheduler_addunlock(s, l->t, tend);
        /* advance cell time mustn't run before transport is done */
        scheduler_addunlock(s, l->t, c->super->rt.rt_advance_cell_time);
      }
    }
  }

  /* Recurse? */
  if (c->split)
    for (int k = 0; k < 8; k++)
      if (c->progeny[k] != NULL)
        engine_addtasks_recv_hydro(
            e, c->progeny[k], t_xv, t_rho, t_gradient, t_prep1, t_limiter,
            t_unpack_limiter, t_rt_gradient, t_rt_transport, t_rt_sorts, tend,
            with_feedback, with_black_holes, with_limiter, with_sync, with_rt);

#else
  error("SWIFT was not compiled with MPI support.");
#endif
}

/**
 * @brief Add time rt_advance_cell_time tasks to super levels of
 * foreign cells. This function recurses down to the super level
 * and creates the required tasks, and adds a dependency between
 * rt_advance_cell_time, rt_collect_times, and tend tasks.
 *
 * In normal steps, tend mustn't run before rt_advance_cell_time or the
 * cell's ti_rt_end_min will be updated wrongly. In sub-cycles, we don't
 * have the tend tasks, so there's no worry about that. (Them missing is
 * the reason we need the rt_advanced_cell_time to complete the
 * sub-cycles in the first place)
 *
 * @param e The #engine.
 * @param c The foreign #cell.
 * @param tend The top-level time-step communication #task.
 */

void engine_addtasks_recv_rt_advance_cell_time(struct engine *e, struct cell *c,
                                               struct task *const tend) {

#ifdef WITH_MPI
  struct scheduler *s = &e->sched;

  /* Early abort (are we below the level where tasks are)? */
  if (!cell_get_flag(c, cell_flag_has_tasks)) return;

  /* Have we reached the super level? */
  if (c->super == c) {

#ifdef SWIFT_RT_DEBUG_CHECKS
    if (c->super == NULL)
      error("trying to add rt_advance_cell_time above super level...");
    if (c->top->rt.rt_collect_times == NULL)
      error("rt_collect_times should have been created already????");
#endif

    /* Create the rt advance times task at the super level, if it hasn't
     * already. also set all the dependencies */
    if (c->rt.rt_advance_cell_time == NULL) {

      c->rt.rt_advance_cell_time = scheduler_addtask(
          s, task_type_rt_advance_cell_time, task_subtype_none, 0, 0, c, NULL);

      /* don't run collect times before you run advance cell time */
      scheduler_addunlock(s, c->rt.rt_advance_cell_time,
                          c->top->rt.rt_collect_times);

      /* Add the dependency */
      scheduler_addunlock(s, c->super->rt.rt_advance_cell_time, tend);
    }

    /* we're done. */
    return;
  }

  /* Recurse? */
  if (c->split)
    for (int k = 0; k < 8; k++)
      if (c->progeny[k] != NULL)
        engine_addtasks_recv_rt_advance_cell_time(e, c->progeny[k], tend);

#else
  error("SWIFT was not compiled with MPI support.");
#endif
}

/**
 * @brief Add recv tasks for dark_matter pairs to a hierarchy of cells.
 *
 * @param e The #engine.
 * @param c The foreign #cell.
 * @param t_rho The recv_rho #task, if it has already been created.
 * @param t_ti The recv_ti_end #task, if it has already been created.
 */
void engine_addtasks_recv_dark_matter(struct engine *e, struct cell *c,
        struct task *t_xv, struct task *t_rho, struct task *t_ti) {

#ifdef WITH_MPI
   struct scheduler *s = &e->sched;

  /* Early abort (are we below the level where tasks are)? */
  if (!cell_get_flag(c, cell_flag_has_tasks)) return;

  /* Have we reached a level where there are any hydro tasks ? */
  if (t_xv == NULL && c->dark_matter.density != NULL) {

#ifdef SWIFT_DEBUG_CHECKS
    /* Make sure this cell has a valid tag. */
    if (c->mpi.tag < 0) error("Trying to receive from untagged cell.");
#endif /* SWIFT_DEBUG_CHECKS */

    /* Create the tasks. */
    t_xv = scheduler_addtask(s, task_type_recv, task_subtype_dmpart_xv, c->mpi.tag,
                             0, c, NULL);

    t_rho = scheduler_addtask(s, task_type_recv, task_subtype_dmpart_rho, c->mpi.tag,
                              0, c, NULL);

    t_ti = scheduler_addtask(s, task_type_recv, task_subtype_tend_dmpart, c->mpi.tag,
                             0, c, NULL);

  }

  if (t_xv != NULL) {
      engine_addlink(e, &c->mpi.recv, t_xv);
      engine_addlink(e, &c->mpi.recv, t_rho);
      engine_addlink(e, &c->mpi.recv, t_ti);

      /* Add dependencies. */
      for (struct link *l = c->dark_matter.density; l != NULL; l = l->next) {
          scheduler_addunlock(s, t_xv, l->t);
          scheduler_addunlock(s, l->t, t_rho);
      }
      for (struct link *l = c->dark_matter.sidm; l != NULL; l = l->next) {
          scheduler_addunlock(s, t_rho, l->t);
          scheduler_addunlock(s, l->t, t_ti);
      }
  }

  /* Recurse? */
  if (c->split)
    for (int k = 0; k < 8; k++)
      if (c->progeny[k] != NULL)
        engine_addtasks_recv_dark_matter(e, c->progeny[k], t_xv, t_rho, t_ti);

#else
    error("SWIFT was not compiled with MPI support.");
#endif


}


/**
 * @brief Add recv tasks for stars pairs to a hierarchy of cells.
 *
 * @param e The #engine.
 * @param c The foreign #cell.
 * @param t_density The recv_density #task, if it has already been created.
 * @param t_prep2 The recv_prep2 #task, if it has already been created.
 * @param t_sf_counts The recv_sf_counts, if it has been created.
 * @param tend The top-level time-step communication #task.
 * @param with_star_formation Are we running with star formation on?
 */
void engine_addtasks_recv_stars(struct engine *e, struct cell *c,
                                struct task *t_density, struct task *t_prep2,
                                struct task *t_sf_counts,
                                struct task *const tend,
                                const int with_star_formation) {
#ifdef SWIFT_DEBUG_CHECKS
  if (e->policy & engine_policy_sinks && e->policy & engine_policy_stars) {
    error("TODO");
  }
#endif

#ifdef WITH_MPI
  struct scheduler *s = &e->sched;

  /* Early abort (are we below the level where tasks are)? */
  if (!cell_get_flag(c, cell_flag_has_tasks)) return;

  if (t_sf_counts == NULL && with_star_formation && c->hydro.count > 0) {
#ifdef SWIFT_DEBUG_CHECKS
    if (c->depth != 0)
      error(
          "Attaching a sf_count task at a non-top level c->depth=%d "
          "c->count=%d",
          c->depth, c->hydro.count);
#endif
    t_sf_counts = scheduler_addtask(s, task_type_recv, task_subtype_sf_counts,
                                    c->mpi.tag, 0, c, NULL);
  }

  /* Have we reached a level where there are any stars tasks ? */
  if (t_density == NULL && c->stars.density != NULL) {

#ifdef SWIFT_DEBUG_CHECKS
    /* Make sure this cell has a valid tag. */
    if (c->mpi.tag < 0) error("Trying to receive from untagged cell.");
#endif  // SWIFT_DEBUG_CHECKS

    /* Create the tasks. */
    t_density = scheduler_addtask(s, task_type_recv, task_subtype_spart_density,
                                  c->mpi.tag, 0, c, NULL);

#ifdef EXTRA_STAR_LOOPS
    t_prep2 = scheduler_addtask(s, task_type_recv, task_subtype_spart_prep2,
                                c->mpi.tag, 0, c, NULL);
#endif
    if (with_star_formation && c->hydro.count > 0) {

      /* Receive the stars only once the counts have been received */
      scheduler_addunlock(s, t_sf_counts, c->stars.sorts);
      scheduler_addunlock(s, t_sf_counts, t_density);
#ifdef EXTRA_STAR_LOOPS
      scheduler_addunlock(s, t_sf_counts, t_prep2);
#endif
    }
  }

  if (t_density != NULL) {
    engine_addlink(e, &c->mpi.recv, t_density);
#ifdef EXTRA_STAR_LOOPS
    engine_addlink(e, &c->mpi.recv, t_prep2);
#endif
    if (with_star_formation && c->hydro.count > 0) {
      engine_addlink(e, &c->mpi.recv, t_sf_counts);
    }

#ifdef SWIFT_DEBUG_CHECKS
    if (c->nodeID == e->nodeID) error("Local cell!");
#endif
    if (c->stars.sorts != NULL) {
      scheduler_addunlock(s, t_density, c->stars.sorts);
#ifdef EXTRA_STAR_LOOPS
      scheduler_addunlock(s, c->stars.sorts, t_prep2);
#endif
    }

    /* Receive stars after the density loop */
    for (struct link *l = c->stars.density; l != NULL; l = l->next) {
      scheduler_addunlock(s, l->t, t_density);
    }

#ifdef EXTRA_STAR_LOOPS
    /* Start updating local gas only after sparts have been received */
    for (struct link *l = c->stars.prepare1; l != NULL; l = l->next) {
      scheduler_addunlock(s, t_density, l->t);
      scheduler_addunlock(s, l->t, t_prep2);
    }

    /* Receive stars for the second time after the prep2 loop */
    for (struct link *l = c->stars.prepare2; l != NULL; l = l->next) {
      scheduler_addunlock(s, l->t, t_prep2);
    }

    /* Start updating local gas only after sparts have been received */
    for (struct link *l = c->stars.feedback; l != NULL; l = l->next) {
      scheduler_addunlock(s, t_prep2, l->t);
      scheduler_addunlock(s, l->t, tend);
    }
#else
    /* Start updating local gas only after sparts have been received */
    for (struct link *l = c->stars.feedback; l != NULL; l = l->next) {
      scheduler_addunlock(s, t_density, l->t);
      scheduler_addunlock(s, l->t, tend);
    }
#endif
  }

  /* Recurse? */
  if (c->split)
    for (int k = 0; k < 8; k++)
      if (c->progeny[k] != NULL)
        engine_addtasks_recv_stars(e, c->progeny[k], t_density, t_prep2,
                                   t_sf_counts, tend, with_star_formation);

#else
  error("SWIFT was not compiled with MPI support.");
#endif
}

/**
 * @brief Add recv tasks for black_holes pairs to a hierarchy of cells.
 *
 * @param e The #engine.
 * @param c The foreign #cell.
 * @param t_rho The density comm. task, if it has already been created.
 * @param t_bh_merger The BH swallow comm. task, if it has already been created.
 * @param t_gas_swallow The gas swallow comm. task, if it has already been
 * created.
 * @param t_feedback The recv_feed #task, if it has already been created.
 * @param tend The top-level time-step communication #task.
 */
void engine_addtasks_recv_black_holes(struct engine *e, struct cell *c,
                                      struct task *t_rho,
                                      struct task *t_bh_merger,
                                      struct task *t_gas_swallow,
                                      struct task *t_feedback,
                                      struct task *const tend) {

#ifdef WITH_MPI
  struct scheduler *s = &e->sched;

  /* Early abort (are we below the level where tasks are)? */
  if (!cell_get_flag(c, cell_flag_has_tasks)) return;

  /* Have we reached a level where there are any black_holes tasks ? */
  if (t_rho == NULL && c->black_holes.density != NULL) {

#ifdef SWIFT_DEBUG_CHECKS
    /* Make sure this cell has a valid tag. */
    if (c->mpi.tag < 0) error("Trying to receive from untagged cell.");
#endif  // SWIFT_DEBUG_CHECKS

    /* Create the tasks. */
    t_rho = scheduler_addtask(s, task_type_recv, task_subtype_bpart_rho,
                              c->mpi.tag, 0, c, NULL);

    t_bh_merger = scheduler_addtask(
        s, task_type_recv, task_subtype_bpart_merger, c->mpi.tag, 0, c, NULL);

    t_gas_swallow = scheduler_addtask(
        s, task_type_recv, task_subtype_part_swallow, c->mpi.tag, 0, c, NULL);

    t_feedback = scheduler_addtask(
        s, task_type_recv, task_subtype_bpart_feedback, c->mpi.tag, 0, c, NULL);
  }

  if (t_rho != NULL) {
    engine_addlink(e, &c->mpi.recv, t_rho);
    engine_addlink(e, &c->mpi.recv, t_bh_merger);
    engine_addlink(e, &c->mpi.recv, t_gas_swallow);
    engine_addlink(e, &c->mpi.recv, t_feedback);

#ifdef SWIFT_DEBUG_CHECKS
    if (c->nodeID == e->nodeID) error("Local cell!");
#endif

    for (struct link *l = c->black_holes.density; l != NULL; l = l->next) {
      scheduler_addunlock(s, l->t, t_rho);
    }

    for (struct link *l = c->hydro.force; l != NULL; l = l->next) {
      scheduler_addunlock(s, l->t, t_gas_swallow);
    }

    for (struct link *l = c->black_holes.swallow; l != NULL; l = l->next) {
      scheduler_addunlock(s, t_rho, l->t);
      scheduler_addunlock(s, l->t, t_gas_swallow);
      scheduler_addunlock(s, l->t, t_bh_merger);
    }
    for (struct link *l = c->black_holes.do_gas_swallow; l != NULL;
         l = l->next) {
      scheduler_addunlock(s, t_gas_swallow, l->t);
    }
    for (struct link *l = c->black_holes.do_bh_swallow; l != NULL;
         l = l->next) {
      scheduler_addunlock(s, t_bh_merger, l->t);
      scheduler_addunlock(s, l->t, t_feedback);
    }
    for (struct link *l = c->black_holes.feedback; l != NULL; l = l->next) {
      scheduler_addunlock(s, t_feedback, l->t);
      scheduler_addunlock(s, l->t, tend);
    }
  }

  /* Recurse? */
  if (c->split)
    for (int k = 0; k < 8; k++)
      if (c->progeny[k] != NULL)
        engine_addtasks_recv_black_holes(e, c->progeny[k], t_rho, t_bh_merger,
                                         t_gas_swallow, t_feedback, tend);

#else
  error("SWIFT was not compiled with MPI support.");
#endif
}

/**
 * @brief Add recv tasks for gravity pairs to a hierarchy of cells.
 *
 * @param e The #engine.
 * @param c The foreign #cell.
 * @param t_grav The recv_gpart #task, if it has already been created.
 * @param tend The top-level time-step communication #task.
 */
void engine_addtasks_recv_gravity(struct engine *e, struct cell *c,
                                  struct task *t_grav,
                                  struct task *const tend) {

#ifdef WITH_MPI
  struct scheduler *s = &e->sched;

  /* Early abort (are we below the level where tasks are)? */
  if (!cell_get_flag(c, cell_flag_has_tasks)) return;

  /* Have we reached a level where there are any gravity tasks ? */
  if (t_grav == NULL && c->grav.grav != NULL) {

#ifdef SWIFT_DEBUG_CHECKS
    /* Make sure this cell has a valid tag. */
    if (c->mpi.tag < 0) error("Trying to receive from untagged cell.");
#endif  // SWIFT_DEBUG_CHECKS

    /* Create the tasks. */
    t_grav = scheduler_addtask(s, task_type_recv, task_subtype_gpart,
                               c->mpi.tag, 0, c, NULL);
  }

  /* If we have tasks, link them. */
  if (t_grav != NULL) {
    engine_addlink(e, &c->mpi.recv, t_grav);

    for (struct link *l = c->grav.grav; l != NULL; l = l->next) {
      scheduler_addunlock(s, t_grav, l->t);
      scheduler_addunlock(s, l->t, tend);
    }
  }

  /* Recurse? */
  if (c->split)
    for (int k = 0; k < 8; k++)
      if (c->progeny[k] != NULL)
        engine_addtasks_recv_gravity(e, c->progeny[k], t_grav, tend);

#else
  error("SWIFT was not compiled with MPI support.");
#endif
}

/**
 * @brief Generate the hydro hierarchical tasks for a hierarchy of cells -
 * i.e. all the O(Npart) tasks -- timestep version
 *
 * Tasks are only created here. The dependencies will be added later on.
 *
 * Note that there is no need to recurse below the super-cell. Note also
 * that we only add tasks if the relevant particles are present in the cell.
 *
 * @param e The #engine.
 * @param c The #cell.
 */
void engine_make_hierarchical_tasks_common(struct engine *e, struct cell *c) {

  struct scheduler *s = &e->sched;
  const int with_sinks = (e->policy & engine_policy_sinks);
  const int with_stars = (e->policy & engine_policy_stars);
  const int with_star_formation = (e->policy & engine_policy_star_formation);
  const int with_star_formation_sink = with_sinks && with_stars;
  const int with_timestep_limiter =
      (e->policy & engine_policy_timestep_limiter);
  const int with_timestep_sync = (e->policy & engine_policy_timestep_sync);
  const int with_rt = (e->policy & engine_policy_rt);
#ifdef WITH_CSDS
  const int with_csds = e->policy & engine_policy_csds;
#endif

  /* Are we at the top-level? */
  if (c->top == c && c->nodeID == e->nodeID) {

    if (c->hydro.count > 0 || c->grav.count > 0 || c->stars.count > 0 ||
        c->black_holes.count > 0 || c->sinks.count > 0) {
      c->timestep_collect = scheduler_addtask(s, task_type_collect,
                                              task_subtype_none, 0, 0, c, NULL);
    }

    if (with_star_formation && c->hydro.count > 0) {
      c->hydro.star_formation = scheduler_addtask(
          s, task_type_star_formation, task_subtype_none, 0, 0, c, NULL);
    }

    if (with_star_formation_sink &&
        (c->hydro.count > 0 || c->sinks.count > 0)) {
      c->sinks.star_formation_sink = scheduler_addtask(
          s, task_type_star_formation_sink, task_subtype_none, 0, 0, c, NULL);
    }

    if (with_sinks) {
      /* sinks.sink_formation plays the role of a ghost => always created when
       * playing with sinks*/
      c->sinks.sink_formation = scheduler_addtask(
          s, task_type_sink_formation, task_subtype_none, 0, 0, c, NULL);
    }

    if (with_rt) {
      c->rt.rt_collect_times = scheduler_addtask(
          s, task_type_rt_collect_times, task_subtype_none, 0, 0, c, NULL);
    }
  }

  /* Are we in a super-cell ? */
  if (c->super == c) {

    /* Local tasks only... */
    if (c->nodeID == e->nodeID) {

      /* Add the two half kicks */
      c->kick1 = scheduler_addtask(s, task_type_kick1, task_subtype_none, 0, 0,
                                   c, NULL);

      c->kick2 = scheduler_addtask(s, task_type_kick2, task_subtype_none, 0, 0,
                                   c, NULL);

      /* Weighting task for neutrinos after the last kick */
      if (e->neutrino_properties->use_delta_f) {
        c->grav.neutrino_weight = scheduler_addtask(
            s, task_type_neutrino_weight, task_subtype_none, 0, 0, c, NULL);
        scheduler_addunlock(s, c->kick1, c->grav.neutrino_weight);
      }

#if defined(WITH_CSDS)
      struct task *kick2_or_csds;
      if (with_csds) {
        /* Add the hydro csds task. */
        c->csds = scheduler_addtask(s, task_type_csds, task_subtype_none, 0, 0,
                                    c, NULL);

        /* Add the kick2 dependency */
        scheduler_addunlock(s, c->kick2, c->csds);

        /* Create a variable in order to avoid to many ifdef */
        kick2_or_csds = c->csds;
      } else {
        kick2_or_csds = c->kick2;
      }
#else
      struct task *kick2_or_csds = c->kick2;
#endif

      /* Add the time-step calculation task and its dependency */
      c->timestep = scheduler_addtask(s, task_type_timestep, task_subtype_none,
                                      0, 0, c, NULL);

      scheduler_addunlock(s, kick2_or_csds, c->timestep);
      scheduler_addunlock(s, c->timestep, c->kick1);
      scheduler_addunlock(s, c->timestep, c->top->timestep_collect);

      /* Subgrid tasks: star formation */
      if (with_star_formation && c->hydro.count > 0) {
        scheduler_addunlock(s, kick2_or_csds, c->top->hydro.star_formation);
        scheduler_addunlock(s, c->top->hydro.star_formation, c->timestep);
      }

      /* Subgrid tasks: star formation from sinks */
      if (with_star_formation_sink &&
          (c->hydro.count > 0 || c->sinks.count > 0)) {
        scheduler_addunlock(s, kick2_or_csds,
                            c->top->sinks.star_formation_sink);
        scheduler_addunlock(s, c->top->sinks.star_formation_sink, c->timestep);
      }

      /* Time-step limiter */
      if (with_timestep_limiter) {

        c->timestep_limiter = scheduler_addtask(
            s, task_type_timestep_limiter, task_subtype_none, 0, 0, c, NULL);

        scheduler_addunlock(s, c->timestep, c->timestep_limiter);
        scheduler_addunlock(s, c->timestep_limiter, c->kick1);
        scheduler_addunlock(s, c->timestep_limiter, c->top->timestep_collect);
      }

      /* Time-step synchronization */
      if (with_timestep_sync) {

        c->timestep_sync = scheduler_addtask(s, task_type_timestep_sync,
                                             task_subtype_none, 0, 0, c, NULL);

        scheduler_addunlock(s, c->timestep, c->timestep_sync);
        scheduler_addunlock(s, c->timestep_sync, c->kick1);
        scheduler_addunlock(s, c->timestep_sync, c->top->timestep_collect);
      }

      if (with_timestep_limiter && with_timestep_sync) {
        scheduler_addunlock(s, c->timestep_limiter, c->timestep_sync);
      }
    }
  } else { /* We are above the super-cell so need to go deeper */

    /* Recurse. */
    if (c->split)
      for (int k = 0; k < 8; k++)
        if (c->progeny[k] != NULL)
          engine_make_hierarchical_tasks_common(e, c->progeny[k]);
  }
}

/**
 * @brief Generate the dark matter hierarchical tasks for a hierarchy of cells -
 * i.e. all the O(Npart) tasks -- timestep version
 *
 * Tasks are only created here. The dependencies will be added later on.
 *
 * Note that there is no need to recurse below the super-cell. Note also
 * that we only add tasks if the relevant particles are present in the cell.
 *
 * @param e The #engine.
 * @param c The #cell.
 */
void engine_make_hierarchical_tasks_dark_matter(struct engine *e, struct cell *c) {
    
    struct scheduler *s = &e->sched;
    /*const int with_timestep_limiter = (e->policy & engine_policy_timestep_limiter);*/
    
    /* Are we in a super-cell ? */
    if (c->dark_matter.super == c) {
        
        /* Local tasks only... */
        if (c->nodeID == e->nodeID) {
            
            /* Abort as there are no DM particles here? */
            if (c->dark_matter.count_total == 0) return;

            /* DM drift */
            c->dark_matter.drift = scheduler_addtask(s, task_type_drift_dmpart, task_subtype_none, 0, 0, c, NULL);

            /* SIDM kick */
            c->dark_matter.sidm_kick = scheduler_addtask(s, task_type_sidm_kick, task_subtype_none, 0, 0, c, NULL);

            /* Add the ghost task and its dependencies */
            c->dark_matter.ghost = scheduler_addtask(s, task_type_dark_matter_ghost, task_subtype_none, 0, 0, c, NULL);

            scheduler_addunlock(s, c->dark_matter.sidm_kick, c->super->kick2);

            /* Time-step synchronization */
            c->dark_matter.timestep_sync = scheduler_addtask(s, task_type_timestep_dark_matter_sync,
                                                             task_subtype_none, 0, 0, c, NULL);
                
            scheduler_addunlock(s, c->super->kick2, c->dark_matter.timestep_sync);
            scheduler_addunlock(s, c->dark_matter.timestep_sync, c->super->timestep);

        }
    } else { /* We are above the super-cell so need to go deeper */
        
        /* Recurse. */
        /*if (c->split && (c->dark_matter.count_total > engine_max_dmparts_per_ghost))*/
        /* Recurse but not below the maximal splitting depth */
        if (c->split)
            for (int k = 0; k < 8; k++)
                if (c->progeny[k] != NULL)
                    engine_make_hierarchical_tasks_dark_matter(e, c->progeny[k]);
    }
}

/**
 * @brief Generate the hydro hierarchical tasks for a hierarchy of cells -
 * i.e. all the O(Npart) tasks -- gravity version
 *
 * Tasks are only created here. The dependencies will be added later on.
 *
 * Note that there is no need to recurse below the super-cell. Note also
 * that we only add tasks if the relevant particles are present in the cell.
 *
 * @param e The #engine.
 * @param c The #cell.
 */
void engine_make_hierarchical_tasks_gravity(struct engine *e, struct cell *c) {

  struct scheduler *s = &e->sched;
  const int is_self_gravity = (e->policy & engine_policy_self_gravity);
  const int stars_only_gravity =
      (e->policy & engine_policy_stars) && !(e->policy & engine_policy_hydro);

  /* Are we in a super-cell ? */
  if (c->grav.super == c) {

    /* Local tasks only... */
    if (c->nodeID == e->nodeID) {

      if (stars_only_gravity) {

        /* In the special case where we have stars that just act under gravity
         * we must create their drift task here and not just copy over the hydro
         * behaviour. */
        c->stars.drift = scheduler_addtask(s, task_type_drift_spart,
                                           task_subtype_none, 0, 0, c, NULL);

        scheduler_addunlock(s, c->stars.drift, c->super->kick2);
      }

      c->grav.drift = scheduler_addtask(s, task_type_drift_gpart,
                                        task_subtype_none, 0, 0, c, NULL);

      c->grav.end_force = scheduler_addtask(s, task_type_end_grav_force,
                                            task_subtype_none, 0, 0, c, NULL);

      scheduler_addunlock(s, c->grav.end_force, c->super->kick2);

      if (is_self_gravity) {

        /* Initialisation of the multipoles */
        c->grav.init = scheduler_addtask(s, task_type_init_grav,
                                         task_subtype_none, 0, 0, c, NULL);
          
        /* Gravity non-neighbouring pm calculations */
        c->grav.long_range = scheduler_addtask(
            s, task_type_grav_long_range, task_subtype_none, 0, 0, c, NULL);

        /* Gravity recursive down-pass */
        c->grav.down = scheduler_addtask(s, task_type_grav_down,
                                         task_subtype_none, 0, 0, c, NULL);

        /* Implicit tasks for the up and down passes */
        c->grav.drift_out = scheduler_addtask(s, task_type_drift_gpart_out,
                                              task_subtype_none, 0, 1, c, NULL);
        c->grav.init_out = scheduler_addtask(s, task_type_init_grav_out,
                                             task_subtype_none, 0, 1, c, NULL);
        c->grav.down_in = scheduler_addtask(s, task_type_grav_down_in,
                                            task_subtype_none, 0, 1, c, NULL);

        /* Long-range gravity forces (not the mesh ones!) */
        scheduler_addunlock(s, c->grav.init, c->grav.long_range);
        scheduler_addunlock(s, c->grav.long_range, c->grav.down);
        scheduler_addunlock(s, c->grav.down, c->grav.super->grav.end_force);

        /* Link in the implicit tasks */
        scheduler_addunlock(s, c->grav.init, c->grav.init_out);
        scheduler_addunlock(s, c->grav.drift, c->grav.drift_out);
        scheduler_addunlock(s, c->grav.down_in, c->grav.down);
      }
    }
  }

  /* We are below the super-cell but not below the maximal splitting depth */
  else if ((c->grav.super != NULL) &&
           ((c->maxdepth - c->depth) >= space_subdepth_diff_grav)) {

    /* Local tasks only... */
    if (c->nodeID == e->nodeID) {

      if (is_self_gravity) {

        c->grav.drift_out = scheduler_addtask(s, task_type_drift_gpart_out,
                                              task_subtype_none, 0, 1, c, NULL);

        c->grav.init_out = scheduler_addtask(s, task_type_init_grav_out,
                                             task_subtype_none, 0, 1, c, NULL);

        c->grav.down_in = scheduler_addtask(s, task_type_grav_down_in,
                                            task_subtype_none, 0, 1, c, NULL);
          
        scheduler_addunlock(s, c->parent->grav.init_out, c->grav.init_out);
        scheduler_addunlock(s, c->parent->grav.drift_out, c->grav.drift_out);
        scheduler_addunlock(s, c->grav.down_in, c->parent->grav.down_in);
      }
    }
  }

  /* Recurse but not below the maximal splitting depth */
  if (c->split && ((c->maxdepth - c->depth) >= space_subdepth_diff_grav))
    for (int k = 0; k < 8; k++)
      if (c->progeny[k] != NULL)
        engine_make_hierarchical_tasks_gravity(e, c->progeny[k]);
}

/**
 * @brief Recursively add non-implicit ghost tasks to a cell hierarchy.
 */
void engine_add_ghosts(struct engine *e, struct cell *c, struct task *ghost_in,
                       struct task *ghost_out) {

  /* Abort as there are no hydro particles here? */
  if (c->hydro.count_total == 0) return;

  /* If we have reached the leaf OR have to few particles to play with*/
  if (!c->split || c->hydro.count_total < engine_max_parts_per_ghost) {

    /* Add the ghost task and its dependencies */
    struct scheduler *s = &e->sched;
    c->hydro.ghost =
        scheduler_addtask(s, task_type_ghost, task_subtype_none, 0, 0, c, NULL);
    scheduler_addunlock(s, ghost_in, c->hydro.ghost);
    scheduler_addunlock(s, c->hydro.ghost, ghost_out);

  } else {
    /* Keep recursing */
    for (int k = 0; k < 8; k++)
      if (c->progeny[k] != NULL)
        engine_add_ghosts(e, c->progeny[k], ghost_in, ghost_out);
  }
}

/**
 * @brief Recursively add non-implicit cooling tasks to a cell hierarchy.
 */
void engine_add_cooling(struct engine *e, struct cell *c,
                        struct task *cooling_in, struct task *cooling_out) {

  /* Abort as there are no hydro particles here? */
  if (c->hydro.count_total == 0) return;

  /* If we have reached the leaf OR have to few particles to play with*/
  if (!c->split || c->hydro.count_total < engine_max_parts_per_cooling) {

    /* Add the cooling task and its dependencies */
    struct scheduler *s = &e->sched;
    c->hydro.cooling = scheduler_addtask(s, task_type_cooling,
                                         task_subtype_none, 0, 0, c, NULL);
    scheduler_addunlock(s, cooling_in, c->hydro.cooling);
    scheduler_addunlock(s, c->hydro.cooling, cooling_out);

  } else {
    /* Keep recursing */
    for (int k = 0; k < 8; k++)
      if (c->progeny[k] != NULL)
        engine_add_cooling(e, c->progeny[k], cooling_in, cooling_out);
  }
}

/**
 * @brief Generate the hydro hierarchical tasks for a hierarchy of cells -
 * i.e. all the O(Npart) tasks -- hydro version
 *
 * Tasks are only created here. The dependencies will be added later on.
 *
 * Note that there is no need to recurse below the super-cell. Note also
 * that we only add tasks if the relevant particles are present in the cell.
 *
 * @param e The #engine.
 * @param c The #cell.
 * @param star_resort_cell Pointer to the cell where the star_resort task has
 * been created. NULL above that level or if not running with star formation.
 */
void engine_make_hierarchical_tasks_hydro(struct engine *e, struct cell *c,
                                          struct cell *star_resort_cell) {

  struct scheduler *s = &e->sched;
  const int with_stars = (e->policy & engine_policy_stars);
  const int with_sinks = (e->policy & engine_policy_sinks);
  const int with_feedback = (e->policy & engine_policy_feedback);
  const int with_cooling = (e->policy & engine_policy_cooling);
  const int with_star_formation = (e->policy & engine_policy_star_formation);
  const int with_star_formation_sink = (with_sinks && with_stars);
  const int with_black_holes = (e->policy & engine_policy_black_holes);
  const int with_rt = (e->policy & engine_policy_rt);
#ifdef WITH_CSDS
  const int with_csds = (e->policy & engine_policy_csds);
#endif

  /* Are we are the level where we create the stars' resort tasks?
   * If the tree is shallow, we need to do this at the super-level if the
   * super-level is above the level we want */
  if ((c->nodeID == e->nodeID) && (star_resort_cell == NULL) &&
      (c->depth == engine_star_resort_task_depth || c->hydro.super == c)) {

    /* Star formation */
    if (with_feedback && c->hydro.count > 0 && with_star_formation) {

      /* Record this is the level where we re-sort */
      star_resort_cell = c;

      c->hydro.stars_resort = scheduler_addtask(
          s, task_type_stars_resort, task_subtype_none, 0, 0, c, NULL);

      scheduler_addunlock(s, c->top->hydro.star_formation,
                          c->hydro.stars_resort);
    }

    /* Star formation from sinks */
    if (with_feedback && with_star_formation_sink &&
        (c->hydro.count > 0 || c->sinks.count > 0)) {

      /* Record this is the level where we re-sort */
      star_resort_cell = c;

      c->hydro.stars_resort = scheduler_addtask(
          s, task_type_stars_resort, task_subtype_none, 0, 0, c, NULL);

      scheduler_addunlock(s, c->top->sinks.star_formation_sink,
                          c->hydro.stars_resort);
    }
  }

  /* Are we in a super-cell ? */
  if (c->hydro.super == c) {

    /* Add the sort task. */
    c->hydro.sorts =
        scheduler_addtask(s, task_type_sort, task_subtype_none, 0, 0, c, NULL);

    if (with_feedback) {
      c->stars.sorts = scheduler_addtask(s, task_type_stars_sort,
                                         task_subtype_none, 0, 0, c, NULL);
    }

    if (with_black_holes) {
      c->black_holes.swallow_ghost_0 =
          scheduler_addtask(s, task_type_bh_swallow_ghost1, task_subtype_none,
                            0, /* implicit =*/1, c, NULL);
    }

    /* Local tasks only... */
    if (c->nodeID == e->nodeID) {

      /* Add the drift task. */
      c->hydro.drift = scheduler_addtask(s, task_type_drift_part,
                                         task_subtype_none, 0, 0, c, NULL);

      /* Add the task finishing the force calculation */
      c->hydro.end_force = scheduler_addtask(s, task_type_end_hydro_force,
                                             task_subtype_none, 0, 0, c, NULL);
      /* Generate the ghost tasks. */
      c->hydro.ghost_in =
          scheduler_addtask(s, task_type_ghost_in, task_subtype_none, 0,
                            /* implicit = */ 1, c, NULL);
      c->hydro.ghost_out =
          scheduler_addtask(s, task_type_ghost_out, task_subtype_none, 0,
                            /* implicit = */ 1, c, NULL);
      engine_add_ghosts(e, c, c->hydro.ghost_in, c->hydro.ghost_out);

      /* Generate the extra ghost task. */
#ifdef EXTRA_HYDRO_LOOP
      c->hydro.extra_ghost = scheduler_addtask(
          s, task_type_extra_ghost, task_subtype_none, 0, 0, c, NULL);
#endif

      /* Stars */
      if (with_stars) {
        c->stars.drift = scheduler_addtask(s, task_type_drift_spart,
                                           task_subtype_none, 0, 0, c, NULL);
        scheduler_addunlock(s, c->stars.drift, c->super->kick2);

        if (with_star_formation && c->top->hydro.count > 0)
          scheduler_addunlock(s, c->stars.drift, c->top->hydro.star_formation);
      }

      /* Sinks */
      if (with_sinks) {
        c->sinks.drift = scheduler_addtask(s, task_type_drift_sink,
                                           task_subtype_none, 0, 0, c, NULL);
        scheduler_addunlock(s, c->sinks.drift, c->super->kick2);

        c->sinks.sink_in =
            scheduler_addtask(s, task_type_sink_in, task_subtype_none, 0,
                              /* implicit = */ 1, c, NULL);

        c->sinks.sink_ghost1 =
            scheduler_addtask(s, task_type_sink_ghost1, task_subtype_none, 0,
                              /* implicit = */ 1, c, NULL);

        c->sinks.sink_ghost2 =
            scheduler_addtask(s, task_type_sink_ghost2, task_subtype_none, 0,
                              /* implicit = */ 1, c, NULL);

        c->sinks.sink_out =
            scheduler_addtask(s, task_type_sink_out, task_subtype_none, 0,
                              /* implicit = */ 1, c, NULL);

        /* Link to the main tasks */
        scheduler_addunlock(s, c->super->kick2, c->sinks.sink_in);
        scheduler_addunlock(s, c->sinks.sink_out, c->super->timestep);

        if (with_stars &&
            (c->top->hydro.count > 0 || c->top->sinks.count > 0)) {
          scheduler_addunlock(s, c->hydro.super->sinks.sink_out,
                              c->top->sinks.star_formation_sink);
        }
      }

      /* Black holes */
      if (with_black_holes) {
        c->black_holes.drift = scheduler_addtask(
            s, task_type_drift_bpart, task_subtype_none, 0, 0, c, NULL);
        scheduler_addunlock(s, c->black_holes.drift, c->super->kick2);
      }

      /* Subgrid tasks: cooling */
      if (with_cooling) {

        c->hydro.cooling_in =
            scheduler_addtask(s, task_type_cooling_in, task_subtype_none, 0,
                              /*implicit=*/1, c, NULL);
        c->hydro.cooling_out =
            scheduler_addtask(s, task_type_cooling_out, task_subtype_none, 0,
                              /*implicit=*/1, c, NULL);

        engine_add_cooling(e, c, c->hydro.cooling_in, c->hydro.cooling_out);

        scheduler_addunlock(s, c->hydro.end_force, c->hydro.cooling_in);
        scheduler_addunlock(s, c->hydro.cooling_out, c->super->kick2);

      } else {
        scheduler_addunlock(s, c->hydro.end_force, c->super->kick2);
      }

      /* Subgrid tasks: feedback */
      if (with_feedback) {

        c->stars.stars_in =
            scheduler_addtask(s, task_type_stars_in, task_subtype_none, 0,
                              /* implicit = */ 1, c, NULL);

        c->stars.stars_out =
            scheduler_addtask(s, task_type_stars_out, task_subtype_none, 0,
                              /* implicit = */ 1, c, NULL);

        c->stars.density_ghost = scheduler_addtask(
            s, task_type_stars_ghost, task_subtype_none, 0, 0, c, NULL);

#ifdef EXTRA_STAR_LOOPS
        c->stars.prep1_ghost =
            scheduler_addtask(s, task_type_stars_prep_ghost1, task_subtype_none,
                              0, /* implicit = */ 1, c, NULL);

        c->hydro.prep1_ghost =
            scheduler_addtask(s, task_type_hydro_prep_ghost1, task_subtype_none,
                              0, /* implicit = */ 1, c, NULL);

        c->stars.prep2_ghost =
            scheduler_addtask(s, task_type_stars_prep_ghost2, task_subtype_none,
                              0, /* implicit = */ 1, c, NULL);
#endif

#ifdef WITH_CSDS
        if (with_csds) {
          scheduler_addunlock(s, c->super->csds, c->stars.stars_in);
        } else {
          scheduler_addunlock(s, c->super->kick2, c->stars.stars_in);
        }
#else
        scheduler_addunlock(s, c->super->kick2, c->stars.stars_in);
#endif
        scheduler_addunlock(s, c->stars.stars_out, c->super->timestep);

        /* Star formation*/
        if (with_feedback && c->hydro.count > 0 && with_star_formation) {
          scheduler_addunlock(s, star_resort_cell->hydro.stars_resort,
                              c->stars.stars_in);
        }
        /* Star formation from sinks */
        if (with_feedback && with_star_formation_sink &&
            (c->hydro.count > 0 || c->sinks.count > 0)) {
          scheduler_addunlock(s, star_resort_cell->hydro.stars_resort,
                              c->stars.stars_in);
        }
      }

      /* Radiative Transfer */
      if (with_rt) {
        /* RT ghost in task */
        c->rt.rt_in =
            scheduler_addtask(s, task_type_rt_in, task_subtype_none, 0,
                              /* implicit= */ 1, c, NULL);
        scheduler_addunlock(s, c->super->kick2, c->rt.rt_in);
        /* Star formation */
        if (c->top->hydro.count > 0 && with_star_formation)
          scheduler_addunlock(s, c->top->hydro.star_formation, c->rt.rt_in);
        /* Star formation from sinks */
        if (with_star_formation_sink &&
            (c->top->hydro.count > 0 || c->top->sinks.count > 0))
          scheduler_addunlock(s, c->top->sinks.star_formation_sink,
                              c->rt.rt_in);
        if (with_feedback)
          scheduler_addunlock(s, c->stars.stars_out, c->rt.rt_in);
        /* TODO: check/add dependencies from Loic's new sink SF tasks */

        /* RT ghost out task */
        c->rt.rt_out =
            scheduler_addtask(s, task_type_rt_out, task_subtype_none, 0,
                              /* implicit= */ 1, c, NULL);
        scheduler_addunlock(s, c->rt.rt_out, c->super->timestep);

        /* In cases where nothing but RT is active, don't allow the timestep
         * collect to run before we've finished */
        scheduler_addunlock(s, c->rt.rt_out, c->top->timestep_collect);

        /* non-implicit ghost 1 */
        c->rt.rt_ghost1 = scheduler_addtask(s, task_type_rt_ghost1,
                                            task_subtype_none, 0, 0, c, NULL);
        scheduler_addunlock(s, c->rt.rt_in, c->rt.rt_ghost1);

        /* non-implicit ghost 2 */
        c->rt.rt_ghost2 = scheduler_addtask(s, task_type_rt_ghost2,
                                            task_subtype_none, 0, 0, c, NULL);

        /* implicit transport out */
        c->rt.rt_transport_out =
            scheduler_addtask(s, task_type_rt_transport_out, task_subtype_none,
                              0, /*implicit= */ 1, c, NULL);

        /* thermochemistry */
        c->rt.rt_tchem = scheduler_addtask(s, task_type_rt_tchem,
                                           task_subtype_none, 0, 0, c, NULL);

        /* Advance cell time for subcycling */
        /* We need to make sure that rt_advance_cell_time is at the same level
         * as the timestep task, not below. Otherwise, the updated cell times
         * won't propagate up the hierarchy enough, and the cell_is_rt_active
         * will return bogus results. Note that c->super is not necessarily
         * c->hydro.super in general. */
        /* Create the task only once ! */
        if (c->super->rt.rt_advance_cell_time == NULL) {
          c->super->rt.rt_advance_cell_time =
              scheduler_addtask(s, task_type_rt_advance_cell_time,
                                task_subtype_none, 0, 0, c->super, NULL);
          /* Don't run the rt_collect_times before the rt_advance_cell_time */
          scheduler_addunlock(s, c->super->rt.rt_advance_cell_time,
                              c->top->rt.rt_collect_times);
        }

        scheduler_addunlock(s, c->rt.rt_transport_out, c->rt.rt_tchem);
        scheduler_addunlock(s, c->rt.rt_tchem,
                            c->super->rt.rt_advance_cell_time);
        scheduler_addunlock(s, c->super->rt.rt_advance_cell_time, c->rt.rt_out);
      }

      /* Subgrid tasks: black hole feedback */
      if (with_black_holes) {

        c->black_holes.black_holes_in =
            scheduler_addtask(s, task_type_bh_in, task_subtype_none, 0,
                              /* implicit = */ 1, c, NULL);

        c->black_holes.black_holes_out =
            scheduler_addtask(s, task_type_bh_out, task_subtype_none, 0,
                              /* implicit = */ 1, c, NULL);

        c->black_holes.density_ghost = scheduler_addtask(
            s, task_type_bh_density_ghost, task_subtype_none, 0, 0, c, NULL);

        c->black_holes.swallow_ghost_1 =
            scheduler_addtask(s, task_type_bh_swallow_ghost2, task_subtype_none,
                              0, /* implicit =*/1, c, NULL);

        c->black_holes.swallow_ghost_2 = scheduler_addtask(
            s, task_type_bh_swallow_ghost3, task_subtype_none, 0, 0, c, NULL);

#ifdef WITH_CSDS
        if (with_csds) {
          scheduler_addunlock(s, c->super->csds, c->black_holes.black_holes_in);
        } else {
          scheduler_addunlock(s, c->super->kick2,
                              c->black_holes.black_holes_in);
        }
#else
        scheduler_addunlock(s, c->super->kick2, c->black_holes.black_holes_in);
#endif
        scheduler_addunlock(s, c->black_holes.black_holes_out,
                            c->super->timestep);
      }

      if (with_black_holes && with_feedback) {

        /* Make sure we don't start swallowing gas particles before the stars
           have converged on their smoothing lengths. */
        scheduler_addunlock(s, c->stars.density_ghost,
                            c->black_holes.swallow_ghost_0);
      }
    }
  } else { /* We are above the super-cell so need to go deeper */

    /* Recurse. */
    if (c->split)
      for (int k = 0; k < 8; k++)
        if (c->progeny[k] != NULL)
          engine_make_hierarchical_tasks_hydro(e, c->progeny[k],
                                               star_resort_cell);
  }
}

void engine_make_hierarchical_tasks_mapper(void *map_data, int num_elements,
                                           void *extra_data) {

  struct engine *e = (struct engine *)extra_data;
  const int with_hydro = (e->policy & engine_policy_hydro);
  const int with_self_gravity = (e->policy & engine_policy_self_gravity);
  const int with_ext_gravity = (e->policy & engine_policy_external_gravity);
  const int with_sidm = (e->policy & engine_policy_sidm);

  for (int ind = 0; ind < num_elements; ind++) {

    struct cell *c = &((struct cell *)map_data)[ind];

    /* Make the common tasks (time integration) */
    engine_make_hierarchical_tasks_common(e, c);
    
    /* Add the hydro stuff */
    if (with_hydro)
      engine_make_hierarchical_tasks_hydro(e, c, /*star_resort_cell=*/NULL);

    /* And the gravity stuff */
    if (with_self_gravity || with_ext_gravity)
      engine_make_hierarchical_tasks_gravity(e, c);
      
    /* Add the dark matter stuff */
    if (with_sidm)
        engine_make_hierarchical_tasks_dark_matter(e, c);

  }
}

/**
 * @brief Constructs the top-level tasks for the short-range gravity
 * and long-range gravity interactions.
 *
 * - All top-cells get a self task.
 * - All pairs within range according to the multipole acceptance
 *   criterion get a pair task.
 */
void engine_make_self_gravity_tasks_mapper(void *map_data, int num_elements,
                                           void *extra_data) {

  struct engine *e = (struct engine *)extra_data;
  struct space *s = e->s;
  struct scheduler *sched = &e->sched;
  const int nodeID = e->nodeID;
  const int periodic = s->periodic;
  const double dim[3] = {s->dim[0], s->dim[1], s->dim[2]};
  const int cdim[3] = {s->cdim[0], s->cdim[1], s->cdim[2]};
  struct cell *cells = s->cells_top;
  const double max_distance = e->mesh->r_cut_max;
  const double max_distance2 = max_distance * max_distance;

  /* Compute maximal distance where we can expect a direct interaction */
  const float distance = gravity_M2L_min_accept_distance(
      e->gravity_properties, sqrtf(3) * cells[0].width[0], s->max_softening,
      s->min_a_grav, s->max_mpole_power, periodic);

  /* Convert the maximal search distance to a number of cells
   * Define a lower and upper delta in case things are not symmetric */
  const int delta = max((int)(sqrt(3) * distance / cells[0].width[0]) + 1, 2);
  int delta_m = delta;
  int delta_p = delta;

  /* Special case where every cell is in range of every other one */
  if (periodic) {
    if (delta >= cdim[0] / 2) {
      if (cdim[0] % 2 == 0) {
        delta_m = cdim[0] / 2;
        delta_p = cdim[0] / 2 - 1;
      } else {
        delta_m = cdim[0] / 2;
        delta_p = cdim[0] / 2;
      }
    }
  } else {
    if (delta > cdim[0]) {
      delta_m = cdim[0];
      delta_p = cdim[0];
    }
  }

  /* Loop through the elements, which are just byte offsets from NULL. */
  for (int ind = 0; ind < num_elements; ind++) {

    /* Get the cell index. */
    const int cid = (size_t)(map_data) + ind;

    /* Integer indices of the cell in the top-level grid */
    const int i = cid / (cdim[1] * cdim[2]);
    const int j = (cid / cdim[2]) % cdim[1];
    const int k = cid % cdim[2];

    /* Get the first cell */
    struct cell *ci = &cells[cid];

    /* Skip cells without gravity particles */
    if (ci->grav.count == 0) continue;

    /* If the cell is local build a self-interaction */
    if (ci->nodeID == nodeID) {
        scheduler_addtask(sched, task_type_self, task_subtype_grav, 0, 0, ci,
                        NULL);
    }

    /* Loop over every other cell within (Manhattan) range delta */
    for (int ii = i - delta_m; ii <= i + delta_p; ii++) {

      /* Escape if non-periodic and beyond range */
      if (!periodic && (ii < 0 || ii >= cdim[0])) continue;

      for (int jj = j - delta_m; jj <= j + delta_p; jj++) {

        /* Escape if non-periodic and beyond range */
        if (!periodic && (jj < 0 || jj >= cdim[1])) continue;

        for (int kk = k - delta_m; kk <= k + delta_p; kk++) {

          /* Escape if non-periodic and beyond range */
          if (!periodic && (kk < 0 || kk >= cdim[2])) continue;

          /* Apply periodic BC (not harmful if not using periodic BC) */
          const int iii = (ii + cdim[0]) % cdim[0];
          const int jjj = (jj + cdim[1]) % cdim[1];
          const int kkk = (kk + cdim[2]) % cdim[2];

          /* Get the second cell */
          const int cjd = cell_getid(cdim, iii, jjj, kkk);
          struct cell *cj = &cells[cjd];

          /* Avoid duplicates, empty cells and completely foreign pairs */
          if (cid >= cjd || cj->grav.count == 0 ||
              (ci->nodeID != nodeID && cj->nodeID != nodeID))
            continue;

#ifdef WITH_MPI
          /* Recover the multipole information */
          const struct gravity_tensors *multi_i = ci->grav.multipole;
          const struct gravity_tensors *multi_j = cj->grav.multipole;

          if (multi_i == NULL && ci->nodeID != nodeID)
            error("Multipole of ci was not exchanged properly via the proxies");
          if (multi_j == NULL && cj->nodeID != nodeID)
            error("Multipole of cj was not exchanged properly via the proxies");
#endif

          /* Minimal distance between any pair of particles */
          const double min_radius2 =
              cell_min_dist2_same_size(ci, cj, periodic, dim);

          /* Are we beyond the distance where the truncated forces are 0 ?*/
          if (periodic && min_radius2 > max_distance2) continue;

          /* Are the cells too close for a MM interaction ? */
          if (!cell_can_use_pair_mm(ci, cj, e, s, /*use_rebuild_data=*/1,
                                    /*is_tree_walk=*/0)) {

            /* Ok, we need to add a direct pair calculation */
            scheduler_addtask(sched, task_type_pair, task_subtype_grav, 0, 0,
                              ci, cj);

#ifdef SWIFT_DEBUG_CHECKS
#ifdef WITH_MPI

            /* Let's cross-check that we had a proxy for that cell */
            if (ci->nodeID == nodeID && cj->nodeID != engine_rank) {

              /* Find the proxy for this node */
              const int proxy_id = e->proxy_ind[cj->nodeID];
              if (proxy_id < 0)
                error("No proxy exists for that foreign node %d!", cj->nodeID);

              const struct proxy *p = &e->proxies[proxy_id];

              /* Check whether the cell exists in the proxy */
              int n = 0;
              for (; n < p->nr_cells_in; n++)
                if (p->cells_in[n] == cj) {
                  break;
                }
              if (n == p->nr_cells_in)
                error(
                    "Cell %d not found in the proxy but trying to construct "
                    "grav task!",
                    cjd);
            } else if (cj->nodeID == nodeID && ci->nodeID != engine_rank) {

              /* Find the proxy for this node */
              const int proxy_id = e->proxy_ind[ci->nodeID];
              if (proxy_id < 0)
                error("No proxy exists for that foreign node %d!", ci->nodeID);

              const struct proxy *p = &e->proxies[proxy_id];

              /* Check whether the cell exists in the proxy */
              int n = 0;
              for (; n < p->nr_cells_in; n++)
                if (p->cells_in[n] == ci) {
                  break;
                }
              if (n == p->nr_cells_in)
                error(
                    "Cell %d not found in the proxy but trying to construct "
                    "grav task!",
                    cid);
            }
#endif /* WITH_MPI */
#endif /* SWIFT_DEBUG_CHECKS */
          }
        }
      }
    }
  }
}

/**
 * @brief Constructs the top-level tasks for the external gravity.
 *
 * @param e The #engine.
 */
void engine_make_external_gravity_tasks(struct engine *e) {

  struct space *s = e->s;
  struct scheduler *sched = &e->sched;
  const int nodeID = e->nodeID;
  struct cell *cells = s->cells_top;
  const int nr_cells = s->nr_cells;

  for (int cid = 0; cid < nr_cells; ++cid) {

    struct cell *ci = &cells[cid];

    /* Skip cells without gravity particles */
    if (ci->grav.count == 0) continue;

    /* Is that neighbour local ? */
    if (ci->nodeID != nodeID) continue;

    /* If the cell is local, build a self-interaction */
    scheduler_addtask(sched, task_type_self, task_subtype_external_grav, 0, 0,
                      ci, NULL);
  }
}

/**
 * @brief Counts the tasks associated with one cell and constructs the links
 *
 * For each hydrodynamic and gravity task, construct the links with
 * the corresponding cell.  Similarly, construct the dependencies for
 * all the sorting tasks.
 */
void engine_count_and_link_tasks_mapper(void *map_data, int num_elements,
                                        void *extra_data) {

  struct engine *e = (struct engine *)extra_data;
  struct scheduler *const sched = &e->sched;

  for (int ind = 0; ind < num_elements; ind++) {
    struct task *t = &((struct task *)map_data)[ind];

    struct cell *ci = t->ci;
    struct cell *cj = t->cj;
    const enum task_types t_type = t->type;
    const enum task_subtypes t_subtype = t->subtype;

    /* Link sort tasks to all the higher sort task. */
    if (t_type == task_type_sort) {
      for (struct cell *finger = t->ci->parent; finger != NULL;
           finger = finger->parent) {
        if (finger->hydro.sorts != NULL)
          scheduler_addunlock(sched, t, finger->hydro.sorts);
      }

      /* Link stars sort tasks to all the higher sort task. */
    } else if (t_type == task_type_stars_sort) {
      for (struct cell *finger = t->ci->parent; finger != NULL;
           finger = finger->parent) {
        if (finger->stars.sorts != NULL)
          scheduler_addunlock(sched, t, finger->stars.sorts);
      }

      /* Link self tasks to cells. */
    } else if (t_type == task_type_self) {
      atomic_inc(&ci->nr_tasks);

      if (t_subtype == task_subtype_density) {
        engine_addlink(e, &ci->hydro.density, t);
      } else if (t->subtype == task_subtype_dark_matter_density) {
        engine_addlink(e, &ci->dark_matter.density, t);
      } else if (t_subtype == task_subtype_sidm) {
        engine_addlink(e, &ci->dark_matter.sidm, t);
      } else if (t_subtype == task_subtype_grav) {
        engine_addlink(e, &ci->grav.grav, t);
      } else if (t_subtype == task_subtype_external_grav) {
        engine_addlink(e, &ci->grav.grav, t);
      }

      /* Link pair tasks to cells. */
    } else if (t_type == task_type_pair) {
      atomic_inc(&ci->nr_tasks);
      atomic_inc(&cj->nr_tasks);

      if (t_subtype == task_subtype_density) {
        engine_addlink(e, &ci->hydro.density, t);
        engine_addlink(e, &cj->hydro.density, t);
      } else if (t->subtype == task_subtype_dark_matter_density) {
          engine_addlink(e, &ci->dark_matter.density, t);
          engine_addlink(e, &cj->dark_matter.density, t);
      } else if (t_subtype == task_subtype_sidm) {
          engine_addlink(e, &ci->dark_matter.sidm, t);
          engine_addlink(e, &cj->dark_matter.sidm, t);
      } else if (t_subtype == task_subtype_grav) {
        engine_addlink(e, &ci->grav.grav, t);
        engine_addlink(e, &cj->grav.grav, t);
      }
#ifdef SWIFT_DEBUG_CHECKS
      else if (t_subtype == task_subtype_external_grav) {
        error("Found a pair/external-gravity task...");
      }
#endif

      /* Link sub-self tasks to cells. */
    } else if (t_type == task_type_sub_self) {
      atomic_inc(&ci->nr_tasks);

      if (t_subtype == task_subtype_density) {
        engine_addlink(e, &ci->hydro.density, t);
      } else if (t->subtype == task_subtype_dark_matter_density) {
        engine_addlink(e, &ci->dark_matter.density, t);
      } else if (t_subtype == task_subtype_sidm) {
        engine_addlink(e, &ci->dark_matter.sidm, t);
      } else if (t_subtype == task_subtype_grav) {
        engine_addlink(e, &ci->grav.grav, t);
      } else if (t_subtype == task_subtype_external_grav) {
        engine_addlink(e, &ci->grav.grav, t);
      }

      /* Link sub-pair tasks to cells. */
    } else if (t_type == task_type_sub_pair) {
      atomic_inc(&ci->nr_tasks);
      atomic_inc(&cj->nr_tasks);

      if (t_subtype == task_subtype_density) {
        engine_addlink(e, &ci->hydro.density, t);
        engine_addlink(e, &cj->hydro.density, t);
      } else if (t->subtype == task_subtype_dark_matter_density) {
          engine_addlink(e, &ci->dark_matter.density, t);
          engine_addlink(e, &cj->dark_matter.density, t);
      } else if (t_subtype == task_subtype_sidm) {
          engine_addlink(e, &ci->dark_matter.sidm, t);
          engine_addlink(e, &cj->dark_matter.sidm, t);
      } else if (t_subtype == task_subtype_grav) {
        engine_addlink(e, &ci->grav.grav, t);
        engine_addlink(e, &cj->grav.grav, t);
      }
#ifdef SWIFT_DEBUG_CHECKS
      else if (t_subtype == task_subtype_external_grav) {
        error("Found a sub-pair/external-gravity task...");
      }
#endif

      /* Multipole-multipole interaction of progenies */
    } else if (t_type == task_type_grav_mm) {

      atomic_inc(&ci->grav.nr_mm_tasks);
      atomic_inc(&cj->grav.nr_mm_tasks);
      engine_addlink(e, &ci->grav.mm, t);
      engine_addlink(e, &cj->grav.mm, t);
    }
  }
}

/**
 * @brief Creates all the task dependencies for the gravity
 *
 * @param e The #engine
 */
void engine_link_gravity_tasks(struct engine *e) {

  struct scheduler *sched = &e->sched;
  const int nodeID = e->nodeID;
  const int nr_tasks = sched->nr_tasks;

  for (int k = 0; k < nr_tasks; k++) {

    /* Get a pointer to the task. */
    struct task *t = &sched->tasks[k];

    if (t->type == task_type_none) continue;

    /* Get the cells we act on */
    struct cell *ci = t->ci;
    struct cell *cj = t->cj;
    const enum task_types t_type = t->type;
    const enum task_subtypes t_subtype = t->subtype;

    /* Pointers to the parent cells for tasks going up and down the tree
     * In the case where we are at the super-level we don't
     * want the parent as no tasks are defined above that level. */
    struct cell *ci_parent, *cj_parent;
    if (ci->parent != NULL && ci->grav.super != ci)
      ci_parent = ci->parent;
    else
      ci_parent = ci;

    if (cj != NULL && cj->parent != NULL && cj->grav.super != cj)
      cj_parent = cj->parent;
    else
      cj_parent = cj;

/* Node ID (if running with MPI) */
#ifdef WITH_MPI
    const int ci_nodeID = ci->nodeID;
    const int cj_nodeID = (cj != NULL) ? cj->nodeID : -1;
#else
    const int ci_nodeID = nodeID;
    const int cj_nodeID = nodeID;
#endif

    /* Self-interaction for self-gravity? */
    if (t_type == task_type_self && t_subtype == task_subtype_grav) {

#ifdef SWIFT_DEBUG_CHECKS
      if (ci_nodeID != nodeID) error("Non-local self task");
#endif
        
      /* drift ---+-> gravity --> grav_down */
      /* init  --/    */
      scheduler_addunlock(sched, ci_parent->grav.drift_out, t);
      scheduler_addunlock(sched, ci_parent->grav.init_out, t);
      scheduler_addunlock(sched, t, ci_parent->grav.down_in);
    }

    /* Self-interaction for external gravity ? */
    if (t_type == task_type_self && t_subtype == task_subtype_external_grav) {

#ifdef SWIFT_DEBUG_CHECKS
      if (ci_nodeID != nodeID) error("Non-local self task");
#endif

      /* drift -----> gravity --> end_gravity_force */
      scheduler_addunlock(sched, ci->grav.super->grav.drift, t);
      scheduler_addunlock(sched, t, ci->grav.super->grav.end_force);
    }

    /* Otherwise, pair interaction? */
    else if (t_type == task_type_pair && t_subtype == task_subtype_grav) {

      if (ci_nodeID == nodeID) {

        /* drift ---+-> gravity --> grav_down */
        /* init  --/    */
        scheduler_addunlock(sched, ci_parent->grav.drift_out, t);
        scheduler_addunlock(sched, ci_parent->grav.init_out, t);
        scheduler_addunlock(sched, t, ci_parent->grav.down_in);
      }
      if (cj_nodeID == nodeID) {
          
        /* drift ---+-> gravity --> grav_down */
        /* init  --/    */
        if (ci_parent != cj_parent) { /* Avoid double unlock */
          scheduler_addunlock(sched, cj_parent->grav.drift_out, t);
          scheduler_addunlock(sched, cj_parent->grav.init_out, t);
          scheduler_addunlock(sched, t, cj_parent->grav.down_in);
        }
      }
    }

    /* Otherwise, sub-self interaction? */
    else if (t_type == task_type_sub_self && t_subtype == task_subtype_grav) {

#ifdef SWIFT_DEBUG_CHECKS
      if (ci_nodeID != nodeID) error("Non-local sub-self task");
#endif
      /* drift ---+-> gravity --> grav_down */
      /* init  --/    */
      scheduler_addunlock(sched, ci_parent->grav.drift_out, t);
      scheduler_addunlock(sched, ci_parent->grav.init_out, t);
      scheduler_addunlock(sched, t, ci_parent->grav.down_in);
    }

    /* Sub-self-interaction for external gravity ? */
    else if (t_type == task_type_sub_self &&
             t_subtype == task_subtype_external_grav) {

#ifdef SWIFT_DEBUG_CHECKS
      if (ci_nodeID != nodeID) error("Non-local sub-self task");
#endif

      /* drift -----> gravity --> end_force */
      scheduler_addunlock(sched, ci->grav.super->grav.drift, t);
      scheduler_addunlock(sched, t, ci->grav.super->grav.end_force);
    }

    /* Otherwise, sub-pair interaction? */
    else if (t_type == task_type_sub_pair && t_subtype == task_subtype_grav) {

      if (ci_nodeID == nodeID) {
          
        /* drift ---+-> gravity --> grav_down */
        /* init  --/    */
        scheduler_addunlock(sched, ci_parent->grav.drift_out, t);
        scheduler_addunlock(sched, ci_parent->grav.init_out, t);
        scheduler_addunlock(sched, t, ci_parent->grav.down_in);
      }
      if (cj_nodeID == nodeID) {

        /* drift ---+-> gravity --> grav_down */
        /* init  --/    */
        if (ci_parent != cj_parent) { /* Avoid double unlock */
            
          scheduler_addunlock(sched, cj_parent->grav.drift_out, t);
          scheduler_addunlock(sched, cj_parent->grav.init_out, t);
          scheduler_addunlock(sched, t, cj_parent->grav.down_in);
        }
      }

    }

    /* Otherwise M-M interaction? */
    else if (t_type == task_type_grav_mm) {

      if (ci_nodeID == nodeID) {

        /* init -----> gravity --> grav_down */
        scheduler_addunlock(sched, ci_parent->grav.init_out, t);
        scheduler_addunlock(sched, t, ci_parent->grav.down_in);
      }
      if (cj_nodeID == nodeID) {

        /* init -----> gravity --> grav_down */
        if (ci_parent != cj_parent) { /* Avoid double unlock */
          scheduler_addunlock(sched, cj_parent->grav.init_out, t);
          scheduler_addunlock(sched, t, cj_parent->grav.down_in);
        }
      }
    }
  }
}



/**
 * @brief Creates the dependency network for the dark matter tasks of a given cell.
 *
 * @param sched The #scheduler.
 * @param density The density task to link.
 * @param sidm The sidm task to link.
 * @param c The cell.
 */
static inline void engine_make_dark_matter_loops_dependencies(struct scheduler *sched, struct task *density, struct task *sidm, struct cell *c) {
    
    /* density --> ghost --> sidm --> sidm_kick --> sync */
    scheduler_addunlock(sched, density, c->dark_matter.super->dark_matter.ghost);
    scheduler_addunlock(sched, c->dark_matter.super->dark_matter.ghost, sidm);
    scheduler_addunlock(sched, sidm, c->dark_matter.super->dark_matter.sidm_kick);
    scheduler_addunlock(sched, sidm, c->dark_matter.super->dark_matter.timestep_sync);
}


/**
 * @brief Duplicates the first DM loop and construct all the
 * dependencies for the DM part
 *
 * This is done by looping over all the previously constructed tasks
 * and adding another task involving the same cells but this time
 * corresponding to the second DM loop over neighbours (for SIDM kicks).
 * With all the relevant tasks for a given cell available, we construct
 * all the dependencies for that cell.
 */
void engine_make_dark_matter_loops_tasks_mapper(void *map_data, int num_elements,
                                              void *extra_data) {
    
    struct engine *e = (struct engine *)extra_data;
    struct scheduler *sched = &e->sched;
    const int nodeID = e->nodeID;
    struct task *t_sidm = NULL;

    for (int ind = 0; ind < num_elements; ind++) {
        
        struct task *t = &((struct task *)map_data)[ind];
        const enum task_types t_type = t->type;
        const enum task_subtypes t_subtype = t->subtype;
        const long long flags = t->flags;
        struct cell *const ci = t->ci;
        struct cell *const cj = t->cj;

        /* Escape early */
        if (t->type == task_type_none) continue;

        /* Self-interaction? */
        else if (t_type == task_type_self && t_subtype == task_subtype_dark_matter_density) {
            
            /* Make the self-density tasks depend on the kick1? */
            scheduler_addunlock(sched, ci->dark_matter.super->dark_matter.drift, t);
            
            /* Task for the second hydro loop, */
            t_sidm = scheduler_addtask(sched, task_type_self, task_subtype_sidm, flags, 0, ci, NULL);

            /* Link the tasks to the cells */
            engine_addlink(e, &ci->dark_matter.sidm, t_sidm);

            /* Now, build all the dependencies for the dark matter */
            engine_make_dark_matter_loops_dependencies(sched, t, t_sidm, ci);
        }
        
        /* Otherwise, pair interaction? */
        else if (t_type == task_type_pair && t_subtype == task_subtype_dark_matter_density) {
            
            /* Make all density tasks depend on the drift */
            if (ci->nodeID == nodeID) {
                scheduler_addunlock(sched, ci->dark_matter.super->dark_matter.drift, t);
            }
            if ((cj->nodeID == nodeID) && (ci->dark_matter.super != cj->dark_matter.super)) {
                scheduler_addunlock(sched, cj->dark_matter.super->dark_matter.drift, t);
            }
            
            /* New task for the SIDM loop */
            t_sidm = scheduler_addtask(sched, task_type_pair, task_subtype_sidm, flags, 0, ci, cj);

            engine_addlink(e, &ci->dark_matter.sidm, t_sidm);
            engine_addlink(e, &cj->dark_matter.sidm, t_sidm);
            

            /* Now, build all the dependencies for the DM for the cells */
            /* that are local and are not descendant of the same super_grav-cells */
            if (ci->nodeID == nodeID) {
                engine_make_dark_matter_loops_dependencies(sched, t, t_sidm, ci);
            }
            if ((cj->nodeID == nodeID) && (ci->dark_matter.super != cj->dark_matter.super)) {
                engine_make_dark_matter_loops_dependencies(sched, t, t_sidm, cj);
                
            }
        }
        
        /* Otherwise, sub-self interaction? */
        else if (t_type == task_type_sub_self &&
                 t_subtype == task_subtype_dark_matter_density) {
            
            /* Make all density tasks depend on the drift and sorts. */
            scheduler_addunlock(sched, ci->dark_matter.super->dark_matter.drift, t);
            
            /* Start by constructing the task for the second hydro loop */
            t_sidm = scheduler_addtask(sched, task_type_sub_self, task_subtype_sidm, flags, 0, ci, NULL);

            /* Add the link between the new loop and the cell */
            engine_addlink(e, &ci->dark_matter.sidm, t_sidm);

            /* Now, build all the dependencies for the DM for the cells */
            /* that are local and are not descendant of the same super_hydro-cells */
            engine_make_dark_matter_loops_dependencies(sched, t, t_sidm, ci);
            
        }
        
        /* Otherwise, sub-pair interaction? */
        else if (t_type == task_type_sub_pair && t_subtype == task_subtype_dark_matter_density) {
            
            /* Make all density tasks depend on the drift */
            if (ci->nodeID == nodeID) {
                scheduler_addunlock(sched, ci->dark_matter.super->dark_matter.drift, t);
            }
            if ((cj->nodeID == nodeID) && (ci->dark_matter.super != cj->dark_matter.super)) {
                scheduler_addunlock(sched, cj->dark_matter.super->dark_matter.drift, t);
            }
            
            /* New task for the force */
            t_sidm = scheduler_addtask(sched, task_type_sub_pair, task_subtype_sidm, flags, 0, ci, cj);
            
            engine_addlink(e, &ci->dark_matter.sidm, t_sidm);
            engine_addlink(e, &cj->dark_matter.sidm, t_sidm);
            
            /* Now, build all the dependencies for the hydro for the cells */
            /* that are local and are not descendant of the same super_hydro-cells */
            if (ci->nodeID == nodeID) {
                engine_make_dark_matter_loops_dependencies(sched, t, t_sidm, ci);
                
            }
            if ((cj->nodeID == nodeID) && (ci->dark_matter.super != cj->dark_matter.super)) {
                engine_make_dark_matter_loops_dependencies(sched, t, t_sidm, cj);
                
            }
        }
    }
}

#ifdef EXTRA_HYDRO_LOOP

/**
 * @brief Creates the dependency network for the hydro tasks of a given cell.
 *
 * @param sched The #scheduler.
 * @param density The density task to link.
 * @param gradient The gradient task to link.
 * @param force The force task to link.
 * @param limiter The limiter task to link.
 * @param c The cell.
 * @param with_cooling Do we have a cooling task ?
 * @param with_limiter Do we have a time-step limiter ?
 */
static inline void engine_make_hydro_loops_dependencies(
    struct scheduler *sched, struct task *density, struct task *gradient,
    struct task *force, struct task *limiter, struct cell *c, int with_cooling,
    int with_limiter) {

  /* density loop --> ghost --> gradient loop --> extra_ghost */
  /* extra_ghost --> force loop  */
  scheduler_addunlock(sched, density, c->hydro.super->hydro.ghost_in);
  scheduler_addunlock(sched, c->hydro.super->hydro.ghost_out, gradient);
  scheduler_addunlock(sched, gradient, c->hydro.super->hydro.extra_ghost);
  scheduler_addunlock(sched, c->hydro.super->hydro.extra_ghost, force);
}

#else

/**
 * @brief Creates the dependency network for the hydro tasks of a given cell.
 *
 * @param sched The #scheduler.
 * @param density The density task to link.
 * @param force The force task to link.
 * @param limiter The limiter task to link.
 * @param c The cell.
 * @param with_cooling Are we running with cooling switched on?
 * @param with_limiter Are we running with limiter switched on?
 */
static inline void engine_make_hydro_loops_dependencies(
    struct scheduler *sched, struct task *density, struct task *force,
    struct task *limiter, struct cell *c, int with_cooling, int with_limiter) {

  /* density loop --> ghost --> force loop */
  scheduler_addunlock(sched, density, c->hydro.super->hydro.ghost_in);
  scheduler_addunlock(sched, c->hydro.super->hydro.ghost_out, force);
}

#endif

/**
 * @brief Duplicates the first hydro loop and construct all the
 * dependencies for the hydro part
 *
 * This is done by looping over all the previously constructed tasks
 * and adding another task involving the same cells but this time
 * corresponding to the second hydro loop over neighbours.
 * With all the relevant tasks for a given cell available, we construct
 * all the dependencies for that cell.
 */
void engine_make_extra_hydroloop_tasks_mapper(void *map_data, int num_elements,
                                              void *extra_data) {

  struct engine *e = (struct engine *)extra_data;
  struct scheduler *sched = &e->sched;
  const int nodeID = e->nodeID;
  const int with_cooling = (e->policy & engine_policy_cooling);
  const int with_timestep_limiter =
      (e->policy & engine_policy_timestep_limiter);
  const int with_timestep_sync = (e->policy & engine_policy_timestep_sync);
  const int with_feedback = (e->policy & engine_policy_feedback);
  const int with_black_holes = (e->policy & engine_policy_black_holes);
  const int with_rt = (e->policy & engine_policy_rt);
  const int with_sink = (e->policy & engine_policy_sinks);
#ifdef EXTRA_HYDRO_LOOP
  struct task *t_gradient = NULL;
#endif
#ifdef EXTRA_STAR_LOOPS
  struct task *t_star_prep1 = NULL;
  struct task *t_star_prep2 = NULL;
#endif
  struct task *t_force = NULL;
  struct task *t_limiter = NULL;
  struct task *t_star_density = NULL;
  struct task *t_star_feedback = NULL;
  struct task *t_bh_density = NULL;
  struct task *t_bh_swallow = NULL;
  struct task *t_do_gas_swallow = NULL;
  struct task *t_do_bh_swallow = NULL;
  struct task *t_bh_feedback = NULL;
  struct task *t_sink_swallow = NULL;
  struct task *t_rt_gradient = NULL;
  struct task *t_rt_transport = NULL;
  struct task *t_sink_do_sink_swallow = NULL;
  struct task *t_sink_do_gas_swallow = NULL;

  for (int ind = 0; ind < num_elements; ind++) {

    struct task *t = &((struct task *)map_data)[ind];
    const enum task_types t_type = t->type;
    const enum task_subtypes t_subtype = t->subtype;
    const long long flags = t->flags;
    struct cell *const ci = t->ci;
    struct cell *const cj = t->cj;

    /* Escape early */
    if (t->type == task_type_none) continue;
    if (t->type == task_type_stars_resort) continue;
    if (t->type == task_type_star_formation) continue;
    if (t->type == task_type_star_formation_sink) continue;
    if (t->type == task_type_sink_formation) continue;

    /* Sort tasks depend on the drift of the cell (gas version). */
    if (t_type == task_type_sort && ci->nodeID == nodeID) {
      scheduler_addunlock(sched, ci->hydro.super->hydro.drift, t);
    }

    /* Sort tasks depend on the drift of the cell (stars version). */
    else if (t_type == task_type_stars_sort && ci->nodeID == nodeID) {
      scheduler_addunlock(sched, ci->hydro.super->stars.drift, t);
    }

    /* Self-interaction? */
    else if (t_type == task_type_self && t_subtype == task_subtype_density) {

      const int bcount_i = ci->black_holes.count;

      /* Make the self-density tasks depend on the drift only. */
      scheduler_addunlock(sched, ci->hydro.super->hydro.drift, t);

      /* Task for the second hydro loop, */
      t_force = scheduler_addtask(sched, task_type_self, task_subtype_force,
                                  flags, 0, ci, NULL);

      /* the task for the time-step limiter */
      if (with_timestep_limiter) {
        t_limiter = scheduler_addtask(sched, task_type_self,
                                      task_subtype_limiter, flags, 0, ci, NULL);
      }

      /* The stellar feedback tasks */
      if (with_feedback) {
        t_star_density =
            scheduler_addtask(sched, task_type_self, task_subtype_stars_density,
                              flags, 0, ci, NULL);
        t_star_feedback =
            scheduler_addtask(sched, task_type_self,
                              task_subtype_stars_feedback, flags, 0, ci, NULL);

#ifdef EXTRA_STAR_LOOPS
        t_star_prep1 =
            scheduler_addtask(sched, task_type_self, task_subtype_stars_prep1,
                              flags, 0, ci, NULL);
        t_star_prep2 =
            scheduler_addtask(sched, task_type_self, task_subtype_stars_prep2,
                              flags, 0, ci, NULL);
#endif
      }

      /* The sink tasks */
      if (with_sink) {
        t_sink_swallow =
            scheduler_addtask(sched, task_type_self, task_subtype_sink_swallow,
                              flags, 0, ci, NULL);
        t_sink_do_sink_swallow = scheduler_addtask(
            sched, task_type_self, task_subtype_sink_do_sink_swallow, flags, 0,
            ci, NULL);
        t_sink_do_gas_swallow = scheduler_addtask(
            sched, task_type_self, task_subtype_sink_do_gas_swallow, flags, 0,
            ci, NULL);
      }

      /* The black hole feedback tasks */
      if (with_black_holes && bcount_i > 0) {
        t_bh_density = scheduler_addtask(
            sched, task_type_self, task_subtype_bh_density, flags, 0, ci, NULL);
        t_bh_swallow = scheduler_addtask(
            sched, task_type_self, task_subtype_bh_swallow, flags, 0, ci, NULL);
        t_do_gas_swallow =
            scheduler_addtask(sched, task_type_self,
                              task_subtype_do_gas_swallow, flags, 0, ci, NULL);
        t_do_bh_swallow =
            scheduler_addtask(sched, task_type_self, task_subtype_do_bh_swallow,
                              flags, 0, ci, NULL);
        t_bh_feedback =
            scheduler_addtask(sched, task_type_self, task_subtype_bh_feedback,
                              flags, 0, ci, NULL);
      }

      if (with_rt) {
        t_rt_gradient =
            scheduler_addtask(sched, task_type_self, task_subtype_rt_gradient,
                              flags, 0, ci, NULL);
        t_rt_transport =
            scheduler_addtask(sched, task_type_self, task_subtype_rt_transport,
                              flags, 0, ci, NULL);
      }

      /* Link the tasks to the cells */
      engine_addlink(e, &ci->hydro.force, t_force);
      if (with_timestep_limiter) {
        engine_addlink(e, &ci->hydro.limiter, t_limiter);
      }
      if (with_feedback) {
        engine_addlink(e, &ci->stars.density, t_star_density);
        engine_addlink(e, &ci->stars.feedback, t_star_feedback);
#ifdef EXTRA_STAR_LOOPS
        engine_addlink(e, &ci->stars.prepare1, t_star_prep1);
        engine_addlink(e, &ci->stars.prepare2, t_star_prep2);
#endif
      }
      if (with_sink) {
        engine_addlink(e, &ci->sinks.swallow, t_sink_swallow);
        engine_addlink(e, &ci->sinks.do_sink_swallow, t_sink_do_sink_swallow);
        engine_addlink(e, &ci->sinks.do_gas_swallow, t_sink_do_gas_swallow);
      }
      if (with_black_holes && bcount_i > 0) {
        engine_addlink(e, &ci->black_holes.density, t_bh_density);
        engine_addlink(e, &ci->black_holes.swallow, t_bh_swallow);
        engine_addlink(e, &ci->black_holes.do_gas_swallow, t_do_gas_swallow);
        engine_addlink(e, &ci->black_holes.do_bh_swallow, t_do_bh_swallow);
        engine_addlink(e, &ci->black_holes.feedback, t_bh_feedback);
      }
      if (with_rt) {
        engine_addlink(e, &ci->rt.rt_gradient, t_rt_gradient);
        engine_addlink(e, &ci->rt.rt_transport, t_rt_transport);
      }

#ifdef EXTRA_HYDRO_LOOP

      /* Same work for the additional hydro loop */
      t_gradient = scheduler_addtask(sched, task_type_self,
                                     task_subtype_gradient, flags, 0, ci, NULL);

      /* Add the link between the new loops and the cell */
      engine_addlink(e, &ci->hydro.gradient, t_gradient);

      /* Now, build all the dependencies for the hydro */
      engine_make_hydro_loops_dependencies(sched, t, t_gradient, t_force,
                                           t_limiter, ci, with_cooling,
                                           with_timestep_limiter);
#else

      /* Now, build all the dependencies for the hydro */
      engine_make_hydro_loops_dependencies(sched, t, t_force, t_limiter, ci,
                                           with_cooling, with_timestep_limiter);
#endif

      /* Create the task dependencies */
      scheduler_addunlock(sched, t_force, ci->hydro.super->hydro.end_force);

      if (with_feedback) {

        if (with_cooling)
          scheduler_addunlock(sched, ci->hydro.super->hydro.cooling_out,
                              t_star_density);

        scheduler_addunlock(sched, ci->hydro.super->stars.drift,
                            t_star_density);
        scheduler_addunlock(sched, ci->hydro.super->hydro.drift,
                            t_star_density);
        scheduler_addunlock(sched, ci->hydro.super->stars.stars_in,
                            t_star_density);
        scheduler_addunlock(sched, t_star_density,
                            ci->hydro.super->stars.density_ghost);
#ifdef EXTRA_STAR_LOOPS
        scheduler_addunlock(sched, ci->hydro.super->stars.density_ghost,
                            t_star_prep1);
        scheduler_addunlock(sched, t_star_prep1,
                            ci->hydro.super->stars.prep1_ghost);
        scheduler_addunlock(sched, t_star_prep1,
                            ci->hydro.super->hydro.prep1_ghost);
        scheduler_addunlock(sched, ci->hydro.super->stars.prep1_ghost,
                            t_star_prep2);
        scheduler_addunlock(sched, ci->hydro.super->hydro.prep1_ghost,
                            t_star_prep2);
        scheduler_addunlock(sched, t_star_prep2,
                            ci->hydro.super->stars.prep2_ghost);
        scheduler_addunlock(sched, ci->hydro.super->stars.prep2_ghost,
                            t_star_feedback);
#else
        scheduler_addunlock(sched, ci->hydro.super->stars.density_ghost,
                            t_star_feedback);
#endif
        scheduler_addunlock(sched, t_star_feedback,
                            ci->hydro.super->stars.stars_out);
      }

      /* The sink's tasks. */
      if (with_sink) {

        /* Do the sink_formation */
        scheduler_addunlock(sched, ci->hydro.super->sinks.drift,
                            ci->top->sinks.sink_formation);
        scheduler_addunlock(sched, ci->hydro.super->hydro.drift,
                            ci->top->sinks.sink_formation);
        scheduler_addunlock(sched, ci->hydro.super->sinks.sink_in,
                            ci->top->sinks.sink_formation);
        scheduler_addunlock(sched, ci->top->sinks.sink_formation,
                            t_sink_swallow);

        /* Do the sink_swallow */
        scheduler_addunlock(sched, t_sink_swallow,
                            ci->hydro.super->sinks.sink_ghost1);

        /* Do the sink_do_gas_swallow */
        scheduler_addunlock(sched, ci->hydro.super->sinks.sink_ghost1,
                            t_sink_do_gas_swallow);
        scheduler_addunlock(sched, t_sink_do_gas_swallow,
                            ci->hydro.super->sinks.sink_ghost2);

        /* Do the sink_do_sink_swallow */
        scheduler_addunlock(sched, ci->hydro.super->sinks.sink_ghost2,
                            t_sink_do_sink_swallow);
        scheduler_addunlock(sched, t_sink_do_sink_swallow,
                            ci->hydro.super->sinks.sink_out);
      }

      if (with_black_holes && bcount_i > 0) {

        if (with_cooling)
          scheduler_addunlock(sched, ci->hydro.super->hydro.cooling_out,
                              t_bh_density);

        scheduler_addunlock(sched, ci->hydro.super->black_holes.drift,
                            t_bh_density);
        scheduler_addunlock(sched, ci->hydro.super->hydro.drift, t_bh_density);
        scheduler_addunlock(sched, ci->hydro.super->black_holes.black_holes_in,
                            t_bh_density);
        scheduler_addunlock(sched, t_bh_density,
                            ci->hydro.super->black_holes.density_ghost);

        scheduler_addunlock(sched, ci->hydro.super->black_holes.density_ghost,
                            t_bh_swallow);
        scheduler_addunlock(sched, t_bh_swallow,
                            ci->hydro.super->black_holes.swallow_ghost_0);

        scheduler_addunlock(sched, ci->hydro.super->black_holes.swallow_ghost_0,
                            t_do_gas_swallow);
        scheduler_addunlock(sched, t_do_gas_swallow,
                            ci->hydro.super->black_holes.swallow_ghost_1);

        scheduler_addunlock(sched, ci->hydro.super->black_holes.swallow_ghost_1,
                            t_do_bh_swallow);
        scheduler_addunlock(sched, t_do_bh_swallow,
                            ci->hydro.super->black_holes.swallow_ghost_2);

        scheduler_addunlock(sched, ci->hydro.super->black_holes.swallow_ghost_2,
                            t_bh_feedback);
        scheduler_addunlock(sched, t_bh_feedback,
                            ci->hydro.super->black_holes.black_holes_out);
      }

      if (with_timestep_limiter) {
        scheduler_addunlock(sched, ci->super->timestep, t_limiter);
        scheduler_addunlock(sched, ci->hydro.super->hydro.drift, t_limiter);
        scheduler_addunlock(sched, t_limiter, ci->super->kick1);
        scheduler_addunlock(sched, t_limiter, ci->super->timestep_limiter);
      }

      if (with_timestep_sync && with_feedback) {
        scheduler_addunlock(sched, t_star_feedback, ci->super->timestep_sync);
      }
      if (with_timestep_sync && with_black_holes && bcount_i > 0) {
        scheduler_addunlock(sched, t_bh_feedback, ci->super->timestep_sync);
      }

      if (with_rt) {
        scheduler_addunlock(sched, ci->hydro.super->hydro.drift, t_rt_gradient);
        scheduler_addunlock(sched, ci->hydro.super->rt.rt_ghost1,
                            t_rt_gradient);
        scheduler_addunlock(sched, t_rt_gradient,
                            ci->hydro.super->rt.rt_ghost2);
        scheduler_addunlock(sched, ci->hydro.super->rt.rt_ghost2,
                            t_rt_transport);
        scheduler_addunlock(sched, t_rt_transport,
                            ci->hydro.super->rt.rt_transport_out);
      }
    }

    /* Otherwise, pair interaction? */
    else if (t_type == task_type_pair && t_subtype == task_subtype_density) {

      const int bcount_i = ci->black_holes.count;
      const int bcount_j = cj->black_holes.count;

      /* Make all density tasks depend on the drift */
      if (ci->nodeID == nodeID) {
        scheduler_addunlock(sched, ci->hydro.super->hydro.drift, t);
      }
      if ((cj->nodeID == nodeID) && (ci->hydro.super != cj->hydro.super)) {
        scheduler_addunlock(sched, cj->hydro.super->hydro.drift, t);
      }

      /* Make all density tasks depend on the sorts */
      scheduler_addunlock(sched, ci->hydro.super->hydro.sorts, t);
      if (ci->hydro.super != cj->hydro.super) {
        scheduler_addunlock(sched, cj->hydro.super->hydro.sorts, t);
      }

      /* New task for the force */
      t_force = scheduler_addtask(sched, task_type_pair, task_subtype_force,
                                  flags, 0, ci, cj);

#ifdef MPI_SYMMETRIC_FORCE_INTERACTION
      /* The order of operations for an inactive local cell interacting
       * with an active foreign cell is not guaranteed because the density
       * (and gradient) iact loops don't exist in that case. So we need
       * an explicit dependency here to have sorted cells. */

      /* Make all force tasks depend on the sorts */
      scheduler_addunlock(sched, ci->hydro.super->hydro.sorts, t_force);
      if (ci->hydro.super != cj->hydro.super) {
        scheduler_addunlock(sched, cj->hydro.super->hydro.sorts, t_force);
      }
#endif

      /* and the task for the time-step limiter */
      if (with_timestep_limiter) {
        t_limiter = scheduler_addtask(sched, task_type_pair,
                                      task_subtype_limiter, flags, 0, ci, cj);
      }

      /* The stellar feedback tasks */
      if (with_feedback) {
        t_star_density =
            scheduler_addtask(sched, task_type_pair, task_subtype_stars_density,
                              flags, 0, ci, cj);
        t_star_feedback =
            scheduler_addtask(sched, task_type_pair,
                              task_subtype_stars_feedback, flags, 0, ci, cj);
#ifdef EXTRA_STAR_LOOPS
        t_star_prep1 = scheduler_addtask(
            sched, task_type_pair, task_subtype_stars_prep1, flags, 0, ci, cj);
        t_star_prep2 = scheduler_addtask(
            sched, task_type_pair, task_subtype_stars_prep2, flags, 0, ci, cj);
#endif
      }

      /* The sink tasks */
      if (with_sink) {
        t_sink_swallow = scheduler_addtask(
            sched, task_type_pair, task_subtype_sink_swallow, flags, 0, ci, cj);
        t_sink_do_sink_swallow = scheduler_addtask(
            sched, task_type_pair, task_subtype_sink_do_sink_swallow, flags, 0,
            ci, cj);
        t_sink_do_gas_swallow = scheduler_addtask(
            sched, task_type_pair, task_subtype_sink_do_gas_swallow, flags, 0,
            ci, cj);
      }

      /* The black hole feedback tasks */
      if (with_black_holes && (bcount_i > 0 || bcount_j > 0)) {
        t_bh_density = scheduler_addtask(
            sched, task_type_pair, task_subtype_bh_density, flags, 0, ci, cj);
        t_bh_swallow = scheduler_addtask(
            sched, task_type_pair, task_subtype_bh_swallow, flags, 0, ci, cj);
        t_do_gas_swallow =
            scheduler_addtask(sched, task_type_pair,
                              task_subtype_do_gas_swallow, flags, 0, ci, cj);
        t_do_bh_swallow =
            scheduler_addtask(sched, task_type_pair, task_subtype_do_bh_swallow,
                              flags, 0, ci, cj);
        t_bh_feedback = scheduler_addtask(
            sched, task_type_pair, task_subtype_bh_feedback, flags, 0, ci, cj);
      }

      if (with_rt) {
        t_rt_gradient = scheduler_addtask(
            sched, task_type_pair, task_subtype_rt_gradient, flags, 0, ci, cj);
        t_rt_transport = scheduler_addtask(
            sched, task_type_pair, task_subtype_rt_transport, flags, 0, ci, cj);
#ifdef MPI_SYMMETRIC_FORCE_INTERACTION
        /* The order of operations for an inactive local cell interacting
         * with an active foreign cell is not guaranteed because the gradient
         * iact loops don't exist in that case. So we need an explicit
         * dependency here to have sorted cells. */

        /* Make all force tasks depend on the sorts */
        if (ci->hydro.super->rt.rt_sorts != NULL)
          scheduler_addunlock(sched, ci->hydro.super->rt.rt_sorts,
                              t_rt_transport);
        if (ci->hydro.super != cj->hydro.super) {
          if (cj->hydro.super->rt.rt_sorts != NULL)
            scheduler_addunlock(sched, cj->hydro.super->rt.rt_sorts,
                                t_rt_transport);
        }
        /* We need to ensure that a local inactive cell is sorted before
         * the interaction in the transport loop. Local cells don't have an
         * rt_sorts task. */
        if (ci->hydro.super->hydro.sorts != NULL)
          scheduler_addunlock(sched, ci->hydro.super->hydro.sorts,
                              t_rt_transport);
        if ((ci->hydro.super != cj->hydro.super) &&
            (cj->hydro.super->hydro.sorts != NULL))
          scheduler_addunlock(sched, cj->hydro.super->hydro.sorts,
                              t_rt_transport);
#endif
      }

      engine_addlink(e, &ci->hydro.force, t_force);
      engine_addlink(e, &cj->hydro.force, t_force);
      if (with_timestep_limiter) {
        engine_addlink(e, &ci->hydro.limiter, t_limiter);
        engine_addlink(e, &cj->hydro.limiter, t_limiter);
      }
      if (with_feedback) {
        engine_addlink(e, &ci->stars.density, t_star_density);
        engine_addlink(e, &cj->stars.density, t_star_density);
        engine_addlink(e, &ci->stars.feedback, t_star_feedback);
        engine_addlink(e, &cj->stars.feedback, t_star_feedback);
#ifdef EXTRA_STAR_LOOPS
        engine_addlink(e, &ci->stars.prepare1, t_star_prep1);
        engine_addlink(e, &cj->stars.prepare1, t_star_prep1);
        engine_addlink(e, &ci->stars.prepare2, t_star_prep2);
        engine_addlink(e, &cj->stars.prepare2, t_star_prep2);
#endif
      }
      if (with_sink) {
        /* Formation */
        engine_addlink(e, &ci->sinks.swallow, t_sink_swallow);
        engine_addlink(e, &cj->sinks.swallow, t_sink_swallow);
        /* Merger */
        engine_addlink(e, &ci->sinks.do_sink_swallow, t_sink_do_sink_swallow);
        engine_addlink(e, &cj->sinks.do_sink_swallow, t_sink_do_sink_swallow);
        /* Accretion */
        engine_addlink(e, &ci->sinks.do_gas_swallow, t_sink_do_gas_swallow);
        engine_addlink(e, &cj->sinks.do_gas_swallow, t_sink_do_gas_swallow);
      }
      if (with_black_holes && (bcount_i > 0 || bcount_j > 0)) {
        engine_addlink(e, &ci->black_holes.density, t_bh_density);
        engine_addlink(e, &cj->black_holes.density, t_bh_density);
        engine_addlink(e, &ci->black_holes.swallow, t_bh_swallow);
        engine_addlink(e, &cj->black_holes.swallow, t_bh_swallow);
        engine_addlink(e, &ci->black_holes.do_gas_swallow, t_do_gas_swallow);
        engine_addlink(e, &cj->black_holes.do_gas_swallow, t_do_gas_swallow);
        engine_addlink(e, &ci->black_holes.do_bh_swallow, t_do_bh_swallow);
        engine_addlink(e, &cj->black_holes.do_bh_swallow, t_do_bh_swallow);
        engine_addlink(e, &ci->black_holes.feedback, t_bh_feedback);
        engine_addlink(e, &cj->black_holes.feedback, t_bh_feedback);
      }
      if (with_rt) {
        engine_addlink(e, &ci->rt.rt_gradient, t_rt_gradient);
        engine_addlink(e, &cj->rt.rt_gradient, t_rt_gradient);
        engine_addlink(e, &ci->rt.rt_transport, t_rt_transport);
        engine_addlink(e, &cj->rt.rt_transport, t_rt_transport);
      }

#ifdef EXTRA_HYDRO_LOOP

      /* Start by constructing the task for the second and third hydro loop */
      t_gradient = scheduler_addtask(sched, task_type_pair,
                                     task_subtype_gradient, flags, 0, ci, cj);

      /* Add the link between the new loop and both cells */
      engine_addlink(e, &ci->hydro.gradient, t_gradient);
      engine_addlink(e, &cj->hydro.gradient, t_gradient);

      /* Now, build all the dependencies for the hydro for the cells */
      /* that are local and are not descendant of the same super_hydro-cells */
      if (ci->nodeID == nodeID) {
        engine_make_hydro_loops_dependencies(sched, t, t_gradient, t_force,
                                             t_limiter, ci, with_cooling,
                                             with_timestep_limiter);
      }
      if ((cj->nodeID == nodeID) && (ci->hydro.super != cj->hydro.super)) {
        engine_make_hydro_loops_dependencies(sched, t, t_gradient, t_force,
                                             t_limiter, cj, with_cooling,
                                             with_timestep_limiter);
      }
#else

      /* Now, build all the dependencies for the hydro for the cells */
      /* that are local and are not descendant of the same super_hydro-cells */
      if (ci->nodeID == nodeID) {
        engine_make_hydro_loops_dependencies(sched, t, t_force, t_limiter, ci,
                                             with_cooling,
                                             with_timestep_limiter);
      }
      if ((cj->nodeID == nodeID) && (ci->hydro.super != cj->hydro.super)) {
        engine_make_hydro_loops_dependencies(sched, t, t_force, t_limiter, cj,
                                             with_cooling,
                                             with_timestep_limiter);
      }
#endif

      if (with_feedback) {
        scheduler_addunlock(sched, ci->hydro.super->hydro.sorts,
                            t_star_density);

        if (ci->hydro.super != cj->hydro.super) {
          scheduler_addunlock(sched, cj->hydro.super->hydro.sorts,
                              t_star_density);
        }
      }
      if (with_rt) {
        scheduler_addunlock(sched, ci->hydro.super->hydro.sorts, t_rt_gradient);

        if (ci->hydro.super != cj->hydro.super) {
          scheduler_addunlock(sched, cj->hydro.super->hydro.sorts,
                              t_rt_gradient);
        }
      }

      if (ci->nodeID == nodeID) {
        scheduler_addunlock(sched, t_force, ci->hydro.super->hydro.end_force);

        if (with_feedback) {

          if (with_cooling)
            scheduler_addunlock(sched, ci->hydro.super->hydro.cooling_out,
                                t_star_density);

          scheduler_addunlock(sched, ci->hydro.super->stars.drift,
                              t_star_density);
          scheduler_addunlock(sched, ci->hydro.super->stars.sorts,
                              t_star_density);
          scheduler_addunlock(sched, ci->hydro.super->hydro.drift,
                              t_star_density);
          scheduler_addunlock(sched, ci->hydro.super->stars.stars_in,
                              t_star_density);
          scheduler_addunlock(sched, t_star_density,
                              ci->hydro.super->stars.density_ghost);
#ifdef EXTRA_STAR_LOOPS
          scheduler_addunlock(sched, ci->hydro.super->stars.density_ghost,
                              t_star_prep1);
          scheduler_addunlock(sched, t_star_prep1,
                              ci->hydro.super->stars.prep1_ghost);
          scheduler_addunlock(sched, t_star_prep1,
                              ci->hydro.super->hydro.prep1_ghost);
          scheduler_addunlock(sched, ci->hydro.super->stars.prep1_ghost,
                              t_star_prep2);
          scheduler_addunlock(sched, ci->hydro.super->hydro.prep1_ghost,
                              t_star_prep2);
          scheduler_addunlock(sched, t_star_prep2,
                              ci->hydro.super->stars.prep2_ghost);
          scheduler_addunlock(sched, ci->hydro.super->stars.prep2_ghost,
                              t_star_feedback);
#else
          scheduler_addunlock(sched, ci->hydro.super->stars.density_ghost,
                              t_star_feedback);
#endif
          scheduler_addunlock(sched, t_star_feedback,
                              ci->hydro.super->stars.stars_out);
        }

        if (with_sink) {

          /* Do the sink_formation */
          scheduler_addunlock(sched, ci->hydro.super->sinks.drift,
                              ci->top->sinks.sink_formation);
          scheduler_addunlock(sched, ci->hydro.super->hydro.drift,
                              ci->top->sinks.sink_formation);
          scheduler_addunlock(sched, ci->hydro.super->sinks.sink_in,
                              ci->top->sinks.sink_formation);
          scheduler_addunlock(sched, ci->top->sinks.sink_formation,
                              t_sink_swallow);

          /* Do the sink_swallow */
          scheduler_addunlock(sched, t_sink_swallow,
                              ci->hydro.super->sinks.sink_ghost1);

          /* Do the sink_do_gas_swallow */
          scheduler_addunlock(sched, ci->hydro.super->sinks.sink_ghost1,
                              t_sink_do_gas_swallow);
          scheduler_addunlock(sched, t_sink_do_gas_swallow,
                              ci->hydro.super->sinks.sink_ghost2);

          /* Do the sink_do_sink_swallow */
          scheduler_addunlock(sched, ci->hydro.super->sinks.sink_ghost2,
                              t_sink_do_sink_swallow);
          scheduler_addunlock(sched, t_sink_do_sink_swallow,
                              ci->hydro.super->sinks.sink_out);
        }

        if (with_black_holes && (bcount_i > 0 || bcount_j > 0)) {

          if (with_cooling)
            scheduler_addunlock(sched, ci->hydro.super->hydro.cooling_out,
                                t_bh_density);

          scheduler_addunlock(sched, ci->hydro.super->black_holes.drift,
                              t_bh_density);
          scheduler_addunlock(sched, ci->hydro.super->hydro.drift,
                              t_bh_density);
          scheduler_addunlock(
              sched, ci->hydro.super->black_holes.black_holes_in, t_bh_density);
          scheduler_addunlock(sched, t_bh_density,
                              ci->hydro.super->black_holes.density_ghost);

          scheduler_addunlock(sched, ci->hydro.super->black_holes.density_ghost,
                              t_bh_swallow);
          scheduler_addunlock(sched, t_bh_swallow,
                              ci->hydro.super->black_holes.swallow_ghost_0);

          scheduler_addunlock(sched,
                              ci->hydro.super->black_holes.swallow_ghost_0,
                              t_do_gas_swallow);
          scheduler_addunlock(sched, t_do_gas_swallow,
                              ci->hydro.super->black_holes.swallow_ghost_1);

          scheduler_addunlock(sched,
                              ci->hydro.super->black_holes.swallow_ghost_1,
                              t_do_bh_swallow);
          scheduler_addunlock(sched, t_do_bh_swallow,
                              ci->hydro.super->black_holes.swallow_ghost_2);

          scheduler_addunlock(sched,
                              ci->hydro.super->black_holes.swallow_ghost_2,
                              t_bh_feedback);
          scheduler_addunlock(sched, t_bh_feedback,
                              ci->hydro.super->black_holes.black_holes_out);
        }

        if (with_timestep_limiter) {
          scheduler_addunlock(sched, ci->hydro.super->hydro.drift, t_limiter);
          scheduler_addunlock(sched, ci->super->timestep, t_limiter);
          scheduler_addunlock(sched, t_limiter, ci->super->kick1);
          scheduler_addunlock(sched, t_limiter, ci->super->timestep_limiter);
        }

        if (with_timestep_sync && with_feedback) {
          scheduler_addunlock(sched, t_star_feedback, ci->super->timestep_sync);
        }
        if (with_timestep_sync && with_black_holes &&
            (bcount_i > 0 || bcount_j > 0)) {
          scheduler_addunlock(sched, t_bh_feedback, ci->super->timestep_sync);
        }

        if (with_rt) {
          scheduler_addunlock(sched, ci->hydro.super->hydro.drift,
                              t_rt_gradient);
          scheduler_addunlock(sched, ci->hydro.super->rt.rt_ghost1,
                              t_rt_gradient);
          scheduler_addunlock(sched, t_rt_gradient,
                              ci->hydro.super->rt.rt_ghost2);
          scheduler_addunlock(sched, ci->hydro.super->rt.rt_ghost2,
                              t_rt_transport);
          scheduler_addunlock(sched, t_rt_transport,
                              ci->hydro.super->rt.rt_transport_out);
        }

      } else /*(ci->nodeID != nodeID) */ {
        if (with_feedback) {
#ifdef EXTRA_STAR_LOOPS
          scheduler_addunlock(sched, ci->hydro.super->stars.sorts,
                              t_star_prep1);
#endif
          scheduler_addunlock(sched, ci->hydro.super->stars.sorts,
                              t_star_feedback);
        }

        if (with_black_holes && (bcount_i > 0 || bcount_j > 0)) {
          scheduler_addunlock(sched, t_bh_swallow,
                              ci->hydro.super->black_holes.swallow_ghost_0);
        }
      }

      if (cj->nodeID == nodeID) {

        if (ci->hydro.super != cj->hydro.super) {

          scheduler_addunlock(sched, t_force, cj->hydro.super->hydro.end_force);

          if (with_feedback) {

            if (with_cooling)
              scheduler_addunlock(sched, cj->hydro.super->hydro.cooling_out,
                                  t_star_density);

            scheduler_addunlock(sched, cj->hydro.super->stars.sorts,
                                t_star_density);
            scheduler_addunlock(sched, cj->hydro.super->stars.drift,
                                t_star_density);
            scheduler_addunlock(sched, cj->hydro.super->hydro.drift,
                                t_star_density);
            scheduler_addunlock(sched, cj->hydro.super->stars.stars_in,
                                t_star_density);
            scheduler_addunlock(sched, t_star_density,
                                cj->hydro.super->stars.density_ghost);
#ifdef EXTRA_STAR_LOOPS
            scheduler_addunlock(sched, cj->hydro.super->stars.density_ghost,
                                t_star_prep1);
            scheduler_addunlock(sched, t_star_prep1,
                                cj->hydro.super->stars.prep1_ghost);
            scheduler_addunlock(sched, t_star_prep1,
                                cj->hydro.super->hydro.prep1_ghost);
            scheduler_addunlock(sched, cj->hydro.super->stars.prep1_ghost,
                                t_star_prep2);
            scheduler_addunlock(sched, cj->hydro.super->hydro.prep1_ghost,
                                t_star_prep2);
            scheduler_addunlock(sched, t_star_prep2,
                                cj->hydro.super->stars.prep2_ghost);
            scheduler_addunlock(sched, cj->hydro.super->stars.prep2_ghost,
                                t_star_feedback);
#else
            scheduler_addunlock(sched, cj->hydro.super->stars.density_ghost,
                                t_star_feedback);
#endif
            scheduler_addunlock(sched, t_star_feedback,
                                cj->hydro.super->stars.stars_out);
          }

          if (with_sink) {

            /* Do the sink_formation */
            scheduler_addunlock(sched, cj->hydro.super->sinks.drift,
                                cj->top->sinks.sink_formation);
            scheduler_addunlock(sched, cj->hydro.super->hydro.drift,
                                cj->top->sinks.sink_formation);
            scheduler_addunlock(sched, cj->hydro.super->sinks.sink_in,
                                cj->top->sinks.sink_formation);
            scheduler_addunlock(sched, cj->top->sinks.sink_formation,
                                t_sink_swallow);

            /* Do the sink_swallow */
            scheduler_addunlock(sched, t_sink_swallow,
                                cj->hydro.super->sinks.sink_ghost1);

            /* Do the sink_do_gas_swallow */
            scheduler_addunlock(sched, cj->hydro.super->sinks.sink_ghost1,
                                t_sink_do_gas_swallow);
            scheduler_addunlock(sched, t_sink_do_gas_swallow,
                                cj->hydro.super->sinks.sink_ghost2);

            /* Do the sink_do_sink_swallow */
            scheduler_addunlock(sched, cj->hydro.super->sinks.sink_ghost2,
                                t_sink_do_sink_swallow);
            scheduler_addunlock(sched, t_sink_do_sink_swallow,
                                cj->hydro.super->sinks.sink_out);
          }

          if (with_black_holes && (bcount_i > 0 || bcount_j > 0)) {

            if (with_cooling)
              scheduler_addunlock(sched, cj->hydro.super->hydro.cooling_out,
                                  t_bh_density);

            scheduler_addunlock(sched, cj->hydro.super->black_holes.drift,
                                t_bh_density);
            scheduler_addunlock(sched, cj->hydro.super->hydro.drift,
                                t_bh_density);
            scheduler_addunlock(sched,
                                cj->hydro.super->black_holes.black_holes_in,
                                t_bh_density);
            scheduler_addunlock(sched, t_bh_density,
                                cj->hydro.super->black_holes.density_ghost);

            scheduler_addunlock(sched,
                                cj->hydro.super->black_holes.density_ghost,
                                t_bh_swallow);
            scheduler_addunlock(sched, t_bh_swallow,
                                cj->hydro.super->black_holes.swallow_ghost_0);

            scheduler_addunlock(sched,
                                cj->hydro.super->black_holes.swallow_ghost_0,
                                t_do_gas_swallow);
            scheduler_addunlock(sched, t_do_gas_swallow,
                                cj->hydro.super->black_holes.swallow_ghost_1);

            scheduler_addunlock(sched,
                                cj->hydro.super->black_holes.swallow_ghost_1,
                                t_do_bh_swallow);
            scheduler_addunlock(sched, t_do_bh_swallow,
                                cj->hydro.super->black_holes.swallow_ghost_2);

            scheduler_addunlock(sched,
                                cj->hydro.super->black_holes.swallow_ghost_2,
                                t_bh_feedback);
            scheduler_addunlock(sched, t_bh_feedback,
                                cj->hydro.super->black_holes.black_holes_out);
          }

          if (with_rt) {
            scheduler_addunlock(sched, cj->hydro.super->hydro.drift,
                                t_rt_gradient);
            scheduler_addunlock(sched, cj->hydro.super->rt.rt_ghost1,
                                t_rt_gradient);
            scheduler_addunlock(sched, t_rt_gradient,
                                cj->hydro.super->rt.rt_ghost2);
            scheduler_addunlock(sched, cj->hydro.super->rt.rt_ghost2,
                                t_rt_transport);
            scheduler_addunlock(sched, t_rt_transport,
                                cj->hydro.super->rt.rt_transport_out);
          }

          if (with_timestep_limiter) {
            scheduler_addunlock(sched, cj->hydro.super->hydro.drift, t_limiter);
          }
        }

        if (ci->super != cj->super) {

          if (with_timestep_limiter) {
            scheduler_addunlock(sched, cj->super->timestep, t_limiter);
            scheduler_addunlock(sched, t_limiter, cj->super->kick1);
            scheduler_addunlock(sched, t_limiter, cj->super->timestep_limiter);
          }

          if (with_timestep_sync && with_feedback) {
            scheduler_addunlock(sched, t_star_feedback,
                                cj->super->timestep_sync);
          }
          if (with_timestep_sync && with_black_holes &&
              (bcount_i > 0 || bcount_j > 0)) {
            scheduler_addunlock(sched, t_bh_feedback, cj->super->timestep_sync);
          }
        }

      } else /*(cj->nodeID != nodeID) */ {
        if (with_feedback) {
#ifdef EXTRA_STAR_LOOPS
          scheduler_addunlock(sched, cj->hydro.super->stars.sorts,
                              t_star_prep1);
#endif
          scheduler_addunlock(sched, cj->hydro.super->stars.sorts,
                              t_star_feedback);
        }

        if (with_black_holes && (bcount_i > 0 || bcount_j > 0)) {

          scheduler_addunlock(sched, t_bh_swallow,
                              cj->hydro.super->black_holes.swallow_ghost_0);
        }
      }
    }

    /* Otherwise, sub-self interaction? */
    else if (t_type == task_type_sub_self &&
             t_subtype == task_subtype_density) {

      const int bcount_i = ci->black_holes.count;

      /* Make all density tasks depend on the drift and sorts. */
      scheduler_addunlock(sched, ci->hydro.super->hydro.drift, t);
      scheduler_addunlock(sched, ci->hydro.super->hydro.sorts, t);

      /* Start by constructing the task for the second hydro loop */
      t_force = scheduler_addtask(sched, task_type_sub_self, task_subtype_force,
                                  flags, 0, ci, NULL);

      /* and the task for the time-step limiter */
      if (with_timestep_limiter) {
        t_limiter = scheduler_addtask(sched, task_type_sub_self,
                                      task_subtype_limiter, flags, 0, ci, NULL);
      }

      /* The stellar feedback tasks */
      if (with_feedback) {
        t_star_density =
            scheduler_addtask(sched, task_type_sub_self,
                              task_subtype_stars_density, flags, 0, ci, NULL);
        t_star_feedback =
            scheduler_addtask(sched, task_type_sub_self,
                              task_subtype_stars_feedback, flags, 0, ci, NULL);

#ifdef EXTRA_STAR_LOOPS
        t_star_prep1 =
            scheduler_addtask(sched, task_type_sub_self,
                              task_subtype_stars_prep1, flags, 0, ci, NULL);
        t_star_prep2 =
            scheduler_addtask(sched, task_type_sub_self,
                              task_subtype_stars_prep2, flags, 0, ci, NULL);
#endif
      }

      /* The sink tasks */
      if (with_sink) {
        t_sink_swallow =
            scheduler_addtask(sched, task_type_sub_self,
                              task_subtype_sink_swallow, flags, 0, ci, NULL);
        t_sink_do_sink_swallow = scheduler_addtask(
            sched, task_type_sub_self, task_subtype_sink_do_sink_swallow, flags,
            0, ci, NULL);
        t_sink_do_gas_swallow = scheduler_addtask(
            sched, task_type_sub_self, task_subtype_sink_do_gas_swallow, flags,
            0, ci, NULL);
      }

      /* The black hole feedback tasks */
      if (with_black_holes && bcount_i > 0) {
        t_bh_density =
            scheduler_addtask(sched, task_type_sub_self,
                              task_subtype_bh_density, flags, 0, ci, NULL);
        t_bh_swallow =
            scheduler_addtask(sched, task_type_sub_self,
                              task_subtype_bh_swallow, flags, 0, ci, NULL);

        t_do_gas_swallow =
            scheduler_addtask(sched, task_type_sub_self,
                              task_subtype_do_gas_swallow, flags, 0, ci, NULL);

        t_do_bh_swallow =
            scheduler_addtask(sched, task_type_sub_self,
                              task_subtype_do_bh_swallow, flags, 0, ci, NULL);

        t_bh_feedback =
            scheduler_addtask(sched, task_type_sub_self,
                              task_subtype_bh_feedback, flags, 0, ci, NULL);
      }

      if (with_rt) {
        t_rt_gradient =
            scheduler_addtask(sched, task_type_sub_self,
                              task_subtype_rt_gradient, flags, 0, ci, NULL);
        t_rt_transport =
            scheduler_addtask(sched, task_type_sub_self,
                              task_subtype_rt_transport, flags, 0, ci, NULL);
      }

      /* Add the link between the new loop and the cell */
      engine_addlink(e, &ci->hydro.force, t_force);
      if (with_timestep_limiter) {
        engine_addlink(e, &ci->hydro.limiter, t_limiter);
      }
      if (with_feedback) {
        engine_addlink(e, &ci->stars.density, t_star_density);
        engine_addlink(e, &ci->stars.feedback, t_star_feedback);
#ifdef EXTRA_STAR_LOOPS
        engine_addlink(e, &ci->stars.prepare1, t_star_prep1);
        engine_addlink(e, &ci->stars.prepare2, t_star_prep2);
#endif
      }
      if (with_sink) {
        engine_addlink(e, &ci->sinks.swallow, t_sink_swallow);
        engine_addlink(e, &ci->sinks.do_sink_swallow, t_sink_do_sink_swallow);
        engine_addlink(e, &ci->sinks.do_gas_swallow, t_sink_do_gas_swallow);
      }
      if (with_black_holes && bcount_i > 0) {
        engine_addlink(e, &ci->black_holes.density, t_bh_density);
        engine_addlink(e, &ci->black_holes.swallow, t_bh_swallow);
        engine_addlink(e, &ci->black_holes.do_gas_swallow, t_do_gas_swallow);
        engine_addlink(e, &ci->black_holes.do_bh_swallow, t_do_bh_swallow);
        engine_addlink(e, &ci->black_holes.feedback, t_bh_feedback);
      }
      if (with_rt) {
        engine_addlink(e, &ci->rt.rt_gradient, t_rt_gradient);
        engine_addlink(e, &ci->rt.rt_transport, t_rt_transport);
      }

#ifdef EXTRA_HYDRO_LOOP

      /* Start by constructing the task for the second and third hydro loop */
      t_gradient = scheduler_addtask(sched, task_type_sub_self,
                                     task_subtype_gradient, flags, 0, ci, NULL);

      /* Add the link between the new loop and the cell */
      engine_addlink(e, &ci->hydro.gradient, t_gradient);

      /* Now, build all the dependencies for the hydro for the cells */
      /* that are local and are not descendant of the same super_hydro-cells */
      engine_make_hydro_loops_dependencies(sched, t, t_gradient, t_force,
                                           t_limiter, ci, with_cooling,
                                           with_timestep_limiter);
#else

      /* Now, build all the dependencies for the hydro for the cells */
      /* that are local and are not descendant of the same super_hydro-cells */
      engine_make_hydro_loops_dependencies(sched, t, t_force, t_limiter, ci,
                                           with_cooling, with_timestep_limiter);
#endif

      /* Create the task dependencies */
      scheduler_addunlock(sched, t_force, ci->hydro.super->hydro.end_force);

      if (with_feedback) {

        if (with_cooling)
          scheduler_addunlock(sched, ci->hydro.super->hydro.cooling_out,
                              t_star_density);

        scheduler_addunlock(sched, ci->hydro.super->stars.drift,
                            t_star_density);
        scheduler_addunlock(sched, ci->hydro.super->stars.sorts,
                            t_star_density);
        scheduler_addunlock(sched, ci->hydro.super->hydro.drift,
                            t_star_density);
        scheduler_addunlock(sched, ci->hydro.super->hydro.sorts,
                            t_star_density);
        scheduler_addunlock(sched, ci->hydro.super->stars.stars_in,
                            t_star_density);
        scheduler_addunlock(sched, t_star_density,
                            ci->hydro.super->stars.density_ghost);
#ifdef EXTRA_STAR_LOOPS
        scheduler_addunlock(sched, ci->hydro.super->stars.density_ghost,
                            t_star_prep1);
        scheduler_addunlock(sched, t_star_prep1,
                            ci->hydro.super->stars.prep1_ghost);
        scheduler_addunlock(sched, t_star_prep1,
                            ci->hydro.super->hydro.prep1_ghost);
        scheduler_addunlock(sched, ci->hydro.super->stars.prep1_ghost,
                            t_star_prep2);
        scheduler_addunlock(sched, ci->hydro.super->hydro.prep1_ghost,
                            t_star_prep2);
        scheduler_addunlock(sched, t_star_prep2,
                            ci->hydro.super->stars.prep2_ghost);
        scheduler_addunlock(sched, ci->hydro.super->stars.prep2_ghost,
                            t_star_feedback);
#else
        scheduler_addunlock(sched, ci->hydro.super->stars.density_ghost,
                            t_star_feedback);
#endif
        scheduler_addunlock(sched, t_star_feedback,
                            ci->hydro.super->stars.stars_out);
      }

      if (with_sink) {

        /* Do the sink_formation */
        scheduler_addunlock(sched, ci->hydro.super->sinks.drift,
                            ci->top->sinks.sink_formation);
        scheduler_addunlock(sched, ci->hydro.super->hydro.drift,
                            ci->top->sinks.sink_formation);
        scheduler_addunlock(sched, ci->hydro.super->sinks.sink_in,
                            ci->top->sinks.sink_formation);
        scheduler_addunlock(sched, ci->top->sinks.sink_formation,
                            t_sink_swallow);

        /* Do the sink_swallow */
        scheduler_addunlock(sched, t_sink_swallow,
                            ci->hydro.super->sinks.sink_ghost1);

        /* Do the sink_do_gas_swallow */
        scheduler_addunlock(sched, ci->hydro.super->sinks.sink_ghost1,
                            t_sink_do_gas_swallow);
        scheduler_addunlock(sched, t_sink_do_gas_swallow,
                            ci->hydro.super->sinks.sink_ghost2);

        /* Do the sink_do_sink_swallow */
        scheduler_addunlock(sched, ci->hydro.super->sinks.sink_ghost2,
                            t_sink_do_sink_swallow);
        scheduler_addunlock(sched, t_sink_do_sink_swallow,
                            ci->hydro.super->sinks.sink_out);
      }

      if (with_black_holes && bcount_i > 0) {

        if (with_cooling)
          scheduler_addunlock(sched, ci->hydro.super->hydro.cooling_out,
                              t_bh_density);

        scheduler_addunlock(sched, ci->hydro.super->black_holes.drift,
                            t_bh_density);
        scheduler_addunlock(sched, ci->hydro.super->hydro.drift, t_bh_density);
        scheduler_addunlock(sched, ci->hydro.super->black_holes.black_holes_in,
                            t_bh_density);
        scheduler_addunlock(sched, t_bh_density,
                            ci->hydro.super->black_holes.density_ghost);

        scheduler_addunlock(sched, ci->hydro.super->black_holes.density_ghost,
                            t_bh_swallow);
        scheduler_addunlock(sched, t_bh_swallow,
                            ci->hydro.super->black_holes.swallow_ghost_0);

        scheduler_addunlock(sched, ci->hydro.super->black_holes.swallow_ghost_0,
                            t_do_gas_swallow);
        scheduler_addunlock(sched, t_do_gas_swallow,
                            ci->hydro.super->black_holes.swallow_ghost_1);

        scheduler_addunlock(sched, ci->hydro.super->black_holes.swallow_ghost_1,
                            t_do_bh_swallow);
        scheduler_addunlock(sched, t_do_bh_swallow,
                            ci->hydro.super->black_holes.swallow_ghost_2);

        scheduler_addunlock(sched, ci->hydro.super->black_holes.swallow_ghost_2,
                            t_bh_feedback);
        scheduler_addunlock(sched, t_bh_feedback,
                            ci->hydro.super->black_holes.black_holes_out);
      }

      if (with_timestep_limiter) {
        scheduler_addunlock(sched, ci->hydro.super->hydro.drift, t_limiter);
        scheduler_addunlock(sched, ci->super->timestep, t_limiter);
        scheduler_addunlock(sched, t_limiter, ci->super->kick1);
        scheduler_addunlock(sched, t_limiter, ci->super->timestep_limiter);
      }

      if (with_timestep_sync && with_feedback) {
        scheduler_addunlock(sched, t_star_feedback, ci->super->timestep_sync);
      }
      if (with_timestep_sync && with_black_holes && bcount_i > 0) {
        scheduler_addunlock(sched, t_bh_feedback, ci->super->timestep_sync);
      }

      if (with_rt) {
        scheduler_addunlock(sched, ci->hydro.super->hydro.drift, t_rt_gradient);
        scheduler_addunlock(sched, ci->hydro.super->hydro.sorts, t_rt_gradient);
        scheduler_addunlock(sched, ci->hydro.super->rt.rt_ghost1,
                            t_rt_gradient);
        scheduler_addunlock(sched, t_rt_gradient,
                            ci->hydro.super->rt.rt_ghost2);
        scheduler_addunlock(sched, ci->hydro.super->rt.rt_ghost2,
                            t_rt_transport);
        scheduler_addunlock(sched, t_rt_transport,
                            ci->hydro.super->rt.rt_transport_out);
      }
    }

    /* Otherwise, sub-pair interaction? */
    else if (t_type == task_type_sub_pair &&
             t_subtype == task_subtype_density) {

      const int bcount_i = ci->black_holes.count;
      const int bcount_j = cj->black_holes.count;

      /* Make all density tasks depend on the drift */
      if (ci->nodeID == nodeID) {
        scheduler_addunlock(sched, ci->hydro.super->hydro.drift, t);
      }
      if ((cj->nodeID == nodeID) && (ci->hydro.super != cj->hydro.super)) {
        scheduler_addunlock(sched, cj->hydro.super->hydro.drift, t);
      }

      /* Make all density tasks depend on the sorts */
      scheduler_addunlock(sched, ci->hydro.super->hydro.sorts, t);
      if (ci->hydro.super != cj->hydro.super) {
        scheduler_addunlock(sched, cj->hydro.super->hydro.sorts, t);
      }

      /* New task for the force */
      t_force = scheduler_addtask(sched, task_type_sub_pair, task_subtype_force,
                                  flags, 0, ci, cj);

#ifdef MPI_SYMMETRIC_FORCE_INTERACTION
      /* The order of operations for an inactive local cell interacting
       * with an active foreign cell is not guaranteed because the density
       * (and gradient) iact loops don't exist in that case. So we need
       * an explicit dependency here to have sorted cells. */

      /* Make all force tasks depend on the sorts */
      scheduler_addunlock(sched, ci->hydro.super->hydro.sorts, t_force);
      if (ci->hydro.super != cj->hydro.super) {
        scheduler_addunlock(sched, cj->hydro.super->hydro.sorts, t_force);
      }
#endif

      /* and the task for the time-step limiter */
      if (with_timestep_limiter) {
        t_limiter = scheduler_addtask(sched, task_type_sub_pair,
                                      task_subtype_limiter, flags, 0, ci, cj);
      }

      /* The stellar feedback tasks */
      if (with_feedback) {
        t_star_density =
            scheduler_addtask(sched, task_type_sub_pair,
                              task_subtype_stars_density, flags, 0, ci, cj);
        t_star_feedback =
            scheduler_addtask(sched, task_type_sub_pair,
                              task_subtype_stars_feedback, flags, 0, ci, cj);

#ifdef EXTRA_STAR_LOOPS
        t_star_prep1 =
            scheduler_addtask(sched, task_type_sub_pair,
                              task_subtype_stars_prep1, flags, 0, ci, cj);
        t_star_prep2 =
            scheduler_addtask(sched, task_type_sub_pair,
                              task_subtype_stars_prep2, flags, 0, ci, cj);
#endif
      }

      /* The sink tasks */
      if (with_sink) {
        t_sink_swallow =
            scheduler_addtask(sched, task_type_sub_pair,
                              task_subtype_sink_swallow, flags, 0, ci, cj);
        t_sink_do_sink_swallow = scheduler_addtask(
            sched, task_type_sub_pair, task_subtype_sink_do_sink_swallow, flags,
            0, ci, cj);
        t_sink_do_gas_swallow = scheduler_addtask(
            sched, task_type_sub_pair, task_subtype_sink_do_gas_swallow, flags,
            0, ci, cj);
      }

      /* The black hole feedback tasks */
      if (with_black_holes && (bcount_i > 0 || bcount_j > 0)) {
        t_bh_density =
            scheduler_addtask(sched, task_type_sub_pair,
                              task_subtype_bh_density, flags, 0, ci, cj);
        t_bh_swallow =
            scheduler_addtask(sched, task_type_sub_pair,
                              task_subtype_bh_swallow, flags, 0, ci, cj);
        t_do_gas_swallow =
            scheduler_addtask(sched, task_type_sub_pair,
                              task_subtype_do_gas_swallow, flags, 0, ci, cj);
        t_do_bh_swallow =
            scheduler_addtask(sched, task_type_sub_pair,
                              task_subtype_do_bh_swallow, flags, 0, ci, cj);
        t_bh_feedback =
            scheduler_addtask(sched, task_type_sub_pair,
                              task_subtype_bh_feedback, flags, 0, ci, cj);
      }

      if (with_rt) {
        t_rt_gradient =
            scheduler_addtask(sched, task_type_sub_pair,
                              task_subtype_rt_gradient, flags, 0, ci, cj);
        t_rt_transport =
            scheduler_addtask(sched, task_type_sub_pair,
                              task_subtype_rt_transport, flags, 0, ci, cj);
#ifdef MPI_SYMMETRIC_FORCE_INTERACTION
        /* The order of operations for an inactive local cell interacting
         * with an active foreign cell is not guaranteed because the gradient
         * iact loops don't exist in that case. So we need an explicit
         * dependency here to have sorted cells. */

        /* Make all force tasks depend on the sorts */
        if (ci->hydro.super->rt.rt_sorts != NULL)
          scheduler_addunlock(sched, ci->hydro.super->rt.rt_sorts,
                              t_rt_transport);
        if (ci->hydro.super != cj->hydro.super) {
          if (cj->hydro.super->rt.rt_sorts != NULL)
            scheduler_addunlock(sched, cj->hydro.super->rt.rt_sorts,
                                t_rt_transport);
        }
        /* We need to ensure that a local inactive cell is sorted before
         * the interaction in the transport loop. Local cells don't have
         * an rt_sort task. */
        if (ci->hydro.super->hydro.sorts != NULL)
          scheduler_addunlock(sched, ci->hydro.super->hydro.sorts,
                              t_rt_transport);
        if ((ci->hydro.super != cj->hydro.super) &&
            (cj->hydro.super->hydro.sorts != NULL))
          scheduler_addunlock(sched, cj->hydro.super->hydro.sorts,
                              t_rt_transport);
#endif
      }

      engine_addlink(e, &ci->hydro.force, t_force);
      engine_addlink(e, &cj->hydro.force, t_force);
      if (with_timestep_limiter) {
        engine_addlink(e, &ci->hydro.limiter, t_limiter);
        engine_addlink(e, &cj->hydro.limiter, t_limiter);
      }
      if (with_feedback) {
        engine_addlink(e, &ci->stars.density, t_star_density);
        engine_addlink(e, &cj->stars.density, t_star_density);
        engine_addlink(e, &ci->stars.feedback, t_star_feedback);
        engine_addlink(e, &cj->stars.feedback, t_star_feedback);
#ifdef EXTRA_STAR_LOOPS
        engine_addlink(e, &ci->stars.prepare1, t_star_prep1);
        engine_addlink(e, &cj->stars.prepare1, t_star_prep1);
        engine_addlink(e, &ci->stars.prepare2, t_star_prep2);
        engine_addlink(e, &cj->stars.prepare2, t_star_prep2);
#endif
      }
      if (with_sink) {
        /* Formation */
        engine_addlink(e, &ci->sinks.swallow, t_sink_swallow);
        engine_addlink(e, &cj->sinks.swallow, t_sink_swallow);

        /* Merger */
        engine_addlink(e, &ci->sinks.do_sink_swallow, t_sink_do_sink_swallow);
        engine_addlink(e, &cj->sinks.do_sink_swallow, t_sink_do_sink_swallow);

        /* Accretion */
        engine_addlink(e, &ci->sinks.do_gas_swallow, t_sink_do_gas_swallow);
        engine_addlink(e, &cj->sinks.do_gas_swallow, t_sink_do_gas_swallow);
      }
      if (with_black_holes && (bcount_i > 0 || bcount_j > 0)) {
        engine_addlink(e, &ci->black_holes.density, t_bh_density);
        engine_addlink(e, &cj->black_holes.density, t_bh_density);
        engine_addlink(e, &ci->black_holes.swallow, t_bh_swallow);
        engine_addlink(e, &cj->black_holes.swallow, t_bh_swallow);
        engine_addlink(e, &ci->black_holes.do_gas_swallow, t_do_gas_swallow);
        engine_addlink(e, &cj->black_holes.do_gas_swallow, t_do_gas_swallow);
        engine_addlink(e, &ci->black_holes.do_bh_swallow, t_do_bh_swallow);
        engine_addlink(e, &cj->black_holes.do_bh_swallow, t_do_bh_swallow);
        engine_addlink(e, &ci->black_holes.feedback, t_bh_feedback);
        engine_addlink(e, &cj->black_holes.feedback, t_bh_feedback);
      }
      if (with_rt) {
        engine_addlink(e, &ci->rt.rt_gradient, t_rt_gradient);
        engine_addlink(e, &cj->rt.rt_gradient, t_rt_gradient);
        engine_addlink(e, &ci->rt.rt_transport, t_rt_transport);
        engine_addlink(e, &cj->rt.rt_transport, t_rt_transport);
      }

#ifdef EXTRA_HYDRO_LOOP

      /* Start by constructing the task for the second and third hydro loop */
      t_gradient = scheduler_addtask(sched, task_type_sub_pair,
                                     task_subtype_gradient, flags, 0, ci, cj);

      /* Add the link between the new loop and both cells */
      engine_addlink(e, &ci->hydro.gradient, t_gradient);
      engine_addlink(e, &cj->hydro.gradient, t_gradient);

      /* Now, build all the dependencies for the hydro for the cells */
      /* that are local and are not descendant of the same super_hydro-cells */
      if (ci->nodeID == nodeID) {
        engine_make_hydro_loops_dependencies(sched, t, t_gradient, t_force,
                                             t_limiter, ci, with_cooling,
                                             with_timestep_limiter);
      }
      if ((cj->nodeID == nodeID) && (ci->hydro.super != cj->hydro.super)) {
        engine_make_hydro_loops_dependencies(sched, t, t_gradient, t_force,
                                             t_limiter, cj, with_cooling,
                                             with_timestep_limiter);
      }
#else

      /* Now, build all the dependencies for the hydro for the cells */
      /* that are local and are not descendant of the same super_hydro-cells */
      if (ci->nodeID == nodeID) {
        engine_make_hydro_loops_dependencies(sched, t, t_force, t_limiter, ci,
                                             with_cooling,
                                             with_timestep_limiter);
      }
      if ((cj->nodeID == nodeID) && (ci->hydro.super != cj->hydro.super)) {
        engine_make_hydro_loops_dependencies(sched, t, t_force, t_limiter, cj,
                                             with_cooling,
                                             with_timestep_limiter);
      }
#endif

      if (with_feedback) {
        scheduler_addunlock(sched, ci->hydro.super->hydro.sorts,
                            t_star_density);
        if (ci->hydro.super != cj->hydro.super) {
          scheduler_addunlock(sched, cj->hydro.super->hydro.sorts,
                              t_star_density);
        }
      }

      if (with_rt) {
        scheduler_addunlock(sched, ci->hydro.super->hydro.sorts, t_rt_gradient);
        if (ci->hydro.super != cj->hydro.super) {
          scheduler_addunlock(sched, cj->hydro.super->hydro.sorts,
                              t_rt_gradient);
        }
      }

      if (ci->nodeID == nodeID) {
        scheduler_addunlock(sched, t_force, ci->hydro.super->hydro.end_force);

        if (with_feedback) {

          if (with_cooling)
            scheduler_addunlock(sched, ci->hydro.super->hydro.cooling_out,
                                t_star_density);

          scheduler_addunlock(sched, ci->hydro.super->stars.sorts,
                              t_star_density);
          scheduler_addunlock(sched, ci->hydro.super->stars.drift,
                              t_star_density);
          scheduler_addunlock(sched, ci->hydro.super->hydro.drift,
                              t_star_density);
          scheduler_addunlock(sched, ci->hydro.super->stars.stars_in,
                              t_star_density);
          scheduler_addunlock(sched, t_star_density,
                              ci->hydro.super->stars.density_ghost);
#ifdef EXTRA_STAR_LOOPS
          scheduler_addunlock(sched, ci->hydro.super->stars.density_ghost,
                              t_star_prep1);
          scheduler_addunlock(sched, t_star_prep1,
                              ci->hydro.super->stars.prep1_ghost);
          scheduler_addunlock(sched, t_star_prep1,
                              ci->hydro.super->hydro.prep1_ghost);
          scheduler_addunlock(sched, ci->hydro.super->stars.prep1_ghost,
                              t_star_prep2);
          scheduler_addunlock(sched, ci->hydro.super->hydro.prep1_ghost,
                              t_star_prep2);
          scheduler_addunlock(sched, t_star_prep2,
                              ci->hydro.super->stars.prep2_ghost);
          scheduler_addunlock(sched, ci->hydro.super->stars.prep2_ghost,
                              t_star_feedback);
#else
          scheduler_addunlock(sched, ci->hydro.super->stars.density_ghost,
                              t_star_feedback);
#endif
          scheduler_addunlock(sched, t_star_feedback,
                              ci->hydro.super->stars.stars_out);
        }

        if (with_sink) {

          /* Do the sink_formation */
          scheduler_addunlock(sched, ci->hydro.super->sinks.drift,
                              ci->top->sinks.sink_formation);
          scheduler_addunlock(sched, ci->hydro.super->hydro.drift,
                              ci->top->sinks.sink_formation);
          scheduler_addunlock(sched, ci->hydro.super->sinks.sink_in,
                              ci->top->sinks.sink_formation);
          scheduler_addunlock(sched, ci->top->sinks.sink_formation,
                              t_sink_swallow);

          /* Do the sink_swallow */
          scheduler_addunlock(sched, t_sink_swallow,
                              ci->hydro.super->sinks.sink_ghost1);

          /* Do the sink_do_gas_swallow */
          scheduler_addunlock(sched, ci->hydro.super->sinks.sink_ghost1,
                              t_sink_do_gas_swallow);
          scheduler_addunlock(sched, t_sink_do_gas_swallow,
                              ci->hydro.super->sinks.sink_ghost2);

          /* Do the sink_do_sink_swallow */
          scheduler_addunlock(sched, ci->hydro.super->sinks.sink_ghost2,
                              t_sink_do_sink_swallow);
          scheduler_addunlock(sched, t_sink_do_sink_swallow,
                              ci->hydro.super->sinks.sink_out);
        }

        if (with_black_holes && (bcount_i > 0 || bcount_j > 0)) {

          if (with_cooling)
            scheduler_addunlock(sched, ci->hydro.super->hydro.cooling_out,
                                t_bh_density);

          scheduler_addunlock(sched, ci->hydro.super->black_holes.drift,
                              t_bh_density);
          scheduler_addunlock(sched, ci->hydro.super->hydro.drift,
                              t_bh_density);
          scheduler_addunlock(
              sched, ci->hydro.super->black_holes.black_holes_in, t_bh_density);
          scheduler_addunlock(sched, t_bh_density,
                              ci->hydro.super->black_holes.density_ghost);

          scheduler_addunlock(sched, ci->hydro.super->black_holes.density_ghost,
                              t_bh_swallow);
          scheduler_addunlock(sched, t_bh_swallow,
                              ci->hydro.super->black_holes.swallow_ghost_0);

          scheduler_addunlock(sched,
                              ci->hydro.super->black_holes.swallow_ghost_0,
                              t_do_gas_swallow);
          scheduler_addunlock(sched, t_do_gas_swallow,
                              ci->hydro.super->black_holes.swallow_ghost_1);

          scheduler_addunlock(sched,
                              ci->hydro.super->black_holes.swallow_ghost_1,
                              t_do_bh_swallow);
          scheduler_addunlock(sched, t_do_bh_swallow,
                              ci->hydro.super->black_holes.swallow_ghost_2);

          scheduler_addunlock(sched,
                              ci->hydro.super->black_holes.swallow_ghost_2,
                              t_bh_feedback);
          scheduler_addunlock(sched, t_bh_feedback,
                              ci->hydro.super->black_holes.black_holes_out);
        }

        if (with_timestep_limiter) {
          scheduler_addunlock(sched, ci->hydro.super->hydro.drift, t_limiter);
          scheduler_addunlock(sched, ci->super->timestep, t_limiter);
          scheduler_addunlock(sched, t_limiter, ci->super->kick1);
          scheduler_addunlock(sched, t_limiter, ci->super->timestep_limiter);
        }

        if (with_timestep_sync && with_feedback) {
          scheduler_addunlock(sched, t_star_feedback, ci->super->timestep_sync);
        }
        if (with_timestep_sync && with_black_holes &&
            (bcount_i > 0 || bcount_j > 0)) {
          scheduler_addunlock(sched, t_bh_feedback, ci->super->timestep_sync);
        }

        if (with_rt) {
          scheduler_addunlock(sched, ci->hydro.super->hydro.drift,
                              t_rt_gradient);
          scheduler_addunlock(sched, ci->hydro.super->rt.rt_ghost1,
                              t_rt_gradient);
          scheduler_addunlock(sched, t_rt_gradient,
                              ci->hydro.super->rt.rt_ghost2);
          scheduler_addunlock(sched, ci->hydro.super->rt.rt_ghost2,
                              t_rt_transport);
          scheduler_addunlock(sched, t_rt_transport,
                              ci->hydro.super->rt.rt_transport_out);
        }
      } else /* ci->nodeID != nodeID */ {

        if (with_feedback) {
#ifdef EXTRA_STAR_LOOPS
          scheduler_addunlock(sched, ci->hydro.super->stars.sorts,
                              t_star_prep1);
#endif
          scheduler_addunlock(sched, ci->hydro.super->stars.sorts,
                              t_star_feedback);
        }
        if (with_black_holes && (bcount_i > 0 || bcount_j > 0)) {

          scheduler_addunlock(sched, t_bh_swallow,
                              ci->hydro.super->black_holes.swallow_ghost_0);
        }
      }

      if (cj->nodeID == nodeID) {

        if (ci->hydro.super != cj->hydro.super) {

          scheduler_addunlock(sched, t_force, cj->hydro.super->hydro.end_force);

          if (with_feedback) {

            if (with_cooling)
              scheduler_addunlock(sched, cj->hydro.super->hydro.cooling_out,
                                  t_star_density);

            scheduler_addunlock(sched, cj->hydro.super->stars.sorts,
                                t_star_density);
            scheduler_addunlock(sched, cj->hydro.super->stars.drift,
                                t_star_density);
            scheduler_addunlock(sched, cj->hydro.super->hydro.drift,
                                t_star_density);
            scheduler_addunlock(sched, cj->hydro.super->stars.stars_in,
                                t_star_density);
            scheduler_addunlock(sched, t_star_density,
                                cj->hydro.super->stars.density_ghost);
#ifdef EXTRA_STAR_LOOPS
            scheduler_addunlock(sched, cj->hydro.super->stars.density_ghost,
                                t_star_prep1);
            scheduler_addunlock(sched, t_star_prep1,
                                cj->hydro.super->stars.prep1_ghost);
            scheduler_addunlock(sched, t_star_prep1,
                                cj->hydro.super->hydro.prep1_ghost);
            scheduler_addunlock(sched, cj->hydro.super->stars.prep1_ghost,
                                t_star_prep2);
            scheduler_addunlock(sched, cj->hydro.super->hydro.prep1_ghost,
                                t_star_prep2);
            scheduler_addunlock(sched, t_star_prep2,
                                cj->hydro.super->stars.prep2_ghost);
            scheduler_addunlock(sched, cj->hydro.super->stars.prep2_ghost,
                                t_star_feedback);
#else
            scheduler_addunlock(sched, cj->hydro.super->stars.density_ghost,
                                t_star_feedback);
#endif
            scheduler_addunlock(sched, t_star_feedback,
                                cj->hydro.super->stars.stars_out);
          }
          if (with_sink) {

            /* Do the sink_formation */
            scheduler_addunlock(sched, cj->hydro.super->sinks.drift,
                                cj->top->sinks.sink_formation);
            scheduler_addunlock(sched, cj->hydro.super->hydro.drift,
                                cj->top->sinks.sink_formation);
            scheduler_addunlock(sched, cj->hydro.super->sinks.sink_in,
                                cj->top->sinks.sink_formation);
            scheduler_addunlock(sched, cj->top->sinks.sink_formation,
                                t_sink_swallow);

            /* Do the sink_swallow */
            scheduler_addunlock(sched, t_sink_swallow,
                                cj->hydro.super->sinks.sink_ghost1);

            /* Do the sink_do_gas_swallow */
            scheduler_addunlock(sched, cj->hydro.super->sinks.sink_ghost1,
                                t_sink_do_gas_swallow);
            scheduler_addunlock(sched, t_sink_do_gas_swallow,
                                cj->hydro.super->sinks.sink_ghost2);

            /* Do the sink_do_sink_swallow */
            scheduler_addunlock(sched, cj->hydro.super->sinks.sink_ghost2,
                                t_sink_do_sink_swallow);
            scheduler_addunlock(sched, t_sink_do_sink_swallow,
                                cj->hydro.super->sinks.sink_out);
          }

          if (with_black_holes && (bcount_i > 0 || bcount_j > 0)) {

            if (with_cooling)
              scheduler_addunlock(sched, cj->hydro.super->hydro.cooling_out,
                                  t_bh_density);

            scheduler_addunlock(sched, cj->hydro.super->black_holes.drift,
                                t_bh_density);
            scheduler_addunlock(sched, cj->hydro.super->hydro.drift,
                                t_bh_density);
            scheduler_addunlock(sched,
                                cj->hydro.super->black_holes.black_holes_in,
                                t_bh_density);
            scheduler_addunlock(sched, t_bh_density,
                                cj->hydro.super->black_holes.density_ghost);

            scheduler_addunlock(sched,
                                cj->hydro.super->black_holes.density_ghost,
                                t_bh_swallow);
            scheduler_addunlock(sched, t_bh_swallow,
                                cj->hydro.super->black_holes.swallow_ghost_0);

            scheduler_addunlock(sched,
                                cj->hydro.super->black_holes.swallow_ghost_0,
                                t_do_gas_swallow);
            scheduler_addunlock(sched, t_do_gas_swallow,
                                cj->hydro.super->black_holes.swallow_ghost_1);

            scheduler_addunlock(sched,
                                cj->hydro.super->black_holes.swallow_ghost_1,
                                t_do_bh_swallow);
            scheduler_addunlock(sched, t_do_bh_swallow,
                                cj->hydro.super->black_holes.swallow_ghost_2);

            scheduler_addunlock(sched,
                                cj->hydro.super->black_holes.swallow_ghost_2,
                                t_bh_feedback);
            scheduler_addunlock(sched, t_bh_feedback,
                                cj->hydro.super->black_holes.black_holes_out);
          }
          if (with_rt) {
            scheduler_addunlock(sched, cj->hydro.super->hydro.drift,
                                t_rt_gradient);
            scheduler_addunlock(sched, cj->hydro.super->rt.rt_ghost1,
                                t_rt_gradient);
            scheduler_addunlock(sched, t_rt_gradient,
                                cj->hydro.super->rt.rt_ghost2);
            scheduler_addunlock(sched, cj->hydro.super->rt.rt_ghost2,
                                t_rt_transport);
            scheduler_addunlock(sched, t_rt_transport,
                                cj->hydro.super->rt.rt_transport_out);
          }

          if (with_timestep_limiter) {
            scheduler_addunlock(sched, cj->hydro.super->hydro.drift, t_limiter);
          }
        }

        if (ci->super != cj->super) {

          if (with_timestep_limiter) {
            scheduler_addunlock(sched, cj->super->timestep, t_limiter);
            scheduler_addunlock(sched, t_limiter, cj->super->kick1);
            scheduler_addunlock(sched, t_limiter, cj->super->timestep_limiter);
          }

          if (with_timestep_sync && with_feedback) {
            scheduler_addunlock(sched, t_star_feedback,
                                cj->super->timestep_sync);
          }
          if (with_timestep_sync && with_black_holes &&
              (bcount_i > 0 || bcount_j > 0)) {
            scheduler_addunlock(sched, t_bh_feedback, cj->super->timestep_sync);
          }
        }
      } else /* cj->nodeID != nodeID */ {
        if (with_feedback) {
#ifdef EXTRA_STAR_LOOPS
          scheduler_addunlock(sched, cj->hydro.super->stars.sorts,
                              t_star_prep1);
#endif
          scheduler_addunlock(sched, cj->hydro.super->stars.sorts,
                              t_star_feedback);
        }

        if (with_black_holes && (bcount_i > 0 || bcount_j > 0)) {
          scheduler_addunlock(sched, t_bh_swallow,
                              cj->hydro.super->black_holes.swallow_ghost_0);
        }
      }
    }
  }
}

/**
 * @brief Constructs the top-level pair tasks for the first hydro loop over
 * neighbours
 *
 * Here we construct all the tasks for all possible neighbouring non-empty
 * local cells in the hierarchy. No dependencies are being added thus far.
 * Additional loop over neighbours can later be added by simply duplicating
 * all the tasks created by this function.
 *
 * @param map_data Offset of first two indices disguised as a pointer.
 * @param num_elements Number of cells to traverse.
 * @param extra_data The #engine.
 */
void engine_make_hydroloop_tasks_mapper(void *map_data, int num_elements,
                                        void *extra_data) {

  /* Extract the engine pointer. */
  struct engine *e = (struct engine *)extra_data;
  const int periodic = e->s->periodic;
  const int with_feedback = (e->policy & engine_policy_feedback);
  const int with_stars = (e->policy & engine_policy_stars);
  const int with_sinks = (e->policy & engine_policy_sinks);
  const int with_black_holes = (e->policy & engine_policy_black_holes);

  struct space *s = e->s;
  struct scheduler *sched = &e->sched;
  const int nodeID = e->nodeID;
  const int *cdim = s->cdim;
  struct cell *cells = s->cells_top;

  /* Loop through the elements, which are just byte offsets from NULL. */
  for (int ind = 0; ind < num_elements; ind++) {

    /* Get the cell index. */
    const int cid = (size_t)(map_data) + ind;

    /* Integer indices of the cell in the top-level grid */
    const int i = cid / (cdim[1] * cdim[2]);
    const int j = (cid / cdim[2]) % cdim[1];
    const int k = cid % cdim[2];

    /* Get the cell */
    struct cell *ci = &cells[cid];

    /* Skip cells without hydro or star particles */
    if ((ci->hydro.count == 0) && (!with_stars || ci->stars.count == 0) &&
        (!with_sinks || ci->sinks.count == 0) &&
        (!with_black_holes || ci->black_holes.count == 0))
      continue;

    /* If the cell is local build a self-interaction */
    if (ci->nodeID == nodeID) {
      scheduler_addtask(sched, task_type_self, task_subtype_density, 0, 0, ci,
                        NULL);
    }

    /* Now loop over all the neighbours of this cell */
    for (int ii = -1; ii < 2; ii++) {
      int iii = i + ii;
      if (!periodic && (iii < 0 || iii >= cdim[0])) continue;
      iii = (iii + cdim[0]) % cdim[0];
      for (int jj = -1; jj < 2; jj++) {
        int jjj = j + jj;
        if (!periodic && (jjj < 0 || jjj >= cdim[1])) continue;
        jjj = (jjj + cdim[1]) % cdim[1];
        for (int kk = -1; kk < 2; kk++) {
          int kkk = k + kk;
          if (!periodic && (kkk < 0 || kkk >= cdim[2])) continue;
          kkk = (kkk + cdim[2]) % cdim[2];

          /* Get the neighbouring cell */
          const int cjd = cell_getid(cdim, iii, jjj, kkk);
          struct cell *cj = &cells[cjd];

          /* Is that neighbour local and does it have gas or star particles ? */
          if ((cid >= cjd) ||
              ((cj->hydro.count == 0) &&
               (!with_feedback || cj->stars.count == 0) &&
               (!with_sinks || cj->sinks.count == 0) &&
               (!with_black_holes || cj->black_holes.count == 0)) ||
              (ci->nodeID != nodeID && cj->nodeID != nodeID))
            continue;

          /* Construct the pair task */
          const int sid = sortlistID[(kk + 1) + 3 * ((jj + 1) + 3 * (ii + 1))];
          scheduler_addtask(sched, task_type_pair, task_subtype_density, sid, 0,
                            ci, cj);

#ifdef SWIFT_DEBUG_CHECKS
#ifdef WITH_MPI

          /* Let's cross-check that we had a proxy for that cell */
          if (ci->nodeID == nodeID && cj->nodeID != engine_rank) {

            /* Find the proxy for this node */
            const int proxy_id = e->proxy_ind[cj->nodeID];
            if (proxy_id < 0)
              error("No proxy exists for that foreign node %d!", cj->nodeID);

            const struct proxy *p = &e->proxies[proxy_id];

            /* Check whether the cell exists in the proxy */
            int n = 0;
            for (n = 0; n < p->nr_cells_in; n++)
              if (p->cells_in[n] == cj) break;
            if (n == p->nr_cells_in)
              error(
                  "Cell %d not found in the proxy but trying to construct "
                  "hydro task!",
                  cjd);
          } else if (cj->nodeID == nodeID && ci->nodeID != engine_rank) {

            /* Find the proxy for this node */
            const int proxy_id = e->proxy_ind[ci->nodeID];
            if (proxy_id < 0)
              error("No proxy exists for that foreign node %d!", ci->nodeID);

            const struct proxy *p = &e->proxies[proxy_id];

            /* Check whether the cell exists in the proxy */
            int n = 0;
            for (n = 0; n < p->nr_cells_in; n++)
              if (p->cells_in[n] == ci) break;
            if (n == p->nr_cells_in)
              error(
                  "Cell %d not found in the proxy but trying to construct "
                  "hydro task!",
                  cid);
          }
#endif /* WITH_MPI */
#endif /* SWIFT_DEBUG_CHECKS */
        }
      }
    }
  }
}


/**
 * @brief Constructs the top-level pair tasks for the first dark matter loop over
 * neighbours
 *
 * Here we construct all the tasks for all possible neighbouring non-empty
 * local cells in the hierarchy. No dependencies are being added thus far.
 * Additional loop over neighbours can later be added by simply duplicating
 * all the tasks created by this function.
 *
 * @param map_data Offset of first two indices disguised as a pointer.
 * @param num_elements Number of cells to traverse.
 * @param extra_data The #engine.
 */
void engine_make_dark_matter_tasks_mapper(void *map_data, int num_elements,
                                        void *extra_data) {
    
    /* Extract the engine pointer. */
    struct engine *e = (struct engine *)extra_data;
    const int periodic = e->s->periodic;
    struct space *s = e->s;
    struct scheduler *sched = &e->sched;
    const int nodeID = e->nodeID;
    const int *cdim = s->cdim;
    struct cell *cells = s->cells_top;
    
    /* Loop through the elements, which are just byte offsets from NULL. */
    for (int ind = 0; ind < num_elements; ind++) {
        
        /* Get the cell index. */
        const int cid = (size_t)(map_data) + ind;
        
        /* Integer indices of the cell in the top-level grid */
        const int i = cid / (cdim[1] * cdim[2]);
        const int j = (cid / cdim[2]) % cdim[1];
        const int k = cid % cdim[2];
        
        /* Get the cell */
        struct cell *ci = &cells[cid];
        
        /* Skip cells without DM particles */
        if (ci->dark_matter.count == 0)
            continue;
        
        /* If the cell is local build a self-interaction */
        if (ci->nodeID == nodeID) {
            scheduler_addtask(sched, task_type_self, task_subtype_dark_matter_density, 0, 0, ci,
                              NULL);
        }
        
        /* Now loop over all the neighbours of this cell */
        for (int ii = -1; ii < 2; ii++) {
            int iii = i + ii;
            if (!periodic && (iii < 0 || iii >= cdim[0])) continue;
            iii = (iii + cdim[0]) % cdim[0];
            for (int jj = -1; jj < 2; jj++) {
                int jjj = j + jj;
                if (!periodic && (jjj < 0 || jjj >= cdim[1])) continue;
                jjj = (jjj + cdim[1]) % cdim[1];
                for (int kk = -1; kk < 2; kk++) {
                    int kkk = k + kk;
                    if (!periodic && (kkk < 0 || kkk >= cdim[2])) continue;
                    kkk = (kkk + cdim[2]) % cdim[2];
                    
                    /* Get the neighbouring cell */
                    const int cjd = cell_getid(cdim, iii, jjj, kkk);
                    struct cell *cj = &cells[cjd];
                    
                    /* Is that neighbour local and does it have gas or star particles ? */
                    if ((cid >= cjd) ||
                        (cj->dark_matter.count == 0) ||
                        (ci->nodeID != nodeID && cj->nodeID != nodeID))
                        continue;
                    
                    /* Construct the pair task */
                    const int sid = sortlistID[(kk + 1) + 3 * ((jj + 1) + 3 * (ii + 1))];
                    scheduler_addtask(sched, task_type_pair, task_subtype_dark_matter_density, sid, 0,
                                      ci, cj);

#ifdef SWIFT_DEBUG_CHECKS
#ifdef WITH_MPI

                    /* Let's cross-check that we had a proxy for that cell */
                    if (ci->nodeID == nodeID && cj->nodeID != engine_rank) {

                        /* Find the proxy for this node */
                      const int proxy_id = e->proxy_ind[cj->nodeID];
                      if (proxy_id < 0)
                        error("No proxy exists for that foreign node %d!", cj->nodeID);

                      const struct proxy *p = &e->proxies[proxy_id];

                      /* Check whether the cell exists in the proxy */
                      int n = 0;
                      for (; n < p->nr_cells_in; n++)
                        if (p->cells_in[n] == cj) {
                          break;
                        }
                      if (n == p->nr_cells_in)
                        error(
                            "Cell %d not found in the proxy but trying to construct "
                            "grav task!",
                            cjd);
                    } else if (cj->nodeID == nodeID && ci->nodeID != engine_rank) {

                      /* Find the proxy for this node */
                      const int proxy_id = e->proxy_ind[ci->nodeID];
                      if (proxy_id < 0)
                        error("No proxy exists for that foreign node %d!", ci->nodeID);

                      const struct proxy *p = &e->proxies[proxy_id];

                      /* Check whether the cell exists in the proxy */
                      int n = 0;
                      for (; n < p->nr_cells_in; n++)
                        if (p->cells_in[n] == ci) {
                          break;
                        }
                      if (n == p->nr_cells_in)
                        error(
                            "Cell %d not found in the proxy but trying to construct "
                            "grav task!",
                            cid);
                    }
#endif /* WITH_MPI */
#endif /* SWIFT_DEBUG_CHECKS */
                }
            }
        }
    }
}

struct cell_type_pair {
  struct cell *ci, *cj;
  int type;
};

/**
 * @brief Recurse down to the super level and add a dependency between
 * rt_advance_cell_time and tend tasks. Note: This function is intended
 * for the sending side, i.e. for local cells.
 *
 * If we're running with RT subcycling, we need to ensure that nothing
 * is sent before the advance cell time task has finished. This may
 * overwrite the correct cell times, particularly so when we're sending
 * over data for non-RT tasks, e.g. for gravity pair tasks. Therefore the
 * send/tend task needs to be unlocked by the rt_advance_cell_time task.
 *
 * The send/tend task is on the top level, while the rt_advance_cell_time
 * task is on the super level. This function simply recurses down to the
 * super level and adds the required dependency.
 *
 * @param c cell to check/recurse into
 * @param tend the send/tend task that needs to be unlocked.
 * @param e the engine
 */
void engine_addunlock_rt_advance_cell_time_tend(struct cell *c,
                                                struct task *tend,
                                                struct engine *e) {

  /* safety measure */
  if (!cell_get_flag(c, cell_flag_has_tasks)) return;
  if (cell_is_empty(c)) return;

  if (c->super == c) {
    /* Found the super level cell. Add dependency from rt_advance_cell_time, if
     * it exists. */
    if (c->super->rt.rt_advance_cell_time != NULL) {
      scheduler_addunlock(&e->sched, c->super->rt.rt_advance_cell_time, tend);
    }
#ifdef SWIFT_RT_DEBUG_CHECKS
    else {
      error("Got local super cell without rt_advance_cell_time task");
    }
#endif

  } else {
    /* descend the tree until you find the super level */
    if (c->split) {
      for (int k = 0; k < 8; k++) {
        if (c->progeny[k] != NULL) {
          engine_addunlock_rt_advance_cell_time_tend(c->progeny[k], tend, e);
        }
      }
    }
  }
}

void engine_addtasks_send_mapper(void *map_data, int num_elements,
                                 void *extra_data) {

  struct engine *e = (struct engine *)extra_data;
  const int with_star_formation = (e->policy & engine_policy_star_formation);
  const int with_limiter = (e->policy & engine_policy_timestep_limiter);
  const int with_feedback = (e->policy & engine_policy_feedback);
  const int with_sync = (e->policy & engine_policy_timestep_sync);
  const int with_rt = (e->policy & engine_policy_rt);
  struct cell_type_pair *cell_type_pairs = (struct cell_type_pair *)map_data;

#ifdef SWIFT_DEBUG_CHECKS
  if (e->policy & engine_policy_sinks) {
    error("TODO");
  }
#endif

  for (int k = 0; k < num_elements; k++) {
    struct cell *ci = cell_type_pairs[k].ci;
    struct cell *cj = cell_type_pairs[k].cj;
    const int type = cell_type_pairs[k].type;

#ifdef WITH_MPI

    if (!cell_is_empty(ci)) {
      /* Add the timestep exchange task */
      struct task *tend = scheduler_addtask(
          &e->sched, task_type_send, task_subtype_tend, ci->mpi.tag, 0, ci, cj);
      scheduler_addunlock(&e->sched, ci->timestep_collect, tend);
      engine_addlink(e, &ci->mpi.send, tend);

      if (with_rt && (type & proxy_cell_type_hydro))
        engine_addunlock_rt_advance_cell_time_tend(ci, tend, e);
    }
#endif

    /* Add the send tasks for the cells in the proxy that have a hydro
     * connection. */
    if ((e->policy & engine_policy_hydro) && (type & proxy_cell_type_hydro))
      engine_addtasks_send_hydro(e, ci, cj, /*t_xv=*/NULL,
                                 /*t_rho=*/NULL, /*t_gradient=*/NULL,
                                 /*t_prep1=*/NULL,
                                 /*t_limiter=*/NULL, /*t_pack_limiter=*/NULL,
                                 /*t_rt_gradient=*/NULL,
                                 /*t_rt_transport=*/NULL, with_feedback,
                                 with_limiter, with_sync, with_rt);

    /* Add the send tasks for the cells in the proxy that have a stars
     * connection. */
    if ((e->policy & engine_policy_feedback) && (type & proxy_cell_type_hydro))
      engine_addtasks_send_stars(e, ci, cj, /*t_density=*/NULL,
                                 /*t_prep2=*/NULL,
                                 /*t_sf_counts=*/NULL, with_star_formation);

    /* Add the send tasks for the cells in the proxy that have a black holes
     * connection. */
    if ((e->policy & engine_policy_black_holes) &&
        (type & proxy_cell_type_hydro))
      engine_addtasks_send_black_holes(e, ci, cj, /*t_rho=*/NULL,
                                       /*t_swallow=*/NULL,
                                       /*t_gas_swallow=*/NULL,
                                       /*t_feedback=*/NULL);

      /* Add the send tasks for the cells in the proxy that have a gravity
       * connection. */
    if ((e->policy & engine_policy_self_gravity) &&
        (type & proxy_cell_type_gravity))
<<<<<<< HEAD
      engine_addtasks_send_gravity(e, ci, cj, /*t_grav=*/NULL);
=======
      engine_addtasks_send_gravity(e, ci, cj, NULL, NULL);

    /* Add the send tasks for the cells in the proxy that have a dark matter
     * connection. */
    if ((e->policy & engine_policy_sidm) &&
        (type & proxy_cell_type_dark_matter))
        engine_addtasks_send_dark_matter(e, ci, cj, NULL, NULL, NULL);

>>>>>>> cb1e82d8
  }
}

void engine_addtasks_recv_mapper(void *map_data, int num_elements,
                                 void *extra_data) {

  struct engine *e = (struct engine *)extra_data;
  const int with_star_formation = (e->policy & engine_policy_star_formation);
  const int with_limiter = (e->policy & engine_policy_timestep_limiter);
  const int with_feedback = (e->policy & engine_policy_feedback);
  const int with_black_holes = (e->policy & engine_policy_black_holes);
  const int with_sync = (e->policy & engine_policy_timestep_sync);
  const int with_rt = (e->policy & engine_policy_rt);
  struct cell_type_pair *cell_type_pairs = (struct cell_type_pair *)map_data;

#ifdef SWIFT_DEBUG_CHECKS
  if (e->policy & engine_policy_sinks) {
    error("TODO");
  }
#endif

  for (int k = 0; k < num_elements; k++) {
    struct cell *ci = cell_type_pairs[k].ci;
    const int type = cell_type_pairs[k].type;
    struct task *tend = NULL;

#ifdef WITH_MPI
    /* Add the timestep exchange task */
    if (!cell_is_empty(ci)) {
      tend = scheduler_addtask(&e->sched, task_type_recv, task_subtype_tend,
                               ci->mpi.tag, 0, ci, NULL);
      engine_addlink(e, &ci->mpi.recv, tend);

      /* If we're running with RT, there may be foreign cells that
       * don't receive any actual hydro particles. These cells however
       * still need to have the "advance_cell_time" and "rt_collect_times"
       * tasks in order for their time variables to be correct, especially
       * during syb-cycles, where the cell times aren't communicated at the
       * end of the step. So we create them now. */
      if (with_rt) {
#ifdef SWIFT_RT_DEBUG_CHECKS
        if (ci->top == NULL) error("Working on a cell with top == NULL??");
#endif

        /* Create the RT collect times task at the top level, if it hasn't
         * already. */
        if (ci->top->rt.rt_collect_times == NULL) {
          ci->top->rt.rt_collect_times =
              scheduler_addtask(&e->sched, task_type_rt_collect_times,
                                task_subtype_none, 0, 0, ci->top, NULL);
        }
        /* We don't need rt_collect_times -> tend dependencies. They never
         * run at the same time. rt_collect_times runs in sub-cycles,
         * tend runs on normal steps. */

        /* Make sure the timestep task replacements, i.e. rt_advance_cell_time,
         * exists on the super levels regardless of proxy type.
         * This needs to be done before engine_addtasks_recv_hydro so we
         * can set appropriate unlocks there without re-creating tasks. */
        engine_addtasks_recv_rt_advance_cell_time(e, ci, tend);
      }
    }
#endif

    /* Add the recv tasks for the cells in the proxy that have a hydro
     * connection. */
    if ((e->policy & engine_policy_hydro) && (type & proxy_cell_type_hydro)) {
      engine_addtasks_recv_hydro(
          e, ci, /*t_xv=*/NULL, /*t_rho=*/NULL, /*t_gradient=*/NULL,
          /*t_prep1=*/NULL, /*t_limiter=*/NULL, /*t_unpack_limiter=*/NULL,
          /*t_rt_gradient=*/NULL, /*t_rt_transport=*/NULL,
          /*t_rt_sorts=*/NULL, tend, with_feedback, with_black_holes,
          with_limiter, with_sync, with_rt);
    }

    /* Add the recv tasks for the cells in the proxy that have a stars
     * connection. */
    if ((e->policy & engine_policy_feedback) && (type & proxy_cell_type_hydro))
      engine_addtasks_recv_stars(e, ci, /*t_density=*/NULL, /*t_prep2=*/NULL,
                                 /*t_sf_counts=*/NULL, tend,
                                 with_star_formation);

    /* Add the recv tasks for the cells in the proxy that have a black holes
     * connection. */
    if ((e->policy & engine_policy_black_holes) &&
        (type & proxy_cell_type_hydro))
      engine_addtasks_recv_black_holes(e, ci, /*t_rho=*/NULL,
                                       /*t_swallow=*/NULL,
                                       /*t_gas_swallow=*/NULL,
                                       /*t_feedback=*/NULL, tend);

    /* Add the recv tasks for the cells in the proxy that have a gravity
     * connection. */
    if ((e->policy & engine_policy_self_gravity) &&
        (type & proxy_cell_type_gravity))
<<<<<<< HEAD
      engine_addtasks_recv_gravity(e, ci, /*t_grav=*/NULL, tend);
=======
      engine_addtasks_recv_gravity(e, ci, /*t_grav=*/NULL, /*t_ti=*/NULL);

    /* Add the recv tasks for the cells in the proxy that have a hydro
     * connection. */
    if ((e->policy & engine_policy_sidm) &&
        (type & proxy_cell_type_dark_matter))
        engine_addtasks_recv_dark_matter(e, ci, NULL, NULL, NULL);


>>>>>>> cb1e82d8
  }
}

/**
 * @brief Constructs the top-level self + pair tasks for the FOF loop over
 * neighbours.
 *
 * Here we construct all the tasks for all possible neighbouring non-empty
 * local cells in the hierarchy. No dependencies are being added thus far.
 * Additional loop over neighbours can later be added by simply duplicating
 * all the tasks created by this function.
 *
 * @param map_data Offset of first two indices disguised as a pointer.
 * @param num_elements Number of cells to traverse.
 * @param extra_data The #engine.
 */
void engine_make_fofloop_tasks_mapper(void *map_data, int num_elements,
                                      void *extra_data) {

  /* Extract the engine pointer. */
  struct engine *e = (struct engine *)extra_data;

  struct space *s = e->s;
  struct scheduler *sched = &e->sched;
  const int nodeID = e->nodeID;
  const int *cdim = s->cdim;
  struct cell *cells = s->cells_top;

  /* Loop through the elements, which are just byte offsets from NULL. */
  for (int ind = 0; ind < num_elements; ind++) {

    /* Get the cell index. */
    const int cid = (size_t)(map_data) + ind;
    const int i = cid / (cdim[1] * cdim[2]);
    const int j = (cid / cdim[2]) % cdim[1];
    const int k = cid % cdim[2];

    /* Get the cell */
    struct cell *ci = &cells[cid];

    /* Skip cells without gravity particles */
    if (ci->grav.count == 0) continue;

    /* If the cells is local build a self-interaction */
    if (ci->nodeID == nodeID) {
      scheduler_addtask(sched, task_type_fof_self, task_subtype_none, 0, 0, ci,
                        NULL);
      scheduler_addtask(sched, task_type_fof_attach_self, task_subtype_none, 0,
                        0, ci, NULL);
    }

    /* Now loop over all the neighbours of this cell */
    for (int ii = -1; ii < 2; ii++) {
      int iii = i + ii;
      if (!s->periodic && (iii < 0 || iii >= cdim[0])) continue;
      iii = (iii + cdim[0]) % cdim[0];
      for (int jj = -1; jj < 2; jj++) {
        int jjj = j + jj;
        if (!s->periodic && (jjj < 0 || jjj >= cdim[1])) continue;
        jjj = (jjj + cdim[1]) % cdim[1];
        for (int kk = -1; kk < 2; kk++) {
          int kkk = k + kk;
          if (!s->periodic && (kkk < 0 || kkk >= cdim[2])) continue;
          kkk = (kkk + cdim[2]) % cdim[2];

          /* Get the neighbouring cell */
          const int cjd = cell_getid(cdim, iii, jjj, kkk);
          struct cell *cj = &cells[cjd];

          /* Does that neighbour have particles ? */
          if (cid >= cjd || cj->grav.count == 0) continue;

          /* Construct the pair search task only for fully local pairs */
          if (ci->nodeID == nodeID && cj->nodeID == nodeID)
            scheduler_addtask(sched, task_type_fof_pair, task_subtype_none, 0,
                              0, ci, cj);

          /* Construct the pair search task for pairs overlapping with the node
           */
          if (ci->nodeID == nodeID || cj->nodeID == nodeID)
            scheduler_addtask(sched, task_type_fof_attach_pair,
                              task_subtype_none, 0, 0, ci, cj);
        }
      }
    }
  }
}

/**
 * @brief Fill the #space's task list with FOF tasks.
 *
 * @param e The #engine we are working with.
 */
void engine_make_fof_tasks(struct engine *e) {

  struct space *s = e->s;
  struct scheduler *sched = &e->sched;
  ticks tic = getticks();

  if (e->restarting) error("Running FOF on a restart step!");

  /* Construct a FOF loop over neighbours */
  if (e->policy & engine_policy_fof)
    threadpool_map(&e->threadpool, engine_make_fofloop_tasks_mapper, NULL,
                   s->nr_cells, 1, threadpool_auto_chunk_size, e);

  if (e->verbose)
    message("Making FOF tasks took %.3f %s.",
            clocks_from_ticks(getticks() - tic), clocks_getunit());

  tic = getticks();

  /* Split the tasks. */
  scheduler_splittasks(sched, /*fof_tasks=*/1, e->verbose);

  if (e->verbose)
    message("Splitting FOF tasks took %.3f %s.",
            clocks_from_ticks(getticks() - tic), clocks_getunit());

#ifdef SWIFT_DEBUG_CHECKS
  /* Verify that we are not left with invalid tasks */
  for (int i = 0; i < e->sched.nr_tasks; ++i) {
    const struct task *t = &e->sched.tasks[i];
    if (t->ci == NULL && t->cj != NULL && !t->skip) error("Invalid task");
  }
#endif

  /* Report the number of tasks we actually used */
  if (e->verbose)
    message(
        "Nr. of tasks: %d allocated tasks: %d ratio: %f memory use: %zd MB.",
        e->sched.nr_tasks, e->sched.size,
        (float)e->sched.nr_tasks / (float)e->sched.size,
        e->sched.size * sizeof(struct task) / (1024 * 1024));

  if (e->verbose)
    message("took %.3f %s.", clocks_from_ticks(getticks() - tic),
            clocks_getunit());
}

/**
 * @brief Fill the #space's task list.
 *
 * @param e The #engine we are working with.
 */
void engine_maketasks(struct engine *e) {

  struct space *s = e->s;
  struct scheduler *sched = &e->sched;
  struct cell *cells = s->cells_top;
  const int nr_cells = s->nr_cells;
  const ticks tic = getticks();

  /* Re-set the scheduler. */
  scheduler_reset(sched, engine_estimate_nr_tasks(e));

  ticks tic2 = getticks();

  /* Construct the first hydro loop over neighbours */
  if (e->policy & engine_policy_hydro)
    threadpool_map(&e->threadpool, engine_make_hydroloop_tasks_mapper, NULL,
                   s->nr_cells, 1, threadpool_auto_chunk_size, e);

  if (e->verbose)
    message("Making hydro tasks took %.3f %s.",
            clocks_from_ticks(getticks() - tic2), clocks_getunit());

  tic2 = getticks();

  /* Add the self gravity tasks. */
  if (e->policy & engine_policy_self_gravity) {
    threadpool_map(&e->threadpool, engine_make_self_gravity_tasks_mapper, NULL,
                   s->nr_cells, 1, threadpool_auto_chunk_size, e);
  }

  if (e->verbose)
    message("Making gravity tasks took %.3f %s.",
            clocks_from_ticks(getticks() - tic2), clocks_getunit());

  tic2 = getticks();

  /* Add the dark matter tasks. */
  if (e->policy & engine_policy_sidm)
      threadpool_map(&e->threadpool, engine_make_dark_matter_tasks_mapper, NULL,
                     s->nr_cells, 1, threadpool_auto_chunk_size, e);
    
  if (e->verbose)
      message("Making dark matter tasks took %.3f %s.",
                clocks_from_ticks(getticks() - tic2), clocks_getunit());

  tic2 = getticks();

    /* Add the external gravity tasks. */
  if (e->policy & engine_policy_external_gravity)
    engine_make_external_gravity_tasks(e);

  if (e->sched.nr_tasks == 0 && (s->nr_gparts > 0 || s->nr_parts > 0))
    error("We have particles but no hydro or gravity tasks were created.");

  tic2 = getticks();

  /* Split the tasks. */
  scheduler_splittasks(sched, /*fof_tasks=*/0, e->verbose);

  if (e->verbose)
    message("Splitting tasks took %.3f %s.",
            clocks_from_ticks(getticks() - tic2), clocks_getunit());

#ifdef SWIFT_DEBUG_CHECKS
  /* Verify that we are not left with invalid tasks */
  for (int i = 0; i < e->sched.nr_tasks; ++i) {
    const struct task *t = &e->sched.tasks[i];
    if (t->ci == NULL && t->cj != NULL && !t->skip) error("Invalid task");
  }
#endif

  /* Free the old list of cell-task links. */
  if (e->links != NULL) swift_free("links", e->links);
  e->size_links = e->sched.nr_tasks * e->links_per_tasks;

  /* Make sure that we have space for more links than last time. */
  if (e->size_links < e->nr_links * engine_rebuild_link_alloc_margin)
    e->size_links = e->nr_links * engine_rebuild_link_alloc_margin;

  /* Allocate the new link list */
  if ((e->links = (struct link *)swift_malloc(
           "links", sizeof(struct link) * e->size_links)) == NULL)
    error("Failed to allocate cell-task links.");
  e->nr_links = 0;

  tic2 = getticks();

  /* Count the number of tasks associated with each cell and
     store the density tasks in each cell, and make each sort
     depend on the sorts of its progeny. */
  threadpool_map(&e->threadpool, engine_count_and_link_tasks_mapper,
                 sched->tasks, sched->nr_tasks, sizeof(struct task),
                 threadpool_auto_chunk_size, e);

  if (e->verbose)
    message("Counting and linking tasks took %.3f %s.",
            clocks_from_ticks(getticks() - tic2), clocks_getunit());

  tic2 = getticks();

  /* Re-set the tag counter. MPI tags are defined for top-level cells in
   * cell_set_super_mapper. */
#ifdef WITH_MPI
  cell_next_tag = 0;
#endif

  /* Now that the self/pair tasks are at the right level, set the super
   * pointers. */
  threadpool_map(&e->threadpool, cell_set_super_mapper, cells, nr_cells,
                 sizeof(struct cell), threadpool_auto_chunk_size, e);

  if (e->verbose)
    message("Setting super-pointers took %.3f %s.",
            clocks_from_ticks(getticks() - tic2), clocks_getunit());

  /* Append hierarchical tasks to each cell. */
  threadpool_map(&e->threadpool, engine_make_hierarchical_tasks_mapper, cells,
                 nr_cells, sizeof(struct cell), threadpool_auto_chunk_size, e);

  tic2 = getticks();

  /* Run through the tasks and make force tasks for each density task.
     Each force task depends on the cell ghosts and unlocks the kick task
     of its super-cell. */
  if (e->policy & engine_policy_hydro) {

    /* Note that this does not scale well at all so we do not use the
     * threadpool version here until the reason for this is found.
     * We call the mapper function directly as if there was only 1 thread
     * in the pool. */
    engine_make_extra_hydroloop_tasks_mapper(sched->tasks, sched->nr_tasks, e);
    /* threadpool_map(&e->threadpool, engine_make_extra_hydroloop_tasks_mapper,
     *                sched->tasks, sched->nr_tasks, sizeof(struct task),
     *                threadpool_auto_chunk_size, e); */
  }

  if (e->verbose)
    message("Making extra hydroloop tasks took %.3f %s.",
            clocks_from_ticks(getticks() - tic2), clocks_getunit());
    
  tic2 = getticks();

  /* Adding dependencies for dark matter stuff */
  if (e->policy & engine_policy_sidm)
      threadpool_map(&e->threadpool, engine_make_dark_matter_loops_tasks_mapper,
                         sched->tasks, sched->nr_tasks, sizeof(struct task),
                         threadpool_auto_chunk_size, e);
    
  if (e->verbose)
    message("Making links of dark matter tasks took %.3f %s.",
            clocks_from_ticks(getticks() - tic2), clocks_getunit());


  tic2 = getticks();

  /* Add the dependencies for the gravity stuff */
  if (e->policy & (engine_policy_self_gravity | engine_policy_external_gravity))
    engine_link_gravity_tasks(e);

  if (e->verbose)
    message("Linking gravity tasks took %.3f %s.",
            clocks_from_ticks(getticks() - tic2), clocks_getunit());

  tic2 = getticks();

#ifdef WITH_MPI
  /* Add the communication tasks if MPI is being used. */
  if (e->policy & engine_policy_mpi) {

    tic2 = getticks();

    /* Loop over the proxies and add the send tasks, which also generates the
     * cell tags for super-cells. */
    int max_num_send_cells = 0;
    for (int pid = 0; pid < e->nr_proxies; pid++)
      max_num_send_cells += e->proxies[pid].nr_cells_out;
    struct cell_type_pair *send_cell_type_pairs = NULL;
    if ((send_cell_type_pairs = (struct cell_type_pair *)malloc(
             sizeof(struct cell_type_pair) * max_num_send_cells)) == NULL)
      error("Failed to allocate temporary cell pointer list.");
    int num_send_cells = 0;

    for (int pid = 0; pid < e->nr_proxies; pid++) {

      /* Get a handle on the proxy. */
      struct proxy *p = &e->proxies[pid];

      for (int k = 0; k < p->nr_cells_out; k++) {
        send_cell_type_pairs[num_send_cells].ci = p->cells_out[k];
        send_cell_type_pairs[num_send_cells].cj = p->cells_in[0];
        send_cell_type_pairs[num_send_cells++].type = p->cells_out_type[k];
      }
    }

    threadpool_map(&e->threadpool, engine_addtasks_send_mapper,
                   send_cell_type_pairs, num_send_cells,
                   sizeof(struct cell_type_pair), threadpool_auto_chunk_size,
                   e);

    free(send_cell_type_pairs);

    if (e->verbose)
      message("Creating send tasks took %.3f %s.",
              clocks_from_ticks(getticks() - tic2), clocks_getunit());

    tic2 = getticks();

    /* Exchange the cell tags. */
    proxy_tags_exchange(e->proxies, e->nr_proxies, s);

    if (e->verbose)
      message("Exchanging cell tags took %.3f %s.",
              clocks_from_ticks(getticks() - tic2), clocks_getunit());

    tic2 = getticks();

    /* Loop over the proxies and add the recv tasks, which relies on having the
     * cell tags. */
    int max_num_recv_cells = 0;
    for (int pid = 0; pid < e->nr_proxies; pid++)
      max_num_recv_cells += e->proxies[pid].nr_cells_in;
    struct cell_type_pair *recv_cell_type_pairs = NULL;
    if ((recv_cell_type_pairs = (struct cell_type_pair *)malloc(
             sizeof(struct cell_type_pair) * max_num_recv_cells)) == NULL)
      error("Failed to allocate temporary cell pointer list.");
    int num_recv_cells = 0;
    for (int pid = 0; pid < e->nr_proxies; pid++) {

      /* Get a handle on the proxy. */
      struct proxy *p = &e->proxies[pid];
      for (int k = 0; k < p->nr_cells_in; k++) {
        recv_cell_type_pairs[num_recv_cells].ci = p->cells_in[k];
        recv_cell_type_pairs[num_recv_cells++].type = p->cells_in_type[k];
      }
    }
    threadpool_map(&e->threadpool, engine_addtasks_recv_mapper,
                   recv_cell_type_pairs, num_recv_cells,
                   sizeof(struct cell_type_pair), threadpool_auto_chunk_size,
                   e);
    free(recv_cell_type_pairs);

    if (e->verbose)
      message("Creating recv tasks took %.3f %s.",
              clocks_from_ticks(getticks() - tic2), clocks_getunit());
  }

  /* Allocate memory for foreign particles */
  engine_allocate_foreign_particles(e, /*fof=*/0);

#endif

  /* Report the number of tasks we actually used */
  if (e->verbose)
    message(
        "Nr. of tasks: %d allocated tasks: %d ratio: %f memory use: %zd MB.",
        e->sched.nr_tasks, e->sched.size,
        (float)e->sched.nr_tasks / (float)e->sched.size,
        e->sched.size * sizeof(struct task) / (1024 * 1024));

  /* Report the number of links we actually used */
  if (e->verbose)
    message(
        "Nr. of links: %zd allocated links: %zd ratio: %f memory use: %zd MB.",
        e->nr_links, e->size_links, (float)e->nr_links / (float)e->size_links,
        e->size_links * sizeof(struct link) / (1024 * 1024));

  /* Report the values that could have been used */
  if (e->verbose)
    message("Actual usage: tasks/cell: %f links/task: %f",
            (float)e->sched.nr_tasks / s->tot_cells,
            (float)e->nr_links / e->sched.nr_tasks);

  tic2 = getticks();

  /* Set the unlocks per task. */
  scheduler_set_unlocks(sched);

  if (e->verbose)
    message("Setting unlocks took %.3f %s.",
            clocks_from_ticks(getticks() - tic2), clocks_getunit());

  tic2 = getticks();

  /* Rank the tasks. */
  scheduler_ranktasks(sched);

  if (e->verbose)
    message("Ranking the tasks took %.3f %s.",
            clocks_from_ticks(getticks() - tic2), clocks_getunit());

  /* Weight the tasks. */
  scheduler_reweight(sched, e->verbose);

  /* Set the tasks age. */
  e->tasks_age = 0;

  if (e->verbose)
    message("took %.3f %s (including reweight).",
            clocks_from_ticks(getticks() - tic), clocks_getunit());
}<|MERGE_RESOLUTION|>--- conflicted
+++ resolved
@@ -1467,8 +1467,7 @@
 void engine_make_hierarchical_tasks_dark_matter(struct engine *e, struct cell *c) {
     
     struct scheduler *s = &e->sched;
-    /*const int with_timestep_limiter = (e->policy & engine_policy_timestep_limiter);*/
-    
+
     /* Are we in a super-cell ? */
     if (c->dark_matter.super == c) {
         
@@ -2564,8 +2563,6 @@
     }
   }
 }
-
-
 
 /**
  * @brief Creates the dependency network for the dark matter tasks of a given cell.
@@ -4857,10 +4854,7 @@
        * connection. */
     if ((e->policy & engine_policy_self_gravity) &&
         (type & proxy_cell_type_gravity))
-<<<<<<< HEAD
       engine_addtasks_send_gravity(e, ci, cj, /*t_grav=*/NULL);
-=======
-      engine_addtasks_send_gravity(e, ci, cj, NULL, NULL);
 
     /* Add the send tasks for the cells in the proxy that have a dark matter
      * connection. */
@@ -4868,7 +4862,6 @@
         (type & proxy_cell_type_dark_matter))
         engine_addtasks_send_dark_matter(e, ci, cj, NULL, NULL, NULL);
 
->>>>>>> cb1e82d8
   }
 }
 
@@ -4964,10 +4957,7 @@
      * connection. */
     if ((e->policy & engine_policy_self_gravity) &&
         (type & proxy_cell_type_gravity))
-<<<<<<< HEAD
       engine_addtasks_recv_gravity(e, ci, /*t_grav=*/NULL, tend);
-=======
-      engine_addtasks_recv_gravity(e, ci, /*t_grav=*/NULL, /*t_ti=*/NULL);
 
     /* Add the recv tasks for the cells in the proxy that have a hydro
      * connection. */
@@ -4975,8 +4965,6 @@
         (type & proxy_cell_type_dark_matter))
         engine_addtasks_recv_dark_matter(e, ci, NULL, NULL, NULL);
 
-
->>>>>>> cb1e82d8
   }
 }
 
