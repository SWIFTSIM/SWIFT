/*******************************************************************************
 * This file is part of SWIFT.
 * Copyright (c) 2012 Pedro Gonnet (pedro.gonnet@durham.ac.uk)
 *                    Matthieu Schaller (schaller@strw.leidenuniv.nl)
 *               2015 Peter W. Draper (p.w.draper@durham.ac.uk)
 *                    Angus Lepper (angus.lepper@ed.ac.uk)
 *               2016 John A. Regan (john.a.regan@durham.ac.uk)
 *                    Tom Theuns (tom.theuns@durham.ac.uk)
 *
 * This program is free software: you can redistribute it and/or modify
 * it under the terms of the GNU Lesser General Public License as published
 * by the Free Software Foundation, either version 3 of the License, or
 * (at your option) any later version.
 *
 * This program is distributed in the hope that it will be useful,
 * but WITHOUT ANY WARRANTY; without even the implied warranty of
 * MERCHANTABILITY or FITNESS FOR A PARTICULAR PURPOSE.  See the
 * GNU General Public License for more details.
 *
 * You should have received a copy of the GNU Lesser General Public License
 * along with this program.  If not, see <http://www.gnu.org/licenses/>.
 *
 ******************************************************************************/

/* Config parameters. */
#include <config.h>

/* Some standard headers. */
#include <stdlib.h>
#include <unistd.h>

/* MPI headers. */
#ifdef WITH_MPI
#include <mpi.h>
#endif

/* Load the profiler header, if needed. */
#ifdef WITH_PROFILER
#include <gperftools/profiler.h>
#endif

/* This object's header. */
#include "engine.h"

/* Local headers. */
#include "adaptive_softening.h"
#include "atomic.h"
#include "cell.h"
#include "clocks.h"
#include "cycle.h"
#include "debug.h"
#include "error.h"
#include "feedback.h"
#include "neutrino_properties.h"
#include "proxy.h"
#include "rt_properties.h"
#include "space_getsid.h"
#include "timers.h"

extern int engine_max_parts_per_ghost;
extern int engine_max_sparts_per_ghost;
extern int engine_star_resort_task_depth;
extern int engine_max_parts_per_cooling;

/**
 * @brief Add send tasks for the gravity pairs to a hierarchy of cells.
 *
 * @param e The #engine.
 * @param ci The sending #cell.
 * @param cj Dummy cell containing the nodeID of the receiving node.
 * @param t_grav The send_grav #task, if it has already been created.
 */
void engine_addtasks_send_gravity(struct engine *e, struct cell *ci,
                                  struct cell *cj, struct task *t_grav_counts,
                                  struct task *t_grav,
                                  const int with_star_formation) {

#ifdef WITH_MPI
  struct link *l = NULL;
  struct scheduler *s = &e->sched;
  const int nodeID = cj->nodeID;

  /* Early abort (are we below the level where tasks are)? */
  if (!cell_get_flag(ci, cell_flag_has_tasks)) return;

  if (t_grav_counts == NULL && with_star_formation && ci->hydro.count > 0) {
#ifdef SWIFT_DEBUG_CHECKS
    if (ci->depth != 0)
      error(
          "Attaching a grav_count task at a non-top level c->depth=%d "
          "c->count=%d",
          ci->depth, ci->hydro.count);
#endif
    t_grav_counts = scheduler_addtask(
        s, task_type_send, task_subtype_grav_counts, ci->mpi.tag, 0, ci, cj);
    scheduler_addunlock(s, ci->hydro.star_formation, t_grav_counts);
  }

  /* Check if any of the gravity tasks are for the target node. */
  for (l = ci->grav.grav; l != NULL; l = l->next)
    if (l->t->ci->nodeID == nodeID ||
        (l->t->cj != NULL && l->t->cj->nodeID == nodeID))
      break;

  /* If so, attach send tasks. */
  if (l != NULL) {

    /* Create the tasks and their dependencies? */
    if (t_grav == NULL) {

      /* Make sure this cell is tagged. */
      cell_ensure_tagged(ci);

      t_grav = scheduler_addtask(s, task_type_send, task_subtype_gpart,
                                 ci->mpi.tag, 0, ci, cj);

      /* The sends should unlock the down pass. */
      scheduler_addunlock(s, t_grav, ci->grav.super->grav.down);

      if (with_star_formation && ci->top->hydro.count > 0)
        scheduler_addunlock(s, t_grav, ci->top->hydro.star_formation);

      /* Drift before you send */
      scheduler_addunlock(s, ci->grav.super->grav.drift, t_grav);

      if (gravity_after_hydro_density)
        scheduler_addunlock(s, ci->grav.super->grav.init_out, t_grav);
    }

    /* Add them to the local cell. */
    engine_addlink(e, &ci->mpi.send, t_grav);

    if (with_star_formation && ci->hydro.count > 0) {
      engine_addlink(e, &ci->mpi.send, t_grav_counts);
    }
  }

  /* Recurse? */
  if (ci->split)
    for (int k = 0; k < 8; k++)
      if (ci->progeny[k] != NULL)
        engine_addtasks_send_gravity(e, ci->progeny[k], cj, t_grav_counts,
                                     t_grav, with_star_formation);

#else
  error("SWIFT was not compiled with MPI support.");
#endif
}

/**
 * @brief Add send tasks for the hydro pairs to a hierarchy of cells.
 *
 * @param e The #engine.
 * @param ci The sending #cell.
 * @param cj Dummy cell containing the nodeID of the receiving node.
 * @param t_xv The send_xv #task, if it has already been created.
 * @param t_rho The send_rho #task, if it has already been created.
 * @param t_gradient The send_gradient #task, if already created.
 * @param t_prep1 The send_prep1 #task, if it has already been created.
 * @param t_limiter The send_limiter #task, if it has already been created.
 * @param t_rt_gradient The send_rt_gradient #task, if it has already been
 * created.
 * @param t_rt_transport The send_rt_transport #task, if it has already been
 * @param with_feedback Are we running with stellar feedback?
 * @param with_limiter Are we running with the time-step limiter?
 * @param with_sync Are we running with time-step synchronization?
 * @param with_rt Are we running with radiative transfer?
 */
void engine_addtasks_send_hydro(struct engine *e, struct cell *ci,
                                struct cell *cj, struct task *t_xv,
                                struct task *t_rho, struct task *t_gradient,
                                struct task *t_prep1, struct task *t_limiter,
                                struct task *t_pack_limiter,
                                struct task *t_rt_gradient,
                                struct task *t_rt_transport,
                                const int with_feedback, const int with_limiter,
                                const int with_sync, const int with_rt) {

#ifdef WITH_MPI
  struct link *l = NULL;
  struct scheduler *s = &e->sched;
  const int nodeID = cj->nodeID;

  /* Early abort (are we below the level where tasks are)? */
  if (!cell_get_flag(ci, cell_flag_has_tasks)) return;

  /* Check if any of the density tasks are for the target node. */
  for (l = ci->hydro.density; l != NULL; l = l->next)
    if (l->t->ci->nodeID == nodeID ||
        (l->t->cj != NULL && l->t->cj->nodeID == nodeID))
      break;

  /* If so, attach send tasks. */
  if (l != NULL) {

    /* Create the tasks and their dependencies? */
    if (t_xv == NULL) {

      /* Make sure this cell is tagged. */
      cell_ensure_tagged(ci);

      t_xv = scheduler_addtask(s, task_type_send, task_subtype_xv, ci->mpi.tag,
                               0, ci, cj);
      t_rho = scheduler_addtask(s, task_type_send, task_subtype_rho,
                                ci->mpi.tag, 0, ci, cj);
      scheduler_addunlock(s, t_xv, t_rho);

#ifdef EXTRA_HYDRO_LOOP
      t_gradient = scheduler_addtask(s, task_type_send, task_subtype_gradient,
                                     ci->mpi.tag, 0, ci, cj);
      scheduler_addunlock(s, t_rho, t_gradient);
#endif

      if (with_limiter) {
        t_limiter = scheduler_addtask(s, task_type_send, task_subtype_limiter,
                                      ci->mpi.tag, 0, ci, cj);
        t_pack_limiter = scheduler_addtask(s, task_type_pack,
                                           task_subtype_limiter, 0, 0, ci, cj);

        scheduler_addunlock(s, t_pack_limiter, t_limiter);
      }

#ifdef EXTRA_STAR_LOOPS
      if (with_feedback) {
        t_prep1 = scheduler_addtask(s, task_type_send, task_subtype_part_prep1,
                                    ci->mpi.tag, 0, ci, cj);
      }
#endif

      if (with_rt) {
        /* Add the RT sends */
        t_rt_gradient =
            scheduler_addtask(s, task_type_send, task_subtype_rt_gradient,
                              ci->mpi.tag, 0, ci, cj);

        t_rt_transport =
            scheduler_addtask(s, task_type_send, task_subtype_rt_transport,
                              ci->mpi.tag, 0, ci, cj);
      }

#ifdef EXTRA_HYDRO_LOOP

      scheduler_addunlock(s, t_gradient, ci->hydro.super->hydro.end_force);

      scheduler_addunlock(s, ci->hydro.super->hydro.extra_ghost, t_gradient);

      /* The send_rho task should unlock the super_hydro-cell's extra_ghost
       * task. */
      scheduler_addunlock(s, t_rho, ci->hydro.super->hydro.extra_ghost);

      /* The send_rho task depends on the cell's ghost task. */
      scheduler_addunlock(s, ci->hydro.super->hydro.ghost_out, t_rho);

      /* The send_xv task should unlock the super_hydro-cell's ghost task. */
      scheduler_addunlock(s, t_xv, ci->hydro.super->hydro.ghost_in);

#else
      /* The send_rho task should unlock the super_hydro-cell's kick task. */
      scheduler_addunlock(s, t_rho, ci->hydro.super->hydro.end_force);

      /* The send_rho task depends on the cell's ghost task. */
      scheduler_addunlock(s, ci->hydro.super->hydro.ghost_out, t_rho);

      /* The send_xv task should unlock the super_hydro-cell's ghost task. */
      scheduler_addunlock(s, t_xv, ci->hydro.super->hydro.ghost_in);

#endif

      scheduler_addunlock(s, ci->hydro.super->hydro.drift, t_rho);

      /* Drift before you send */
      scheduler_addunlock(s, ci->hydro.super->hydro.drift, t_xv);

      if (with_limiter)
        scheduler_addunlock(s, ci->super->timestep, t_pack_limiter);

#ifdef EXTRA_STAR_LOOPS
      /* In stellar feedback, send gas parts only after they have finished their
       * hydro ghosts */
      if (with_feedback) {
        scheduler_addunlock(s, ci->hydro.super->hydro.prep1_ghost, t_prep1);
        scheduler_addunlock(s, t_prep1, ci->hydro.super->stars.prep2_ghost);
      }
#endif

      if (with_rt) {
        /* Don't send the transport stuff before the gradient stuff */
        scheduler_addunlock(s, t_rt_gradient, t_rt_transport);

        /* The send_gradient task depends on the cell's ghost1 task. */
        scheduler_addunlock(s, ci->hydro.super->rt.rt_ghost1, t_rt_gradient);

        /* The send_transport task depends on the cell's ghost2 task. */
        scheduler_addunlock(s, ci->hydro.super->rt.rt_ghost2, t_rt_transport);

        /* Safety measure: collect dependencies and make sure data is sent
         * before modifying it */
        scheduler_addunlock(s, t_rt_gradient, ci->hydro.super->rt.rt_ghost2);

        /* Safety measure: collect dependencies and make sure data is sent
         * before modifying it */
        scheduler_addunlock(s, t_rt_transport,
                            ci->hydro.super->rt.rt_transport_out);

        /* Drift before you send. Especially intended to cover inactive cells
         * being sent. */
        scheduler_addunlock(s, ci->hydro.super->hydro.drift, t_rt_gradient);
        scheduler_addunlock(s, ci->hydro.super->hydro.drift, t_rt_transport);

        /* Make sure the gradient sends don't run before the xv is finished.
         * This can occur when a cell itself is inactive for both hydro and
         * RT, but needs to be sent over for some other cell's pair task.
         * The rt_gradient - xv dependency is special because when received,
         * these two tasks will/may activate the sorts.*/
        scheduler_addunlock(s, t_xv, t_rt_gradient);
      }
    } /* if t_xv == NULL */

    /* Add them to the local cell. */
    engine_addlink(e, &ci->mpi.send, t_xv);
    engine_addlink(e, &ci->mpi.send, t_rho);
#ifdef EXTRA_HYDRO_LOOP
    engine_addlink(e, &ci->mpi.send, t_gradient);
#endif
    if (with_limiter) {
      engine_addlink(e, &ci->mpi.send, t_limiter);
      engine_addlink(e, &ci->mpi.pack, t_pack_limiter);
    }
#ifdef EXTRA_STAR_LOOPS
    if (with_feedback) engine_addlink(e, &ci->mpi.send, t_prep1);
#endif

    if (with_rt) {
      /* Add them to the local cell. */
      engine_addlink(e, &ci->mpi.send, t_rt_gradient);
      engine_addlink(e, &ci->mpi.send, t_rt_transport);
    }
  }

  /* Recurse? */
  if (ci->split)
    for (int k = 0; k < 8; k++)
      if (ci->progeny[k] != NULL)
        engine_addtasks_send_hydro(
            e, ci->progeny[k], cj, t_xv, t_rho, t_gradient, t_prep1, t_limiter,
            t_pack_limiter, t_rt_gradient, t_rt_transport, with_feedback,
            with_limiter, with_sync, with_rt);

#else
  error("SWIFT was not compiled with MPI support.");
#endif
}

/**
 * @brief Add send tasks for the stars pairs to a hierarchy of cells.
 *
 * @param e The #engine.
 * @param ci The sending #cell.
 * @param cj Dummy cell containing the nodeID of the receiving node.
 * @param t_density The send_density #task, if it has already been created.
 * @param t_prep2 The send_prep2 #task, if it has already been created.
 * @param t_sf_counts The send_sf_counts, if it has been created.
 * @param with_star_formation Are we running with star formation on?
 */
void engine_addtasks_send_stars(struct engine *e, struct cell *ci,
                                struct cell *cj, struct task *t_density,
                                struct task *t_prep2, struct task *t_sf_counts,
                                const int with_star_formation) {
#ifdef WITH_MPI
#if !defined(SWIFT_DEBUG_CHECKS)
  if (e->policy & engine_policy_sinks && e->policy & engine_policy_stars) {
    error("TODO: Star formation sink over MPI");
  }
#endif

  struct link *l = NULL;
  struct scheduler *s = &e->sched;
  const int nodeID = cj->nodeID;

  /* Early abort (are we below the level where tasks are)? */
  if (!cell_get_flag(ci, cell_flag_has_tasks)) return;

  if (t_sf_counts == NULL && with_star_formation && ci->hydro.count > 0) {
#ifdef SWIFT_DEBUG_CHECKS
    if (ci->depth != 0)
      error(
          "Attaching a sf_count task at a non-top level c->depth=%d "
          "c->count=%d",
          ci->depth, ci->hydro.count);
#endif
    t_sf_counts = scheduler_addtask(s, task_type_send, task_subtype_sf_counts,
                                    ci->mpi.tag, 0, ci, cj);
    scheduler_addunlock(s, ci->hydro.star_formation, t_sf_counts);
  }

  /* Check if any of the density tasks are for the target node. */
  for (l = ci->stars.density; l != NULL; l = l->next)
    if (l->t->ci->nodeID == nodeID ||
        (l->t->cj != NULL && l->t->cj->nodeID == nodeID))
      break;

  /* If so, attach send tasks. */
  if (l != NULL) {

    if (t_density == NULL) {

      /* Make sure this cell is tagged. */
      cell_ensure_tagged(ci);

      /* Create the tasks and their dependencies? */
      t_density =
          scheduler_addtask(s, task_type_send, task_subtype_spart_density,
                            ci->mpi.tag, 0, ci, cj);

#ifdef EXTRA_STAR_LOOPS
      t_prep2 = scheduler_addtask(s, task_type_send, task_subtype_spart_prep2,
                                  ci->mpi.tag, 0, ci, cj);
#endif

#ifdef EXTRA_STAR_LOOPS
      /* The first send_stars task should unlock prep1 ghost */
      scheduler_addunlock(s, t_density, ci->hydro.super->stars.prep1_ghost);

      /* Prep2 ghost before second send */
      scheduler_addunlock(s, ci->hydro.super->stars.prep2_ghost, t_prep2);

      /* The second send_stars task should unlock the super_cell's "end of star
       * block" task. */
      scheduler_addunlock(s, t_prep2, ci->hydro.super->stars.stars_out);
#else
      /* The send_stars task should unlock the super_cell's "end of star block"
       * task. */
      scheduler_addunlock(s, t_density, ci->hydro.super->stars.stars_out);
#endif

      /* Density ghost before first send */
      scheduler_addunlock(s, ci->hydro.super->stars.density_ghost, t_density);

      /* Drift before first send */
      scheduler_addunlock(s, ci->hydro.super->stars.drift, t_density);

      if (with_star_formation && ci->hydro.count > 0) {
        scheduler_addunlock(s, t_sf_counts, t_density);
#ifdef EXTRA_STAR_LOOPS
        scheduler_addunlock(s, t_sf_counts, t_prep2);
#endif
      }
    }

    engine_addlink(e, &ci->mpi.send, t_density);
#ifdef EXTRA_STAR_LOOPS
    engine_addlink(e, &ci->mpi.send, t_prep2);
#endif
    if (with_star_formation && ci->hydro.count > 0) {
      engine_addlink(e, &ci->mpi.send, t_sf_counts);
    }
  }

  /* Recurse? */
  if (ci->split)
    for (int k = 0; k < 8; k++)
      if (ci->progeny[k] != NULL)
        engine_addtasks_send_stars(e, ci->progeny[k], cj, t_density, t_prep2,
                                   t_sf_counts, with_star_formation);

#else
  error("SWIFT was not compiled with MPI support.");
#endif
}

/**
 * @brief Add send tasks for the black holes pairs to a hierarchy of cells.
 *
 * @param e The #engine.
 * @param ci The sending #cell.
 * @param cj Dummy cell containing the nodeID of the receiving node.
 * @param t_rho The density comm. task, if it has already been created.
 * @param t_bh_merger The BH swallow comm. task, if it has already been created.
 * @param t_gas_swallow The gas swallow comm. task, if it has already been
 * created.
 * @param t_feedback The send_feed #task, if it has already been created.
 */
void engine_addtasks_send_black_holes(struct engine *e, struct cell *ci,
                                      struct cell *cj, struct task *t_rho,
                                      struct task *t_bh_merger,
                                      struct task *t_gas_swallow,
                                      struct task *t_feedback) {

#ifdef WITH_MPI

  struct link *l = NULL;
  struct scheduler *s = &e->sched;
  const int nodeID = cj->nodeID;

  /* Early abort (are we below the level where tasks are)? */
  if (!cell_get_flag(ci, cell_flag_has_tasks)) return;

  /* Check if any of the density tasks are for the target node. */
  for (l = ci->black_holes.density; l != NULL; l = l->next)
    if (l->t->ci->nodeID == nodeID ||
        (l->t->cj != NULL && l->t->cj->nodeID == nodeID))
      break;

  /* If so, attach send tasks. */
  if (l != NULL) {

    if (t_rho == NULL) {

      /* Make sure this cell is tagged. */
      cell_ensure_tagged(ci);

      /* Create the tasks and their dependencies? */
      t_rho = scheduler_addtask(s, task_type_send, task_subtype_bpart_rho,
                                ci->mpi.tag, 0, ci, cj);

      t_bh_merger = scheduler_addtask(
          s, task_type_send, task_subtype_bpart_merger, ci->mpi.tag, 0, ci, cj);

      t_gas_swallow = scheduler_addtask(
          s, task_type_send, task_subtype_part_swallow, ci->mpi.tag, 0, ci, cj);

      t_feedback =
          scheduler_addtask(s, task_type_send, task_subtype_bpart_feedback,
                            ci->mpi.tag, 0, ci, cj);

      /* The send_black_holes task should unlock the super_cell's BH exit point
       * task. */
      scheduler_addunlock(s, t_feedback,
                          ci->hydro.super->black_holes.black_holes_out);

      scheduler_addunlock(s, ci->hydro.super->black_holes.swallow_ghost_3,
                          t_feedback);

      /* Ghost before you send */
      scheduler_addunlock(s, ci->hydro.super->black_holes.drift, t_rho);
      scheduler_addunlock(s, ci->hydro.super->black_holes.density_ghost, t_rho);
      scheduler_addunlock(s, t_rho,
                          ci->hydro.super->black_holes.swallow_ghost_1);

      scheduler_addunlock(s, ci->hydro.super->black_holes.swallow_ghost_1,
                          t_bh_merger);
      scheduler_addunlock(s, t_bh_merger,
                          ci->hydro.super->black_holes.swallow_ghost_3);

      scheduler_addunlock(s, ci->hydro.super->black_holes.swallow_ghost_1,
                          t_gas_swallow);
      scheduler_addunlock(s, t_gas_swallow,
                          ci->hydro.super->black_holes.swallow_ghost_2);
    }

    engine_addlink(e, &ci->mpi.send, t_rho);
    engine_addlink(e, &ci->mpi.send, t_bh_merger);
    engine_addlink(e, &ci->mpi.send, t_gas_swallow);
    engine_addlink(e, &ci->mpi.send, t_feedback);
  }

  /* Recurse? */
  if (ci->split)
    for (int k = 0; k < 8; k++)
      if (ci->progeny[k] != NULL)
        engine_addtasks_send_black_holes(e, ci->progeny[k], cj, t_rho,
                                         t_bh_merger, t_gas_swallow,
                                         t_feedback);

#else
  error("SWIFT was not compiled with MPI support.");
#endif
}

/**
 * @brief Add send tasks for the grid pairs to a hierarchy of cells.
 *
 * The only thing we need to send for the grid construction interactions is the
 * particle positions
 *
 * @param e The #engine.
 * @param ci The sending #cell.
 * @param cj Dummy cell containing the nodeID of the receiving node.
 */
void engine_addtasks_send_grid(struct engine *e, struct cell *ci,
                               struct cell *cj, struct task *t_xv,
                               struct task *t_rho, struct task *t_limiter,
                               struct task *t_pack_limiter,
                               const int with_hydro, const int with_limiter) {

#ifdef WITH_MPI
  /* Early abort (are we below the level where tasks are)? */
  if (!cell_get_flag(ci, cell_flag_has_tasks)) return;

  struct link *l = NULL;
  struct scheduler *s = &e->sched;
  const int nodeID = cj->nodeID;
  int added_t_xv = 0;

  /* Check if any of the construction tasks are for the target node, i.e. the
   * cell for which we will be constructing the grid (t->ci) lives on the target
   * node. */
  for (l = ci->grid.sync_out; l != NULL; l = l->next)
    if (l->t->ci->nodeID == nodeID && l->t->type == task_type_pair) break;

  /* Found construction task for target node? If so, attach send tasks. */
  if (l != NULL) {

#ifdef SWIFSWIFT_DEBUG_CHECKS
    if (l->t->cj != ci) error("Task incorrectly linked to cell!");
#endif

    /* Create the send task and its dependencies? */
    if (t_xv == NULL) {
      /* Make sure this cell is tagged. */
      cell_ensure_tagged(ci);

      t_xv = scheduler_addtask(s, task_type_send, task_subtype_xv, ci->mpi.tag,
                               0, ci, cj);
      /* Drift before you send */
      scheduler_addunlock(s, ci->hydro.super->hydro.drift, t_xv);
      /* The send_xv task should unlock the super_grid-cell's ghost task. */
      scheduler_addunlock(s, t_xv, ci->hydro.super->hydro.grid_ghost);
    }

    /* Add them to the local cell. */
    engine_addlink(e, &ci->mpi.send, t_xv);
    added_t_xv = 1;
  }

  if (with_hydro) {

    /* Are we at the construction level, meaning that we might have to send
     * faces? */
    if (ci->grid.construction_level == ci) {

      /* We only need to send faces if this cell is directly neighbouring a cell
       * of the target node. I.e. one of the tasks for constructing *this*
       * cells grid has a cj from the target node. */
      for (l = ci->grid.sync_in; l != NULL; l = l->next)
        if (l->t->type == task_type_pair && l->t->cj->nodeID == nodeID) break;

      /* Found construction task for target node? If so, create send_faces
       * tasks. */
      if (l != NULL) {
#ifdef SWIFT_DEBUG_CHECKS
        if (l->t->ci != ci) error("Incorrectly linked task to grid.sync_in!");
#endif
        /* Make sure this cell is tagged. */
        cell_ensure_tagged(ci);

        struct task *t_faces = scheduler_addtask(
            s, task_type_send, task_subtype_faces, ci->mpi.tag, 0, ci, cj);

        /* add unlocks  */
        /* The faces can only be sent after the grid ghost */
        scheduler_addunlock(s, ci->hydro.super->hydro.grid_ghost, t_faces);

        /* The send_faces unlocks the hydro (flux) ghost */
        scheduler_addunlock(s, t_faces, ci->hydro.super->hydro.flux_ghost);

        /* Link to cell */
        engine_addlink(e, &ci->mpi.send, t_faces);
      }

    } /* At construction level? */

    /* Is this cell linked to any hydro interactions with the target node? */
    /* Flux? */
    for (l = ci->hydro.flux; l != NULL; l = l->next)
      if (l->t->type == task_type_pair &&
          (l->t->ci->nodeID == nodeID || l->t->cj->nodeID == nodeID))
        break;
    /* Gradient? (meshless gradients) */
    if (l == NULL)
      for (l = ci->hydro.gradient; l != NULL; l = l->next)
        if (l->t->ci->nodeID == nodeID ||
            (l->t->cj != NULL && l->t->cj->nodeID == nodeID))
          break;
    /* Slope estimate? */
    if (l == NULL)
      for (l = ci->hydro.gradient; l != NULL; l = l->next)
        if (l->t->ci->nodeID == nodeID ||
            (l->t->cj != NULL && l->t->cj->nodeID == nodeID))
          break;

    /* If so, add t_xv and t_rho task */
    if (l != NULL) {

      if (t_xv == NULL) {
        /* Make sure this cell is tagged. */
        cell_ensure_tagged(ci);
        t_xv = scheduler_addtask(s, task_type_send, task_subtype_xv,
                                 ci->mpi.tag, 0, ci, cj);
        /* Drift before you send */
        scheduler_addunlock(s, ci->hydro.super->hydro.drift, t_xv);
        /* The send_xv task should unlock the super_grid-cell's ghost task. */
        scheduler_addunlock(s, t_xv, ci->hydro.super->hydro.grid_ghost);
      }

      if (t_rho == NULL) {
        /* Make sure this cell is tagged. */
        cell_ensure_tagged(ci);
        t_rho = scheduler_addtask(s, task_type_send, task_subtype_rho,
                                  ci->mpi.tag, 0, ci, cj);

        /* The limiter pair tasks follow the same structure as the hydro
         * gradient pair interactions */
        if (with_limiter) {
          t_limiter = scheduler_addtask(s, task_type_send, task_subtype_limiter,
                                        ci->mpi.tag, 0, ci, cj);
          t_pack_limiter = scheduler_addtask(
              s, task_type_pack, task_subtype_limiter, 0, 0, ci, cj);

          scheduler_addunlock(s, t_pack_limiter, t_limiter);
          scheduler_addunlock(s, ci->super->timestep, t_pack_limiter);
        }
        /* recv positions before primitives */
        scheduler_addunlock(s, t_xv, t_rho);
        /* kick before you send */
        scheduler_addunlock(s, ci->super->kick2, t_rho);
#ifdef SHADOWSWIFT_MESHLESS_GRADIENTS
        /* When rho has been sent, unlock the gradient_ghost */
        scheduler_addunlock(s, t_rho, ci->hydro.super->hydro.extra_ghost);
#else
        /* When rho has been sent, unlock the slope_estimate_ghost */
        scheduler_addunlock(s, t_rho,
                            ci->hydro.super->hydro.slope_estimate_ghost);
#endif
      }

      /* Add it to the local cell. */
      if (!added_t_xv) engine_addlink(e, &ci->mpi.send, t_xv);
      engine_addlink(e, &ci->mpi.send, t_rho);
      if (with_limiter) {
        engine_addlink(e, &ci->mpi.send, t_limiter);
        engine_addlink(e, &ci->mpi.pack, t_pack_limiter);
      }
    }
  }

  /* Recurse? */
  if (ci->split)
    for (int k = 0; k < 8; k++)
      if (ci->progeny[k] != NULL)
        engine_addtasks_send_grid(e, ci->progeny[k], cj, t_xv, t_rho, t_limiter,
                                  t_pack_limiter, with_hydro, with_limiter);

#else
  error("SWIFT was not compiled with MPI support.");
#endif
}

/**
 * @brief Add recv tasks for hydro pairs to a hierarchy of cells.
 *
 * @param e The #engine.
 * @param c The foreign #cell.
 * @param t_xv The recv_xv #task, if it has already been created.
 * @param t_rho The recv_rho #task, if it has already been created.
 * @param t_gradient The recv_gradient #task, if it has already been created.
 * @param t_prep1 The recv_prep1 #task, if it has already been created.
 * @param t_limiter The recv_limiter #task, if it has already been created.
 * @param t_unpack_limiter The unpack_limiter #task, if it has already been
 * created.
 * @param t_rt_gradient The recv_rt_gradient #task, if it has already been
 * created.
 * @param t_rt_transport The recv_rt_transport #task, if it has already been
 * created.
 * @param t_rt_sorts The rt_sort #task, if it has already been created.
 * @param tend The top-level time-step communication #task.
 * @param with_feedback Are we running with stellar feedback?
 * @param with_black_holes Are we running with black holes?
 * @param with_limiter Are we running with the time-step limiter?
 * @param with_sync Are we running with time-step synchronization?
 * @param with_rt Are we running with radiative transfer?
 */
void engine_addtasks_recv_hydro(
    struct engine *e, struct cell *c, struct task *t_xv, struct task *t_rho,
    struct task *t_gradient, struct task *t_prep1, struct task *t_limiter,
    struct task *t_unpack_limiter, struct task *t_rt_gradient,
    struct task *t_rt_transport, struct task *t_rt_sorts,
    struct task *const tend, const int with_feedback,
    const int with_black_holes, const int with_limiter, const int with_sync,
    const int with_rt) {

#ifdef WITH_MPI
  struct scheduler *s = &e->sched;

  /* Early abort (are we below the level where tasks are)? */
  if (!cell_get_flag(c, cell_flag_has_tasks)) return;

  /* Have we reached a level where there are any hydro tasks ? */
  if (t_xv == NULL && c->hydro.density != NULL) {

#ifdef SWIFT_DEBUG_CHECKS
    /* Make sure this cell has a valid tag. */
    if (c->mpi.tag < 0) error("Trying to receive from untagged cell.");
#endif /* SWIFT_DEBUG_CHECKS */

    /* Create the tasks. */
    t_xv = scheduler_addtask(s, task_type_recv, task_subtype_xv, c->mpi.tag, 0,
                             c, NULL);
    t_rho = scheduler_addtask(s, task_type_recv, task_subtype_rho, c->mpi.tag,
                              0, c, NULL);

    scheduler_addunlock(s, t_xv, t_rho);

#ifdef EXTRA_HYDRO_LOOP
    t_gradient = scheduler_addtask(s, task_type_recv, task_subtype_gradient,
                                   c->mpi.tag, 0, c, NULL);
    scheduler_addunlock(s, t_xv, t_gradient);
    scheduler_addunlock(s, t_rho, t_gradient);
#endif

    if (with_limiter) {
      t_limiter = scheduler_addtask(s, task_type_recv, task_subtype_limiter,
                                    c->mpi.tag, 0, c, NULL);
      t_unpack_limiter = scheduler_addtask(s, task_type_unpack,
                                           task_subtype_limiter, 0, 0, c, NULL);

      scheduler_addunlock(s, t_limiter, t_unpack_limiter);
    }

#ifdef EXTRA_STAR_LOOPS
    if (with_feedback) {
      t_prep1 = scheduler_addtask(s, task_type_recv, task_subtype_part_prep1,
                                  c->mpi.tag, 0, c, NULL);
    }
#endif

    if (with_rt) {
      /* Create the tasks. */
      t_rt_gradient = scheduler_addtask(
          s, task_type_recv, task_subtype_rt_gradient, c->mpi.tag, 0, c, NULL);
      t_rt_transport = scheduler_addtask(
          s, task_type_recv, task_subtype_rt_transport, c->mpi.tag, 0, c, NULL);
      /* Also create the rt_advance_cell_time tasks for the foreign cells
       * for the sub-cycling. */

#ifdef SWIFT_RT_DEBUG_CHECKS
      if (c->super == NULL)
        error("trying to add rt_advance_cell_time above super level...");
      if (c->top->rt.rt_collect_times == NULL) {
        error("rt_collect_times should exist already");
      }
      if (c->super->rt.rt_advance_cell_time == NULL) {
        error("rt_advance_cell_times should exist already");
      }
#endif

      /* Make sure we sort after receiving RT data. The hydro sorts may or may
       * not be active. Blocking them with dependencies deadlocks with MPI. So
       * add a new sort task instead, which will just do nothing if the cell is
       * already sorted. */
      t_rt_sorts = scheduler_addtask(s, task_type_rt_sort, task_subtype_none, 0,
                                     0, c, NULL);
      c->rt.rt_sorts = t_rt_sorts;
      if (c->hydro.sorts != NULL) {
        /* Copy task flags. While these should always be empty for sorts, better
         * be safe than spend hours looking for this. */
        t_rt_sorts->flags = c->hydro.sorts->flags;
        /* Make sure the normal hydro sorts run before the RT sorts run. */
        scheduler_addunlock(s, c->hydro.sorts, t_rt_sorts);
        /* Don't run gradients on unsorted cells. */
        scheduler_addunlock(s, c->hydro.sorts, t_rt_gradient);
      }

      /* Make sure the second receive doesn't get enqueued before the first one
       * is done */
      scheduler_addunlock(s, t_rt_gradient, t_rt_sorts);
      scheduler_addunlock(s, t_rt_gradient, t_rt_transport);
      /* Avoid situation where we receive while the sort hasn't finished yet. */
      scheduler_addunlock(s, t_rt_sorts, t_rt_transport);
      /* If one or both recv tasks are active, make sure the
       * rt_advance_cell_time tasks doesn't run before them */
      scheduler_addunlock(s, t_rt_gradient, c->super->rt.rt_advance_cell_time);
      scheduler_addunlock(s, t_rt_transport, c->super->rt.rt_advance_cell_time);
      /* Make sure the gradient recv don't run before the xv is finished.
       * This can occur when a cell itself is inactive for both hydro and
       * RT, but needs to be sent over for some other cell's pair task.
       * For active cells, you must make sure that t_rho and t_gradient have
       * been received first. As there is no guarantee which message will
       * arrive first, you might overwrite data otherwise. */

      scheduler_addunlock(s, t_xv, t_rt_gradient);
      scheduler_addunlock(s, t_rho, t_rt_gradient);
#ifdef EXTRA_HYDRO_LOOP
      scheduler_addunlock(s, t_gradient, t_rt_gradient);
#endif
    }
  }

  if (t_xv != NULL) {
    engine_addlink(e, &c->mpi.recv, t_xv);
    engine_addlink(e, &c->mpi.recv, t_rho);
#ifdef EXTRA_HYDRO_LOOP
    engine_addlink(e, &c->mpi.recv, t_gradient);
#endif
    if (with_limiter) {
      engine_addlink(e, &c->mpi.recv, t_limiter);
      engine_addlink(e, &c->mpi.unpack, t_unpack_limiter);
    }
#ifdef EXTRA_STAR_LOOPS
    if (with_feedback) engine_addlink(e, &c->mpi.recv, t_prep1);
#endif

    /* Add dependencies. */
    if (c->hydro.sorts != NULL) {
      scheduler_addunlock(s, t_xv, c->hydro.sorts);
      scheduler_addunlock(s, c->hydro.sorts, t_rho);
#if defined(MPI_SYMMETRIC_FORCE_INTERACTION) && defined(EXTRA_HYDRO_LOOP)
      scheduler_addunlock(s, c->hydro.sorts, t_gradient);
#endif
    }

    for (struct link *l = c->hydro.density; l != NULL; l = l->next) {
      scheduler_addunlock(s, t_xv, l->t);
      scheduler_addunlock(s, l->t, t_rho);
    }
#ifdef EXTRA_HYDRO_LOOP
    for (struct link *l = c->hydro.gradient; l != NULL; l = l->next) {
      scheduler_addunlock(s, t_rho, l->t);
      scheduler_addunlock(s, l->t, t_gradient);
    }
    for (struct link *l = c->hydro.force; l != NULL; l = l->next) {
      scheduler_addunlock(s, t_gradient, l->t);
      scheduler_addunlock(s, l->t, tend);
    }
#else
    for (struct link *l = c->hydro.force; l != NULL; l = l->next) {
      scheduler_addunlock(s, t_rho, l->t);
      scheduler_addunlock(s, l->t, tend);
    }
#endif

    if (with_limiter) {
      for (struct link *l = c->hydro.limiter; l != NULL; l = l->next) {
        scheduler_addunlock(s, t_unpack_limiter, l->t);
      }
    }

    /* Make sure the gas density has been computed before the
     * stars compute theirs. */
    if (with_feedback) {
      for (struct link *l = c->stars.density; l != NULL; l = l->next) {
        scheduler_addunlock(s, t_rho, l->t);
      }
    }
#ifdef EXTRA_STAR_LOOPS
    if (with_feedback) {
      /* Receive gas parts after everything is finished in prep1 loop */
      for (struct link *l = c->stars.prepare1; l != NULL; l = l->next) {
        scheduler_addunlock(s, l->t, t_prep1);
      }

      /* Start updating stars in prep2 only after the updated gas parts have
       * been received */
      for (struct link *l = c->stars.prepare2; l != NULL; l = l->next) {
        scheduler_addunlock(s, t_prep1, l->t);
      }
    }
#endif
    /* Make sure the part have been received before the BHs compute their
     * accretion rates (depends on particles' rho). */
    if (with_black_holes) {
      for (struct link *l = c->black_holes.density; l != NULL; l = l->next) {
        /* t_rho is not activated for cells with no active hydro, so we need
           to add an additional dependency on t_xv for these cells */
        scheduler_addunlock(s, t_xv, l->t);
        scheduler_addunlock(s, t_rho, l->t);
      }
    }

    if (with_rt) {
      engine_addlink(e, &c->mpi.recv, t_rt_gradient);
      engine_addlink(e, &c->mpi.recv, t_rt_transport);

      /* RT recvs mustn't run before hydro force has completed. */
      for (struct link *l = c->hydro.force; l != NULL; l = l->next) {
        scheduler_addunlock(s, l->t, t_rt_gradient);
      }

      for (struct link *l = c->rt.rt_gradient; l != NULL; l = l->next) {
        /* RT gradient tasks mustn't run before we receive necessary data */
        scheduler_addunlock(s, t_rt_gradient, l->t);
        /* Don't run gradient tasks without sorting */
        scheduler_addunlock(s, t_rt_sorts, l->t);
        /* Don't update local particles before gradient tasks are finished */
        scheduler_addunlock(s, l->t, t_rt_transport);
      }

      for (struct link *l = c->rt.rt_transport; l != NULL; l = l->next) {
        /* RT transport tasks (iact, not comm tasks!!) mustn't run before we
         * receive necessary data */
        scheduler_addunlock(s, t_rt_transport, l->t);
        /* add dependency for the timestep communication tasks. In cases where
         * RT is inactive, rt_advance_cell_time won't run, so we need to make
         * sure we don't receive data before we're done with all the work. */
        scheduler_addunlock(s, l->t, tend);
        /* advance cell time mustn't run before transport is done */
        scheduler_addunlock(s, l->t, c->super->rt.rt_advance_cell_time);
      }
    }
  }

  /* Recurse? */
  if (c->split)
    for (int k = 0; k < 8; k++)
      if (c->progeny[k] != NULL)
        engine_addtasks_recv_hydro(
            e, c->progeny[k], t_xv, t_rho, t_gradient, t_prep1, t_limiter,
            t_unpack_limiter, t_rt_gradient, t_rt_transport, t_rt_sorts, tend,
            with_feedback, with_black_holes, with_limiter, with_sync, with_rt);

#else
  error("SWIFT was not compiled with MPI support.");
#endif
}

/**
 * @brief Add time rt_advance_cell_time tasks to super levels of
 * foreign cells. This function recurses down to the super level
 * and creates the required tasks, and adds a dependency between
 * rt_advance_cell_time, rt_collect_times, and tend tasks.
 *
 * In normal steps, tend mustn't run before rt_advance_cell_time or the
 * cell's ti_rt_end_min will be updated wrongly. In sub-cycles, we don't
 * have the tend tasks, so there's no worry about that. (Them missing is
 * the reason we need the rt_advanced_cell_time to complete the
 * sub-cycles in the first place)
 *
 * @param e The #engine.
 * @param c The foreign #cell.
 * @param tend The top-level time-step communication #task.
 */

void engine_addtasks_recv_rt_advance_cell_time(struct engine *e, struct cell *c,
                                               struct task *const tend) {

#ifdef WITH_MPI
  struct scheduler *s = &e->sched;

  /* Early abort (are we below the level where tasks are)? */
  if (!cell_get_flag(c, cell_flag_has_tasks)) return;

  /* Have we reached the super level? */
  if (c->super == c) {

#ifdef SWIFT_RT_DEBUG_CHECKS
    if (c->super == NULL)
      error("trying to add rt_advance_cell_time above super level...");
    if (c->top->rt.rt_collect_times == NULL)
      error("rt_collect_times should have been created already????");
#endif

    /* Create the rt advance times task at the super level, if it hasn't
     * already. also set all the dependencies */
    if (c->rt.rt_advance_cell_time == NULL) {

      c->rt.rt_advance_cell_time = scheduler_addtask(
          s, task_type_rt_advance_cell_time, task_subtype_none, 0, 0, c, NULL);

      /* don't run collect times before you run advance cell time */
      scheduler_addunlock(s, c->rt.rt_advance_cell_time,
                          c->top->rt.rt_collect_times);

      /* Add the dependency */
      scheduler_addunlock(s, c->super->rt.rt_advance_cell_time, tend);
    }

    /* we're done. */
    return;
  }

  /* Recurse? */
  if (c->split)
    for (int k = 0; k < 8; k++)
      if (c->progeny[k] != NULL)
        engine_addtasks_recv_rt_advance_cell_time(e, c->progeny[k], tend);

#else
  error("SWIFT was not compiled with MPI support.");
#endif
}

/**
 * @brief Add recv tasks for stars pairs to a hierarchy of cells.
 *
 * @param e The #engine.
 * @param c The foreign #cell.
 * @param t_density The recv_density #task, if it has already been created.
 * @param t_prep2 The recv_prep2 #task, if it has already been created.
 * @param t_sf_counts The recv_sf_counts, if it has been created.
 * @param tend The top-level time-step communication #task.
 * @param with_star_formation Are we running with star formation on?
 */
void engine_addtasks_recv_stars(struct engine *e, struct cell *c,
                                struct task *t_density, struct task *t_prep2,
                                struct task *t_sf_counts,
                                struct task *const tend,
                                const int with_star_formation) {
#ifdef WITH_MPI
#if !defined(SWIFT_DEBUG_CHECKS)
  if (e->policy & engine_policy_sinks && e->policy & engine_policy_stars) {
    error("TODO: Star formation sink over MPI");
  }
#endif

  struct scheduler *s = &e->sched;

  /* Early abort (are we below the level where tasks are)? */
  if (!cell_get_flag(c, cell_flag_has_tasks)) return;

  if (t_sf_counts == NULL && with_star_formation && c->hydro.count > 0) {
#ifdef SWIFT_DEBUG_CHECKS
    if (c->depth != 0)
      error(
          "Attaching a sf_count task at a non-top level c->depth=%d "
          "c->count=%d",
          c->depth, c->hydro.count);
#endif
    t_sf_counts = scheduler_addtask(s, task_type_recv, task_subtype_sf_counts,
                                    c->mpi.tag, 0, c, NULL);
  }

  /* Have we reached a level where there are any stars tasks ? */
  if (t_density == NULL && c->stars.density != NULL) {

#ifdef SWIFT_DEBUG_CHECKS
    /* Make sure this cell has a valid tag. */
    if (c->mpi.tag < 0) error("Trying to receive from untagged cell.");
#endif  // SWIFT_DEBUG_CHECKS

    /* Create the tasks. */
    t_density = scheduler_addtask(s, task_type_recv, task_subtype_spart_density,
                                  c->mpi.tag, 0, c, NULL);

#ifdef EXTRA_STAR_LOOPS
    t_prep2 = scheduler_addtask(s, task_type_recv, task_subtype_spart_prep2,
                                c->mpi.tag, 0, c, NULL);
#endif
    if (with_star_formation && c->hydro.count > 0) {

      /* Receive the stars only once the counts have been received */
      scheduler_addunlock(s, t_sf_counts, c->stars.sorts);
      scheduler_addunlock(s, t_sf_counts, t_density);
#ifdef EXTRA_STAR_LOOPS
      scheduler_addunlock(s, t_sf_counts, t_prep2);
#endif
    }
  }

  if (t_density != NULL) {
    engine_addlink(e, &c->mpi.recv, t_density);
#ifdef EXTRA_STAR_LOOPS
    engine_addlink(e, &c->mpi.recv, t_prep2);
#endif
    if (with_star_formation && c->hydro.count > 0) {
      engine_addlink(e, &c->mpi.recv, t_sf_counts);
    }

#ifdef SWIFT_DEBUG_CHECKS
    if (c->nodeID == e->nodeID) error("Local cell!");
#endif
    if (c->stars.sorts != NULL) {
      scheduler_addunlock(s, t_density, c->stars.sorts);
#ifdef EXTRA_STAR_LOOPS
      scheduler_addunlock(s, c->stars.sorts, t_prep2);
#endif
    }

    /* Receive stars after the density loop */
    for (struct link *l = c->stars.density; l != NULL; l = l->next) {
      scheduler_addunlock(s, l->t, t_density);
    }

#ifdef EXTRA_STAR_LOOPS
    /* Start updating local gas only after sparts have been received */
    for (struct link *l = c->stars.prepare1; l != NULL; l = l->next) {
      scheduler_addunlock(s, t_density, l->t);
      scheduler_addunlock(s, l->t, t_prep2);
    }

    /* Receive stars for the second time after the prep2 loop */
    for (struct link *l = c->stars.prepare2; l != NULL; l = l->next) {
      scheduler_addunlock(s, l->t, t_prep2);
    }

    /* Start updating local gas only after sparts have been received */
    for (struct link *l = c->stars.feedback; l != NULL; l = l->next) {
      scheduler_addunlock(s, t_prep2, l->t);
      scheduler_addunlock(s, l->t, tend);
    }
#else
    /* Start updating local gas only after sparts have been received */
    for (struct link *l = c->stars.feedback; l != NULL; l = l->next) {
      scheduler_addunlock(s, t_density, l->t);
      scheduler_addunlock(s, l->t, tend);
    }
#endif
  }

  /* Recurse? */
  if (c->split)
    for (int k = 0; k < 8; k++)
      if (c->progeny[k] != NULL)
        engine_addtasks_recv_stars(e, c->progeny[k], t_density, t_prep2,
                                   t_sf_counts, tend, with_star_formation);

#else
  error("SWIFT was not compiled with MPI support.");
#endif
}

/**
 * @brief Add recv tasks for black_holes pairs to a hierarchy of cells.
 *
 * @param e The #engine.
 * @param c The foreign #cell.
 * @param t_rho The density comm. task, if it has already been created.
 * @param t_bh_merger The BH swallow comm. task, if it has already been created.
 * @param t_gas_swallow The gas swallow comm. task, if it has already been
 * created.
 * @param t_feedback The recv_feed #task, if it has already been created.
 * @param tend The top-level time-step communication #task.
 */
void engine_addtasks_recv_black_holes(struct engine *e, struct cell *c,
                                      struct task *t_rho,
                                      struct task *t_bh_merger,
                                      struct task *t_gas_swallow,
                                      struct task *t_feedback,
                                      struct task *const tend) {

#ifdef WITH_MPI
  struct scheduler *s = &e->sched;

  /* Early abort (are we below the level where tasks are)? */
  if (!cell_get_flag(c, cell_flag_has_tasks)) return;

  /* Have we reached a level where there are any black_holes tasks ? */
  if (t_rho == NULL && c->black_holes.density != NULL) {

#ifdef SWIFT_DEBUG_CHECKS
    /* Make sure this cell has a valid tag. */
    if (c->mpi.tag < 0) error("Trying to receive from untagged cell.");
#endif  // SWIFT_DEBUG_CHECKS

    /* Create the tasks. */
    t_rho = scheduler_addtask(s, task_type_recv, task_subtype_bpart_rho,
                              c->mpi.tag, 0, c, NULL);

    t_bh_merger = scheduler_addtask(
        s, task_type_recv, task_subtype_bpart_merger, c->mpi.tag, 0, c, NULL);

    t_gas_swallow = scheduler_addtask(
        s, task_type_recv, task_subtype_part_swallow, c->mpi.tag, 0, c, NULL);

    t_feedback = scheduler_addtask(
        s, task_type_recv, task_subtype_bpart_feedback, c->mpi.tag, 0, c, NULL);
  }

  if (t_rho != NULL) {
    engine_addlink(e, &c->mpi.recv, t_rho);
    engine_addlink(e, &c->mpi.recv, t_bh_merger);
    engine_addlink(e, &c->mpi.recv, t_gas_swallow);
    engine_addlink(e, &c->mpi.recv, t_feedback);

#ifdef SWIFT_DEBUG_CHECKS
    if (c->nodeID == e->nodeID) error("Local cell!");
#endif

    for (struct link *l = c->black_holes.density; l != NULL; l = l->next) {
      scheduler_addunlock(s, l->t, t_rho);
    }

    for (struct link *l = c->hydro.force; l != NULL; l = l->next) {
      scheduler_addunlock(s, l->t, t_gas_swallow);
    }

    for (struct link *l = c->black_holes.swallow; l != NULL; l = l->next) {
      scheduler_addunlock(s, t_rho, l->t);
      scheduler_addunlock(s, l->t, t_gas_swallow);
      scheduler_addunlock(s, l->t, t_bh_merger);
    }
    for (struct link *l = c->black_holes.do_gas_swallow; l != NULL;
         l = l->next) {
      scheduler_addunlock(s, t_gas_swallow, l->t);
    }
    for (struct link *l = c->black_holes.do_bh_swallow; l != NULL;
         l = l->next) {
      scheduler_addunlock(s, t_bh_merger, l->t);
      scheduler_addunlock(s, l->t, t_feedback);
    }
    for (struct link *l = c->black_holes.feedback; l != NULL; l = l->next) {
      scheduler_addunlock(s, t_feedback, l->t);
      scheduler_addunlock(s, l->t, tend);
    }
  }

  /* Recurse? */
  if (c->split)
    for (int k = 0; k < 8; k++)
      if (c->progeny[k] != NULL)
        engine_addtasks_recv_black_holes(e, c->progeny[k], t_rho, t_bh_merger,
                                         t_gas_swallow, t_feedback, tend);

#else
  error("SWIFT was not compiled with MPI support.");
#endif
}

/**
 * @brief Add recv tasks for gravity pairs to a hierarchy of cells.
 *
 * @param e The #engine.
 * @param c The foreign #cell.
 * @param t_grav The recv_gpart #task, if it has already been created.
 * @param tend The top-level time-step communication #task.
 */
void engine_addtasks_recv_gravity(struct engine *e, struct cell *c,
                                  struct task *t_grav_counts,
                                  struct task *t_grav, struct task *const tend,
                                  const int with_star_formation) {

#ifdef WITH_MPI
  struct scheduler *s = &e->sched;

  /* Early abort (are we below the level where tasks are)? */
  if (!cell_get_flag(c, cell_flag_has_tasks)) return;

  if (t_grav_counts == NULL && with_star_formation && c->hydro.count > 0) {
#ifdef SWIFT_DEBUG_CHECKS
    if (c->depth != 0)
      error(
          "Attaching a grav_count task at a non-top level c->depth=%d "
          "c->count=%d",
          c->depth, c->hydro.count);
#endif

    t_grav_counts = scheduler_addtask(
        s, task_type_recv, task_subtype_grav_counts, c->mpi.tag, 0, c, NULL);
  }

  /* Have we reached a level where there are any gravity tasks ? */
  if (t_grav == NULL && c->grav.grav != NULL) {

#ifdef SWIFT_DEBUG_CHECKS
    /* Make sure this cell has a valid tag. */
    if (c->mpi.tag < 0) error("Trying to receive from untagged cell.");
#endif  // SWIFT_DEBUG_CHECKS

    /* Create the tasks. */
    t_grav = scheduler_addtask(s, task_type_recv, task_subtype_gpart,
                               c->mpi.tag, 0, c, NULL);

    if (t_grav_counts != NULL) scheduler_addunlock(s, t_grav, t_grav_counts);
  }

  /* If we have tasks, link them. */
  if (t_grav != NULL) {
    engine_addlink(e, &c->mpi.recv, t_grav);

    if (with_star_formation && c->hydro.count > 0) {
      engine_addlink(e, &c->mpi.recv, t_grav_counts);
    }

    for (struct link *l = c->grav.grav; l != NULL; l = l->next) {
      scheduler_addunlock(s, t_grav, l->t);
      scheduler_addunlock(s, l->t, tend);
    }
  }

  /* Recurse? */
  if (c->split)
    for (int k = 0; k < 8; k++)
      if (c->progeny[k] != NULL)
        engine_addtasks_recv_gravity(e, c->progeny[k], t_grav_counts, t_grav,
                                     tend, with_star_formation);

#else
  error("SWIFT was not compiled with MPI support.");
#endif
}

/**
 * @brief Add recv tasks for grid pairs to a hierarchy of cells.
 *
 * The only thing we need to receive from the remote node to be able to build
 * the voronoi grid is the particle positions
 *
 * @param e The #engine.
 * @param c The foreign #cell.
 * @param t_xv The recv_xv #task, if it has already been created.
 * @param t_rho The recv_rho #task, if it has already been created.
 * @param tend The top-level time-step communication #task.
 * @param with_hydro Flag indicating whether (moving mesh) hydro is enabled.
 */
void engine_addtasks_recv_grid(struct engine *e, struct cell *c,
                               struct task *t_xv, struct task *t_rho,
                               struct task *t_limiter,
                               struct task *t_unpack_limiter, struct task *tend,
                               const int with_hydro, const int with_limiter) {

#ifdef WITH_MPI
  struct scheduler *s = &e->sched;
  int nodeID = e->nodeID;
  struct link *l = NULL;

  /* Early abort (are we below the level where tasks are)? */
  if (!cell_get_flag(c, cell_flag_has_tasks)) return;

  /* Flag */
  int added_t_xv = 0;

  /* Is this cell linked to any local grid construction interactions? */
  for (l = c->grid.sync_out; l != NULL; l = l->next)
    if (l->t->ci->nodeID == nodeID) break;

  if (l != NULL) {
    /* Do we still need to create the task? */
    if (t_xv == NULL) {

#ifdef SWIFT_DEBUG_CHECKS
      /* Make sure this cell has a valid tag. */
      if (c->mpi.tag < 0) error("Trying to receive from untagged cell.");
#endif /* SWIFT_DEBUG_CHECKS */

      t_xv = scheduler_addtask(s, task_type_recv, task_subtype_xv, c->mpi.tag,
                               0, c, NULL);
      /* Create dependencies */
      /* t_xv unlocks the sorts */
      if (c->hydro.super->hydro.sorts != NULL)
        scheduler_addunlock(s, t_xv, c->hydro.super->hydro.sorts);
    }
    /* t_xv unlocks the grid construction tasks that receive particles from c */
    for (l = c->grid.sync_out; l != NULL; l = l->next) {
      scheduler_addunlock(s, t_xv, l->t);
    }
    /* Link to cell */
    engine_addlink(e, &c->mpi.recv, t_xv);
    added_t_xv = 1;
  }

  if (with_hydro) {

    /* Is this cell linked to any hydro interactions, meaning that we have to
     * receive the particle positions, gradients and primitives? */
    if (c->hydro.flux != NULL || c->hydro.gradient != NULL ||
        c->hydro.slope_estimate != NULL) {

      /* Still need to create t_xv? */
      if (t_xv == NULL) {
#ifdef SWIFT_DEBUG_CHECKS
        /* Make sure this cell has a valid tag. */
        if (c->mpi.tag < 0) error("Trying to receive from untagged cell.");
#endif /* SWIFT_DEBUG_CHECKS */

        t_xv = scheduler_addtask(s, task_type_recv, task_subtype_xv, c->mpi.tag,
                                 0, c, NULL);
        /* Create dependencies */
        /* t_xv unlocks the sorts */
        if (c->hydro.super->hydro.sorts != NULL)
          scheduler_addunlock(s, t_xv, c->hydro.super->hydro.sorts);
      }

      /* NOTE (yuyttenh, 08/2023): The t_xv send/recv currently communicates the
       * entire particle, which means that is not necessary to send the
       * gradients seperately (they are not updated before the flux interaction,
       * where they are used) */

      /* Need to create t_rho? */
      if (t_rho == NULL) {
#ifdef SWIFT_DEBUG_CHECKS
        /* Make sure this cell has a valid tag. */
        if (c->mpi.tag < 0) error("Trying to receive from untagged cell.");
#endif /* SWIFT_DEBUG_CHECKS */

        t_rho = scheduler_addtask(s, task_type_recv, task_subtype_rho,
                                  c->mpi.tag, 0, c, NULL);
        /* Don't recv primitives until xv are received */
        scheduler_addunlock(s, t_xv, t_rho);

        if (with_limiter) {
          t_limiter = scheduler_addtask(s, task_type_recv, task_subtype_limiter,
                                        c->mpi.tag, 0, c, NULL);
          t_unpack_limiter = scheduler_addtask(
              s, task_type_unpack, task_subtype_limiter, 0, 0, c, NULL);

          scheduler_addunlock(s, t_limiter, t_unpack_limiter);
        }
      }

      /* Dependencies */
      for (l = c->hydro.flux; l != NULL; l = l->next) {
        /* Once the particles are received, do the pair flux interaction */
        scheduler_addunlock(s, t_xv, l->t);
        /* Don't receive updated primitives until after flux interaction*/
        scheduler_addunlock(s, l->t, t_rho);
        /* Don't receive updated t_end until after flux interaction */
        scheduler_addunlock(s, l->t, tend);
      }
      for (l = c->hydro.gradient; l != NULL; l = l->next) {
        /* The primitives unlock the gradient estimate */
        scheduler_addunlock(s, t_rho, l->t);
        /* The (pair) gradient unlocks the recv_tend*/
        scheduler_addunlock(s, l->t, tend);
      }
      for (l = c->hydro.slope_estimate; l != NULL; l = l->next) {
        /* The primitives unlock the slope_estimate */
        scheduler_addunlock(s, t_rho, l->t);
      }
      for (l = c->hydro.slope_limiter; l != NULL; l = l->next) {
        /* Unlock recv tend once the slope calculation is finished */
        scheduler_addunlock(s, l->t, tend);
      }
      if (with_limiter) {
        /* The recv_limiter unlocks the limiter pair tasks of the remote cell */
        for (l = c->hydro.limiter; l != NULL; l = l->next) {
          scheduler_addunlock(s, t_unpack_limiter, l->t);
        }
      }

      /* Add the tasks to the cell */
      if (!added_t_xv) engine_addlink(e, &c->mpi.recv, t_xv);
      engine_addlink(e, &c->mpi.recv, t_rho);
      if (with_limiter) {
        engine_addlink(e, &c->mpi.recv, t_limiter);
        engine_addlink(e, &c->mpi.unpack, t_unpack_limiter);
      }
    }

    /* Are we at the construction level and is this cell linked to any
     * incoming construction tasks, meaning that we have to receive faces? */
    if (c->grid.construction_level == c && c->grid.sync_in != NULL) {

#ifdef SWIFT_DEBUG_CHECKS
      /* Make sure this cell has a valid tag. */
      if (c->mpi.tag < 0) error("Trying to receive from untagged cell.");
#endif /* SWIFT_DEBUG_CHECKS */

      struct task *t_faces = scheduler_addtask(
          s, task_type_recv, task_subtype_faces, c->mpi.tag, 0, c, NULL);

      /* Dependencies */
      /* The faces can only be received after positions.
       * Note that we are certain that t_xv has been created at this point,
       * since the flux pair interactions are on or above the construction
       * level. */
#ifdef SWIFT_DEBUG_CHECKS
      if (t_xv == NULL) error("t_xv should exist at this point!");
#endif
      scheduler_addunlock(s, t_xv, t_faces);

      /* The recv_faces unlocks the flux pair interactions, which are on
       * or above the construction level of a cell.*/
      for (struct cell *finger = c; finger != NULL; finger = finger->parent) {
        /* Check if there are flux interactions linked to this cell */
        for (l = finger->hydro.flux; l != NULL; l = l->next) {
          if (l->t->type == task_type_pair)
            scheduler_addunlock(s, t_faces, l->t);
        }
      }

      /* Link to cell */
      engine_addlink(e, &c->mpi.recv, t_faces);
    }
  }

  /* Recurse? */
  if (c->split)
    for (int k = 0; k < 8; k++)
      if (c->progeny[k] != NULL)
        engine_addtasks_recv_grid(e, c->progeny[k], t_xv, t_rho, t_limiter,
                                  t_unpack_limiter, tend, with_hydro,
                                  with_limiter);

#else
  error("SWIFT was not compiled with MPI support.");
#endif
}

/**
 * @brief Generate the hydro hierarchical tasks for a hierarchy of cells -
 * i.e. all the O(Npart) tasks -- timestep version
 *
 * Tasks are only created here. The dependencies will be added later on.
 *
 * Note that there is no need to recurse below the super-cell. Note also
 * that we only add tasks if the relevant particles are present in the cell.
 *
 * @param e The #engine.
 * @param c The #cell.
 */
void engine_make_hierarchical_tasks_common(struct engine *e, struct cell *c) {

  struct scheduler *s = &e->sched;
  const int with_sinks = (e->policy & engine_policy_sinks);
  const int with_stars = (e->policy & engine_policy_stars);
  const int with_star_formation = (e->policy & engine_policy_star_formation);
  const int with_star_formation_sink = with_sinks && with_stars;
  const int with_timestep_limiter =
      (e->policy & engine_policy_timestep_limiter);
  const int with_timestep_sync = (e->policy & engine_policy_timestep_sync);
  const int with_rt = (e->policy & engine_policy_rt);
#ifdef WITH_CSDS
  const int with_csds = e->policy & engine_policy_csds;
#endif

  /* Are we at the top-level? */
  if (c->top == c && c->nodeID == e->nodeID) {

    if (c->hydro.count > 0 || c->grav.count > 0 || c->stars.count > 0 ||
        c->black_holes.count > 0 || c->sinks.count > 0) {
      c->timestep_collect = scheduler_addtask(s, task_type_collect,
                                              task_subtype_none, 0, 0, c, NULL);
    }

    if (with_star_formation && c->hydro.count > 0) {
      c->hydro.star_formation = scheduler_addtask(
          s, task_type_star_formation, task_subtype_none, 0, 0, c, NULL);
    }

    if (with_star_formation_sink &&
        (c->hydro.count > 0 || c->sinks.count > 0)) {
      c->sinks.star_formation_sink = scheduler_addtask(
          s, task_type_star_formation_sink, task_subtype_none, 0, 0, c, NULL);
    }

    if (with_sinks) {
      /* sinks.sink_formation plays the role of a ghost => always created when
       * playing with sinks*/
      c->sinks.sink_formation = scheduler_addtask(
          s, task_type_sink_formation, task_subtype_none, 0, 0, c, NULL);
    }

    if (with_rt) {
      c->rt.rt_collect_times = scheduler_addtask(
          s, task_type_rt_collect_times, task_subtype_none, 0, 0, c, NULL);
    }
  }

  /* Are we in a super-cell ? */
  if (c->super == c) {

    /* Local tasks only... */
    if (c->nodeID == e->nodeID) {

      /* Add the two half kicks */
      c->kick1 = scheduler_addtask(s, task_type_kick1, task_subtype_none, 0, 0,
                                   c, NULL);

      c->kick2 = scheduler_addtask(s, task_type_kick2, task_subtype_none, 0, 0,
                                   c, NULL);

      /* Weighting task for neutrinos after the last kick */
      if (e->neutrino_properties->use_delta_f) {
        c->grav.neutrino_weight = scheduler_addtask(
            s, task_type_neutrino_weight, task_subtype_none, 0, 0, c, NULL);
        scheduler_addunlock(s, c->kick1, c->grav.neutrino_weight);
      }

#if defined(WITH_CSDS)
      struct task *kick2_or_csds;
      if (with_csds) {
        /* Add the hydro csds task. */
        c->csds = scheduler_addtask(s, task_type_csds, task_subtype_none, 0, 0,
                                    c, NULL);

        /* Add the kick2 dependency */
        scheduler_addunlock(s, c->kick2, c->csds);

        /* Create a variable in order to avoid to many ifdef */
        kick2_or_csds = c->csds;
      } else {
        kick2_or_csds = c->kick2;
      }
#else
      struct task *kick2_or_csds = c->kick2;
#endif

      /* Add the time-step calculation task and its dependency */
      c->timestep = scheduler_addtask(s, task_type_timestep, task_subtype_none,
                                      0, 0, c, NULL);

      scheduler_addunlock(s, kick2_or_csds, c->timestep);
      scheduler_addunlock(s, c->timestep, c->kick1);
      scheduler_addunlock(s, c->timestep, c->top->timestep_collect);

      /* Subgrid tasks: star formation */
      if (with_star_formation && c->hydro.count > 0) {
        scheduler_addunlock(s, kick2_or_csds, c->top->hydro.star_formation);
        scheduler_addunlock(s, c->top->hydro.star_formation, c->timestep);
      }

      /* Subgrid tasks: star formation from sinks */
      if (with_star_formation_sink &&
          (c->hydro.count > 0 || c->sinks.count > 0)) {
        scheduler_addunlock(s, kick2_or_csds,
                            c->top->sinks.star_formation_sink);
        scheduler_addunlock(s, c->top->sinks.star_formation_sink, c->timestep);
      }

      /* Subgrid tasks: sinks formation */
      if (with_sinks) {
        scheduler_addunlock(s, c->kick2, c->top->sinks.sink_formation);
      }

      /* Time-step limiter */
      if (with_timestep_limiter) {

        c->timestep_limiter = scheduler_addtask(
            s, task_type_timestep_limiter, task_subtype_none, 0, 0, c, NULL);

        scheduler_addunlock(s, c->timestep, c->timestep_limiter);
        scheduler_addunlock(s, c->timestep_limiter, c->kick1);
        scheduler_addunlock(s, c->timestep_limiter, c->top->timestep_collect);
      }

      /* Time-step synchronization */
      if (with_timestep_sync) {

        c->timestep_sync = scheduler_addtask(s, task_type_timestep_sync,
                                             task_subtype_none, 0, 0, c, NULL);

        scheduler_addunlock(s, c->timestep, c->timestep_sync);
        scheduler_addunlock(s, c->timestep_sync, c->kick1);
        scheduler_addunlock(s, c->timestep_sync, c->top->timestep_collect);
      }

      if (with_timestep_limiter && with_timestep_sync) {
        scheduler_addunlock(s, c->timestep_limiter, c->timestep_sync);
      }
    }
  } else { /* We are above the super-cell so need to go deeper */

    /* Recurse. */
    if (c->split)
      for (int k = 0; k < 8; k++)
        if (c->progeny[k] != NULL)
          engine_make_hierarchical_tasks_common(e, c->progeny[k]);
  }
}

/**
 * @brief Generate the hydro hierarchical tasks for a hierarchy of cells -
 * i.e. all the O(Npart) tasks -- gravity version
 *
 * Tasks are only created here. The dependencies will be added later on.
 *
 * Note that there is no need to recurse below the super-cell. Note also
 * that we only add tasks if the relevant particles are present in the cell.
 *
 * @param e The #engine.
 * @param c The #cell.
 */
void engine_make_hierarchical_tasks_gravity(struct engine *e, struct cell *c) {

  struct scheduler *s = &e->sched;
  const int is_self_gravity = (e->policy & engine_policy_self_gravity);
  const int stars_only_gravity =
      (e->policy & engine_policy_stars) && !(e->policy & engine_policy_hydro);
  const int with_grid_hydro = (e->policy & engine_policy_grid_hydro);

  /* Are we in a super-cell ? */
  if (c->grav.super == c) {

    /* Local tasks only... */
    if (c->nodeID == e->nodeID) {

      if (stars_only_gravity) {

        /* In the special case where we have stars that just act under gravity
         * we must create their drift task here and not just copy over the hydro
         * behaviour. */
        c->stars.drift = scheduler_addtask(s, task_type_drift_spart,
                                           task_subtype_none, 0, 0, c, NULL);

        scheduler_addunlock(s, c->stars.drift, c->super->kick2);
      }

      c->grav.drift = scheduler_addtask(s, task_type_drift_gpart,
                                        task_subtype_none, 0, 0, c, NULL);

      c->grav.end_force = scheduler_addtask(s, task_type_end_grav_force,
                                            task_subtype_none, 0, 0, c, NULL);

      scheduler_addunlock(s, c->grav.end_force, c->super->kick2);

<<<<<<< HEAD
      if (with_grid_hydro) {
        /* When using moving mesh hydro, we update the gpart mass and position
         * after the flux exchange. We don't want this to be overwritten by the
         * drift */
        if (c->hydro.super != NULL) {
          scheduler_addunlock(s, c->grav.drift, c->hydro.super->hydro.flux_ghost);
        }
=======
      /* When using moving mesh hydro, we update the gpart mass and position
       * after the flux exchange. We don't want this to be overwritten by the
       * drift */
      if (with_grid_hydro && c->hydro.super != NULL) {
        scheduler_addunlock(s, c->grav.drift, c->hydro.super->hydro.flux_ghost);
>>>>>>> f5cb5d95
      }

      if (is_self_gravity) {

        /* Initialisation of the multipoles */
        c->grav.init = scheduler_addtask(s, task_type_init_grav,
                                         task_subtype_none, 0, 0, c, NULL);

        /* Gravity non-neighbouring pm calculations */
        c->grav.long_range = scheduler_addtask(
            s, task_type_grav_long_range, task_subtype_none, 0, 0, c, NULL);

        /* Gravity recursive down-pass */
        c->grav.down = scheduler_addtask(s, task_type_grav_down,
                                         task_subtype_none, 0, 0, c, NULL);

        /* Implicit tasks for the up and down passes */
        c->grav.drift_out = scheduler_addtask(s, task_type_drift_gpart_out,
                                              task_subtype_none, 0, 1, c, NULL);
        c->grav.init_out = scheduler_addtask(s, task_type_init_grav_out,
                                             task_subtype_none, 0, 1, c, NULL);
        c->grav.down_in = scheduler_addtask(s, task_type_grav_down_in,
                                            task_subtype_none, 0, 1, c, NULL);

        /* Long-range gravity forces (not the mesh ones!) */
        scheduler_addunlock(s, c->grav.init, c->grav.long_range);
        scheduler_addunlock(s, c->grav.long_range, c->grav.down);
        scheduler_addunlock(s, c->grav.down, c->grav.super->grav.end_force);

        /* With adaptive softening, force the hydro density to complete first */
        if (gravity_after_hydro_density && c->hydro.super == c) {
          scheduler_addunlock(s, c->hydro.ghost_out, c->grav.init_out);
        }
        /* With moving mesh hydro, don't do gravity interactions until mass has
         * been updated. Here we treat the case where c.hydro.super is on or
         * above the c.grav.super level. */
        if (with_grid_hydro && c->hydro.super != NULL) {
          scheduler_addunlock(s, c->hydro.super->hydro.flux_ghost,
                              c->grav.drift_out);
          scheduler_addunlock(s, c->hydro.super->hydro.flux_ghost,
                              c->grav.init_out);
        }

        /* Link in the implicit tasks */
        scheduler_addunlock(s, c->grav.init, c->grav.init_out);
        scheduler_addunlock(s, c->grav.drift, c->grav.drift_out);
        scheduler_addunlock(s, c->grav.down_in, c->grav.down);
      } else {
        /* No self-gravity, but external gravity */
        if (with_grid_hydro) {
          /* Add implicit task for moving mesh hydro dependencies */
          c->grav.drift_out = scheduler_addtask(
              s, task_type_drift_gpart_out, task_subtype_none, 0, 1, c, NULL);
          if (c->hydro.super != NULL) {
            scheduler_addunlock(s, c->hydro.super->hydro.flux_ghost,
                                c->grav.drift_out);
          }
        }
      }
    }
  }

  /* We are below the super-cell but not below the maximal splitting depth */
  else if ((c->grav.super != NULL) &&
           ((c->maxdepth - c->depth) >= space_subdepth_diff_grav)) {

    /* Local tasks only... */
    if (c->nodeID == e->nodeID) {

      if (is_self_gravity) {

        c->grav.drift_out = scheduler_addtask(s, task_type_drift_gpart_out,
                                              task_subtype_none, 0, 1, c, NULL);

        c->grav.init_out = scheduler_addtask(s, task_type_init_grav_out,
                                             task_subtype_none, 0, 1, c, NULL);

        c->grav.down_in = scheduler_addtask(s, task_type_grav_down_in,
                                            task_subtype_none, 0, 1, c, NULL);

        scheduler_addunlock(s, c->parent->grav.init_out, c->grav.init_out);
        scheduler_addunlock(s, c->parent->grav.drift_out, c->grav.drift_out);
        scheduler_addunlock(s, c->grav.down_in, c->parent->grav.down_in);
        /* With moving mesh hydro, don't do gravity interactions until mass has
         * been updated. Here we treat only the case where c.hydro.super is
         * below the c.grav.super level. */
        if (with_grid_hydro && c->hydro.super == c) {
          scheduler_addunlock(s, c->hydro.flux_ghost, c->grav.drift_out);
          scheduler_addunlock(s, c->hydro.flux_ghost, c->grav.init_out);
        }
      } else if (with_grid_hydro) {
        /* No self-gravity, but external gravity.
         * Add implicit task for moving mesh hydro dependencies */
        /* NOTE: we are below the gravity super level */
        if (c->hydro.super != NULL) {
          scheduler_addunlock(s, c->hydro.flux_ghost,
                              c->grav.super->grav.drift_out);
        }
      }
    }
  }

  /* Recurse but not below the maximal splitting depth */
  if (c->split && ((c->maxdepth - c->depth) >= space_subdepth_diff_grav))
    for (int k = 0; k < 8; k++)
      if (c->progeny[k] != NULL)
        engine_make_hierarchical_tasks_gravity(e, c->progeny[k]);
}

/**
 * @brief Recursively add non-implicit ghost tasks to a cell hierarchy.
 */
void engine_add_ghosts(struct engine *e, struct cell *c, struct task *ghost_in,
                       struct task *ghost_out) {

  /* Abort as there are no hydro particles here? */
  if (c->hydro.count_total == 0) return;

  /* If we have reached the leaf OR have to few particles to play with*/
  if (!c->split || c->hydro.count_total < engine_max_parts_per_ghost) {

    /* Add the ghost task and its dependencies */
    struct scheduler *s = &e->sched;
    c->hydro.ghost =
        scheduler_addtask(s, task_type_ghost, task_subtype_none, 0, 0, c, NULL);
    scheduler_addunlock(s, ghost_in, c->hydro.ghost);
    scheduler_addunlock(s, c->hydro.ghost, ghost_out);

  } else {
    /* Keep recursing */
    for (int k = 0; k < 8; k++)
      if (c->progeny[k] != NULL)
        engine_add_ghosts(e, c->progeny[k], ghost_in, ghost_out);
  }
}

/**
 * @brief Recursively add non-implicit cooling tasks to a cell hierarchy.
 */
void engine_add_cooling(struct engine *e, struct cell *c,
                        struct task *cooling_in, struct task *cooling_out) {

  /* Abort as there are no hydro particles here? */
  if (c->hydro.count_total == 0) return;

  /* If we have reached the leaf OR have to few particles to play with*/
  if (!c->split || c->hydro.count_total < engine_max_parts_per_cooling) {

    /* Add the cooling task and its dependencies */
    struct scheduler *s = &e->sched;
    c->hydro.cooling = scheduler_addtask(s, task_type_cooling,
                                         task_subtype_none, 0, 0, c, NULL);
    scheduler_addunlock(s, cooling_in, c->hydro.cooling);
    scheduler_addunlock(s, c->hydro.cooling, cooling_out);

  } else {
    /* Keep recursing */
    for (int k = 0; k < 8; k++)
      if (c->progeny[k] != NULL)
        engine_add_cooling(e, c->progeny[k], cooling_in, cooling_out);
  }
}

/**
 * @brief Recursively add grid hierarchical grid construction tasks to a cell
 * hierarchy.
 */
void engine_make_hierarchical_tasks_grid(struct engine *e, struct cell *c) {
  struct scheduler *s = &e->sched;

  /* Anything to do here? */
  if (c->hydro.count == 0) return;

  /* Only do grid construction for local cells */
  if (c->nodeID != e->nodeID) return;

  /* Are we on the construction level? */
  if (c->grid.construction_level == c) {

    c->grid.construction = scheduler_addtask(s, task_type_grid_construction,
                                             task_subtype_none, 0, 0, c, NULL);
  }
  /* Recurse until construction level is reached. */
  else {
#ifdef SWIFT_DEBUG_CHECKS
    if (c->nodeID == e->nodeID) {
      if (c->grid.construction_level != NULL)
        error("Somehow ended up below grid super level!");
      if (!c->split) {
        error("Cell is above grid construction level, but is not split!");
      }
    }
#endif
    for (int k = 0; k < 8; k++)
      if (c->progeny[k] != NULL)
        engine_make_hierarchical_tasks_grid(e, c->progeny[k]);
  }
}

void engine_make_hierarchical_tasks_grid_hydro(struct engine *e, struct cell *c,
                                               struct cell *star_resort_cell) {
  struct scheduler *s = &e->sched;
  const int with_stars = (e->policy & engine_policy_stars);
  const int with_sinks = (e->policy & engine_policy_sinks);
  const int with_feedback = (e->policy & engine_policy_feedback);
  const int with_cooling = (e->policy & engine_policy_cooling);
  const int with_star_formation = (e->policy & engine_policy_star_formation);
  const int with_star_formation_sink = (with_sinks && with_stars);
  const int with_black_holes = (e->policy & engine_policy_black_holes);
  const int with_rt = (e->policy & engine_policy_rt);
  const int with_timestep_sync = (e->policy & engine_policy_timestep_sync);


  if (with_rt || with_sinks || with_black_holes || with_star_formation_sink)
    error("Only cooling is supported with the moving mesh hydro scheme!");

  /* Anything to do here? Leave at top, not worth continuing if no*/
  if (c->hydro.count == 0) return;

  /* Are we are the level where we create the stars' resort tasks?
   * If the tree is shallow, we need to do this at the super-level if the
   * super-level is above the level we want */
  if ((c->nodeID == e->nodeID) && (star_resort_cell == NULL) &&
      (c->depth == engine_star_resort_task_depth || c->hydro.super == c)) {

    /* If star formation from gas or sinks has happened, we need to resort */
    if (with_feedback && ((c->hydro.count > 0 && with_star_formation) ||
                          ((c->hydro.count > 0 || c->sinks.count > 0) &&
                           with_star_formation_sink))) {

      /* Record this is the level where we re-sort */
      star_resort_cell = c;

      c->hydro.stars_resort = scheduler_addtask(
          s, task_type_stars_resort, task_subtype_none, 0, 0, c, NULL);

      /* Now add the relevant unlocks */
      /* If we can make stars, we should wait until SF is done before resorting
       */
      if (with_star_formation && c->hydro.count > 0) {
        scheduler_addunlock(s, c->top->hydro.star_formation,
                            c->hydro.stars_resort);
      }
      /* If we can make sinks or spawn from existing ones, we should wait until
      SF is done before resorting */
      if (with_star_formation_sink &&
          (c->hydro.count > 0 || c->sinks.count > 0)) {
        scheduler_addunlock(s, c->top->sinks.star_formation_sink,
                            c->hydro.stars_resort);
      }
    }
  }

  /* Are we in a super-cell ? */
  if (c->hydro.super == c) {

    /* Add the sort task. */
    c->hydro.sorts =
        scheduler_addtask(s, task_type_sort, task_subtype_none, 0, 0, c, NULL);

    if (with_feedback) {
      c->stars.sorts = scheduler_addtask(s, task_type_stars_sort,
                                         task_subtype_none, 0, 0, c, NULL);
    }
    /* Local tasks only... */
    if (c->nodeID == e->nodeID) {

      /* Add the drift task. */
      c->hydro.drift = scheduler_addtask(s, task_type_drift_part,
                                         task_subtype_none, 0, 0, c, NULL);

      /* Add unlock: drift --> sorts */
      scheduler_addunlock(s, c->hydro.drift, c->hydro.sorts);

      /* Add the grid-ghost task */
      c->hydro.grid_ghost = scheduler_addtask(s, task_type_grid_ghost,
                                              task_subtype_none, 0, 0, c, NULL);

#ifdef SHADOWSWIFT_MESHLESS_GRADIENTS
      /* Add the task finishing the gradient calculation */
      c->hydro.extra_ghost = scheduler_addtask(
          s, task_type_extra_ghost, task_subtype_none, 0, 0, c, NULL);
      scheduler_addunlock(s, c->hydro.extra_ghost, c->super->timestep);
#else
#ifdef EXTRA_HYDRO_LOOP
      /* Add the task finishing the gradient calculation */
      c->hydro.slope_estimate_ghost = scheduler_addtask(
          s, task_type_slope_estimate_ghost, task_subtype_none, 0, 0, c, NULL);

      /* Add the task finishing the gradient limiting procedure */
      c->hydro.slope_limiter_ghost = scheduler_addtask(
          s, task_type_slope_limiter_ghost, task_subtype_none, 0, 0, c, NULL);

      /* The slope limiting happens before the timestep */
      scheduler_addunlock(s, c->hydro.slope_limiter_ghost, c->super->timestep);
#endif
#endif

      /* Add the task finishing the flux_exchange */
      c->hydro.flux_ghost = scheduler_addtask(s, task_type_flux_ghost,
                                              task_subtype_none, 0, 0, c, NULL);

      /* Subgrid tasks: cooling */
      if (with_cooling) {
        c->hydro.cooling_in =
            scheduler_addtask(s, task_type_cooling_in, task_subtype_none, 0,
                              /*implicit=*/1, c, NULL);
        c->hydro.cooling_out =
            scheduler_addtask(s, task_type_cooling_out, task_subtype_none, 0,
                              /*implicit=*/1, c, NULL);
        engine_add_cooling(e, c, c->hydro.cooling_in, c->hydro.cooling_out);
        /* Add unlock */
        scheduler_addunlock(s, c->hydro.flux_ghost, c->hydro.cooling_in);
        scheduler_addunlock(s, c->hydro.cooling_out, c->super->kick2);
      } else {
        scheduler_addunlock(s, c->hydro.flux_ghost, c->super->kick2);
      }

      /* Subgrid tasks: Stars & Star Formation*/
      /* Stars */
      if (with_stars) {
        c->stars.drift = scheduler_addtask(s, task_type_drift_spart,
                                           task_subtype_none, 0, 0, c, NULL);
        scheduler_addunlock(s, c->stars.drift, c->super->kick2);

        if (with_star_formation && c->top->hydro.count > 0)
          scheduler_addunlock(s, c->stars.drift, c->top->hydro.star_formation);
      }

      /* Subgrid tasks: feedback */
      if (with_feedback) {

        c->stars.stars_in =
            scheduler_addtask(s, task_type_stars_in, task_subtype_none, 0,
                              /* implicit = */ 1, c, NULL);

        c->stars.stars_out =
            scheduler_addtask(s, task_type_stars_out, task_subtype_none, 0,
                              /* implicit = */ 1, c, NULL);

        c->stars.density_ghost = scheduler_addtask(
            s, task_type_stars_ghost, task_subtype_none, 0, 0, c, NULL);

#ifdef EXTRA_STAR_LOOPS
        c->stars.prep1_ghost =
            scheduler_addtask(s, task_type_stars_prep_ghost1, task_subtype_none,
                              0, /* implicit = */ 1, c, NULL);

        c->hydro.prep1_ghost =
            scheduler_addtask(s, task_type_hydro_prep_ghost1, task_subtype_none,
                              0, /* implicit = */ 1, c, NULL);

        c->stars.prep2_ghost =
            scheduler_addtask(s, task_type_stars_prep_ghost2, task_subtype_none,
                              0, /* implicit = */ 1, c, NULL);
#endif

        /* Else from ifdef CSDS */
        scheduler_addunlock(s, c->super->kick2, c->stars.stars_in);

        scheduler_addunlock(s, c->stars.stars_out, c->super->timestep);

        /* Star formation*/
        if (with_feedback && ((c->hydro.count > 0 && with_star_formation) ||
                              ((c->hydro.count > 0 || c->sinks.count > 0) &&
                               with_star_formation_sink))) {
          scheduler_addunlock(s, star_resort_cell->hydro.stars_resort,
                              c->stars.stars_in);
        }
      } /* Close feedback */

      /* Sinks */
      if (with_sinks) {
        c->sinks.drift = scheduler_addtask(s, task_type_drift_sink,
                                           task_subtype_none, 0, 0, c, NULL);
        scheduler_addunlock(s, c->sinks.drift, c->super->kick2);

        c->sinks.sink_in =
            scheduler_addtask(s, task_type_sink_in, task_subtype_none, 0,
                              /* implicit = */ 1, c, NULL);

        c->sinks.density_ghost = scheduler_addtask(
            s, task_type_sink_density_ghost, task_subtype_none, 0, 0, c, NULL);

        c->sinks.sink_ghost1 =
            scheduler_addtask(s, task_type_sink_ghost1, task_subtype_none, 0,
                              /* implicit = */ 1, c, NULL);

        c->sinks.sink_ghost2 =
            scheduler_addtask(s, task_type_sink_ghost2, task_subtype_none, 0,
                              /* implicit = */ 1, c, NULL);

        c->sinks.sink_out =
            scheduler_addtask(s, task_type_sink_out, task_subtype_none, 0,
                              /* implicit = */ 1, c, NULL);

        /* Link to the main tasks */
        scheduler_addunlock(s, c->super->kick2, c->sinks.sink_in);
        scheduler_addunlock(s, c->sinks.sink_out, c->super->timestep);
        scheduler_addunlock(s, c->top->sinks.sink_formation, c->sinks.sink_in);
        if (with_timestep_sync)
          scheduler_addunlock(s, c->sinks.sink_out, c->super->timestep_sync);

        if (with_stars &&
            (c->top->hydro.count > 0 || c->top->sinks.count > 0)) {
          scheduler_addunlock(s, c->hydro.super->sinks.sink_out,
                              c->top->sinks.star_formation_sink);
            }
      }
    }
  }
  /* Recurse until super level is reached. */
  else {
#ifdef SWIFT_DEBUG_CHECKS
    if (c->nodeID == e->nodeID) {
      if (c->hydro.super != NULL) error("Somehow ended up below super level!");
      if (!c->split) {
        error("Cell is above grid super level, but is not split!");
      }
    }
#endif
    for (int k = 0; k < 8; k++)
      if (c->progeny[k] != NULL)
        engine_make_hierarchical_tasks_grid_hydro(e, c->progeny[k],
                                                  star_resort_cell);
  }
}

/**
 * @brief Generate the hydro hierarchical tasks for a hierarchy of cells -
 * i.e. all the O(Npart) tasks -- hydro version
 *
 * Tasks are only created here. The dependencies will be added later on.
 *
 * Note that there is no need to recurse below the super-cell. Note also
 * that we only add tasks if the relevant particles are present in the cell.
 *
 * @param e The #engine.
 * @param c The #cell.
 * @param star_resort_cell Pointer to the cell where the star_resort task has
 * been created. NULL above that level or if not running with star formation.
 */
void engine_make_hierarchical_tasks_hydro(struct engine *e, struct cell *c,
                                          struct cell *star_resort_cell) {

  struct scheduler *s = &e->sched;
  const int with_stars = (e->policy & engine_policy_stars);
  const int with_sinks = (e->policy & engine_policy_sinks);
  const int with_feedback = (e->policy & engine_policy_feedback);
  const int with_cooling = (e->policy & engine_policy_cooling);
  const int with_star_formation = (e->policy & engine_policy_star_formation);
  const int with_star_formation_sink = (with_sinks && with_stars);
  const int with_black_holes = (e->policy & engine_policy_black_holes);
  const int with_rt = (e->policy & engine_policy_rt);
  const int with_timestep_sync = (e->policy & engine_policy_timestep_sync);
#ifdef WITH_CSDS
  const int with_csds = (e->policy & engine_policy_csds);
#endif

  /* Are we are the level where we create the stars' resort tasks?
   * If the tree is shallow, we need to do this at the super-level if the
   * super-level is above the level we want */
  if ((c->nodeID == e->nodeID) && (star_resort_cell == NULL) &&
      (c->depth == engine_star_resort_task_depth || c->hydro.super == c)) {

    /* If star formation from gas or sinks has happened, we need to resort */
    if (with_feedback && ((c->hydro.count > 0 && with_star_formation) ||
                          ((c->hydro.count > 0 || c->sinks.count > 0) &&
                           with_star_formation_sink))) {

      /* Record this is the level where we re-sort */
      star_resort_cell = c;

      c->hydro.stars_resort = scheduler_addtask(
          s, task_type_stars_resort, task_subtype_none, 0, 0, c, NULL);

      /* Now add the relevant unlocks */
      /* If we can make stars, we should wait until SF is done before resorting
       */
      if (with_star_formation && c->hydro.count > 0) {
        scheduler_addunlock(s, c->top->hydro.star_formation,
                            c->hydro.stars_resort);
      }
      /* If we can make sinks or spawn from existing ones, we should wait until
      SF is done before resorting */
      if (with_star_formation_sink &&
          (c->hydro.count > 0 || c->sinks.count > 0)) {
        scheduler_addunlock(s, c->top->sinks.star_formation_sink,
                            c->hydro.stars_resort);
      }
    }
  }

  /* Are we in a super-cell ? */
  if (c->hydro.super == c) {

    /* Add the sort task. */
    c->hydro.sorts =
        scheduler_addtask(s, task_type_sort, task_subtype_none, 0, 0, c, NULL);

    if (with_feedback) {
      c->stars.sorts = scheduler_addtask(s, task_type_stars_sort,
                                         task_subtype_none, 0, 0, c, NULL);
    }

    if (with_black_holes) {
      c->black_holes.swallow_ghost_1 =
          scheduler_addtask(s, task_type_bh_swallow_ghost1, task_subtype_none,
                            0, /* implicit =*/1, c, NULL);
    }

    /* Local tasks only... */
    if (c->nodeID == e->nodeID) {

      /* Add the drift task. */
      c->hydro.drift = scheduler_addtask(s, task_type_drift_part,
                                         task_subtype_none, 0, 0, c, NULL);

      /* Add the task finishing the force calculation */
      c->hydro.end_force = scheduler_addtask(s, task_type_end_hydro_force,
                                             task_subtype_none, 0, 0, c, NULL);

      /* Generate the ghost tasks. */
      c->hydro.ghost_in =
          scheduler_addtask(s, task_type_ghost_in, task_subtype_none, 0,
                            /* implicit = */ 1, c, NULL);
      c->hydro.ghost_out =
          scheduler_addtask(s, task_type_ghost_out, task_subtype_none, 0,
                            /* implicit = */ 1, c, NULL);
      engine_add_ghosts(e, c, c->hydro.ghost_in, c->hydro.ghost_out);

      /* Generate the extra ghost task. */
#ifdef EXTRA_HYDRO_LOOP
      c->hydro.extra_ghost = scheduler_addtask(
          s, task_type_extra_ghost, task_subtype_none, 0, 0, c, NULL);
#endif

      /* Stars */
      if (with_stars) {
        c->stars.drift = scheduler_addtask(s, task_type_drift_spart,
                                           task_subtype_none, 0, 0, c, NULL);
        scheduler_addunlock(s, c->stars.drift, c->super->kick2);

        if (with_star_formation && c->top->hydro.count > 0)
          scheduler_addunlock(s, c->stars.drift, c->top->hydro.star_formation);
      }

      /* Sinks */
      if (with_sinks) {
        c->sinks.drift = scheduler_addtask(s, task_type_drift_sink,
                                           task_subtype_none, 0, 0, c, NULL);
        scheduler_addunlock(s, c->sinks.drift, c->super->kick2);

        c->sinks.sink_in =
            scheduler_addtask(s, task_type_sink_in, task_subtype_none, 0,
                              /* implicit = */ 1, c, NULL);

        c->sinks.density_ghost = scheduler_addtask(
            s, task_type_sink_density_ghost, task_subtype_none, 0, 0, c, NULL);

        c->sinks.sink_ghost1 =
            scheduler_addtask(s, task_type_sink_ghost1, task_subtype_none, 0,
                              /* implicit = */ 1, c, NULL);

        c->sinks.sink_ghost2 =
            scheduler_addtask(s, task_type_sink_ghost2, task_subtype_none, 0,
                              /* implicit = */ 1, c, NULL);

        c->sinks.sink_out =
            scheduler_addtask(s, task_type_sink_out, task_subtype_none, 0,
                              /* implicit = */ 1, c, NULL);

        /* Link to the main tasks */
        scheduler_addunlock(s, c->super->kick2, c->sinks.sink_in);
        scheduler_addunlock(s, c->sinks.sink_out, c->super->timestep);
        scheduler_addunlock(s, c->top->sinks.sink_formation, c->sinks.sink_in);
        if (with_timestep_sync)
          scheduler_addunlock(s, c->sinks.sink_out, c->super->timestep_sync);

        if (with_stars &&
            (c->top->hydro.count > 0 || c->top->sinks.count > 0)) {
          scheduler_addunlock(s, c->hydro.super->sinks.sink_out,
                              c->top->sinks.star_formation_sink);
        }
      }

      /* Black holes */
      if (with_black_holes) {
        c->black_holes.drift = scheduler_addtask(
            s, task_type_drift_bpart, task_subtype_none, 0, 0, c, NULL);
        scheduler_addunlock(s, c->black_holes.drift, c->super->kick2);
      }

      /* Subgrid tasks: cooling */
      if (with_cooling) {

        c->hydro.cooling_in =
            scheduler_addtask(s, task_type_cooling_in, task_subtype_none, 0,
                              /*implicit=*/1, c, NULL);
        c->hydro.cooling_out =
            scheduler_addtask(s, task_type_cooling_out, task_subtype_none, 0,
                              /*implicit=*/1, c, NULL);

        engine_add_cooling(e, c, c->hydro.cooling_in, c->hydro.cooling_out);

        scheduler_addunlock(s, c->hydro.end_force, c->hydro.cooling_in);
        scheduler_addunlock(s, c->hydro.cooling_out, c->super->kick2);

      } else {
        scheduler_addunlock(s, c->hydro.end_force, c->super->kick2);
      }

      /* Subgrid tasks: feedback */
      if (with_feedback) {

        c->stars.stars_in =
            scheduler_addtask(s, task_type_stars_in, task_subtype_none, 0,
                              /* implicit = */ 1, c, NULL);

        c->stars.stars_out =
            scheduler_addtask(s, task_type_stars_out, task_subtype_none, 0,
                              /* implicit = */ 1, c, NULL);

        c->stars.density_ghost = scheduler_addtask(
            s, task_type_stars_ghost, task_subtype_none, 0, 0, c, NULL);

#ifdef EXTRA_STAR_LOOPS
        c->stars.prep1_ghost =
            scheduler_addtask(s, task_type_stars_prep_ghost1, task_subtype_none,
                              0, /* implicit = */ 1, c, NULL);

        c->hydro.prep1_ghost =
            scheduler_addtask(s, task_type_hydro_prep_ghost1, task_subtype_none,
                              0, /* implicit = */ 1, c, NULL);

        c->stars.prep2_ghost =
            scheduler_addtask(s, task_type_stars_prep_ghost2, task_subtype_none,
                              0, /* implicit = */ 1, c, NULL);
#endif

#ifdef WITH_CSDS
        if (with_csds) {
          scheduler_addunlock(s, c->super->csds, c->stars.stars_in);
        } else {
          scheduler_addunlock(s, c->super->kick2, c->stars.stars_in);
        }
#else
        scheduler_addunlock(s, c->super->kick2, c->stars.stars_in);
#endif
        scheduler_addunlock(s, c->stars.stars_out, c->super->timestep);

        /* Star formation*/
        if (with_feedback && ((c->hydro.count > 0 && with_star_formation) ||
                              ((c->hydro.count > 0 || c->sinks.count > 0) &&
                               with_star_formation_sink))) {
          scheduler_addunlock(s, star_resort_cell->hydro.stars_resort,
                              c->stars.stars_in);
        }
      }

      /* Radiative Transfer */
      if (with_rt) {
        /* RT ghost in task */
        c->rt.rt_in =
            scheduler_addtask(s, task_type_rt_in, task_subtype_none, 0,
                              /* implicit= */ 1, c, NULL);
        scheduler_addunlock(s, c->super->kick2, c->rt.rt_in);
        /* Star formation */
        if (c->top->hydro.count > 0 && with_star_formation)
          scheduler_addunlock(s, c->top->hydro.star_formation, c->rt.rt_in);
        /* Star formation from sinks */
        if (with_star_formation_sink &&
            (c->top->hydro.count > 0 || c->top->sinks.count > 0))
          scheduler_addunlock(s, c->top->sinks.star_formation_sink,
                              c->rt.rt_in);
        if (with_feedback)
          scheduler_addunlock(s, c->stars.stars_out, c->rt.rt_in);
        /* TODO: check/add dependencies from Loic's new sink SF tasks */

        /* RT ghost out task */
        c->rt.rt_out =
            scheduler_addtask(s, task_type_rt_out, task_subtype_none, 0,
                              /* implicit= */ 1, c, NULL);
        scheduler_addunlock(s, c->rt.rt_out, c->super->timestep);

        /* In cases where nothing but RT is active, don't allow the timestep
         * collect to run before we've finished */
        scheduler_addunlock(s, c->rt.rt_out, c->top->timestep_collect);

        /* non-implicit ghost 1 */
        c->rt.rt_ghost1 = scheduler_addtask(s, task_type_rt_ghost1,
                                            task_subtype_none, 0, 0, c, NULL);
        scheduler_addunlock(s, c->rt.rt_in, c->rt.rt_ghost1);

        /* non-implicit ghost 2 */
        c->rt.rt_ghost2 = scheduler_addtask(s, task_type_rt_ghost2,
                                            task_subtype_none, 0, 0, c, NULL);

        /* implicit transport out */
        c->rt.rt_transport_out =
            scheduler_addtask(s, task_type_rt_transport_out, task_subtype_none,
                              0, /*implicit= */ 1, c, NULL);

        /* thermochemistry */
        c->rt.rt_tchem = scheduler_addtask(s, task_type_rt_tchem,
                                           task_subtype_none, 0, 0, c, NULL);

        /* Advance cell time for subcycling */
        /* We need to make sure that rt_advance_cell_time is at the same level
         * as the timestep task, not below. Otherwise, the updated cell times
         * won't propagate up the hierarchy enough, and the cell_is_rt_active
         * will return bogus results. Note that c->super is not necessarily
         * c->hydro.super in general. */
        /* Create the task only once ! */
        if (c->super->rt.rt_advance_cell_time == NULL) {
          c->super->rt.rt_advance_cell_time =
              scheduler_addtask(s, task_type_rt_advance_cell_time,
                                task_subtype_none, 0, 0, c->super, NULL);
          /* Don't run the rt_collect_times before the rt_advance_cell_time */
          scheduler_addunlock(s, c->super->rt.rt_advance_cell_time,
                              c->top->rt.rt_collect_times);
        }

        scheduler_addunlock(s, c->rt.rt_transport_out, c->rt.rt_tchem);
        scheduler_addunlock(s, c->rt.rt_tchem,
                            c->super->rt.rt_advance_cell_time);
        scheduler_addunlock(s, c->super->rt.rt_advance_cell_time, c->rt.rt_out);
      }

      /* Subgrid tasks: black hole feedback */
      if (with_black_holes) {

        c->black_holes.black_holes_in =
            scheduler_addtask(s, task_type_bh_in, task_subtype_none, 0,
                              /* implicit = */ 1, c, NULL);

        c->black_holes.black_holes_out =
            scheduler_addtask(s, task_type_bh_out, task_subtype_none, 0,
                              /* implicit = */ 1, c, NULL);

        c->black_holes.density_ghost = scheduler_addtask(
            s, task_type_bh_density_ghost, task_subtype_none, 0, 0, c, NULL);

        c->black_holes.swallow_ghost_2 =
            scheduler_addtask(s, task_type_bh_swallow_ghost2, task_subtype_none,
                              0, /* implicit =*/1, c, NULL);

        c->black_holes.swallow_ghost_3 = scheduler_addtask(
            s, task_type_bh_swallow_ghost3, task_subtype_none, 0, 0, c, NULL);

#ifdef WITH_CSDS
        if (with_csds) {
          scheduler_addunlock(s, c->super->csds, c->black_holes.black_holes_in);
        } else {
          scheduler_addunlock(s, c->super->kick2,
                              c->black_holes.black_holes_in);
        }
#else
        scheduler_addunlock(s, c->super->kick2, c->black_holes.black_holes_in);
#endif
        scheduler_addunlock(s, c->black_holes.black_holes_out,
                            c->super->timestep);
      }

      if (with_black_holes && with_feedback) {

        /* Make sure we don't start swallowing gas particles before the stars
           have converged on their smoothing lengths. */
        scheduler_addunlock(s, c->stars.density_ghost,
                            c->black_holes.swallow_ghost_1);
      }
    }
  } else { /* We are above the super-cell so need to go deeper */

    /* Recurse. */
    if (c->split)
      for (int k = 0; k < 8; k++)
        if (c->progeny[k] != NULL)
          engine_make_hierarchical_tasks_hydro(e, c->progeny[k],
                                               star_resort_cell);
  }
}

void engine_make_hierarchical_tasks_mapper(void *map_data, int num_elements,
                                           void *extra_data) {

  struct engine *e = (struct engine *)extra_data;
  const int with_hydro = (e->policy & engine_policy_hydro);
  const int with_grid_hydro = (e->policy & engine_policy_grid_hydro);
  const int with_self_gravity = (e->policy & engine_policy_self_gravity);
  const int with_ext_gravity = (e->policy & engine_policy_external_gravity);
  const int with_grid = (e->policy & engine_policy_grid);

  for (int ind = 0; ind < num_elements; ind++) {
    struct cell *c = &((struct cell *)map_data)[ind];
    /* Make the common tasks (time integration) */
    engine_make_hierarchical_tasks_common(e, c);
    /* Add the hydro stuff */
    if (with_hydro)
      engine_make_hierarchical_tasks_hydro(e, c, /*star_resort_cell=*/NULL);
    if (with_grid) {
      engine_make_hierarchical_tasks_grid(e, c);
    }
    if (with_grid_hydro) {
      engine_make_hierarchical_tasks_grid_hydro(e, c,
                                                /*star_resort_cell=*/NULL);
    }
    /* And the gravity stuff */
    if (with_self_gravity || with_ext_gravity)
      engine_make_hierarchical_tasks_gravity(e, c);
  }
}

/**
 * @brief Constructs the top-level tasks for the short-range gravity
 * and long-range gravity interactions.
 *
 * - All top-cells get a self task.
 * - All pairs within range according to the multipole acceptance
 *   criterion get a pair task.
 */
void engine_make_self_gravity_tasks_mapper(void *map_data, int num_elements,
                                           void *extra_data) {

  struct engine *e = (struct engine *)extra_data;
  struct space *s = e->s;
  struct scheduler *sched = &e->sched;
  const int nodeID = e->nodeID;
  const int periodic = s->periodic;
  const double dim[3] = {s->dim[0], s->dim[1], s->dim[2]};
  const int cdim[3] = {s->cdim[0], s->cdim[1], s->cdim[2]};
  struct cell *cells = s->cells_top;
  const double max_distance = e->mesh->r_cut_max;
  const double max_distance2 = max_distance * max_distance;

  /* Compute maximal distance where we can expect a direct interaction */
  const float distance = gravity_M2L_min_accept_distance(
      e->gravity_properties, sqrtf(3) * cells[0].width[0], s->max_softening,
      s->min_a_grav, s->max_mpole_power, periodic);

  /* Convert the maximal search distance to a number of cells
   * Define a lower and upper delta in case things are not symmetric */
  const int delta = max((int)(sqrt(3) * distance / cells[0].width[0]) + 1, 2);
  int delta_m = delta;
  int delta_p = delta;

  /* Special case where every cell is in range of every other one */
  if (periodic) {
    if (delta >= cdim[0] / 2) {
      if (cdim[0] % 2 == 0) {
        delta_m = cdim[0] / 2;
        delta_p = cdim[0] / 2 - 1;
      } else {
        delta_m = cdim[0] / 2;
        delta_p = cdim[0] / 2;
      }
    }
  } else {
    if (delta > cdim[0]) {
      delta_m = cdim[0];
      delta_p = cdim[0];
    }
  }

  /* Loop through the elements, which are just byte offsets from NULL. */
  for (int ind = 0; ind < num_elements; ind++) {

    /* Get the cell index. */
    const int cid = (size_t)(map_data) + ind;

    /* Integer indices of the cell in the top-level grid */
    const int i = cid / (cdim[1] * cdim[2]);
    const int j = (cid / cdim[2]) % cdim[1];
    const int k = cid % cdim[2];

    /* Get the first cell */
    struct cell *ci = &cells[cid];

    /* Skip cells without gravity particles */
    if (ci->grav.count == 0) continue;

    /* If the cell is local build a self-interaction */
    if (ci->nodeID == nodeID) {
      scheduler_addtask(sched, task_type_self, task_subtype_grav, 0, 0, ci,
                        NULL);
    }

    /* Loop over every other cell within (Manhattan) range delta */
    for (int ii = i - delta_m; ii <= i + delta_p; ii++) {

      /* Escape if non-periodic and beyond range */
      if (!periodic && (ii < 0 || ii >= cdim[0])) continue;

      for (int jj = j - delta_m; jj <= j + delta_p; jj++) {

        /* Escape if non-periodic and beyond range */
        if (!periodic && (jj < 0 || jj >= cdim[1])) continue;

        for (int kk = k - delta_m; kk <= k + delta_p; kk++) {

          /* Escape if non-periodic and beyond range */
          if (!periodic && (kk < 0 || kk >= cdim[2])) continue;

          /* Apply periodic BC (not harmful if not using periodic BC) */
          const int iii = (ii + cdim[0]) % cdim[0];
          const int jjj = (jj + cdim[1]) % cdim[1];
          const int kkk = (kk + cdim[2]) % cdim[2];

          /* Get the second cell */
          const int cjd = cell_getid(cdim, iii, jjj, kkk);
          struct cell *cj = &cells[cjd];

          /* Avoid duplicates, empty cells and completely foreign pairs */
          if (cid >= cjd || cj->grav.count == 0 ||
              (ci->nodeID != nodeID && cj->nodeID != nodeID))
            continue;

#ifdef WITH_MPI
          /* Recover the multipole information */
          const struct gravity_tensors *multi_i = ci->grav.multipole;
          const struct gravity_tensors *multi_j = cj->grav.multipole;

          if (multi_i == NULL && ci->nodeID != nodeID)
            error("Multipole of ci was not exchanged properly via the proxies");
          if (multi_j == NULL && cj->nodeID != nodeID)
            error("Multipole of cj was not exchanged properly via the proxies");
#endif

          /* Minimal distance between any pair of particles */
          const double min_radius2 =
              cell_min_dist2_same_size(ci, cj, periodic, dim);

          /* Are we beyond the distance where the truncated forces are 0 ?*/
          if (periodic && min_radius2 > max_distance2) continue;

          /* Are the cells too close for a MM interaction ? */
          if (!cell_can_use_pair_mm(ci, cj, e, s, /*use_rebuild_data=*/1,
                                    /*is_tree_walk=*/0)) {

            /* Ok, we need to add a direct pair calculation */
            scheduler_addtask(sched, task_type_pair, task_subtype_grav, 0, 0,
                              ci, cj);

#ifdef SWIFT_DEBUG_CHECKS
#ifdef WITH_MPI

            /* Let's cross-check that we had a proxy for that cell */
            if (ci->nodeID == nodeID && cj->nodeID != engine_rank) {

              /* Find the proxy for this node */
              const int proxy_id = e->proxy_ind[cj->nodeID];
              if (proxy_id < 0)
                error("No proxy exists for that foreign node %d!", cj->nodeID);

              const struct proxy *p = &e->proxies[proxy_id];

              /* Check whether the cell exists in the proxy */
              int n = 0;
              for (; n < p->nr_cells_in; n++)
                if (p->cells_in[n] == cj) {
                  break;
                }
              if (n == p->nr_cells_in)
                error(
                    "Cell %d not found in the proxy but trying to construct "
                    "grav task!",
                    cjd);
            } else if (cj->nodeID == nodeID && ci->nodeID != engine_rank) {

              /* Find the proxy for this node */
              const int proxy_id = e->proxy_ind[ci->nodeID];
              if (proxy_id < 0)
                error("No proxy exists for that foreign node %d!", ci->nodeID);

              const struct proxy *p = &e->proxies[proxy_id];

              /* Check whether the cell exists in the proxy */
              int n = 0;
              for (; n < p->nr_cells_in; n++)
                if (p->cells_in[n] == ci) {
                  break;
                }
              if (n == p->nr_cells_in)
                error(
                    "Cell %d not found in the proxy but trying to construct "
                    "grav task!",
                    cid);
            }
#endif /* WITH_MPI */
#endif /* SWIFT_DEBUG_CHECKS */
          }
        }
      }
    }
  }
}

/**
 * @brief Constructs the top-level tasks for the external gravity.
 *
 * @param e The #engine.
 */
void engine_make_external_gravity_tasks(struct engine *e) {

  struct space *s = e->s;
  struct scheduler *sched = &e->sched;
  const int nodeID = e->nodeID;
  struct cell *cells = s->cells_top;
  const int nr_cells = s->nr_cells;

  for (int cid = 0; cid < nr_cells; ++cid) {

    struct cell *ci = &cells[cid];

    /* Skip cells without gravity particles */
    if (ci->grav.count == 0) continue;

    /* Is that neighbour local ? */
    if (ci->nodeID != nodeID) continue;

    /* If the cell is local, build a self-interaction */
    scheduler_addtask(sched, task_type_self, task_subtype_external_grav, 0, 0,
                      ci, NULL);
  }
}

/**
 * @brief Counts the tasks associated with one cell and constructs the links
 *
 * For each hydrodynamic and gravity task, construct the links with
 * the corresponding cell.  Similarly, construct the dependencies for
 * all the sorting tasks.
 */
void engine_count_and_link_tasks_mapper(void *map_data, int num_elements,
                                        void *extra_data) {

  struct engine *e = (struct engine *)extra_data;
  struct scheduler *const sched = &e->sched;

  for (int ind = 0; ind < num_elements; ind++) {
    struct task *t = &((struct task *)map_data)[ind];

    struct cell *ci = t->ci;
    struct cell *cj = t->cj;
    const enum task_types t_type = t->type;
    const enum task_subtypes t_subtype = t->subtype;

    /* Link sort tasks to all the higher sort task. */
    if (t_type == task_type_sort) {
      for (struct cell *finger = t->ci->parent; finger != NULL;
           finger = finger->parent) {
        if (finger->hydro.sorts != NULL)
          scheduler_addunlock(sched, t, finger->hydro.sorts);
      }

      /* Link stars sort tasks to all the higher sort task. */
    } else if (t_type == task_type_stars_sort) {
      for (struct cell *finger = t->ci->parent; finger != NULL;
           finger = finger->parent) {
        if (finger->stars.sorts != NULL)
          scheduler_addunlock(sched, t, finger->stars.sorts);
      }

      /* Link self tasks to cells. */
    } else if (t_type == task_type_self) {
      atomic_inc(&ci->nr_tasks);

      if (t_subtype == task_subtype_density) {
        engine_addlink(e, &ci->hydro.density, t);
      } else if (t_subtype == task_subtype_grav) {
        engine_addlink(e, &ci->grav.grav, t);
      } else if (t_subtype == task_subtype_external_grav) {
        engine_addlink(e, &ci->grav.grav, t);
      } else if (t_subtype == task_subtype_grid_sync) {
        engine_addlink(e, &ci->grid.sync_in, t);
      } else if (t_subtype == task_subtype_flux) {
        engine_addlink(e, &ci->hydro.flux, t);
      } else if (t_subtype == task_subtype_gradient) {
        engine_addlink(e, &ci->hydro.gradient, t);
      }

      /* Link pair tasks to cells. */
    } else if (t_type == task_type_pair) {
      atomic_inc(&ci->nr_tasks);
      atomic_inc(&cj->nr_tasks);

      if (t_subtype == task_subtype_density) {
        engine_addlink(e, &ci->hydro.density, t);
        engine_addlink(e, &cj->hydro.density, t);
      } else if (t_subtype == task_subtype_grav) {
        engine_addlink(e, &ci->grav.grav, t);
        engine_addlink(e, &cj->grav.grav, t);
      } else if (t_subtype == task_subtype_grid_sync) {
        engine_addlink(e, &ci->grid.sync_in, t);
        engine_addlink(e, &cj->grid.sync_out, t);
      } else if (t_subtype == task_subtype_flux) {
        engine_addlink(e, &ci->hydro.flux, t);
        engine_addlink(e, &cj->hydro.flux, t);
      } else if (t_subtype == task_subtype_gradient) {
        engine_addlink(e, &ci->hydro.gradient, t);
        engine_addlink(e, &cj->hydro.gradient, t);
      }
#ifdef SWIFT_DEBUG_CHECKS
      else if (t_subtype == task_subtype_external_grav) {
        error("Found a pair/external-gravity task...");
      }
#endif

      /* Link sub-self tasks to cells. */
    } else if (t_type == task_type_sub_self) {
      atomic_inc(&ci->nr_tasks);

      if (t_subtype == task_subtype_density) {
        engine_addlink(e, &ci->hydro.density, t);
      } else if (t_subtype == task_subtype_grav) {
        engine_addlink(e, &ci->grav.grav, t);
      } else if (t_subtype == task_subtype_external_grav) {
        engine_addlink(e, &ci->grav.grav, t);
      } else if (t_subtype == task_subtype_gradient) {
        engine_addlink(e, &ci->hydro.gradient, t);
      }

      /* Link sub-pair tasks to cells. */
    } else if (t_type == task_type_sub_pair) {
      atomic_inc(&ci->nr_tasks);
      atomic_inc(&cj->nr_tasks);

      if (t_subtype == task_subtype_density) {
        engine_addlink(e, &ci->hydro.density, t);
        engine_addlink(e, &cj->hydro.density, t);
      } else if (t_subtype == task_subtype_grav) {
        engine_addlink(e, &ci->grav.grav, t);
        engine_addlink(e, &cj->grav.grav, t);
      } else if (t_subtype == task_subtype_gradient) {
        engine_addlink(e, &ci->hydro.gradient, t);
        engine_addlink(e, &cj->hydro.gradient, t);
      }
#ifdef SWIFT_DEBUG_CHECKS
      else if (t_subtype == task_subtype_external_grav) {
        error("Found a sub-pair/external-gravity task...");
      }
#endif

      /* Multipole-multipole interaction of progenies */
    } else if (t_type == task_type_grav_mm) {

      atomic_inc(&ci->grav.nr_mm_tasks);
      atomic_inc(&cj->grav.nr_mm_tasks);
      engine_addlink(e, &ci->grav.mm, t);
      engine_addlink(e, &cj->grav.mm, t);
    }
  }
}

/**
 * @brief Creates all the task dependencies for the gravity
 *
 * @param e The #engine
 */
void engine_link_gravity_tasks(struct engine *e) {

  struct scheduler *sched = &e->sched;
  const int nodeID = e->nodeID;
  const int nr_tasks = sched->nr_tasks;

  for (int k = 0; k < nr_tasks; k++) {

    /* Get a pointer to the task. */
    struct task *t = &sched->tasks[k];

    if (t->type == task_type_none) continue;

    /* Get the cells we act on */
    struct cell *ci = t->ci;
    struct cell *cj = t->cj;
    const enum task_types t_type = t->type;
    const enum task_subtypes t_subtype = t->subtype;

    /* Pointers to the parent cells for tasks going up and down the tree
     * In the case where we are at the super-level we don't
     * want the parent as no tasks are defined above that level. */
    struct cell *ci_parent, *cj_parent;
    if (ci->parent != NULL && ci->grav.super != ci)
      ci_parent = ci->parent;
    else
      ci_parent = ci;

    if (cj != NULL && cj->parent != NULL && cj->grav.super != cj)
      cj_parent = cj->parent;
    else
      cj_parent = cj;

/* Node ID (if running with MPI) */
#ifdef WITH_MPI
    const int ci_nodeID = ci->nodeID;
    const int cj_nodeID = (cj != NULL) ? cj->nodeID : -1;
#else
    const int ci_nodeID = nodeID;
    const int cj_nodeID = nodeID;
#endif

    /* Self-interaction for self-gravity? */
    if (t_type == task_type_self && t_subtype == task_subtype_grav) {

#ifdef SWIFT_DEBUG_CHECKS
      if (ci_nodeID != nodeID) error("Non-local self task");
#endif

      /* drift ---+-> gravity --> grav_down */
      /* init  --/    */
      scheduler_addunlock(sched, ci_parent->grav.drift_out, t);
      scheduler_addunlock(sched, ci_parent->grav.init_out, t);
      scheduler_addunlock(sched, t, ci_parent->grav.down_in);
    }

    /* Self-interaction for external gravity ? */
    if (t_type == task_type_self && t_subtype == task_subtype_external_grav) {

#ifdef SWIFT_DEBUG_CHECKS
      if (ci_nodeID != nodeID) error("Non-local self task");
#endif

      /* drift -----> gravity --> end_gravity_force */
      scheduler_addunlock(sched, ci->grav.super->grav.drift, t);
      scheduler_addunlock(sched, t, ci->grav.super->grav.end_force);
    }

    /* Otherwise, pair interaction? */
    else if (t_type == task_type_pair && t_subtype == task_subtype_grav) {

      if (ci_nodeID == nodeID) {

        /* drift ---+-> gravity --> grav_down */
        /* init  --/    */
        scheduler_addunlock(sched, ci_parent->grav.drift_out, t);
        scheduler_addunlock(sched, ci_parent->grav.init_out, t);
        scheduler_addunlock(sched, t, ci_parent->grav.down_in);
      }
      if (cj_nodeID == nodeID) {

        /* drift ---+-> gravity --> grav_down */
        /* init  --/    */
        if (ci_parent != cj_parent) { /* Avoid double unlock */
          scheduler_addunlock(sched, cj_parent->grav.drift_out, t);
          scheduler_addunlock(sched, cj_parent->grav.init_out, t);
          scheduler_addunlock(sched, t, cj_parent->grav.down_in);
        }
      }
    }

    /* Otherwise, sub-self interaction? */
    else if (t_type == task_type_sub_self && t_subtype == task_subtype_grav) {

#ifdef SWIFT_DEBUG_CHECKS
      if (ci_nodeID != nodeID) error("Non-local sub-self task");
#endif
      /* drift ---+-> gravity --> grav_down */
      /* init  --/    */
      scheduler_addunlock(sched, ci_parent->grav.drift_out, t);
      scheduler_addunlock(sched, ci_parent->grav.init_out, t);
      scheduler_addunlock(sched, t, ci_parent->grav.down_in);
    }

    /* Sub-self-interaction for external gravity ? */
    else if (t_type == task_type_sub_self &&
             t_subtype == task_subtype_external_grav) {

#ifdef SWIFT_DEBUG_CHECKS
      if (ci_nodeID != nodeID) error("Non-local sub-self task");
#endif

      /* drift -----> gravity --> end_force */
      scheduler_addunlock(sched, ci->grav.super->grav.drift, t);
      scheduler_addunlock(sched, t, ci->grav.super->grav.end_force);
    }

    /* Otherwise, sub-pair interaction? */
    else if (t_type == task_type_sub_pair && t_subtype == task_subtype_grav) {

      if (ci_nodeID == nodeID) {

        /* drift ---+-> gravity --> grav_down */
        /* init  --/    */
        scheduler_addunlock(sched, ci_parent->grav.drift_out, t);
        scheduler_addunlock(sched, ci_parent->grav.init_out, t);
        scheduler_addunlock(sched, t, ci_parent->grav.down_in);
      }
      if (cj_nodeID == nodeID) {

        /* drift ---+-> gravity --> grav_down */
        /* init  --/    */
        if (ci_parent != cj_parent) { /* Avoid double unlock */
          scheduler_addunlock(sched, cj_parent->grav.drift_out, t);
          scheduler_addunlock(sched, cj_parent->grav.init_out, t);
          scheduler_addunlock(sched, t, cj_parent->grav.down_in);
        }
      }

    }

    /* Otherwise M-M interaction? */
    else if (t_type == task_type_grav_mm) {

      if (ci_nodeID == nodeID) {

        /* init -----> gravity --> grav_down */
        scheduler_addunlock(sched, ci_parent->grav.init_out, t);
        scheduler_addunlock(sched, t, ci_parent->grav.down_in);
      }
      if (cj_nodeID == nodeID) {

        /* init -----> gravity --> grav_down */
        if (ci_parent != cj_parent) { /* Avoid double unlock */
          scheduler_addunlock(sched, cj_parent->grav.init_out, t);
          scheduler_addunlock(sched, t, cj_parent->grav.down_in);
        }
      }
    }
  }
}

#ifdef EXTRA_HYDRO_LOOP

/**
 * @brief Creates the dependency network for the hydro tasks of a given cell.
 *
 * @param sched The #scheduler.
 * @param density The density task to link.
 * @param gradient The gradient task to link.
 * @param force The force task to link.
 * @param limiter The limiter task to link.
 * @param c The cell.
 * @param with_cooling Do we have a cooling task ?
 * @param with_limiter Do we have a time-step limiter ?
 */
static inline void engine_make_hydro_loops_dependencies(
    struct scheduler *sched, struct task *density, struct task *gradient,
    struct task *force, struct task *limiter, struct cell *c, int with_cooling,
    int with_limiter) {

  /* density loop --> ghost --> gradient loop --> extra_ghost */
  /* extra_ghost --> force loop  */
  scheduler_addunlock(sched, density, c->hydro.super->hydro.ghost_in);
  scheduler_addunlock(sched, c->hydro.super->hydro.ghost_out, gradient);
  scheduler_addunlock(sched, gradient, c->hydro.super->hydro.extra_ghost);
  scheduler_addunlock(sched, c->hydro.super->hydro.extra_ghost, force);
}

#else

/**
 * @brief Creates the dependency network for the hydro tasks of a given cell.
 *
 * @param sched The #scheduler.
 * @param density The density task to link.
 * @param force The force task to link.
 * @param limiter The limiter task to link.
 * @param c The cell.
 * @param with_cooling Are we running with cooling switched on?
 * @param with_limiter Are we running with limiter switched on?
 */
static inline void engine_make_hydro_loops_dependencies(
    struct scheduler *sched, struct task *density, struct task *force,
    struct task *limiter, struct cell *c, int with_cooling, int with_limiter) {

  /* density loop --> ghost --> force loop */
  scheduler_addunlock(sched, density, c->hydro.super->hydro.ghost_in);
  scheduler_addunlock(sched, c->hydro.super->hydro.ghost_out, force);
}

#endif

/**
 * @brief Duplicates the first hydro loop and construct all the
 * dependencies for the hydro part
 *
 * This is done by looping over all the previously constructed tasks
 * and adding another task involving the same cells but this time
 * corresponding to the second hydro loop over neighbours.
 * With all the relevant tasks for a given cell available, we construct
 * all the dependencies for that cell.
 */
void engine_make_extra_hydroloop_tasks_mapper(void *map_data, int num_elements,
                                              void *extra_data) {

  struct engine *e = (struct engine *)extra_data;
  struct scheduler *sched = &e->sched;
  const int nodeID = e->nodeID;
  const int with_cooling = (e->policy & engine_policy_cooling);
  const int with_timestep_limiter =
      (e->policy & engine_policy_timestep_limiter);
  const int with_timestep_sync = (e->policy & engine_policy_timestep_sync);
  const int with_feedback = (e->policy & engine_policy_feedback);
  const int with_black_holes = (e->policy & engine_policy_black_holes);
  const int with_rt = (e->policy & engine_policy_rt);
  const int with_sink = (e->policy & engine_policy_sinks);
#ifdef EXTRA_HYDRO_LOOP
  struct task *t_gradient = NULL;
#endif
#ifdef EXTRA_STAR_LOOPS
  struct task *t_star_prep1 = NULL;
  struct task *t_star_prep2 = NULL;
#endif
  struct task *t_force = NULL;
  struct task *t_limiter = NULL;
  struct task *t_star_density = NULL;
  struct task *t_star_feedback = NULL;
  struct task *t_bh_density = NULL;
  struct task *t_bh_swallow = NULL;
  struct task *t_do_gas_swallow = NULL;
  struct task *t_do_bh_swallow = NULL;
  struct task *t_bh_feedback = NULL;
  struct task *t_sink_density = NULL;
  struct task *t_sink_swallow = NULL;
  struct task *t_rt_gradient = NULL;
  struct task *t_rt_transport = NULL;
  struct task *t_sink_do_sink_swallow = NULL;
  struct task *t_sink_do_gas_swallow = NULL;

  for (int ind = 0; ind < num_elements; ind++) {

    struct task *t = &((struct task *)map_data)[ind];
    const enum task_types t_type = t->type;
    const enum task_subtypes t_subtype = t->subtype;
    const long long flags = t->flags;
    struct cell *const ci = t->ci;
    struct cell *const cj = t->cj;

    /* Escape early */
    if (t->type == task_type_none) continue;
    if (t->type == task_type_stars_resort) continue;
    if (t->type == task_type_star_formation) continue;
    if (t->type == task_type_star_formation_sink) continue;
    if (t->type == task_type_sink_formation) continue;

    /* Sort tasks depend on the drift of the cell (gas version). */
    if (t_type == task_type_sort && ci->nodeID == nodeID) {
      scheduler_addunlock(sched, ci->hydro.super->hydro.drift, t);
    }

    /* Sort tasks depend on the drift of the cell (stars version). */
    else if (t_type == task_type_stars_sort && ci->nodeID == nodeID) {
      scheduler_addunlock(sched, ci->hydro.super->stars.drift, t);
    }

    /* Self-interaction? */
    else if (t_type == task_type_self && t_subtype == task_subtype_density) {

      const int bcount_i = ci->black_holes.count;

      /* Make the self-density tasks depend on the drift only. */
      scheduler_addunlock(sched, ci->hydro.super->hydro.drift, t);

      /* Task for the second hydro loop, */
      t_force = scheduler_addtask(sched, task_type_self, task_subtype_force,
                                  flags, 0, ci, NULL);

      /* the task for the time-step limiter */
      if (with_timestep_limiter) {
        t_limiter = scheduler_addtask(sched, task_type_self,
                                      task_subtype_limiter, flags, 0, ci, NULL);
      }

      /* The stellar feedback tasks */
      if (with_feedback) {
        t_star_density =
            scheduler_addtask(sched, task_type_self, task_subtype_stars_density,
                              flags, 0, ci, NULL);
        t_star_feedback =
            scheduler_addtask(sched, task_type_self,
                              task_subtype_stars_feedback, flags, 0, ci, NULL);

#ifdef EXTRA_STAR_LOOPS
        t_star_prep1 =
            scheduler_addtask(sched, task_type_self, task_subtype_stars_prep1,
                              flags, 0, ci, NULL);
        t_star_prep2 =
            scheduler_addtask(sched, task_type_self, task_subtype_stars_prep2,
                              flags, 0, ci, NULL);
#endif
      }

      /* The sink tasks */
      if (with_sink) {
        t_sink_density =
            scheduler_addtask(sched, task_type_self, task_subtype_sink_density,
                              flags, 0, ci, NULL);
        t_sink_swallow =
            scheduler_addtask(sched, task_type_self, task_subtype_sink_swallow,
                              flags, 0, ci, NULL);
        t_sink_do_sink_swallow = scheduler_addtask(
            sched, task_type_self, task_subtype_sink_do_sink_swallow, flags, 0,
            ci, NULL);
        t_sink_do_gas_swallow = scheduler_addtask(
            sched, task_type_self, task_subtype_sink_do_gas_swallow, flags, 0,
            ci, NULL);
      }

      /* The black hole feedback tasks */
      if (with_black_holes && bcount_i > 0) {
        t_bh_density = scheduler_addtask(
            sched, task_type_self, task_subtype_bh_density, flags, 0, ci, NULL);
        t_bh_swallow = scheduler_addtask(
            sched, task_type_self, task_subtype_bh_swallow, flags, 0, ci, NULL);
        t_do_gas_swallow =
            scheduler_addtask(sched, task_type_self,
                              task_subtype_do_gas_swallow, flags, 0, ci, NULL);
        t_do_bh_swallow =
            scheduler_addtask(sched, task_type_self, task_subtype_do_bh_swallow,
                              flags, 0, ci, NULL);
        t_bh_feedback =
            scheduler_addtask(sched, task_type_self, task_subtype_bh_feedback,
                              flags, 0, ci, NULL);
      }

      if (with_rt) {
        t_rt_gradient =
            scheduler_addtask(sched, task_type_self, task_subtype_rt_gradient,
                              flags, 0, ci, NULL);
        t_rt_transport =
            scheduler_addtask(sched, task_type_self, task_subtype_rt_transport,
                              flags, 0, ci, NULL);
      }

      /* Link the tasks to the cells */
      engine_addlink(e, &ci->hydro.force, t_force);
      if (with_timestep_limiter) {
        engine_addlink(e, &ci->hydro.limiter, t_limiter);
      }
      if (with_feedback) {
        engine_addlink(e, &ci->stars.density, t_star_density);
        engine_addlink(e, &ci->stars.feedback, t_star_feedback);
#ifdef EXTRA_STAR_LOOPS
        engine_addlink(e, &ci->stars.prepare1, t_star_prep1);
        engine_addlink(e, &ci->stars.prepare2, t_star_prep2);
#endif
      }
      if (with_sink) {
        engine_addlink(e, &ci->sinks.density, t_sink_density);
        engine_addlink(e, &ci->sinks.swallow, t_sink_swallow);
        engine_addlink(e, &ci->sinks.do_sink_swallow, t_sink_do_sink_swallow);
        engine_addlink(e, &ci->sinks.do_gas_swallow, t_sink_do_gas_swallow);
      }
      if (with_black_holes && bcount_i > 0) {
        engine_addlink(e, &ci->black_holes.density, t_bh_density);
        engine_addlink(e, &ci->black_holes.swallow, t_bh_swallow);
        engine_addlink(e, &ci->black_holes.do_gas_swallow, t_do_gas_swallow);
        engine_addlink(e, &ci->black_holes.do_bh_swallow, t_do_bh_swallow);
        engine_addlink(e, &ci->black_holes.feedback, t_bh_feedback);
      }
      if (with_rt) {
        engine_addlink(e, &ci->rt.rt_gradient, t_rt_gradient);
        engine_addlink(e, &ci->rt.rt_transport, t_rt_transport);
      }

#ifdef EXTRA_HYDRO_LOOP

      /* Same work for the additional hydro loop */
      t_gradient = scheduler_addtask(sched, task_type_self,
                                     task_subtype_gradient, flags, 0, ci, NULL);

      /* Add the link between the new loops and the cell */
      engine_addlink(e, &ci->hydro.gradient, t_gradient);

      /* Now, build all the dependencies for the hydro */
      engine_make_hydro_loops_dependencies(sched, t, t_gradient, t_force,
                                           t_limiter, ci, with_cooling,
                                           with_timestep_limiter);
#else

      /* Now, build all the dependencies for the hydro */
      engine_make_hydro_loops_dependencies(sched, t, t_force, t_limiter, ci,
                                           with_cooling, with_timestep_limiter);
#endif

      /* Create the task dependencies */
      scheduler_addunlock(sched, t_force, ci->hydro.super->hydro.end_force);

      if (with_feedback) {

        if (with_cooling)
          scheduler_addunlock(sched, ci->hydro.super->hydro.cooling_out,
                              t_star_density);

        scheduler_addunlock(sched, ci->hydro.super->stars.drift,
                            t_star_density);
        scheduler_addunlock(sched, ci->hydro.super->hydro.drift,
                            t_star_density);
        scheduler_addunlock(sched, ci->hydro.super->stars.stars_in,
                            t_star_density);
        scheduler_addunlock(sched, t_star_density,
                            ci->hydro.super->stars.density_ghost);
#ifdef EXTRA_STAR_LOOPS
        scheduler_addunlock(sched, ci->hydro.super->stars.density_ghost,
                            t_star_prep1);
        scheduler_addunlock(sched, t_star_prep1,
                            ci->hydro.super->stars.prep1_ghost);
        scheduler_addunlock(sched, t_star_prep1,
                            ci->hydro.super->hydro.prep1_ghost);
        scheduler_addunlock(sched, ci->hydro.super->stars.prep1_ghost,
                            t_star_prep2);
        scheduler_addunlock(sched, ci->hydro.super->hydro.prep1_ghost,
                            t_star_prep2);
        scheduler_addunlock(sched, t_star_prep2,
                            ci->hydro.super->stars.prep2_ghost);
        scheduler_addunlock(sched, ci->hydro.super->stars.prep2_ghost,
                            t_star_feedback);
#else
        scheduler_addunlock(sched, ci->hydro.super->stars.density_ghost,
                            t_star_feedback);
#endif
        scheduler_addunlock(sched, t_star_feedback,
                            ci->hydro.super->stars.stars_out);
      }

      /* The sink's tasks. */
      if (with_sink) {

        /* Sink density */
        scheduler_addunlock(sched, ci->hydro.super->sinks.drift,
                            t_sink_density);
        scheduler_addunlock(sched, ci->hydro.super->hydro.drift,
                            t_sink_density);
        scheduler_addunlock(sched, ci->hydro.super->sinks.sink_in,
                            t_sink_density);
        scheduler_addunlock(sched, t_sink_density,
                            ci->hydro.super->sinks.density_ghost);

        /* Do the sink_swallow */
        scheduler_addunlock(sched, ci->hydro.super->sinks.density_ghost,
                            t_sink_swallow);

        scheduler_addunlock(sched, t_sink_swallow,
                            ci->hydro.super->sinks.sink_ghost1);

        /* Do the sink_do_gas_swallow */
        scheduler_addunlock(sched, ci->hydro.super->sinks.sink_ghost1,
                            t_sink_do_gas_swallow);
        scheduler_addunlock(sched, t_sink_do_gas_swallow,
                            ci->hydro.super->sinks.sink_ghost2);

        /* Do the sink_do_sink_swallow */
        scheduler_addunlock(sched, ci->hydro.super->sinks.sink_ghost2,
                            t_sink_do_sink_swallow);
        scheduler_addunlock(sched, t_sink_do_sink_swallow,
                            ci->hydro.super->sinks.sink_out);
      }

      if (with_black_holes && bcount_i > 0) {

        if (with_cooling)
          scheduler_addunlock(sched, ci->hydro.super->hydro.cooling_out,
                              t_bh_density);

        scheduler_addunlock(sched, ci->hydro.super->black_holes.drift,
                            t_bh_density);
        scheduler_addunlock(sched, ci->hydro.super->hydro.drift, t_bh_density);
        scheduler_addunlock(sched, ci->hydro.super->black_holes.black_holes_in,
                            t_bh_density);
        scheduler_addunlock(sched, t_bh_density,
                            ci->hydro.super->black_holes.density_ghost);

        scheduler_addunlock(sched, ci->hydro.super->black_holes.density_ghost,
                            t_bh_swallow);
        scheduler_addunlock(sched, t_bh_swallow,
                            ci->hydro.super->black_holes.swallow_ghost_1);

        scheduler_addunlock(sched, ci->hydro.super->black_holes.swallow_ghost_1,
                            t_do_gas_swallow);
        scheduler_addunlock(sched, t_do_gas_swallow,
                            ci->hydro.super->black_holes.swallow_ghost_2);

        scheduler_addunlock(sched, ci->hydro.super->black_holes.swallow_ghost_2,
                            t_do_bh_swallow);
        scheduler_addunlock(sched, t_do_bh_swallow,
                            ci->hydro.super->black_holes.swallow_ghost_3);

        scheduler_addunlock(sched, ci->hydro.super->black_holes.swallow_ghost_3,
                            t_bh_feedback);
        scheduler_addunlock(sched, t_bh_feedback,
                            ci->hydro.super->black_holes.black_holes_out);
      }

      if (with_timestep_limiter) {
        scheduler_addunlock(sched, ci->super->timestep, t_limiter);
        scheduler_addunlock(sched, ci->hydro.super->hydro.drift, t_limiter);
        scheduler_addunlock(sched, t_limiter, ci->super->kick1);
        scheduler_addunlock(sched, t_limiter, ci->super->timestep_limiter);
      }

      if (with_timestep_sync && with_feedback) {
        scheduler_addunlock(sched, t_star_feedback, ci->super->timestep_sync);
      }
      if (with_timestep_sync && with_black_holes && bcount_i > 0) {
        scheduler_addunlock(sched, t_bh_feedback, ci->super->timestep_sync);
      }

      if (with_rt) {
        scheduler_addunlock(sched, ci->hydro.super->hydro.drift, t_rt_gradient);
        scheduler_addunlock(sched, ci->hydro.super->rt.rt_ghost1,
                            t_rt_gradient);
        scheduler_addunlock(sched, t_rt_gradient,
                            ci->hydro.super->rt.rt_ghost2);
        scheduler_addunlock(sched, ci->hydro.super->rt.rt_ghost2,
                            t_rt_transport);
        scheduler_addunlock(sched, t_rt_transport,
                            ci->hydro.super->rt.rt_transport_out);
      }
    }

    /* Otherwise, pair interaction? */
    else if (t_type == task_type_pair && t_subtype == task_subtype_density) {

      const int bcount_i = ci->black_holes.count;
      const int bcount_j = cj->black_holes.count;

      /* Make all density tasks depend on the drift */
      if (ci->nodeID == nodeID) {
        scheduler_addunlock(sched, ci->hydro.super->hydro.drift, t);
      }
      if ((cj->nodeID == nodeID) && (ci->hydro.super != cj->hydro.super)) {
        scheduler_addunlock(sched, cj->hydro.super->hydro.drift, t);
      }

      /* Make all density tasks depend on the sorts */
      scheduler_addunlock(sched, ci->hydro.super->hydro.sorts, t);
      if (ci->hydro.super != cj->hydro.super) {
        scheduler_addunlock(sched, cj->hydro.super->hydro.sorts, t);
      }

      /* New task for the force */
      t_force = scheduler_addtask(sched, task_type_pair, task_subtype_force,
                                  flags, 0, ci, cj);

#ifdef MPI_SYMMETRIC_FORCE_INTERACTION
      /* The order of operations for an inactive local cell interacting
       * with an active foreign cell is not guaranteed because the density
       * (and gradient) iact loops don't exist in that case. So we need
       * an explicit dependency here to have sorted cells. */

      /* Make all force tasks depend on the sorts */
      scheduler_addunlock(sched, ci->hydro.super->hydro.sorts, t_force);
      if (ci->hydro.super != cj->hydro.super) {
        scheduler_addunlock(sched, cj->hydro.super->hydro.sorts, t_force);
      }
#endif

      /* and the task for the time-step limiter */
      if (with_timestep_limiter) {
        t_limiter = scheduler_addtask(sched, task_type_pair,
                                      task_subtype_limiter, flags, 0, ci, cj);
      }

      /* The stellar feedback tasks */
      if (with_feedback) {
        t_star_density =
            scheduler_addtask(sched, task_type_pair, task_subtype_stars_density,
                              flags, 0, ci, cj);
        t_star_feedback =
            scheduler_addtask(sched, task_type_pair,
                              task_subtype_stars_feedback, flags, 0, ci, cj);
#ifdef EXTRA_STAR_LOOPS
        t_star_prep1 = scheduler_addtask(
            sched, task_type_pair, task_subtype_stars_prep1, flags, 0, ci, cj);
        t_star_prep2 = scheduler_addtask(
            sched, task_type_pair, task_subtype_stars_prep2, flags, 0, ci, cj);
#endif
      }

      /* The sink tasks */
      if (with_sink) {
        t_sink_density = scheduler_addtask(
            sched, task_type_pair, task_subtype_sink_density, flags, 0, ci, cj);
        t_sink_swallow = scheduler_addtask(
            sched, task_type_pair, task_subtype_sink_swallow, flags, 0, ci, cj);
        t_sink_do_sink_swallow = scheduler_addtask(
            sched, task_type_pair, task_subtype_sink_do_sink_swallow, flags, 0,
            ci, cj);
        t_sink_do_gas_swallow = scheduler_addtask(
            sched, task_type_pair, task_subtype_sink_do_gas_swallow, flags, 0,
            ci, cj);
      }

      /* The black hole feedback tasks */
      if (with_black_holes && (bcount_i > 0 || bcount_j > 0)) {
        t_bh_density = scheduler_addtask(
            sched, task_type_pair, task_subtype_bh_density, flags, 0, ci, cj);
        t_bh_swallow = scheduler_addtask(
            sched, task_type_pair, task_subtype_bh_swallow, flags, 0, ci, cj);
        t_do_gas_swallow =
            scheduler_addtask(sched, task_type_pair,
                              task_subtype_do_gas_swallow, flags, 0, ci, cj);
        t_do_bh_swallow =
            scheduler_addtask(sched, task_type_pair, task_subtype_do_bh_swallow,
                              flags, 0, ci, cj);
        t_bh_feedback = scheduler_addtask(
            sched, task_type_pair, task_subtype_bh_feedback, flags, 0, ci, cj);
      }

      if (with_rt) {
        t_rt_gradient = scheduler_addtask(
            sched, task_type_pair, task_subtype_rt_gradient, flags, 0, ci, cj);
        t_rt_transport = scheduler_addtask(
            sched, task_type_pair, task_subtype_rt_transport, flags, 0, ci, cj);
#ifdef MPI_SYMMETRIC_FORCE_INTERACTION
        /* The order of operations for an inactive local cell interacting
         * with an active foreign cell is not guaranteed because the gradient
         * iact loops don't exist in that case. So we need an explicit
         * dependency here to have sorted cells. */

        /* Make all force tasks depend on the sorts */
        if (ci->hydro.super->rt.rt_sorts != NULL)
          scheduler_addunlock(sched, ci->hydro.super->rt.rt_sorts,
                              t_rt_transport);
        if (ci->hydro.super != cj->hydro.super) {
          if (cj->hydro.super->rt.rt_sorts != NULL)
            scheduler_addunlock(sched, cj->hydro.super->rt.rt_sorts,
                                t_rt_transport);
        }
        /* We need to ensure that a local inactive cell is sorted before
         * the interaction in the transport loop. Local cells don't have an
         * rt_sorts task. */
        if (ci->hydro.super->hydro.sorts != NULL)
          scheduler_addunlock(sched, ci->hydro.super->hydro.sorts,
                              t_rt_transport);
        if ((ci->hydro.super != cj->hydro.super) &&
            (cj->hydro.super->hydro.sorts != NULL))
          scheduler_addunlock(sched, cj->hydro.super->hydro.sorts,
                              t_rt_transport);
#endif
      }

      engine_addlink(e, &ci->hydro.force, t_force);
      engine_addlink(e, &cj->hydro.force, t_force);
      if (with_timestep_limiter) {
        engine_addlink(e, &ci->hydro.limiter, t_limiter);
        engine_addlink(e, &cj->hydro.limiter, t_limiter);
      }
      if (with_feedback) {
        engine_addlink(e, &ci->stars.density, t_star_density);
        engine_addlink(e, &cj->stars.density, t_star_density);
        engine_addlink(e, &ci->stars.feedback, t_star_feedback);
        engine_addlink(e, &cj->stars.feedback, t_star_feedback);
#ifdef EXTRA_STAR_LOOPS
        engine_addlink(e, &ci->stars.prepare1, t_star_prep1);
        engine_addlink(e, &cj->stars.prepare1, t_star_prep1);
        engine_addlink(e, &ci->stars.prepare2, t_star_prep2);
        engine_addlink(e, &cj->stars.prepare2, t_star_prep2);
#endif
      }
      if (with_sink) {
        engine_addlink(e, &ci->sinks.density, t_sink_density);
        engine_addlink(e, &cj->sinks.density, t_sink_density);
        engine_addlink(e, &ci->sinks.swallow, t_sink_swallow);
        engine_addlink(e, &cj->sinks.swallow, t_sink_swallow);
        engine_addlink(e, &ci->sinks.do_sink_swallow, t_sink_do_sink_swallow);
        engine_addlink(e, &cj->sinks.do_sink_swallow, t_sink_do_sink_swallow);
        engine_addlink(e, &ci->sinks.do_gas_swallow, t_sink_do_gas_swallow);
        engine_addlink(e, &cj->sinks.do_gas_swallow, t_sink_do_gas_swallow);
      }
      if (with_black_holes && (bcount_i > 0 || bcount_j > 0)) {
        engine_addlink(e, &ci->black_holes.density, t_bh_density);
        engine_addlink(e, &cj->black_holes.density, t_bh_density);
        engine_addlink(e, &ci->black_holes.swallow, t_bh_swallow);
        engine_addlink(e, &cj->black_holes.swallow, t_bh_swallow);
        engine_addlink(e, &ci->black_holes.do_gas_swallow, t_do_gas_swallow);
        engine_addlink(e, &cj->black_holes.do_gas_swallow, t_do_gas_swallow);
        engine_addlink(e, &ci->black_holes.do_bh_swallow, t_do_bh_swallow);
        engine_addlink(e, &cj->black_holes.do_bh_swallow, t_do_bh_swallow);
        engine_addlink(e, &ci->black_holes.feedback, t_bh_feedback);
        engine_addlink(e, &cj->black_holes.feedback, t_bh_feedback);
      }
      if (with_rt) {
        engine_addlink(e, &ci->rt.rt_gradient, t_rt_gradient);
        engine_addlink(e, &cj->rt.rt_gradient, t_rt_gradient);
        engine_addlink(e, &ci->rt.rt_transport, t_rt_transport);
        engine_addlink(e, &cj->rt.rt_transport, t_rt_transport);
      }

#ifdef EXTRA_HYDRO_LOOP

      /* Start by constructing the task for the second and third hydro loop */
      t_gradient = scheduler_addtask(sched, task_type_pair,
                                     task_subtype_gradient, flags, 0, ci, cj);

      /* Add the link between the new loop and both cells */
      engine_addlink(e, &ci->hydro.gradient, t_gradient);
      engine_addlink(e, &cj->hydro.gradient, t_gradient);

      /* Now, build all the dependencies for the hydro for the cells */
      /* that are local and are not descendant of the same super_hydro-cells */
      if (ci->nodeID == nodeID) {
        engine_make_hydro_loops_dependencies(sched, t, t_gradient, t_force,
                                             t_limiter, ci, with_cooling,
                                             with_timestep_limiter);
      }
      if ((cj->nodeID == nodeID) && (ci->hydro.super != cj->hydro.super)) {
        engine_make_hydro_loops_dependencies(sched, t, t_gradient, t_force,
                                             t_limiter, cj, with_cooling,
                                             with_timestep_limiter);
      }
#else

      /* Now, build all the dependencies for the hydro for the cells */
      /* that are local and are not descendant of the same super_hydro-cells */
      if (ci->nodeID == nodeID) {
        engine_make_hydro_loops_dependencies(sched, t, t_force, t_limiter, ci,
                                             with_cooling,
                                             with_timestep_limiter);
      }
      if ((cj->nodeID == nodeID) && (ci->hydro.super != cj->hydro.super)) {
        engine_make_hydro_loops_dependencies(sched, t, t_force, t_limiter, cj,
                                             with_cooling,
                                             with_timestep_limiter);
      }
#endif

      if (with_feedback) {
        scheduler_addunlock(sched, ci->hydro.super->hydro.sorts,
                            t_star_density);

        if (ci->hydro.super != cj->hydro.super) {
          scheduler_addunlock(sched, cj->hydro.super->hydro.sorts,
                              t_star_density);
        }
      }
      if (with_rt) {
        scheduler_addunlock(sched, ci->hydro.super->hydro.sorts, t_rt_gradient);

        if (ci->hydro.super != cj->hydro.super) {
          scheduler_addunlock(sched, cj->hydro.super->hydro.sorts,
                              t_rt_gradient);
        }
      }

      if (ci->nodeID == nodeID) {
        scheduler_addunlock(sched, t_force, ci->hydro.super->hydro.end_force);

        if (with_feedback) {

          if (with_cooling)
            scheduler_addunlock(sched, ci->hydro.super->hydro.cooling_out,
                                t_star_density);

          scheduler_addunlock(sched, ci->hydro.super->stars.drift,
                              t_star_density);
          scheduler_addunlock(sched, ci->hydro.super->stars.sorts,
                              t_star_density);
          scheduler_addunlock(sched, ci->hydro.super->hydro.drift,
                              t_star_density);
          scheduler_addunlock(sched, ci->hydro.super->stars.stars_in,
                              t_star_density);
          scheduler_addunlock(sched, t_star_density,
                              ci->hydro.super->stars.density_ghost);
#ifdef EXTRA_STAR_LOOPS
          scheduler_addunlock(sched, ci->hydro.super->stars.density_ghost,
                              t_star_prep1);
          scheduler_addunlock(sched, t_star_prep1,
                              ci->hydro.super->stars.prep1_ghost);
          scheduler_addunlock(sched, t_star_prep1,
                              ci->hydro.super->hydro.prep1_ghost);
          scheduler_addunlock(sched, ci->hydro.super->stars.prep1_ghost,
                              t_star_prep2);
          scheduler_addunlock(sched, ci->hydro.super->hydro.prep1_ghost,
                              t_star_prep2);
          scheduler_addunlock(sched, t_star_prep2,
                              ci->hydro.super->stars.prep2_ghost);
          scheduler_addunlock(sched, ci->hydro.super->stars.prep2_ghost,
                              t_star_feedback);
#else
          scheduler_addunlock(sched, ci->hydro.super->stars.density_ghost,
                              t_star_feedback);
#endif
          scheduler_addunlock(sched, t_star_feedback,
                              ci->hydro.super->stars.stars_out);
        }

        if (with_sink) {

          /* Sink density */
          scheduler_addunlock(sched, ci->hydro.super->sinks.drift,
                              t_sink_density);
          scheduler_addunlock(sched, ci->hydro.super->hydro.drift,
                              t_sink_density);
          scheduler_addunlock(sched, ci->hydro.super->sinks.sink_in,
                              t_sink_density);
          scheduler_addunlock(sched, t_sink_density,
                              ci->hydro.super->sinks.density_ghost);

          /* Do the sink_swallow */
          scheduler_addunlock(sched, ci->hydro.super->sinks.density_ghost,
                              t_sink_swallow);
          scheduler_addunlock(sched, t_sink_swallow,
                              ci->hydro.super->sinks.sink_ghost1);

          /* Do the sink_do_gas_swallow */
          scheduler_addunlock(sched, ci->hydro.super->sinks.sink_ghost1,
                              t_sink_do_gas_swallow);
          scheduler_addunlock(sched, t_sink_do_gas_swallow,
                              ci->hydro.super->sinks.sink_ghost2);

          /* Do the sink_do_sink_swallow */
          scheduler_addunlock(sched, ci->hydro.super->sinks.sink_ghost2,
                              t_sink_do_sink_swallow);
          scheduler_addunlock(sched, t_sink_do_sink_swallow,
                              ci->hydro.super->sinks.sink_out);
        }

        if (with_black_holes && (bcount_i > 0 || bcount_j > 0)) {

          if (with_cooling)
            scheduler_addunlock(sched, ci->hydro.super->hydro.cooling_out,
                                t_bh_density);

          scheduler_addunlock(sched, ci->hydro.super->black_holes.drift,
                              t_bh_density);
          scheduler_addunlock(sched, ci->hydro.super->hydro.drift,
                              t_bh_density);
          scheduler_addunlock(
              sched, ci->hydro.super->black_holes.black_holes_in, t_bh_density);
          scheduler_addunlock(sched, t_bh_density,
                              ci->hydro.super->black_holes.density_ghost);

          scheduler_addunlock(sched, ci->hydro.super->black_holes.density_ghost,
                              t_bh_swallow);
          scheduler_addunlock(sched, t_bh_swallow,
                              ci->hydro.super->black_holes.swallow_ghost_1);

          scheduler_addunlock(sched,
                              ci->hydro.super->black_holes.swallow_ghost_1,
                              t_do_gas_swallow);
          scheduler_addunlock(sched, t_do_gas_swallow,
                              ci->hydro.super->black_holes.swallow_ghost_2);

          scheduler_addunlock(sched,
                              ci->hydro.super->black_holes.swallow_ghost_2,
                              t_do_bh_swallow);
          scheduler_addunlock(sched, t_do_bh_swallow,
                              ci->hydro.super->black_holes.swallow_ghost_3);

          scheduler_addunlock(sched,
                              ci->hydro.super->black_holes.swallow_ghost_3,
                              t_bh_feedback);
          scheduler_addunlock(sched, t_bh_feedback,
                              ci->hydro.super->black_holes.black_holes_out);
        }

        if (with_timestep_limiter) {
          scheduler_addunlock(sched, ci->hydro.super->hydro.drift, t_limiter);
          scheduler_addunlock(sched, ci->super->timestep, t_limiter);
          scheduler_addunlock(sched, t_limiter, ci->super->kick1);
          scheduler_addunlock(sched, t_limiter, ci->super->timestep_limiter);
        }

        if (with_timestep_sync && with_feedback) {
          scheduler_addunlock(sched, t_star_feedback, ci->super->timestep_sync);
        }
        if (with_timestep_sync && with_black_holes &&
            (bcount_i > 0 || bcount_j > 0)) {
          scheduler_addunlock(sched, t_bh_feedback, ci->super->timestep_sync);
        }

        if (with_rt) {
          scheduler_addunlock(sched, ci->hydro.super->hydro.drift,
                              t_rt_gradient);
          scheduler_addunlock(sched, ci->hydro.super->rt.rt_ghost1,
                              t_rt_gradient);
          scheduler_addunlock(sched, t_rt_gradient,
                              ci->hydro.super->rt.rt_ghost2);
          scheduler_addunlock(sched, ci->hydro.super->rt.rt_ghost2,
                              t_rt_transport);
          scheduler_addunlock(sched, t_rt_transport,
                              ci->hydro.super->rt.rt_transport_out);
        }

      } else /*(ci->nodeID != nodeID) */ {
        if (with_feedback) {
#ifdef EXTRA_STAR_LOOPS
          scheduler_addunlock(sched, ci->hydro.super->stars.sorts,
                              t_star_prep1);
#endif
          scheduler_addunlock(sched, ci->hydro.super->stars.sorts,
                              t_star_feedback);
        }

        if (with_black_holes && (bcount_i > 0 || bcount_j > 0)) {
          scheduler_addunlock(sched, t_bh_swallow,
                              ci->hydro.super->black_holes.swallow_ghost_1);
        }
      }

      if (cj->nodeID == nodeID) {

        if (ci->hydro.super != cj->hydro.super) {

          scheduler_addunlock(sched, t_force, cj->hydro.super->hydro.end_force);

          if (with_feedback) {

            if (with_cooling)
              scheduler_addunlock(sched, cj->hydro.super->hydro.cooling_out,
                                  t_star_density);

            scheduler_addunlock(sched, cj->hydro.super->stars.sorts,
                                t_star_density);
            scheduler_addunlock(sched, cj->hydro.super->stars.drift,
                                t_star_density);
            scheduler_addunlock(sched, cj->hydro.super->hydro.drift,
                                t_star_density);
            scheduler_addunlock(sched, cj->hydro.super->stars.stars_in,
                                t_star_density);
            scheduler_addunlock(sched, t_star_density,
                                cj->hydro.super->stars.density_ghost);
#ifdef EXTRA_STAR_LOOPS
            scheduler_addunlock(sched, cj->hydro.super->stars.density_ghost,
                                t_star_prep1);
            scheduler_addunlock(sched, t_star_prep1,
                                cj->hydro.super->stars.prep1_ghost);
            scheduler_addunlock(sched, t_star_prep1,
                                cj->hydro.super->hydro.prep1_ghost);
            scheduler_addunlock(sched, cj->hydro.super->stars.prep1_ghost,
                                t_star_prep2);
            scheduler_addunlock(sched, cj->hydro.super->hydro.prep1_ghost,
                                t_star_prep2);
            scheduler_addunlock(sched, t_star_prep2,
                                cj->hydro.super->stars.prep2_ghost);
            scheduler_addunlock(sched, cj->hydro.super->stars.prep2_ghost,
                                t_star_feedback);
#else
            scheduler_addunlock(sched, cj->hydro.super->stars.density_ghost,
                                t_star_feedback);
#endif
            scheduler_addunlock(sched, t_star_feedback,
                                cj->hydro.super->stars.stars_out);
          }

          if (with_sink) {

            /* Sink density */
            scheduler_addunlock(sched, cj->hydro.super->sinks.drift,
                                t_sink_density);
            scheduler_addunlock(sched, cj->hydro.super->hydro.drift,
                                t_sink_density);
            scheduler_addunlock(sched, cj->hydro.super->sinks.sink_in,
                                t_sink_density);
            scheduler_addunlock(sched, t_sink_density,
                                cj->hydro.super->sinks.density_ghost);

            /* Do the sink_swallow */
            scheduler_addunlock(sched, cj->hydro.super->sinks.density_ghost,
                                t_sink_swallow);
            scheduler_addunlock(sched, t_sink_swallow,
                                cj->hydro.super->sinks.sink_ghost1);

            /* Do the sink_do_gas_swallow */
            scheduler_addunlock(sched, cj->hydro.super->sinks.sink_ghost1,
                                t_sink_do_gas_swallow);
            scheduler_addunlock(sched, t_sink_do_gas_swallow,
                                cj->hydro.super->sinks.sink_ghost2);

            /* Do the sink_do_sink_swallow */
            scheduler_addunlock(sched, cj->hydro.super->sinks.sink_ghost2,
                                t_sink_do_sink_swallow);
            scheduler_addunlock(sched, t_sink_do_sink_swallow,
                                cj->hydro.super->sinks.sink_out);
          }

          if (with_black_holes && (bcount_i > 0 || bcount_j > 0)) {

            if (with_cooling)
              scheduler_addunlock(sched, cj->hydro.super->hydro.cooling_out,
                                  t_bh_density);

            scheduler_addunlock(sched, cj->hydro.super->black_holes.drift,
                                t_bh_density);
            scheduler_addunlock(sched, cj->hydro.super->hydro.drift,
                                t_bh_density);
            scheduler_addunlock(sched,
                                cj->hydro.super->black_holes.black_holes_in,
                                t_bh_density);
            scheduler_addunlock(sched, t_bh_density,
                                cj->hydro.super->black_holes.density_ghost);

            scheduler_addunlock(sched,
                                cj->hydro.super->black_holes.density_ghost,
                                t_bh_swallow);
            scheduler_addunlock(sched, t_bh_swallow,
                                cj->hydro.super->black_holes.swallow_ghost_1);

            scheduler_addunlock(sched,
                                cj->hydro.super->black_holes.swallow_ghost_1,
                                t_do_gas_swallow);
            scheduler_addunlock(sched, t_do_gas_swallow,
                                cj->hydro.super->black_holes.swallow_ghost_2);

            scheduler_addunlock(sched,
                                cj->hydro.super->black_holes.swallow_ghost_2,
                                t_do_bh_swallow);
            scheduler_addunlock(sched, t_do_bh_swallow,
                                cj->hydro.super->black_holes.swallow_ghost_3);

            scheduler_addunlock(sched,
                                cj->hydro.super->black_holes.swallow_ghost_3,
                                t_bh_feedback);
            scheduler_addunlock(sched, t_bh_feedback,
                                cj->hydro.super->black_holes.black_holes_out);
          }

          if (with_rt) {
            scheduler_addunlock(sched, cj->hydro.super->hydro.drift,
                                t_rt_gradient);
            scheduler_addunlock(sched, cj->hydro.super->rt.rt_ghost1,
                                t_rt_gradient);
            scheduler_addunlock(sched, t_rt_gradient,
                                cj->hydro.super->rt.rt_ghost2);
            scheduler_addunlock(sched, cj->hydro.super->rt.rt_ghost2,
                                t_rt_transport);
            scheduler_addunlock(sched, t_rt_transport,
                                cj->hydro.super->rt.rt_transport_out);
          }

          if (with_timestep_limiter) {
            scheduler_addunlock(sched, cj->hydro.super->hydro.drift, t_limiter);
          }
        }

        if (ci->super != cj->super) {

          if (with_timestep_limiter) {
            scheduler_addunlock(sched, cj->super->timestep, t_limiter);
            scheduler_addunlock(sched, t_limiter, cj->super->kick1);
            scheduler_addunlock(sched, t_limiter, cj->super->timestep_limiter);
          }

          if (with_timestep_sync && with_feedback) {
            scheduler_addunlock(sched, t_star_feedback,
                                cj->super->timestep_sync);
          }
          if (with_timestep_sync && with_black_holes &&
              (bcount_i > 0 || bcount_j > 0)) {
            scheduler_addunlock(sched, t_bh_feedback, cj->super->timestep_sync);
          }
        }

      } else /*(cj->nodeID != nodeID) */ {
        if (with_feedback) {
#ifdef EXTRA_STAR_LOOPS
          scheduler_addunlock(sched, cj->hydro.super->stars.sorts,
                              t_star_prep1);
#endif
          scheduler_addunlock(sched, cj->hydro.super->stars.sorts,
                              t_star_feedback);
        }

        if (with_black_holes && (bcount_i > 0 || bcount_j > 0)) {

          scheduler_addunlock(sched, t_bh_swallow,
                              cj->hydro.super->black_holes.swallow_ghost_1);
        }
      }
    }

    /* Otherwise, sub-self interaction? */
    else if (t_type == task_type_sub_self &&
             t_subtype == task_subtype_density) {

      const int bcount_i = ci->black_holes.count;

      /* Make all density tasks depend on the drift and sorts. */
      scheduler_addunlock(sched, ci->hydro.super->hydro.drift, t);
      scheduler_addunlock(sched, ci->hydro.super->hydro.sorts, t);

      /* Start by constructing the task for the second hydro loop */
      t_force = scheduler_addtask(sched, task_type_sub_self, task_subtype_force,
                                  flags, 0, ci, NULL);

      /* and the task for the time-step limiter */
      if (with_timestep_limiter) {
        t_limiter = scheduler_addtask(sched, task_type_sub_self,
                                      task_subtype_limiter, flags, 0, ci, NULL);
      }

      /* The stellar feedback tasks */
      if (with_feedback) {
        t_star_density =
            scheduler_addtask(sched, task_type_sub_self,
                              task_subtype_stars_density, flags, 0, ci, NULL);
        t_star_feedback =
            scheduler_addtask(sched, task_type_sub_self,
                              task_subtype_stars_feedback, flags, 0, ci, NULL);

#ifdef EXTRA_STAR_LOOPS
        t_star_prep1 =
            scheduler_addtask(sched, task_type_sub_self,
                              task_subtype_stars_prep1, flags, 0, ci, NULL);
        t_star_prep2 =
            scheduler_addtask(sched, task_type_sub_self,
                              task_subtype_stars_prep2, flags, 0, ci, NULL);
#endif
      }

      /* The sink tasks */
      if (with_sink) {
        t_sink_density =
            scheduler_addtask(sched, task_type_sub_self,
                              task_subtype_sink_density, flags, 0, ci, NULL);
        t_sink_swallow =
            scheduler_addtask(sched, task_type_sub_self,
                              task_subtype_sink_swallow, flags, 0, ci, NULL);
        t_sink_do_sink_swallow = scheduler_addtask(
            sched, task_type_sub_self, task_subtype_sink_do_sink_swallow, flags,
            0, ci, NULL);
        t_sink_do_gas_swallow = scheduler_addtask(
            sched, task_type_sub_self, task_subtype_sink_do_gas_swallow, flags,
            0, ci, NULL);
      }

      /* The black hole feedback tasks */
      if (with_black_holes && bcount_i > 0) {
        t_bh_density =
            scheduler_addtask(sched, task_type_sub_self,
                              task_subtype_bh_density, flags, 0, ci, NULL);
        t_bh_swallow =
            scheduler_addtask(sched, task_type_sub_self,
                              task_subtype_bh_swallow, flags, 0, ci, NULL);

        t_do_gas_swallow =
            scheduler_addtask(sched, task_type_sub_self,
                              task_subtype_do_gas_swallow, flags, 0, ci, NULL);

        t_do_bh_swallow =
            scheduler_addtask(sched, task_type_sub_self,
                              task_subtype_do_bh_swallow, flags, 0, ci, NULL);

        t_bh_feedback =
            scheduler_addtask(sched, task_type_sub_self,
                              task_subtype_bh_feedback, flags, 0, ci, NULL);
      }

      if (with_rt) {
        t_rt_gradient =
            scheduler_addtask(sched, task_type_sub_self,
                              task_subtype_rt_gradient, flags, 0, ci, NULL);
        t_rt_transport =
            scheduler_addtask(sched, task_type_sub_self,
                              task_subtype_rt_transport, flags, 0, ci, NULL);
      }

      /* Add the link between the new loop and the cell */
      engine_addlink(e, &ci->hydro.force, t_force);
      if (with_timestep_limiter) {
        engine_addlink(e, &ci->hydro.limiter, t_limiter);
      }
      if (with_feedback) {
        engine_addlink(e, &ci->stars.density, t_star_density);
        engine_addlink(e, &ci->stars.feedback, t_star_feedback);
#ifdef EXTRA_STAR_LOOPS
        engine_addlink(e, &ci->stars.prepare1, t_star_prep1);
        engine_addlink(e, &ci->stars.prepare2, t_star_prep2);
#endif
      }
      if (with_sink) {
        engine_addlink(e, &ci->sinks.density, t_sink_density);
        engine_addlink(e, &ci->sinks.swallow, t_sink_swallow);
        engine_addlink(e, &ci->sinks.do_sink_swallow, t_sink_do_sink_swallow);
        engine_addlink(e, &ci->sinks.do_gas_swallow, t_sink_do_gas_swallow);
      }
      if (with_black_holes && bcount_i > 0) {
        engine_addlink(e, &ci->black_holes.density, t_bh_density);
        engine_addlink(e, &ci->black_holes.swallow, t_bh_swallow);
        engine_addlink(e, &ci->black_holes.do_gas_swallow, t_do_gas_swallow);
        engine_addlink(e, &ci->black_holes.do_bh_swallow, t_do_bh_swallow);
        engine_addlink(e, &ci->black_holes.feedback, t_bh_feedback);
      }
      if (with_rt) {
        engine_addlink(e, &ci->rt.rt_gradient, t_rt_gradient);
        engine_addlink(e, &ci->rt.rt_transport, t_rt_transport);
      }

#ifdef EXTRA_HYDRO_LOOP

      /* Start by constructing the task for the second and third hydro loop */
      t_gradient = scheduler_addtask(sched, task_type_sub_self,
                                     task_subtype_gradient, flags, 0, ci, NULL);

      /* Add the link between the new loop and the cell */
      engine_addlink(e, &ci->hydro.gradient, t_gradient);

      /* Now, build all the dependencies for the hydro for the cells */
      /* that are local and are not descendant of the same super_hydro-cells */
      engine_make_hydro_loops_dependencies(sched, t, t_gradient, t_force,
                                           t_limiter, ci, with_cooling,
                                           with_timestep_limiter);
#else

      /* Now, build all the dependencies for the hydro for the cells */
      /* that are local and are not descendant of the same super_hydro-cells */
      engine_make_hydro_loops_dependencies(sched, t, t_force, t_limiter, ci,
                                           with_cooling, with_timestep_limiter);
#endif

      /* Create the task dependencies */
      scheduler_addunlock(sched, t_force, ci->hydro.super->hydro.end_force);

      if (with_feedback) {

        if (with_cooling)
          scheduler_addunlock(sched, ci->hydro.super->hydro.cooling_out,
                              t_star_density);

        scheduler_addunlock(sched, ci->hydro.super->stars.drift,
                            t_star_density);
        scheduler_addunlock(sched, ci->hydro.super->stars.sorts,
                            t_star_density);
        scheduler_addunlock(sched, ci->hydro.super->hydro.drift,
                            t_star_density);
        scheduler_addunlock(sched, ci->hydro.super->hydro.sorts,
                            t_star_density);
        scheduler_addunlock(sched, ci->hydro.super->stars.stars_in,
                            t_star_density);
        scheduler_addunlock(sched, t_star_density,
                            ci->hydro.super->stars.density_ghost);
#ifdef EXTRA_STAR_LOOPS
        scheduler_addunlock(sched, ci->hydro.super->stars.density_ghost,
                            t_star_prep1);
        scheduler_addunlock(sched, t_star_prep1,
                            ci->hydro.super->stars.prep1_ghost);
        scheduler_addunlock(sched, t_star_prep1,
                            ci->hydro.super->hydro.prep1_ghost);
        scheduler_addunlock(sched, ci->hydro.super->stars.prep1_ghost,
                            t_star_prep2);
        scheduler_addunlock(sched, ci->hydro.super->hydro.prep1_ghost,
                            t_star_prep2);
        scheduler_addunlock(sched, t_star_prep2,
                            ci->hydro.super->stars.prep2_ghost);
        scheduler_addunlock(sched, ci->hydro.super->stars.prep2_ghost,
                            t_star_feedback);
#else
        scheduler_addunlock(sched, ci->hydro.super->stars.density_ghost,
                            t_star_feedback);
#endif
        scheduler_addunlock(sched, t_star_feedback,
                            ci->hydro.super->stars.stars_out);
      }

      if (with_sink) {

        /* Sink density */
        scheduler_addunlock(sched, ci->hydro.super->sinks.drift,
                            t_sink_density);
        scheduler_addunlock(sched, ci->hydro.super->hydro.drift,
                            t_sink_density);
        scheduler_addunlock(sched, ci->hydro.super->sinks.sink_in,
                            t_sink_density);
        scheduler_addunlock(sched, t_sink_density,
                            ci->hydro.super->sinks.density_ghost);

        /* Do the sink_swallow */
        scheduler_addunlock(sched, ci->hydro.super->sinks.density_ghost,
                            t_sink_swallow);
        scheduler_addunlock(sched, t_sink_swallow,
                            ci->hydro.super->sinks.sink_ghost1);

        /* Do the sink_do_gas_swallow */
        scheduler_addunlock(sched, ci->hydro.super->sinks.sink_ghost1,
                            t_sink_do_gas_swallow);
        scheduler_addunlock(sched, t_sink_do_gas_swallow,
                            ci->hydro.super->sinks.sink_ghost2);

        /* Do the sink_do_sink_swallow */
        scheduler_addunlock(sched, ci->hydro.super->sinks.sink_ghost2,
                            t_sink_do_sink_swallow);
        scheduler_addunlock(sched, t_sink_do_sink_swallow,
                            ci->hydro.super->sinks.sink_out);
      }

      if (with_black_holes && bcount_i > 0) {

        if (with_cooling)
          scheduler_addunlock(sched, ci->hydro.super->hydro.cooling_out,
                              t_bh_density);

        scheduler_addunlock(sched, ci->hydro.super->black_holes.drift,
                            t_bh_density);
        scheduler_addunlock(sched, ci->hydro.super->hydro.drift, t_bh_density);
        scheduler_addunlock(sched, ci->hydro.super->black_holes.black_holes_in,
                            t_bh_density);
        scheduler_addunlock(sched, t_bh_density,
                            ci->hydro.super->black_holes.density_ghost);

        scheduler_addunlock(sched, ci->hydro.super->black_holes.density_ghost,
                            t_bh_swallow);
        scheduler_addunlock(sched, t_bh_swallow,
                            ci->hydro.super->black_holes.swallow_ghost_1);

        scheduler_addunlock(sched, ci->hydro.super->black_holes.swallow_ghost_1,
                            t_do_gas_swallow);
        scheduler_addunlock(sched, t_do_gas_swallow,
                            ci->hydro.super->black_holes.swallow_ghost_2);

        scheduler_addunlock(sched, ci->hydro.super->black_holes.swallow_ghost_2,
                            t_do_bh_swallow);
        scheduler_addunlock(sched, t_do_bh_swallow,
                            ci->hydro.super->black_holes.swallow_ghost_3);

        scheduler_addunlock(sched, ci->hydro.super->black_holes.swallow_ghost_3,
                            t_bh_feedback);
        scheduler_addunlock(sched, t_bh_feedback,
                            ci->hydro.super->black_holes.black_holes_out);
      }

      if (with_timestep_limiter) {
        scheduler_addunlock(sched, ci->hydro.super->hydro.drift, t_limiter);
        scheduler_addunlock(sched, ci->super->timestep, t_limiter);
        scheduler_addunlock(sched, t_limiter, ci->super->kick1);
        scheduler_addunlock(sched, t_limiter, ci->super->timestep_limiter);
      }

      if (with_timestep_sync && with_feedback) {
        scheduler_addunlock(sched, t_star_feedback, ci->super->timestep_sync);
      }
      if (with_timestep_sync && with_black_holes && bcount_i > 0) {
        scheduler_addunlock(sched, t_bh_feedback, ci->super->timestep_sync);
      }

      if (with_rt) {
        scheduler_addunlock(sched, ci->hydro.super->hydro.drift, t_rt_gradient);
        scheduler_addunlock(sched, ci->hydro.super->hydro.sorts, t_rt_gradient);
        scheduler_addunlock(sched, ci->hydro.super->rt.rt_ghost1,
                            t_rt_gradient);
        scheduler_addunlock(sched, t_rt_gradient,
                            ci->hydro.super->rt.rt_ghost2);
        scheduler_addunlock(sched, ci->hydro.super->rt.rt_ghost2,
                            t_rt_transport);
        scheduler_addunlock(sched, t_rt_transport,
                            ci->hydro.super->rt.rt_transport_out);
      }
    }

    /* Otherwise, sub-pair interaction? */
    else if (t_type == task_type_sub_pair &&
             t_subtype == task_subtype_density) {

      const int bcount_i = ci->black_holes.count;
      const int bcount_j = cj->black_holes.count;

      /* Make all density tasks depend on the drift */
      if (ci->nodeID == nodeID) {
        scheduler_addunlock(sched, ci->hydro.super->hydro.drift, t);
      }
      if ((cj->nodeID == nodeID) && (ci->hydro.super != cj->hydro.super)) {
        scheduler_addunlock(sched, cj->hydro.super->hydro.drift, t);
      }

      /* Make all density tasks depend on the sorts */
      scheduler_addunlock(sched, ci->hydro.super->hydro.sorts, t);
      if (ci->hydro.super != cj->hydro.super) {
        scheduler_addunlock(sched, cj->hydro.super->hydro.sorts, t);
      }

      /* New task for the force */
      t_force = scheduler_addtask(sched, task_type_sub_pair, task_subtype_force,
                                  flags, 0, ci, cj);

#ifdef MPI_SYMMETRIC_FORCE_INTERACTION
      /* The order of operations for an inactive local cell interacting
       * with an active foreign cell is not guaranteed because the density
       * (and gradient) iact loops don't exist in that case. So we need
       * an explicit dependency here to have sorted cells. */

      /* Make all force tasks depend on the sorts */
      scheduler_addunlock(sched, ci->hydro.super->hydro.sorts, t_force);
      if (ci->hydro.super != cj->hydro.super) {
        scheduler_addunlock(sched, cj->hydro.super->hydro.sorts, t_force);
      }
#endif

      /* and the task for the time-step limiter */
      if (with_timestep_limiter) {
        t_limiter = scheduler_addtask(sched, task_type_sub_pair,
                                      task_subtype_limiter, flags, 0, ci, cj);
      }

      /* The stellar feedback tasks */
      if (with_feedback) {
        t_star_density =
            scheduler_addtask(sched, task_type_sub_pair,
                              task_subtype_stars_density, flags, 0, ci, cj);
        t_star_feedback =
            scheduler_addtask(sched, task_type_sub_pair,
                              task_subtype_stars_feedback, flags, 0, ci, cj);

#ifdef EXTRA_STAR_LOOPS
        t_star_prep1 =
            scheduler_addtask(sched, task_type_sub_pair,
                              task_subtype_stars_prep1, flags, 0, ci, cj);
        t_star_prep2 =
            scheduler_addtask(sched, task_type_sub_pair,
                              task_subtype_stars_prep2, flags, 0, ci, cj);
#endif
      }

      /* The sink tasks */
      if (with_sink) {
        t_sink_density =
            scheduler_addtask(sched, task_type_sub_pair,
                              task_subtype_sink_density, flags, 0, ci, cj);
        t_sink_swallow =
            scheduler_addtask(sched, task_type_sub_pair,
                              task_subtype_sink_swallow, flags, 0, ci, cj);
        t_sink_do_sink_swallow = scheduler_addtask(
            sched, task_type_sub_pair, task_subtype_sink_do_sink_swallow, flags,
            0, ci, cj);
        t_sink_do_gas_swallow = scheduler_addtask(
            sched, task_type_sub_pair, task_subtype_sink_do_gas_swallow, flags,
            0, ci, cj);
      }

      /* The black hole feedback tasks */
      if (with_black_holes && (bcount_i > 0 || bcount_j > 0)) {
        t_bh_density =
            scheduler_addtask(sched, task_type_sub_pair,
                              task_subtype_bh_density, flags, 0, ci, cj);
        t_bh_swallow =
            scheduler_addtask(sched, task_type_sub_pair,
                              task_subtype_bh_swallow, flags, 0, ci, cj);
        t_do_gas_swallow =
            scheduler_addtask(sched, task_type_sub_pair,
                              task_subtype_do_gas_swallow, flags, 0, ci, cj);
        t_do_bh_swallow =
            scheduler_addtask(sched, task_type_sub_pair,
                              task_subtype_do_bh_swallow, flags, 0, ci, cj);
        t_bh_feedback =
            scheduler_addtask(sched, task_type_sub_pair,
                              task_subtype_bh_feedback, flags, 0, ci, cj);
      }

      if (with_rt) {
        t_rt_gradient =
            scheduler_addtask(sched, task_type_sub_pair,
                              task_subtype_rt_gradient, flags, 0, ci, cj);
        t_rt_transport =
            scheduler_addtask(sched, task_type_sub_pair,
                              task_subtype_rt_transport, flags, 0, ci, cj);
#ifdef MPI_SYMMETRIC_FORCE_INTERACTION
        /* The order of operations for an inactive local cell interacting
         * with an active foreign cell is not guaranteed because the gradient
         * iact loops don't exist in that case. So we need an explicit
         * dependency here to have sorted cells. */

        /* Make all force tasks depend on the sorts */
        if (ci->hydro.super->rt.rt_sorts != NULL)
          scheduler_addunlock(sched, ci->hydro.super->rt.rt_sorts,
                              t_rt_transport);
        if (ci->hydro.super != cj->hydro.super) {
          if (cj->hydro.super->rt.rt_sorts != NULL)
            scheduler_addunlock(sched, cj->hydro.super->rt.rt_sorts,
                                t_rt_transport);
        }
        /* We need to ensure that a local inactive cell is sorted before
         * the interaction in the transport loop. Local cells don't have
         * an rt_sort task. */
        if (ci->hydro.super->hydro.sorts != NULL)
          scheduler_addunlock(sched, ci->hydro.super->hydro.sorts,
                              t_rt_transport);
        if ((ci->hydro.super != cj->hydro.super) &&
            (cj->hydro.super->hydro.sorts != NULL))
          scheduler_addunlock(sched, cj->hydro.super->hydro.sorts,
                              t_rt_transport);
#endif
      }

      engine_addlink(e, &ci->hydro.force, t_force);
      engine_addlink(e, &cj->hydro.force, t_force);
      if (with_timestep_limiter) {
        engine_addlink(e, &ci->hydro.limiter, t_limiter);
        engine_addlink(e, &cj->hydro.limiter, t_limiter);
      }
      if (with_feedback) {
        engine_addlink(e, &ci->stars.density, t_star_density);
        engine_addlink(e, &cj->stars.density, t_star_density);
        engine_addlink(e, &ci->stars.feedback, t_star_feedback);
        engine_addlink(e, &cj->stars.feedback, t_star_feedback);
#ifdef EXTRA_STAR_LOOPS
        engine_addlink(e, &ci->stars.prepare1, t_star_prep1);
        engine_addlink(e, &cj->stars.prepare1, t_star_prep1);
        engine_addlink(e, &ci->stars.prepare2, t_star_prep2);
        engine_addlink(e, &cj->stars.prepare2, t_star_prep2);
#endif
      }
      if (with_sink) {
        engine_addlink(e, &ci->sinks.density, t_sink_density);
        engine_addlink(e, &cj->sinks.density, t_sink_density);
        engine_addlink(e, &ci->sinks.swallow, t_sink_swallow);
        engine_addlink(e, &cj->sinks.swallow, t_sink_swallow);
        engine_addlink(e, &ci->sinks.do_sink_swallow, t_sink_do_sink_swallow);
        engine_addlink(e, &cj->sinks.do_sink_swallow, t_sink_do_sink_swallow);
        engine_addlink(e, &ci->sinks.do_gas_swallow, t_sink_do_gas_swallow);
        engine_addlink(e, &cj->sinks.do_gas_swallow, t_sink_do_gas_swallow);
      }
      if (with_black_holes && (bcount_i > 0 || bcount_j > 0)) {
        engine_addlink(e, &ci->black_holes.density, t_bh_density);
        engine_addlink(e, &cj->black_holes.density, t_bh_density);
        engine_addlink(e, &ci->black_holes.swallow, t_bh_swallow);
        engine_addlink(e, &cj->black_holes.swallow, t_bh_swallow);
        engine_addlink(e, &ci->black_holes.do_gas_swallow, t_do_gas_swallow);
        engine_addlink(e, &cj->black_holes.do_gas_swallow, t_do_gas_swallow);
        engine_addlink(e, &ci->black_holes.do_bh_swallow, t_do_bh_swallow);
        engine_addlink(e, &cj->black_holes.do_bh_swallow, t_do_bh_swallow);
        engine_addlink(e, &ci->black_holes.feedback, t_bh_feedback);
        engine_addlink(e, &cj->black_holes.feedback, t_bh_feedback);
      }
      if (with_rt) {
        engine_addlink(e, &ci->rt.rt_gradient, t_rt_gradient);
        engine_addlink(e, &cj->rt.rt_gradient, t_rt_gradient);
        engine_addlink(e, &ci->rt.rt_transport, t_rt_transport);
        engine_addlink(e, &cj->rt.rt_transport, t_rt_transport);
      }

#ifdef EXTRA_HYDRO_LOOP

      /* Start by constructing the task for the second and third hydro loop */
      t_gradient = scheduler_addtask(sched, task_type_sub_pair,
                                     task_subtype_gradient, flags, 0, ci, cj);

      /* Add the link between the new loop and both cells */
      engine_addlink(e, &ci->hydro.gradient, t_gradient);
      engine_addlink(e, &cj->hydro.gradient, t_gradient);

      /* Now, build all the dependencies for the hydro for the cells */
      /* that are local and are not descendant of the same super_hydro-cells */
      if (ci->nodeID == nodeID) {
        engine_make_hydro_loops_dependencies(sched, t, t_gradient, t_force,
                                             t_limiter, ci, with_cooling,
                                             with_timestep_limiter);
      }
      if ((cj->nodeID == nodeID) && (ci->hydro.super != cj->hydro.super)) {
        engine_make_hydro_loops_dependencies(sched, t, t_gradient, t_force,
                                             t_limiter, cj, with_cooling,
                                             with_timestep_limiter);
      }
#else

      /* Now, build all the dependencies for the hydro for the cells */
      /* that are local and are not descendant of the same super_hydro-cells */
      if (ci->nodeID == nodeID) {
        engine_make_hydro_loops_dependencies(sched, t, t_force, t_limiter, ci,
                                             with_cooling,
                                             with_timestep_limiter);
      }
      if ((cj->nodeID == nodeID) && (ci->hydro.super != cj->hydro.super)) {
        engine_make_hydro_loops_dependencies(sched, t, t_force, t_limiter, cj,
                                             with_cooling,
                                             with_timestep_limiter);
      }
#endif

      if (with_feedback) {
        scheduler_addunlock(sched, ci->hydro.super->hydro.sorts,
                            t_star_density);
        if (ci->hydro.super != cj->hydro.super) {
          scheduler_addunlock(sched, cj->hydro.super->hydro.sorts,
                              t_star_density);
        }
      }

      if (with_rt) {
        scheduler_addunlock(sched, ci->hydro.super->hydro.sorts, t_rt_gradient);
        if (ci->hydro.super != cj->hydro.super) {
          scheduler_addunlock(sched, cj->hydro.super->hydro.sorts,
                              t_rt_gradient);
        }
      }

      if (ci->nodeID == nodeID) {
        scheduler_addunlock(sched, t_force, ci->hydro.super->hydro.end_force);

        if (with_feedback) {

          if (with_cooling)
            scheduler_addunlock(sched, ci->hydro.super->hydro.cooling_out,
                                t_star_density);

          scheduler_addunlock(sched, ci->hydro.super->stars.sorts,
                              t_star_density);
          scheduler_addunlock(sched, ci->hydro.super->stars.drift,
                              t_star_density);
          scheduler_addunlock(sched, ci->hydro.super->hydro.drift,
                              t_star_density);
          scheduler_addunlock(sched, ci->hydro.super->stars.stars_in,
                              t_star_density);
          scheduler_addunlock(sched, t_star_density,
                              ci->hydro.super->stars.density_ghost);
#ifdef EXTRA_STAR_LOOPS
          scheduler_addunlock(sched, ci->hydro.super->stars.density_ghost,
                              t_star_prep1);
          scheduler_addunlock(sched, t_star_prep1,
                              ci->hydro.super->stars.prep1_ghost);
          scheduler_addunlock(sched, t_star_prep1,
                              ci->hydro.super->hydro.prep1_ghost);
          scheduler_addunlock(sched, ci->hydro.super->stars.prep1_ghost,
                              t_star_prep2);
          scheduler_addunlock(sched, ci->hydro.super->hydro.prep1_ghost,
                              t_star_prep2);
          scheduler_addunlock(sched, t_star_prep2,
                              ci->hydro.super->stars.prep2_ghost);
          scheduler_addunlock(sched, ci->hydro.super->stars.prep2_ghost,
                              t_star_feedback);
#else
          scheduler_addunlock(sched, ci->hydro.super->stars.density_ghost,
                              t_star_feedback);
#endif
          scheduler_addunlock(sched, t_star_feedback,
                              ci->hydro.super->stars.stars_out);
        }

        if (with_sink) {

          /* Sink density */
          scheduler_addunlock(sched, ci->hydro.super->sinks.drift,
                              t_sink_density);
          scheduler_addunlock(sched, ci->hydro.super->hydro.drift,
                              t_sink_density);
          scheduler_addunlock(sched, ci->hydro.super->sinks.sink_in,
                              t_sink_density);
          scheduler_addunlock(sched, t_sink_density,
                              ci->hydro.super->sinks.density_ghost);

          /* Do the sink_swallow */
          scheduler_addunlock(sched, ci->hydro.super->sinks.density_ghost,
                              t_sink_swallow);
          scheduler_addunlock(sched, t_sink_swallow,
                              ci->hydro.super->sinks.sink_ghost1);

          /* Do the sink_do_gas_swallow */
          scheduler_addunlock(sched, ci->hydro.super->sinks.sink_ghost1,
                              t_sink_do_gas_swallow);
          scheduler_addunlock(sched, t_sink_do_gas_swallow,
                              ci->hydro.super->sinks.sink_ghost2);

          /* Do the sink_do_sink_swallow */
          scheduler_addunlock(sched, ci->hydro.super->sinks.sink_ghost2,
                              t_sink_do_sink_swallow);
          scheduler_addunlock(sched, t_sink_do_sink_swallow,
                              ci->hydro.super->sinks.sink_out);
        }

        if (with_black_holes && (bcount_i > 0 || bcount_j > 0)) {

          if (with_cooling)
            scheduler_addunlock(sched, ci->hydro.super->hydro.cooling_out,
                                t_bh_density);

          scheduler_addunlock(sched, ci->hydro.super->black_holes.drift,
                              t_bh_density);
          scheduler_addunlock(sched, ci->hydro.super->hydro.drift,
                              t_bh_density);
          scheduler_addunlock(
              sched, ci->hydro.super->black_holes.black_holes_in, t_bh_density);
          scheduler_addunlock(sched, t_bh_density,
                              ci->hydro.super->black_holes.density_ghost);

          scheduler_addunlock(sched, ci->hydro.super->black_holes.density_ghost,
                              t_bh_swallow);
          scheduler_addunlock(sched, t_bh_swallow,
                              ci->hydro.super->black_holes.swallow_ghost_1);

          scheduler_addunlock(sched,
                              ci->hydro.super->black_holes.swallow_ghost_1,
                              t_do_gas_swallow);
          scheduler_addunlock(sched, t_do_gas_swallow,
                              ci->hydro.super->black_holes.swallow_ghost_2);

          scheduler_addunlock(sched,
                              ci->hydro.super->black_holes.swallow_ghost_2,
                              t_do_bh_swallow);
          scheduler_addunlock(sched, t_do_bh_swallow,
                              ci->hydro.super->black_holes.swallow_ghost_3);

          scheduler_addunlock(sched,
                              ci->hydro.super->black_holes.swallow_ghost_3,
                              t_bh_feedback);
          scheduler_addunlock(sched, t_bh_feedback,
                              ci->hydro.super->black_holes.black_holes_out);
        }

        if (with_timestep_limiter) {
          scheduler_addunlock(sched, ci->hydro.super->hydro.drift, t_limiter);
          scheduler_addunlock(sched, ci->super->timestep, t_limiter);
          scheduler_addunlock(sched, t_limiter, ci->super->kick1);
          scheduler_addunlock(sched, t_limiter, ci->super->timestep_limiter);
        }

        if (with_timestep_sync && with_feedback) {
          scheduler_addunlock(sched, t_star_feedback, ci->super->timestep_sync);
        }
        if (with_timestep_sync && with_black_holes &&
            (bcount_i > 0 || bcount_j > 0)) {
          scheduler_addunlock(sched, t_bh_feedback, ci->super->timestep_sync);
        }

        if (with_rt) {
          scheduler_addunlock(sched, ci->hydro.super->hydro.drift,
                              t_rt_gradient);
          scheduler_addunlock(sched, ci->hydro.super->rt.rt_ghost1,
                              t_rt_gradient);
          scheduler_addunlock(sched, t_rt_gradient,
                              ci->hydro.super->rt.rt_ghost2);
          scheduler_addunlock(sched, ci->hydro.super->rt.rt_ghost2,
                              t_rt_transport);
          scheduler_addunlock(sched, t_rt_transport,
                              ci->hydro.super->rt.rt_transport_out);
        }
      } else /* ci->nodeID != nodeID */ {

        if (with_feedback) {
#ifdef EXTRA_STAR_LOOPS
          scheduler_addunlock(sched, ci->hydro.super->stars.sorts,
                              t_star_prep1);
#endif
          scheduler_addunlock(sched, ci->hydro.super->stars.sorts,
                              t_star_feedback);
        }
        if (with_black_holes && (bcount_i > 0 || bcount_j > 0)) {

          scheduler_addunlock(sched, t_bh_swallow,
                              ci->hydro.super->black_holes.swallow_ghost_1);
        }
      }

      if (cj->nodeID == nodeID) {

        if (ci->hydro.super != cj->hydro.super) {

          scheduler_addunlock(sched, t_force, cj->hydro.super->hydro.end_force);

          if (with_feedback) {

            if (with_cooling)
              scheduler_addunlock(sched, cj->hydro.super->hydro.cooling_out,
                                  t_star_density);

            scheduler_addunlock(sched, cj->hydro.super->stars.sorts,
                                t_star_density);
            scheduler_addunlock(sched, cj->hydro.super->stars.drift,
                                t_star_density);
            scheduler_addunlock(sched, cj->hydro.super->hydro.drift,
                                t_star_density);
            scheduler_addunlock(sched, cj->hydro.super->stars.stars_in,
                                t_star_density);
            scheduler_addunlock(sched, t_star_density,
                                cj->hydro.super->stars.density_ghost);
#ifdef EXTRA_STAR_LOOPS
            scheduler_addunlock(sched, cj->hydro.super->stars.density_ghost,
                                t_star_prep1);
            scheduler_addunlock(sched, t_star_prep1,
                                cj->hydro.super->stars.prep1_ghost);
            scheduler_addunlock(sched, t_star_prep1,
                                cj->hydro.super->hydro.prep1_ghost);
            scheduler_addunlock(sched, cj->hydro.super->stars.prep1_ghost,
                                t_star_prep2);
            scheduler_addunlock(sched, cj->hydro.super->hydro.prep1_ghost,
                                t_star_prep2);
            scheduler_addunlock(sched, t_star_prep2,
                                cj->hydro.super->stars.prep2_ghost);
            scheduler_addunlock(sched, cj->hydro.super->stars.prep2_ghost,
                                t_star_feedback);
#else
            scheduler_addunlock(sched, cj->hydro.super->stars.density_ghost,
                                t_star_feedback);
#endif
            scheduler_addunlock(sched, t_star_feedback,
                                cj->hydro.super->stars.stars_out);
          }

          if (with_sink) {

            /* Sink density */
            scheduler_addunlock(sched, cj->hydro.super->sinks.drift,
                                t_sink_density);
            scheduler_addunlock(sched, cj->hydro.super->hydro.drift,
                                t_sink_density);
            scheduler_addunlock(sched, cj->hydro.super->sinks.sink_in,
                                t_sink_density);
            scheduler_addunlock(sched, t_sink_density,
                                cj->hydro.super->sinks.density_ghost);

            /* Do the sink_swallow */
            scheduler_addunlock(sched, cj->hydro.super->sinks.density_ghost,
                                t_sink_swallow);
            scheduler_addunlock(sched, t_sink_swallow,
                                cj->hydro.super->sinks.sink_ghost1);

            /* Do the sink_do_gas_swallow */
            scheduler_addunlock(sched, cj->hydro.super->sinks.sink_ghost1,
                                t_sink_do_gas_swallow);
            scheduler_addunlock(sched, t_sink_do_gas_swallow,
                                cj->hydro.super->sinks.sink_ghost2);

            /* Do the sink_do_sink_swallow */
            scheduler_addunlock(sched, cj->hydro.super->sinks.sink_ghost2,
                                t_sink_do_sink_swallow);
            scheduler_addunlock(sched, t_sink_do_sink_swallow,
                                cj->hydro.super->sinks.sink_out);
          }

          if (with_black_holes && (bcount_i > 0 || bcount_j > 0)) {

            if (with_cooling)
              scheduler_addunlock(sched, cj->hydro.super->hydro.cooling_out,
                                  t_bh_density);

            scheduler_addunlock(sched, cj->hydro.super->black_holes.drift,
                                t_bh_density);
            scheduler_addunlock(sched, cj->hydro.super->hydro.drift,
                                t_bh_density);
            scheduler_addunlock(sched,
                                cj->hydro.super->black_holes.black_holes_in,
                                t_bh_density);
            scheduler_addunlock(sched, t_bh_density,
                                cj->hydro.super->black_holes.density_ghost);

            scheduler_addunlock(sched,
                                cj->hydro.super->black_holes.density_ghost,
                                t_bh_swallow);
            scheduler_addunlock(sched, t_bh_swallow,
                                cj->hydro.super->black_holes.swallow_ghost_1);

            scheduler_addunlock(sched,
                                cj->hydro.super->black_holes.swallow_ghost_1,
                                t_do_gas_swallow);
            scheduler_addunlock(sched, t_do_gas_swallow,
                                cj->hydro.super->black_holes.swallow_ghost_2);

            scheduler_addunlock(sched,
                                cj->hydro.super->black_holes.swallow_ghost_2,
                                t_do_bh_swallow);
            scheduler_addunlock(sched, t_do_bh_swallow,
                                cj->hydro.super->black_holes.swallow_ghost_3);

            scheduler_addunlock(sched,
                                cj->hydro.super->black_holes.swallow_ghost_3,
                                t_bh_feedback);
            scheduler_addunlock(sched, t_bh_feedback,
                                cj->hydro.super->black_holes.black_holes_out);
          }
          if (with_rt) {
            scheduler_addunlock(sched, cj->hydro.super->hydro.drift,
                                t_rt_gradient);
            scheduler_addunlock(sched, cj->hydro.super->rt.rt_ghost1,
                                t_rt_gradient);
            scheduler_addunlock(sched, t_rt_gradient,
                                cj->hydro.super->rt.rt_ghost2);
            scheduler_addunlock(sched, cj->hydro.super->rt.rt_ghost2,
                                t_rt_transport);
            scheduler_addunlock(sched, t_rt_transport,
                                cj->hydro.super->rt.rt_transport_out);
          }

          if (with_timestep_limiter) {
            scheduler_addunlock(sched, cj->hydro.super->hydro.drift, t_limiter);
          }
        }

        if (ci->super != cj->super) {

          if (with_timestep_limiter) {
            scheduler_addunlock(sched, cj->super->timestep, t_limiter);
            scheduler_addunlock(sched, t_limiter, cj->super->kick1);
            scheduler_addunlock(sched, t_limiter, cj->super->timestep_limiter);
          }

          if (with_timestep_sync && with_feedback) {
            scheduler_addunlock(sched, t_star_feedback,
                                cj->super->timestep_sync);
          }
          if (with_timestep_sync && with_black_holes &&
              (bcount_i > 0 || bcount_j > 0)) {
            scheduler_addunlock(sched, t_bh_feedback, cj->super->timestep_sync);
          }
        }
      } else /* cj->nodeID != nodeID */ {
        if (with_feedback) {
#ifdef EXTRA_STAR_LOOPS
          scheduler_addunlock(sched, cj->hydro.super->stars.sorts,
                              t_star_prep1);
#endif
          scheduler_addunlock(sched, cj->hydro.super->stars.sorts,
                              t_star_feedback);
        }

        if (with_black_holes && (bcount_i > 0 || bcount_j > 0)) {
          scheduler_addunlock(sched, t_bh_swallow,
                              cj->hydro.super->black_holes.swallow_ghost_1);
        }
      }
    }
  }
}

/**
 * @brief Constructs the top-level pair tasks for the first hydro loop over
 * neighbours
 *
 * Here we construct all the tasks for all possible neighbouring non-empty
 * local cells in the hierarchy. No dependencies are being added thus far.
 * Additional loop over neighbours can later be added by simply duplicating
 * all the tasks created by this function.
 *
 * @param map_data Offset of first two indices disguised as a pointer.
 * @param num_elements Number of cells to traverse.
 * @param extra_data The #engine.
 */
void engine_make_hydroloop_tasks_mapper(void *map_data, int num_elements,
                                        void *extra_data) {

  /* Extract the engine pointer. */
  struct engine *e = (struct engine *)extra_data;
  const int periodic = e->s->periodic;
  const int with_feedback = (e->policy & engine_policy_feedback);
  const int with_stars = (e->policy & engine_policy_stars);
  const int with_sinks = (e->policy & engine_policy_sinks);
  const int with_black_holes = (e->policy & engine_policy_black_holes);

  struct space *s = e->s;
  struct scheduler *sched = &e->sched;
  const int nodeID = e->nodeID;
  const int *cdim = s->cdim;
  struct cell *cells = s->cells_top;

  /* Loop through the elements, which are just byte offsets from NULL. */
  for (int ind = 0; ind < num_elements; ind++) {

    /* Get the cell index. */
    const int cid = (size_t)(map_data) + ind;

    /* Integer indices of the cell in the top-level grid */
    const int i = cid / (cdim[1] * cdim[2]);
    const int j = (cid / cdim[2]) % cdim[1];
    const int k = cid % cdim[2];

    /* Get the cell */
    struct cell *ci = &cells[cid];

    /* Skip cells without hydro or star particles */
    if ((ci->hydro.count == 0) && (!with_stars || ci->stars.count == 0) &&
        (!with_sinks || ci->sinks.count == 0) &&
        (!with_black_holes || ci->black_holes.count == 0))
      continue;

    /* If the cell is local build a self-interaction */
    if (ci->nodeID == nodeID) {
      scheduler_addtask(sched, task_type_self, task_subtype_density, 0, 0, ci,
                        NULL);
    }

    /* Now loop over all the neighbours of this cell */
    for (int ii = -1; ii < 2; ii++) {
      int iii = i + ii;
      if (!periodic && (iii < 0 || iii >= cdim[0])) continue;
      iii = (iii + cdim[0]) % cdim[0];
      for (int jj = -1; jj < 2; jj++) {
        int jjj = j + jj;
        if (!periodic && (jjj < 0 || jjj >= cdim[1])) continue;
        jjj = (jjj + cdim[1]) % cdim[1];
        for (int kk = -1; kk < 2; kk++) {
          int kkk = k + kk;
          if (!periodic && (kkk < 0 || kkk >= cdim[2])) continue;
          kkk = (kkk + cdim[2]) % cdim[2];

          /* Get the neighbouring cell */
          const int cjd = cell_getid(cdim, iii, jjj, kkk);
          struct cell *cj = &cells[cjd];

          /* Is that neighbour local and does it have gas or star particles ? */
          if ((cid >= cjd) ||
              ((cj->hydro.count == 0) &&
               (!with_feedback || cj->stars.count == 0) &&
               (!with_sinks || cj->sinks.count == 0) &&
               (!with_black_holes || cj->black_holes.count == 0)) ||
              (ci->nodeID != nodeID && cj->nodeID != nodeID))
            continue;

          /* Construct the pair task */
          const int sid = sortlistID[(kk + 1) + 3 * ((jj + 1) + 3 * (ii + 1))];
          scheduler_addtask(sched, task_type_pair, task_subtype_density, sid, 0,
                            ci, cj);

#ifdef SWIFT_DEBUG_CHECKS
#ifdef WITH_MPI

          /* Let's cross-check that we had a proxy for that cell */
          if (ci->nodeID == nodeID && cj->nodeID != engine_rank) {

            /* Find the proxy for this node */
            const int proxy_id = e->proxy_ind[cj->nodeID];
            if (proxy_id < 0)
              error("No proxy exists for that foreign node %d!", cj->nodeID);

            const struct proxy *p = &e->proxies[proxy_id];

            /* Check whether the cell exists in the proxy */
            int n = 0;
            for (n = 0; n < p->nr_cells_in; n++)
              if (p->cells_in[n] == cj) break;
            if (n == p->nr_cells_in)
              error(
                  "Cell %d not found in the proxy but trying to construct "
                  "hydro task!",
                  cjd);
          } else if (cj->nodeID == nodeID && ci->nodeID != engine_rank) {

            /* Find the proxy for this node */
            const int proxy_id = e->proxy_ind[ci->nodeID];
            if (proxy_id < 0)
              error("No proxy exists for that foreign node %d!", ci->nodeID);

            const struct proxy *p = &e->proxies[proxy_id];

            /* Check whether the cell exists in the proxy */
            int n = 0;
            for (n = 0; n < p->nr_cells_in; n++)
              if (p->cells_in[n] == ci) break;
            if (n == p->nr_cells_in)
              error(
                  "Cell %d not found in the proxy but trying to construct "
                  "hydro task!",
                  cid);
          }
#endif /* WITH_MPI */
#endif /* SWIFT_DEBUG_CHECKS */
        }
      }
    }
  }
}

void engine_make_grid_construction_tasks_mapper(void *map_data,
                                                int num_elements,
                                                void *extra_data) {

  /* Extract the engine pointer. */
  struct engine *e = (struct engine *)extra_data;
  const int periodic = e->s->periodic;

  struct space *s = e->s;
  struct scheduler *sched = &e->sched;
  const int nodeID = e->nodeID;
  const int *cdim = s->cdim;
  struct cell *cells = s->cells_top;

  /* Loop through the elements, which are just byte offsets from NULL. */
  for (int ind = 0; ind < num_elements; ind++) {

    /* Get the cell index. */
    const int cid = (size_t)(map_data) + ind;

    /* Integer indices of the cell in the top-level grid */
    const int i = cid / (cdim[1] * cdim[2]);
    const int j = (cid / cdim[2]) % cdim[1];
    const int k = cid % cdim[2];

    /* Get the cell */
    struct cell *ci = &cells[cid];

    /* Skip cells without hydro particles */
    if (ci->hydro.count == 0) continue;

    /* If the cell is local build a self-interaction */
    if (ci->nodeID == nodeID) {
      scheduler_addtask(sched, task_type_self, task_subtype_grid_sync, 0, 1, ci,
                        NULL);
    }

    /* Now loop over all the neighbours of this cell */
    for (int ii = -1; ii < 2; ii++) {
      int iii = i + ii;
      if (!periodic && (iii < 0 || iii >= cdim[0])) continue;
      iii = (iii + cdim[0]) % cdim[0];
      for (int jj = -1; jj < 2; jj++) {
        int jjj = j + jj;
        if (!periodic && (jjj < 0 || jjj >= cdim[1])) continue;
        jjj = (jjj + cdim[1]) % cdim[1];
        for (int kk = -1; kk < 2; kk++) {
          int kkk = k + kk;
          if (!periodic && (kkk < 0 || kkk >= cdim[2])) continue;
          kkk = (kkk + cdim[2]) % cdim[2];

          /* Get the neighbouring cell */
          const int cjd = cell_getid(cdim, iii, jjj, kkk);
          struct cell *cj = &cells[cjd];

          /* Is one of the cells local and does the neighbour have gas
           * particles? Also, only treat pairs once. */
          if ((cid >= cjd) || (cj->hydro.count == 0) ||
              (ci->nodeID != nodeID && cj->nodeID != nodeID))
            continue;

          /* Construct a pair task for both directions, since the construction
           * tasks are asymmetric.
           * MPI: we construct a pair interaction for both directions, even
           * though we will only construct the voronoi grid of the local cell
           * locally. The other pair interaction is very useful for
           * bookkeeping purposes. */
          const int sid = sortlistID[(kk + 1) + 3 * ((jj + 1) + 3 * (ii + 1))];
          scheduler_addtask(sched, task_type_pair, task_subtype_grid_sync, sid,
                            1, ci, cj);
          scheduler_addtask(sched, task_type_pair, task_subtype_grid_sync, sid,
                            1, cj, ci);

#ifdef SWIFT_DEBUG_CHECKS
#ifdef WITH_MPI

          /* Let's cross-check that we had a proxy for that cell */
          if (ci->nodeID == nodeID && cj->nodeID != engine_rank) {

            /* Find the proxy for this node */
            const int proxy_id = e->proxy_ind[cj->nodeID];
            if (proxy_id < 0)
              error("No proxy exists for that foreign node %d!", cj->nodeID);

            const struct proxy *p = &e->proxies[proxy_id];

            /* Check whether the cell exists in the proxy */
            int n = 0;
            for (n = 0; n < p->nr_cells_in; n++)
              if (p->cells_in[n] == cj) break;
            if (n == p->nr_cells_in)
              error(
                  "Cell %d not found in the proxy but trying to construct "
                  "hydro task!",
                  cjd);
          } else if (cj->nodeID == nodeID && ci->nodeID != engine_rank) {

            /* Find the proxy for this node */
            const int proxy_id = e->proxy_ind[ci->nodeID];
            if (proxy_id < 0)
              error("No proxy exists for that foreign node %d!", ci->nodeID);

            const struct proxy *p = &e->proxies[proxy_id];

            /* Check whether the cell exists in the proxy */
            int n = 0;
            for (n = 0; n < p->nr_cells_in; n++)
              if (p->cells_in[n] == ci) break;
            if (n == p->nr_cells_in)
              error(
                  "Cell %d not found in the proxy but trying to construct "
                  "hydro task!",
                  cid);
          }
#endif /* WITH_MPI */
#endif /* SWIFT_DEBUG_CHECKS */
        }
      }
    }
  }
}

/**
 * @brief Constructs the top-level tasks for the first hydro loop over
 * neighbours, for grid-based hydro schemes.
 *
 * If meshless gradients are used, we also construct the initial neighbour loops
 * which do not use the mesh explicitly.
 *
 * @param map_data Offset of first two indices disguised as a pointer.
 * @param num_elements Number of cells to traverse.
 * @param extra_data The #engine.
 */
void engine_make_grid_hydroloop_tasks_mapper(void *map_data, int num_elements,
                                             void *extra_data) {

  /* Extract the engine pointer. */
  struct engine *e = (struct engine *)extra_data;
  const int periodic = e->s->periodic;

  struct space *s = e->s;
  struct scheduler *sched = &e->sched;
  const int nodeID = e->nodeID;
  const int *cdim = s->cdim;
  struct cell *cells = s->cells_top;

  /* Loop through the elements, which are just byte offsets from NULL. */
  for (int ind = 0; ind < num_elements; ind++) {

    /* Get the cell index. */
    const int cid = (size_t)(map_data) + ind;

    /* Integer indices of the cell in the top-level grid */
    const int i = cid / (cdim[1] * cdim[2]);
    const int j = (cid / cdim[2]) % cdim[1];
    const int k = cid % cdim[2];

    /* Get the cell */
    struct cell *ci = &cells[cid];

    /* Skip cells without hydro particles */
    if (ci->hydro.count == 0) continue;

    /* If the cell is local build a self-interaction */
    if (ci->nodeID == nodeID) {
      scheduler_addtask(sched, task_type_self, task_subtype_flux, 0, 0, ci,
                        NULL);
#ifdef SHADOWSWIFT_MESHLESS_GRADIENTS
      scheduler_addtask(sched, task_type_self, task_subtype_gradient, 0, 0, ci,
                        NULL);
#endif
    }

    /* Now loop over all the neighbours of this cell */
    for (int ii = -1; ii < 2; ii++) {
      int iii = i + ii;
      if (!periodic && (iii < 0 || iii >= cdim[0])) continue;
      iii = (iii + cdim[0]) % cdim[0];
      for (int jj = -1; jj < 2; jj++) {
        int jjj = j + jj;
        if (!periodic && (jjj < 0 || jjj >= cdim[1])) continue;
        jjj = (jjj + cdim[1]) % cdim[1];
        for (int kk = -1; kk < 2; kk++) {
          int kkk = k + kk;
          if (!periodic && (kkk < 0 || kkk >= cdim[2])) continue;
          kkk = (kkk + cdim[2]) % cdim[2];

          /* Get the neighbouring cell */
          const int cjd = cell_getid(cdim, iii, jjj, kkk);
          struct cell *cj = &cells[cjd];

          /* Is one of the cells local and does the neighbour have gas
           * particles? Also, only treat pairs once. */
          if ((cid >= cjd) || (cj->hydro.count == 0) ||
              (ci->nodeID != nodeID && cj->nodeID != nodeID))
            continue;

          /* Construct a pair task for both directions, since the construction
           * tasks are asymmetric.
           * MPI: we construct a pair interaction for both directions, even
           * though we will only construct the voronoi grid of the local cell
           * locally. The other pair interaction is very useful for
           * bookkeeping purposes. */
          const int sid = sortlistID[(kk + 1) + 3 * ((jj + 1) + 3 * (ii + 1))];
          scheduler_addtask(sched, task_type_pair, task_subtype_flux, sid, 0,
                            ci, cj);
#ifdef SHADOWSWIFT_MESHLESS_GRADIENTS
          scheduler_addtask(sched, task_type_pair, task_subtype_gradient, sid,
                            0, ci, cj);
#endif

#ifdef SWIFT_DEBUG_CHECKS
#ifdef WITH_MPI

          /* Let's cross-check that we had a proxy for that cell */
          if (ci->nodeID == nodeID && cj->nodeID != engine_rank) {

            /* Find the proxy for this node */
            const int proxy_id = e->proxy_ind[cj->nodeID];
            if (proxy_id < 0)
              error("No proxy exists for that foreign node %d!", cj->nodeID);

            const struct proxy *p = &e->proxies[proxy_id];

            /* Check whether the cell exists in the proxy */
            int n = 0;
            for (n = 0; n < p->nr_cells_in; n++)
              if (p->cells_in[n] == cj) break;
            if (n == p->nr_cells_in)
              error(
                  "Cell %d not found in the proxy but trying to construct "
                  "hydro task!",
                  cjd);
          } else if (cj->nodeID == nodeID && ci->nodeID != engine_rank) {

            /* Find the proxy for this node */
            const int proxy_id = e->proxy_ind[ci->nodeID];
            if (proxy_id < 0)
              error("No proxy exists for that foreign node %d!", ci->nodeID);

            const struct proxy *p = &e->proxies[proxy_id];

            /* Check whether the cell exists in the proxy */
            int n = 0;
            for (n = 0; n < p->nr_cells_in; n++)
              if (p->cells_in[n] == ci) break;
            if (n == p->nr_cells_in)
              error(
                  "Cell %d not found in the proxy but trying to construct "
                  "hydro task!",
                  cid);
          }
#endif /* WITH_MPI */
#endif /* SWIFT_DEBUG_CHECKS */
        }
      }
    }
  }
}

#ifdef EXTRA_HYDRO_LOOP
/**
 * @brief Construct the right dependencies for the hydro loops of the moving
 * mesh scheme.
 *
 * construction ghost -> slope_estimate -> slope_limiter -> flux
 *
 * @param sched
 * @param c
 * @param t_slope_estimate
 * @param t_slope_limiter
 * @param t_flux
 * */
void engine_make_grid_hydroloop_dependencies(struct scheduler *sched,
                                             struct cell *c,
                                             struct task *t_slope_estimate,
                                             struct task *t_slope_limiter,
                                             struct task *t_flux) {
  scheduler_addunlock(sched, c->hydro.super->hydro.grid_ghost, t_flux);
  scheduler_addunlock(sched, t_flux, c->hydro.super->hydro.flux_ghost);
  scheduler_addunlock(sched, t_slope_estimate,
                      c->hydro.super->hydro.slope_estimate_ghost);
  scheduler_addunlock(sched, c->hydro.super->hydro.slope_estimate_ghost,
                      t_slope_limiter);
  scheduler_addunlock(sched, t_slope_limiter,
                      c->hydro.super->hydro.slope_limiter_ghost);
}
#else
void engine_make_grid_hydroloop_dependencies(struct scheduler *sched,
                                             struct cell *c,
                                             struct task *t_flux) {
  scheduler_addunlock(sched, c->hydro.super->hydro.grid_ghost, t_flux);
  scheduler_addunlock(sched, t_flux, c->hydro.super->hydro.flux_ghost);
}
#endif

/**
 * @brief Duplicates the first hydro-loops to construct other needed neighbour
 * loops all the hydro loop and adds the right dependencies
 *
 * This is done by looping over all the previously constructed tasks
 * and adding another task involving the same cells but this time
 * corresponding to the hydro loops over neighbours.
 * With all the relevant tasks for a given cell available, we also construct
 * all the dependencies for that cell.
 */
void engine_make_extra_grid_hydroloop_tasks_mapper(void *map_data,
                                                   int num_elements,
                                                   void *extra_data) {

  struct engine *e = (struct engine *)extra_data;
  struct scheduler *sched = &e->sched;
  const int nodeID = e->nodeID;
  const int with_timestep_limiter =
      (e->policy & engine_policy_timestep_limiter);
  const int with_feedback = (e->policy & engine_policy_feedback);
  const int with_sink = (e->policy & engine_policy_sinks);

  struct task *t_star_density = NULL;
  struct task *t_star_feedback = NULL;
  struct task *t_limiter = NULL;
  struct task *t_sink_density = NULL;
  struct task *t_sink_swallow = NULL;
  struct task *t_sink_do_sink_swallow = NULL;
  struct task *t_sink_do_gas_swallow = NULL;

#ifndef SHADOWSWIFT_MESHLESS_GRADIENTS
#ifdef EXTRA_HYDRO_LOOP
  struct task *t_slope_estimate = NULL;
  struct task *t_slope_limiter = NULL;
#endif
#endif


  for (int ind = 0; ind < num_elements; ind++) {
    struct task *t = &((struct task *)map_data)[ind];

    /* Escape early */
    if (t->type == task_type_none) continue;
    if (t->type == task_type_stars_resort) continue;
    if (t->type == task_type_star_formation) continue;
    if (t->type == task_type_star_formation_sink) continue;
    if (t->type == task_type_sink_formation) continue;
    /* TODO: add other checks for star/sinks/... */

    const enum task_types t_type = t->type;
    const enum task_subtypes t_subtype = t->subtype;
    const long long flags = t->flags;
    struct cell *const ci = t->ci;
    struct cell *const cj = t->cj;
    const int ci_local = ci->nodeID == nodeID;
    const int cj_local = cj == NULL ? 0 : cj->nodeID == nodeID;

    /* Sort tasks depend on the drift of the cell (stars version). */
    if (t_type == task_type_stars_sort && ci->nodeID == nodeID) {
      scheduler_addunlock(sched, ci->hydro.super->stars.drift, t);
    }

    /* Grid construction? */
    if (t_type == task_type_grid_construction) {
      if (ci_local) {
        /* Now that we are sure that the hydro.grid_ghost is added, we can
         * add a dependency here. */
        scheduler_addunlock(sched, t, ci->hydro.super->hydro.grid_ghost);
        /* Also unlock the outgoing pair sync tasks for higher level
         * construction tasks */
        for (struct cell *finger = ci->parent;
             finger != NULL && finger->grid.super != NULL;
             finger = finger->parent)
          for (struct link *l = finger->grid.sync_out; l != NULL; l = l->next)
            scheduler_addunlock(sched, t, l->t);
      }
    }

    /* Grid sync interaction? */
    else if (t_subtype == task_subtype_grid_sync) {

      /* Set unlocks for construction sync tasks.
       * Note that the grid construction will only be run for local ci. */
      if (!ci_local) continue;

      /* Grid construction sync depends on the drift */
      scheduler_addunlock(sched, ci->hydro.super->hydro.drift, t);

#ifdef SWIFT_DEBUG_CHECKS
      /* Check that incoming sync tasks are on the construction level */
      if (ci->grid.construction_level != ci)
        error(
            "Incoming construction sync task, but not on construction level!");
      /* Check that we have a construction task */
      if (ci->grid.construction == NULL)
        error("No construction task for cell on construction level!");
#endif
      /* Make construction task depend on incoming sync tasks */
      scheduler_addunlock(sched, t, ci->grid.construction);

      /* Add additional dependencies for pair tasks */
      if (t_type == task_type_pair) {
        scheduler_addunlock(sched, ci->hydro.super->hydro.sorts, t);
        if (cj->hydro.super != ci->hydro.super) {
          scheduler_addunlock(sched, cj->hydro.super->hydro.sorts, t);
          if (cj_local) {
            /* t also depends on the drift of cj (if cj is local) */
            scheduler_addunlock(sched, cj->hydro.super->hydro.drift, t);
          }
        }
      }
    } /* Grid sync interaction? */

    /* Flux interaction: neighbour loop that uses the grid */
    else if (t_subtype == task_subtype_flux) {
      /* Construct other neighbour loops that explicitly depend on the grid */
#ifdef SHADOWSWIFT_MESHLESS_GRADIENTS
      /* No extra neighbour loop that explicitly use the grid */
      /* Just add dependencies */
      if (t_type == task_type_self) {
        if (!ci_local) continue;
        scheduler_addunlock(sched, ci->hydro.super->hydro.grid_ghost, t);
        scheduler_addunlock(sched, t, ci->hydro.super->hydro.flux_ghost);
      } else if (t_type == task_type_pair) {
        if (ci_local) {
          scheduler_addunlock(sched, ci->hydro.super->hydro.grid_ghost, t);
          scheduler_addunlock(sched, t, ci->hydro.super->hydro.flux_ghost);
        }
        if (cj_local && cj->hydro.super != ci->hydro.super) {
          scheduler_addunlock(sched, cj->hydro.super->hydro.grid_ghost, t);
          scheduler_addunlock(sched, t, cj->hydro.super->hydro.flux_ghost);
        }
      }
#ifdef SWIFT_DEBUG_CHECKS
      else
        error("Invalid task type for t->subtype == task_subtype_flux!");
#endif
#else
#ifdef EXTRA_HYDRO_LOOP
      t_slope_estimate = scheduler_addtask(
          sched, t_type, task_subtype_slope_estimate, flags, 0, ci, cj);
      t_slope_limiter = scheduler_addtask(
          sched, t_type, task_subtype_slope_limiter, flags, 0, ci, cj);
      engine_addlink(e, &ci->hydro.slope_estimate, t_slope_estimate);
      engine_addlink(e, &ci->hydro.slope_limiter, t_slope_limiter);
#endif

      if (with_timestep_limiter) {
        t_limiter = scheduler_addtask(sched, t_type, task_subtype_limiter,
                                      flags, 0, ci, cj);
        engine_addlink(e, &ci->hydro.limiter, t_limiter);
      }
      /* Add links and dependencies */
      if (t_type == task_type_self || t_type == task_type_sub_self) {
#ifdef EXTRA_HYDRO_LOOP
        engine_make_grid_hydroloop_dependencies(sched, ci, t_slope_estimate,
                                                t_slope_limiter, t);
        scheduler_addunlock(sched, ci->super->kick2, t_slope_estimate);
#else
        engine_make_grid_hydroloop_dependencies(sched, ci, t);
#endif

        if (with_timestep_limiter) {
          scheduler_addunlock(sched, ci->super->timestep, t_limiter);
          scheduler_addunlock(sched, ci->hydro.super->hydro.drift, t_limiter);
          scheduler_addunlock(sched, t_limiter, ci->super->kick1);
          scheduler_addunlock(sched, t_limiter, ci->super->timestep_limiter);
        }
      } else if (t_type == task_type_pair || t_type == task_type_sub_pair) {
        /* Links */
#ifdef EXTRA_HYDRO_LOOP
        engine_addlink(e, &cj->hydro.slope_estimate, t_slope_estimate);
        engine_addlink(e, &cj->hydro.slope_limiter, t_slope_limiter);
#endif

        if (with_timestep_limiter) {
          engine_addlink(e, &ci->hydro.limiter, t_limiter);
          engine_addlink(e, &cj->hydro.limiter, t_limiter);
        }

        /* Unlocks */
        if (ci_local) {
#ifdef EXTRA_HYDRO_LOOP
          engine_make_grid_hydroloop_dependencies(sched, ci, t_slope_estimate,
                                                  t_slope_limiter, t);
          scheduler_addunlock(sched, ci->super->kick2, t_slope_estimate);
#else
          engine_make_grid_hydroloop_dependencies(sched, ci, t);
#endif

          /* Limiter unlocks */
          if (with_timestep_limiter) {
            scheduler_addunlock(sched, ci->hydro.super->hydro.drift, t_limiter);
            scheduler_addunlock(sched, ci->super->timestep, t_limiter);
            scheduler_addunlock(sched, t_limiter, ci->super->kick1);
            scheduler_addunlock(sched, t_limiter, ci->super->timestep_limiter);
          }
        }
        if (cj_local && cj->super != ci->super) {
#ifdef EXTRA_HYDRO_LOOP
          scheduler_addunlock(sched, cj->super->kick2, t_slope_estimate);
#endif

          if (with_timestep_limiter) {
            scheduler_addunlock(sched, cj->super->timestep, t_limiter);
            scheduler_addunlock(sched, t_limiter, cj->super->kick1);
            scheduler_addunlock(sched, t_limiter, cj->super->timestep_limiter);
          }
        }
        if (cj_local && cj->hydro.super != ci->hydro.super) {
#ifdef EXTRA_HYDRO_LOOP
          engine_make_grid_hydroloop_dependencies(sched, cj, t_slope_estimate,
                                                  t_slope_limiter, t);
#else
          engine_make_grid_hydroloop_dependencies(sched, cj, t);
#endif

          if (with_timestep_limiter) {
            scheduler_addunlock(sched, cj->hydro.super->hydro.drift, t_limiter);
          }
        }
      }
#endif
    }

    /* Gradient interaction: neighbour loop that does not use the grid */
    else if (t_subtype == task_subtype_gradient) {
      /* Construct other neighbour loops that do NOT depend on the grid.
       * TODO: Add other kinds of neighbour loops */

      if (with_timestep_limiter)
        t_limiter = scheduler_addtask(sched, t_type, task_subtype_limiter,
                                      flags, 0, ci, cj);

      /* Add links and dependencies */
      if (t_type == task_type_self || t_type == task_type_sub_self) {
#ifdef SWIFT_DEBUG_CHECKS
        if (!ci_local)
          error("Encountered self-type gradient task for non-local cell!");
#endif
        /* Kick2 -> gradient */
        scheduler_addunlock(sched, ci->super->kick2, t);
        /* gradient -> extra ghost */
        scheduler_addunlock(sched, t, ci->hydro.super->hydro.extra_ghost);

        if (with_timestep_limiter) {
          engine_addlink(e, &ci->hydro.limiter, t_limiter);
          scheduler_addunlock(sched, ci->super->timestep, t_limiter);
          scheduler_addunlock(sched, ci->hydro.super->hydro.drift, t_limiter);
          scheduler_addunlock(sched, t_limiter, ci->super->kick1);
          scheduler_addunlock(sched, t_limiter, ci->super->timestep_limiter);
        }

        /* Scheduler */
        if (with_feedback) {
          t_star_density = scheduler_addtask(sched, t_type,
                        task_subtype_stars_density, flags, 0, ci, NULL);
          t_star_feedback = scheduler_addtask(sched, t_type,
                                              task_subtype_stars_feedback,
                                              flags, 0, ci, NULL);
        }


        if (with_sink) {
          t_sink_density = scheduler_addtask(sched, t_type, task_subtype_sink_density,
                                flags, 0, ci, NULL);
          t_sink_swallow = scheduler_addtask(sched, t_type, task_subtype_sink_swallow,
                                flags, 0, ci, NULL);
          t_sink_do_sink_swallow = scheduler_addtask(
              sched, t_type, task_subtype_sink_do_sink_swallow, flags, 0,
              ci, NULL);
          t_sink_do_gas_swallow = scheduler_addtask(
              sched, t_type, task_subtype_sink_do_gas_swallow, flags, 0,
              ci, NULL);
        }

        /* Engine Links*/
        if (with_feedback) {
          engine_addlink(e, &ci->stars.density, t_star_density);
          engine_addlink(e, &ci->stars.feedback, t_star_feedback);
        }
        if (with_sink) {
          engine_addlink(e, &ci->sinks.density, t_sink_density);
          engine_addlink(e, &ci->sinks.swallow, t_sink_swallow);
          engine_addlink(e, &ci->sinks.do_sink_swallow, t_sink_do_sink_swallow);
          engine_addlink(e, &ci->sinks.do_gas_swallow, t_sink_do_gas_swallow);
        }

        /* Add dependencies*/
        if (with_feedback){
          scheduler_addunlock(sched, ci->hydro.super->stars.drift,
                              t_star_density);
          scheduler_addunlock(sched, ci->hydro.super->hydro.drift,
                              t_star_density);
          scheduler_addunlock(sched, ci->hydro.super->stars.stars_in,
                              t_star_density);
          scheduler_addunlock(sched, t_star_density,
                              ci->hydro.super->stars.density_ghost);
          scheduler_addunlock(sched, t_star_feedback,
                              ci->hydro.super->stars.stars_out);
          /* Else from EXTRA_STAR_LOOPS */
          scheduler_addunlock(sched, ci->hydro.super->stars.density_ghost,
                              t_star_feedback);
        }

        if (with_sink) {
          /* Sink density */
          scheduler_addunlock(sched, ci->hydro.super->sinks.drift,
                              t_sink_density);
          scheduler_addunlock(sched, ci->hydro.super->hydro.drift,
                              t_sink_density);
          scheduler_addunlock(sched, ci->hydro.super->sinks.sink_in,
                              t_sink_density);
          scheduler_addunlock(sched, t_sink_density,
                              ci->hydro.super->sinks.density_ghost);

          /* Do the sink_swallow */
          scheduler_addunlock(sched, ci->hydro.super->sinks.density_ghost,
                              t_sink_swallow);

          scheduler_addunlock(sched, t_sink_swallow,
                              ci->hydro.super->sinks.sink_ghost1);

          /* Do the sink_do_gas_swallow */
          scheduler_addunlock(sched, ci->hydro.super->sinks.sink_ghost1,
                              t_sink_do_gas_swallow);
          scheduler_addunlock(sched, t_sink_do_gas_swallow,
                              ci->hydro.super->sinks.sink_ghost2);

          /* Do the sink_do_sink_swallow */
          scheduler_addunlock(sched, ci->hydro.super->sinks.sink_ghost2,
                              t_sink_do_sink_swallow);
          scheduler_addunlock(sched, t_sink_do_sink_swallow,
                              ci->hydro.super->sinks.sink_out);
        }

        /* For sub_self: extra dependencies: */
        if (t_type == task_type_sub_self) {
          /* Drift -> gradient */
          scheduler_addunlock(sched, ci->hydro.super->hydro.drift, t);
          /* sorts -> gradient */
          scheduler_addunlock(sched, ci->hydro.super->hydro.sorts, t);

          /* sub_self feedback and star formation extra dependencies */
          if (with_feedback) {
            scheduler_addunlock(sched, ci->hydro.super->hydro.sorts,
              t_star_density);
            scheduler_addunlock(sched, ci->hydro.super->stars.sorts,
                          t_star_density);
          }
        }

      } else if (t_type == task_type_pair || t_type == task_type_sub_pair) {
        /* Links */
        if (with_timestep_limiter) {
          engine_addlink(e, &ci->hydro.limiter, t_limiter);
          engine_addlink(e, &cj->hydro.limiter, t_limiter);
        }

        /* Unlocks */
        /* Sort -> pair/gradient */
        scheduler_addunlock(sched, ci->hydro.super->hydro.sorts, t);
        if (ci->hydro.super != cj->hydro.super)
          scheduler_addunlock(sched, cj->hydro.super->hydro.sorts, t);
        /* For local cells only */
        if (ci_local) {
          /* Drift -> gradient */
          scheduler_addunlock(sched, ci->hydro.super->hydro.drift, t);
          /* Kick2 -> gradient */
          scheduler_addunlock(sched, ci->super->kick2, t);
          /* Gradient -> extra_ghost */
          scheduler_addunlock(sched, t, ci->hydro.super->hydro.extra_ghost);
          /* Limiter unlocks */
          if (with_timestep_limiter) {
            scheduler_addunlock(sched, ci->hydro.super->hydro.drift, t_limiter);
            scheduler_addunlock(sched, ci->super->timestep, t_limiter);
            scheduler_addunlock(sched, t_limiter, ci->super->kick1);
            scheduler_addunlock(sched, t_limiter, ci->super->timestep_limiter);
          }
        }
        if (cj_local && cj->super != ci->super) {
          /* Kick2 -> gradient */
          scheduler_addunlock(sched, cj->super->kick2, t);
          if (with_timestep_limiter) {
            scheduler_addunlock(sched, cj->super->timestep, t_limiter);
            scheduler_addunlock(sched, t_limiter, cj->super->kick1);
            scheduler_addunlock(sched, t_limiter, cj->super->timestep_limiter);
          }
        }
        if (cj_local && cj->hydro.super != ci->hydro.super) {
          /* Drift -> gradient */
          scheduler_addunlock(sched, cj->hydro.super->hydro.drift, t);
          /* Gradient -> extra_ghost */
          scheduler_addunlock(sched, t, cj->hydro.super->hydro.extra_ghost);
          if (with_timestep_limiter) {
            scheduler_addunlock(sched, cj->hydro.super->hydro.drift, t_limiter);
          }
        }

        /* Add tasks to scheduler */
        if (with_feedback) {
          t_star_density = scheduler_addtask(sched, t_type,
                      task_subtype_stars_density, flags, 0, ci, cj);
          t_star_feedback = scheduler_addtask(sched, t_type,
                                task_subtype_stars_feedback, flags, 0, ci, cj);
        }

        if (with_sink) {
          t_sink_density = scheduler_addtask(
            sched, t_type, task_subtype_sink_density, flags, 0, ci, cj);
          t_sink_swallow = scheduler_addtask(
              sched, t_type, task_subtype_sink_swallow, flags, 0, ci, cj);
          t_sink_do_sink_swallow = scheduler_addtask(
              sched, t_type, task_subtype_sink_do_sink_swallow, flags, 0,
              ci, cj);
          t_sink_do_gas_swallow = scheduler_addtask(
              sched, t_type, task_subtype_sink_do_gas_swallow, flags, 0,
              ci, cj);
        }

        /* Add engine links */
        if (with_feedback) {
          engine_addlink(e, &ci->stars.density, t_star_density);
          engine_addlink(e, &cj->stars.density, t_star_density);
          engine_addlink(e, &ci->stars.feedback, t_star_feedback);
          engine_addlink(e, &cj->stars.feedback, t_star_feedback);
        }

        if (with_sink) {
          engine_addlink(e, &ci->sinks.density, t_sink_density);
          engine_addlink(e, &cj->sinks.density, t_sink_density);
          engine_addlink(e, &ci->sinks.swallow, t_sink_swallow);
          engine_addlink(e, &cj->sinks.swallow, t_sink_swallow);
          engine_addlink(e, &ci->sinks.do_sink_swallow, t_sink_do_sink_swallow);
          engine_addlink(e, &cj->sinks.do_sink_swallow, t_sink_do_sink_swallow);
          engine_addlink(e, &ci->sinks.do_gas_swallow, t_sink_do_gas_swallow);
          engine_addlink(e, &cj->sinks.do_gas_swallow, t_sink_do_gas_swallow);
        }

        if (with_feedback) {
          /* Make gradient (density) tasks depend on Hydro sort */
          scheduler_addunlock(sched, ci->hydro.super->hydro.sorts,
                              t_star_density);
          if (ci->hydro.super != cj->hydro.super) {
            scheduler_addunlock(sched, cj->hydro.super->hydro.sorts,
                                t_star_density);
          }
        }

          /* ci Dependencies */
          if (ci->nodeID == nodeID) {

          /* Scheduler */
          if (with_feedback) {
            scheduler_addunlock(sched, ci->hydro.super->stars.drift,
                                t_star_density);
            scheduler_addunlock(sched, ci->hydro.super->stars.sorts,
                                t_star_density);
            scheduler_addunlock(sched, ci->hydro.super->hydro.drift,
                                t_star_density);
            scheduler_addunlock(sched, ci->hydro.super->stars.stars_in,
                                t_star_density);
            scheduler_addunlock(sched, t_star_density,
                                ci->hydro.super->stars.density_ghost);
            /* Else from EXTRA_STAR_LOOPS */
            scheduler_addunlock(sched, ci->hydro.super->stars.density_ghost,
                                t_star_feedback);
            scheduler_addunlock(sched, t_star_feedback,
                                ci->hydro.super->stars.stars_out);
          }

          if (with_sink) {
            /* Sink density */
            scheduler_addunlock(sched, ci->hydro.super->sinks.drift,
                                t_sink_density);
            scheduler_addunlock(sched, ci->hydro.super->hydro.drift,
                                t_sink_density);
            scheduler_addunlock(sched, ci->hydro.super->sinks.sink_in,
                                t_sink_density);
            scheduler_addunlock(sched, t_sink_density,
                                ci->hydro.super->sinks.density_ghost);

            /* Do the sink_swallow */
            scheduler_addunlock(sched, ci->hydro.super->sinks.density_ghost,
                                t_sink_swallow);
            scheduler_addunlock(sched, t_sink_swallow,
                                ci->hydro.super->sinks.sink_ghost1);

            /* Do the sink_do_gas_swallow */
            scheduler_addunlock(sched, ci->hydro.super->sinks.sink_ghost1,
                                t_sink_do_gas_swallow);
            scheduler_addunlock(sched, t_sink_do_gas_swallow,
                                ci->hydro.super->sinks.sink_ghost2);

            /* Do the sink_do_sink_swallow */
            scheduler_addunlock(sched, ci->hydro.super->sinks.sink_ghost2,
                                t_sink_do_sink_swallow);
            scheduler_addunlock(sched, t_sink_do_sink_swallow,
                                ci->hydro.super->sinks.sink_out);
          }

        } else /*(ci->nodeID != nodeID) */ {
          if (with_feedback) {
            scheduler_addunlock(sched, ci->hydro.super->stars.sorts,
                                t_star_feedback);
          }
        } /* Close ci */

        /* cj Dependencies */
        if (cj->nodeID == nodeID) {

          if (ci->hydro.super != cj->hydro.super) {

            /* Scheduler */
            if (with_feedback) {
              scheduler_addunlock(sched, cj->hydro.super->stars.sorts,
                                  t_star_density);
              scheduler_addunlock(sched, cj->hydro.super->stars.drift,
                                  t_star_density);
              scheduler_addunlock(sched, cj->hydro.super->hydro.drift,
                                  t_star_density);
              scheduler_addunlock(sched, cj->hydro.super->stars.stars_in,
                                  t_star_density);
              scheduler_addunlock(sched, t_star_density,
                                  cj->hydro.super->stars.density_ghost);
              /* Else from EXTRA_STAR_LOOPS*/
              scheduler_addunlock(sched, cj->hydro.super->stars.density_ghost,
                                  t_star_feedback);
              scheduler_addunlock(sched, t_star_feedback,
                                  cj->hydro.super->stars.stars_out);
            }

            if (with_sink) {
              /* Sink density */
              scheduler_addunlock(sched, cj->hydro.super->sinks.drift,
                                  t_sink_density);
              scheduler_addunlock(sched, cj->hydro.super->hydro.drift,
                                  t_sink_density);
              scheduler_addunlock(sched, cj->hydro.super->sinks.sink_in,
                                  t_sink_density);
              scheduler_addunlock(sched, t_sink_density,
                                  cj->hydro.super->sinks.density_ghost);

              /* Do the sink_swallow */
              scheduler_addunlock(sched, cj->hydro.super->sinks.density_ghost,
                                  t_sink_swallow);
              scheduler_addunlock(sched, t_sink_swallow,
                                  cj->hydro.super->sinks.sink_ghost1);

              /* Do the sink_do_gas_swallow */
              scheduler_addunlock(sched, cj->hydro.super->sinks.sink_ghost1,
                                  t_sink_do_gas_swallow);
              scheduler_addunlock(sched, t_sink_do_gas_swallow,
                                  cj->hydro.super->sinks.sink_ghost2);

              /* Do the sink_do_sink_swallow */
              scheduler_addunlock(sched, cj->hydro.super->sinks.sink_ghost2,
                                  t_sink_do_sink_swallow);
              scheduler_addunlock(sched, t_sink_do_sink_swallow,
                                  cj->hydro.super->sinks.sink_out);
            }

          } /* Close ci->hydro.super != cj->hydro.super */
        } else /*(cj->nodeID != nodeID) */ {
          if (with_feedback) {
            scheduler_addunlock(sched, cj->hydro.super->stars.sorts,
                                t_star_feedback);
          }
        } /* Close cj */
      } /* Close pair types */

#ifdef SWIFT_DEBUG_CHECKS
      else
        error("Invalid task type for subtype `task_subtype_gradient`!");
#endif
    }
  } /* Loop over tasks */
}

struct cell_type_pair {
  struct cell *ci, *cj;
  int type;
};

/**
 * @brief Recurse down to the super level and add a dependency between
 * rt_advance_cell_time and tend tasks. Note: This function is intended
 * for the sending side, i.e. for local cells.
 *
 * If we're running with RT subcycling, we need to ensure that nothing
 * is sent before the advance cell time task has finished. This may
 * overwrite the correct cell times, particularly so when we're sending
 * over data for non-RT tasks, e.g. for gravity pair tasks. Therefore the
 * send/tend task needs to be unlocked by the rt_advance_cell_time task.
 *
 * The send/tend task is on the top level, while the rt_advance_cell_time
 * task is on the super level. This function simply recurses down to the
 * super level and adds the required dependency.
 *
 * @param c cell to check/recurse into
 * @param tend the send/tend task that needs to be unlocked.
 * @param e the engine
 */
void engine_addunlock_rt_advance_cell_time_tend(struct cell *c,
                                                struct task *tend,
                                                struct engine *e) {

  /* safety measure */
  if (!cell_get_flag(c, cell_flag_has_tasks)) return;
  if (cell_is_empty(c)) return;

  if (c->super == c) {
    /* Found the super level cell. Add dependency from rt_advance_cell_time, if
     * it exists. */
    if (c->super->rt.rt_advance_cell_time != NULL) {
      scheduler_addunlock(&e->sched, c->super->rt.rt_advance_cell_time, tend);
    }
#ifdef SWIFT_RT_DEBUG_CHECKS
    else {
      error("Got local super cell without rt_advance_cell_time task");
    }
#endif

  } else {
    /* descend the tree until you find the super level */
    if (c->split) {
      for (int k = 0; k < 8; k++) {
        if (c->progeny[k] != NULL) {
          engine_addunlock_rt_advance_cell_time_tend(c->progeny[k], tend, e);
        }
      }
    }
  }
}

void engine_addtasks_send_mapper(void *map_data, int num_elements,
                                 void *extra_data) {

  struct engine *e = (struct engine *)extra_data;
  const int with_star_formation = (e->policy & engine_policy_star_formation);
  const int with_limiter = (e->policy & engine_policy_timestep_limiter);
  const int with_feedback = (e->policy & engine_policy_feedback);
  const int with_sync = (e->policy & engine_policy_timestep_sync);
  const int with_rt = (e->policy & engine_policy_rt);
  struct cell_type_pair *cell_type_pairs = (struct cell_type_pair *)map_data;

#if defined(WITH_MPI) && !defined(SWIFT_DEBUG_CHECKS)
  if (e->policy & engine_policy_sinks) {
    error("TODO: Sink MPI tasks are not implemented yet!");
  }
#endif

  for (int k = 0; k < num_elements; k++) {
    struct cell *ci = cell_type_pairs[k].ci;
    struct cell *cj = cell_type_pairs[k].cj;
    const int type = cell_type_pairs[k].type;

#ifdef WITH_MPI

    if (!cell_is_empty(ci)) {
      /* Add the timestep exchange task */
      struct task *tend = scheduler_addtask(
          &e->sched, task_type_send, task_subtype_tend, ci->mpi.tag, 0, ci, cj);
      scheduler_addunlock(&e->sched, ci->timestep_collect, tend);
      engine_addlink(e, &ci->mpi.send, tend);

      if (with_rt && (type & proxy_cell_type_hydro))
        engine_addunlock_rt_advance_cell_time_tend(ci, tend, e);
    }
#endif

    /* Add the send tasks for the cells in the proxy that have a hydro
     * connection. */
    if ((e->policy & engine_policy_hydro) && (type & proxy_cell_type_hydro))
      engine_addtasks_send_hydro(e, ci, cj, /*t_xv=*/NULL,
                                 /*t_rho=*/NULL, /*t_gradient=*/NULL,
                                 /*t_prep1=*/NULL,
                                 /*t_limiter=*/NULL, /*t_pack_limiter=*/NULL,
                                 /*t_rt_gradient=*/NULL,
                                 /*t_rt_transport=*/NULL, with_feedback,
                                 with_limiter, with_sync, with_rt);

    /* Add the send tasks for the cells in the proxy that have a stars
     * connection. */
    if ((e->policy & engine_policy_feedback) && (type & proxy_cell_type_hydro))
      engine_addtasks_send_stars(e, ci, cj, /*t_density=*/NULL,
                                 /*t_prep2=*/NULL,
                                 /*t_sf_counts=*/NULL, with_star_formation);

    /* Add the send tasks for the cells in the proxy that have a black holes
     * connection. */
    if ((e->policy & engine_policy_black_holes) &&
        (type & proxy_cell_type_hydro))
      engine_addtasks_send_black_holes(e, ci, cj, /*t_rho=*/NULL,
                                       /*t_swallow=*/NULL,
                                       /*t_gas_swallow=*/NULL,
                                       /*t_feedback=*/NULL);

    /* Add the send tasks for the cells in the proxy that have a gravity
     * connection. */
    if ((e->policy & engine_policy_self_gravity) &&
        (type & proxy_cell_type_gravity))
      engine_addtasks_send_gravity(e, ci, cj, /*t_grav_counts=*/NULL,
                                   /*t_grav=*/NULL, with_star_formation);

    /* Add the send tasks for the cells in the proxy that have a grid
     * connection */
    if ((e->policy & engine_policy_grid) && (type & proxy_cell_type_hydro))
      engine_addtasks_send_grid(e, ci, cj, NULL, NULL, NULL, NULL,
                                e->policy & engine_policy_grid_hydro,
                                with_limiter);
  }
}

void engine_addtasks_recv_mapper(void *map_data, int num_elements,
                                 void *extra_data) {

  struct engine *e = (struct engine *)extra_data;
  const int with_star_formation = (e->policy & engine_policy_star_formation);
  const int with_limiter = (e->policy & engine_policy_timestep_limiter);
  const int with_feedback = (e->policy & engine_policy_feedback);
  const int with_black_holes = (e->policy & engine_policy_black_holes);
  const int with_sync = (e->policy & engine_policy_timestep_sync);
  const int with_rt = (e->policy & engine_policy_rt);
  struct cell_type_pair *cell_type_pairs = (struct cell_type_pair *)map_data;

#if defined(WITH_MPI) && !defined(SWIFT_DEBUG_CHECKS)
  if (e->policy & engine_policy_sinks) {
    error("TODO: Sink MPI tasks are not implemented yet!");
  }
#endif

  for (int k = 0; k < num_elements; k++) {
    struct cell *ci = cell_type_pairs[k].ci;
    const int type = cell_type_pairs[k].type;
    struct task *tend = NULL;

#ifdef WITH_MPI
    /* Add the timestep exchange task */
    if (!cell_is_empty(ci)) {
      tend = scheduler_addtask(&e->sched, task_type_recv, task_subtype_tend,
                               ci->mpi.tag, 0, ci, NULL);
      engine_addlink(e, &ci->mpi.recv, tend);

      /* If we're running with RT, there may be foreign cells that
       * don't receive any actual hydro particles. These cells however
       * still need to have the "advance_cell_time" and "rt_collect_times"
       * tasks in order for their time variables to be correct, especially
       * during syb-cycles, where the cell times aren't communicated at the
       * end of the step. So we create them now. */
      if (with_rt) {
#ifdef SWIFT_RT_DEBUG_CHECKS
        if (ci->top == NULL) error("Working on a cell with top == NULL??");
#endif

        /* Create the RT collect times task at the top level, if it hasn't
         * already. */
        if (ci->top->rt.rt_collect_times == NULL) {
          ci->top->rt.rt_collect_times =
              scheduler_addtask(&e->sched, task_type_rt_collect_times,
                                task_subtype_none, 0, 0, ci->top, NULL);
        }
        /* We don't need rt_collect_times -> tend dependencies. They never
         * run at the same time. rt_collect_times runs in sub-cycles,
         * tend runs on normal steps. */

        /* Make sure the timestep task replacements, i.e.
         * rt_advance_cell_time, exists on the super levels regardless of
         * proxy type. This needs to be done before engine_addtasks_recv_hydro
         * so we can set appropriate unlocks there without re-creating tasks.
         */
        engine_addtasks_recv_rt_advance_cell_time(e, ci, tend);
      }
    }
#endif

    /* Add the recv tasks for the cells in the proxy that have a hydro
     * connection. */
    if ((e->policy & engine_policy_hydro) && (type & proxy_cell_type_hydro)) {
      engine_addtasks_recv_hydro(
          e, ci, /*t_xv=*/NULL, /*t_rho=*/NULL, /*t_gradient=*/NULL,
          /*t_prep1=*/NULL, /*t_limiter=*/NULL, /*t_unpack_limiter=*/NULL,
          /*t_rt_gradient=*/NULL, /*t_rt_transport=*/NULL,
          /*t_rt_sorts=*/NULL, tend, with_feedback, with_black_holes,
          with_limiter, with_sync, with_rt);
    }

    /* Add the recv tasks for the cells in the proxy that have a stars
     * connection. */
    if ((e->policy & engine_policy_feedback) && (type & proxy_cell_type_hydro))
      engine_addtasks_recv_stars(e, ci, /*t_density=*/NULL, /*t_prep2=*/NULL,
                                 /*t_sf_counts=*/NULL, tend,
                                 with_star_formation);

    /* Add the recv tasks for the cells in the proxy that have a black holes
     * connection. */
    if ((e->policy & engine_policy_black_holes) &&
        (type & proxy_cell_type_hydro))
      engine_addtasks_recv_black_holes(e, ci, /*t_rho=*/NULL,
                                       /*t_swallow=*/NULL,
                                       /*t_gas_swallow=*/NULL,
                                       /*t_feedback=*/NULL, tend);

    /* Add the recv tasks for the cells in the proxy that have a gravity
     * connection. */
    if ((e->policy & engine_policy_self_gravity) &&
        (type & proxy_cell_type_gravity))
      engine_addtasks_recv_gravity(e, ci, /*t_grav_counts*/ NULL,
                                   /*t_grav=*/NULL, tend, with_star_formation);

    /* Add the send tasks for the cells in the proxy that have a grid
     * connection */
    if ((e->policy & engine_policy_grid) && (type & proxy_cell_type_hydro))
      engine_addtasks_recv_grid(
          e, ci, /*t_xv*/ NULL, /*t_rho*/ NULL, NULL, NULL, tend,
          e->policy & engine_policy_grid_hydro, with_limiter);
  }
}

/**
 * @brief Constructs the top-level self + pair tasks for the FOF loop over
 * neighbours.
 *
 * Here we construct all the tasks for all possible neighbouring non-empty
 * local cells in the hierarchy. No dependencies are being added thus far.
 * Additional loop over neighbours can later be added by simply duplicating
 * all the tasks created by this function.
 *
 * @param map_data Offset of first two indices disguised as a pointer.
 * @param num_elements Number of cells to traverse.
 * @param extra_data The #engine.
 */
void engine_make_fofloop_tasks_mapper(void *map_data, int num_elements,
                                      void *extra_data) {

  /* Extract the engine pointer. */
  struct engine *e = (struct engine *)extra_data;

  struct space *s = e->s;
  struct scheduler *sched = &e->sched;
  const int nodeID = e->nodeID;
  const int *cdim = s->cdim;
  struct cell *cells = s->cells_top;

  /* Loop through the elements, which are just byte offsets from NULL. */
  for (int ind = 0; ind < num_elements; ind++) {

    /* Get the cell index. */
    const int cid = (size_t)(map_data) + ind;
    const int i = cid / (cdim[1] * cdim[2]);
    const int j = (cid / cdim[2]) % cdim[1];
    const int k = cid % cdim[2];

    /* Get the cell */
    struct cell *ci = &cells[cid];

    /* Skip cells without gravity particles */
    if (ci->grav.count == 0) continue;

    /* If the cells is local build a self-interaction */
    if (ci->nodeID == nodeID) {
      scheduler_addtask(sched, task_type_fof_self, task_subtype_none, 0, 0, ci,
                        NULL);
      scheduler_addtask(sched, task_type_fof_attach_self, task_subtype_none, 0,
                        0, ci, NULL);
    }

    /* Now loop over all the neighbours of this cell */
    for (int ii = -1; ii < 2; ii++) {
      int iii = i + ii;
      if (!s->periodic && (iii < 0 || iii >= cdim[0])) continue;
      iii = (iii + cdim[0]) % cdim[0];
      for (int jj = -1; jj < 2; jj++) {
        int jjj = j + jj;
        if (!s->periodic && (jjj < 0 || jjj >= cdim[1])) continue;
        jjj = (jjj + cdim[1]) % cdim[1];
        for (int kk = -1; kk < 2; kk++) {
          int kkk = k + kk;
          if (!s->periodic && (kkk < 0 || kkk >= cdim[2])) continue;
          kkk = (kkk + cdim[2]) % cdim[2];

          /* Get the neighbouring cell */
          const int cjd = cell_getid(cdim, iii, jjj, kkk);
          struct cell *cj = &cells[cjd];

          /* Does that neighbour have particles ? */
          if (cid >= cjd || cj->grav.count == 0) continue;

          /* Construct the pair search task only for fully local pairs */
          if (ci->nodeID == nodeID && cj->nodeID == nodeID)
            scheduler_addtask(sched, task_type_fof_pair, task_subtype_none, 0,
                              0, ci, cj);

          /* Construct the pair search task for pairs overlapping with the node
           */
          if (ci->nodeID == nodeID || cj->nodeID == nodeID)
            scheduler_addtask(sched, task_type_fof_attach_pair,
                              task_subtype_none, 0, 0, ci, cj);
        }
      }
    }
  }
}

/**
 * @brief Fill the #space's task list with FOF tasks.
 *
 * @param e The #engine we are working with.
 */
void engine_make_fof_tasks(struct engine *e) {

  struct space *s = e->s;
  struct scheduler *sched = &e->sched;
  ticks tic = getticks();

  if (e->restarting) error("Running FOF on a restart step!");

  /* Construct a FOF loop over neighbours */
  if (e->policy & engine_policy_fof)
    threadpool_map(&e->threadpool, engine_make_fofloop_tasks_mapper, NULL,
                   s->nr_cells, 1, threadpool_auto_chunk_size, e);

  if (e->verbose)
    message("Making FOF tasks took %.3f %s.",
            clocks_from_ticks(getticks() - tic), clocks_getunit());

  tic = getticks();

  /* Split the tasks. */
  scheduler_splittasks(sched, /*fof_tasks=*/1, e->verbose);

  if (e->verbose)
    message("Splitting FOF tasks took %.3f %s.",
            clocks_from_ticks(getticks() - tic), clocks_getunit());

#ifdef SWIFT_DEBUG_CHECKS
  /* Verify that we are not left with invalid tasks */
  for (int i = 0; i < e->sched.nr_tasks; ++i) {
    const struct task *t = &e->sched.tasks[i];
    if (t->ci == NULL && t->cj != NULL && !t->skip) error("Invalid task");
  }
#endif

  /* Report the number of tasks we actually used */
  if (e->verbose)
    message(
        "Nr. of tasks: %d allocated tasks: %d ratio: %f memory use: %zd MB.",
        e->sched.nr_tasks, e->sched.size,
        (float)e->sched.nr_tasks / (float)e->sched.size,
        e->sched.size * sizeof(struct task) / (1024 * 1024));

  if (e->verbose)
    message("took %.3f %s.", clocks_from_ticks(getticks() - tic),
            clocks_getunit());
}

/**
 * @brief Fill the #space's task list.
 *
 * @param e The #engine we are working with.
 */
void engine_maketasks(struct engine *e) {

  struct space *s = e->s;
  struct scheduler *sched = &e->sched;
  struct cell *cells = s->cells_top;
  const int nr_cells = s->nr_cells;
  const ticks tic = getticks();

  /* Re-set the scheduler. */
  scheduler_reset(sched, engine_estimate_nr_tasks(e));

  ticks tic2 = getticks();

  /* Construct the first hydro loop over neighbours */
  if (e->policy & engine_policy_hydro)
    threadpool_map(&e->threadpool, engine_make_hydroloop_tasks_mapper, NULL,
                   s->nr_cells, 1, threadpool_auto_chunk_size, e);

  if (e->verbose)
    message("Making hydro tasks took %.3f %s.",
            clocks_from_ticks(getticks() - tic2), clocks_getunit());

  tic2 = getticks();

  /* Construct the grid construction tasks */
  if (e->policy & engine_policy_grid)
    threadpool_map(&e->threadpool, engine_make_grid_construction_tasks_mapper,
                   NULL, s->nr_cells, 1, threadpool_auto_chunk_size, e);

  /* Construct the first hydro loop(s) over the neighbours (grid version) */
  if (e->policy & engine_policy_grid_hydro)
    threadpool_map(&e->threadpool, engine_make_grid_hydroloop_tasks_mapper,
                   NULL, s->nr_cells, 1, threadpool_auto_chunk_size, e);

  if (e->verbose)
    message("Making grid tasks took %.3f %s.",
            clocks_from_ticks(getticks() - tic2), clocks_getunit());

  tic2 = getticks();

  /* Add the self gravity tasks. */
  if (e->policy & engine_policy_self_gravity) {
    threadpool_map(&e->threadpool, engine_make_self_gravity_tasks_mapper, NULL,
                   s->nr_cells, 1, threadpool_auto_chunk_size, e);
  }

  if (e->verbose)
    message("Making gravity tasks took %.3f %s.",
            clocks_from_ticks(getticks() - tic2), clocks_getunit());

  /* Add the external gravity tasks. */
  if (e->policy & engine_policy_external_gravity)
    engine_make_external_gravity_tasks(e);

  if (e->sched.nr_tasks == 0 && (s->nr_gparts > 0 || s->nr_parts > 0))
    error("We have particles but no hydro or gravity tasks were created.");

  tic2 = getticks();

  /* Split the tasks. */
  scheduler_splittasks(sched, /*fof_tasks=*/0, e->verbose);

  if (e->verbose)
    message("Splitting tasks took %.3f %s.",
            clocks_from_ticks(getticks() - tic2), clocks_getunit());

#ifdef SWIFT_DEBUG_CHECKS
  /* Verify that we are not left with invalid tasks */
  for (int i = 0; i < e->sched.nr_tasks; ++i) {
    const struct task *t = &e->sched.tasks[i];
    if (t->ci == NULL && t->cj != NULL && !t->skip) error("Invalid task");
  }
#endif

  /* Free the old list of cell-task links. */
  if (e->links != NULL) swift_free("links", e->links);
  e->size_links = e->sched.nr_tasks * e->links_per_tasks;

  /* Make sure that we have space for more links than last time. */
  if (e->size_links < e->nr_links * engine_rebuild_link_alloc_margin)
    e->size_links = e->nr_links * engine_rebuild_link_alloc_margin;

  /* Allocate the new link list */
  if ((e->links = (struct link *)swift_malloc(
           "links", sizeof(struct link) * e->size_links)) == NULL)
    error("Failed to allocate cell-task links.");
  e->nr_links = 0;

  tic2 = getticks();

  /* Count the number of tasks associated with each cell and
     store the density tasks in each cell, and make each sort
     depend on the sorts of its progeny. */
  threadpool_map(&e->threadpool, engine_count_and_link_tasks_mapper,
                 sched->tasks, sched->nr_tasks, sizeof(struct task),
                 threadpool_auto_chunk_size, e);

  if (e->verbose)
    message("Counting and linking tasks took %.3f %s.",
            clocks_from_ticks(getticks() - tic2), clocks_getunit());

  tic2 = getticks();

  /* Re-set the tag counter. MPI tags are defined for top-level cells in
   * cell_set_super_mapper. */
#ifdef WITH_MPI
  cell_next_tag = 0;
#endif

  /* Now that the self/pair tasks are at the right level, set the super
   * pointers. */
  threadpool_map(&e->threadpool, cell_set_super_mapper, cells, nr_cells,
                 sizeof(struct cell), threadpool_auto_chunk_size, e);

  if (e->verbose)
    message("Setting super-pointers took %.3f %s.",
            clocks_from_ticks(getticks() - tic2), clocks_getunit());

  /* Append hierarchical tasks to each cell. */
  threadpool_map(&e->threadpool, engine_make_hierarchical_tasks_mapper, cells,
                 nr_cells, sizeof(struct cell), threadpool_auto_chunk_size, e);

  tic2 = getticks();

  /* Run through the tasks and make force tasks for each density task.
     Each force task depends on the cell ghosts and unlocks the kick task
     of its super-cell. */
  if (e->policy & engine_policy_hydro) {

    /* Note that this does not scale well at all so we do not use the
     * threadpool version here until the reason for this is found.
     * We call the mapper function directly as if there was only 1 thread
     * in the pool. */
    engine_make_extra_hydroloop_tasks_mapper(sched->tasks, sched->nr_tasks, e);
    /* threadpool_map(&e->threadpool, engine_make_extra_hydroloop_tasks_mapper,
     *                sched->tasks, sched->nr_tasks, sizeof(struct task),
     *                threadpool_auto_chunk_size, e); */
  }

  if (e->policy & engine_policy_grid_hydro) {
    /* Run through the tasks and construct extra neighbour loops, based on the
     * existing structure. Also add the right dependencies. */
    engine_make_extra_grid_hydroloop_tasks_mapper(sched->tasks, sched->nr_tasks,
                                                  e);
  }

  if (e->verbose)
    message("Making extra hydroloop tasks took %.3f %s.",
            clocks_from_ticks(getticks() - tic2), clocks_getunit());

  tic2 = getticks();

  /* Add the dependencies for the gravity stuff */
  if (e->policy & (engine_policy_self_gravity | engine_policy_external_gravity))
    engine_link_gravity_tasks(e);

  if (e->verbose)
    message("Linking gravity tasks took %.3f %s.",
            clocks_from_ticks(getticks() - tic2), clocks_getunit());

  tic2 = getticks();

#ifdef WITH_MPI
  /* Add the communication tasks if MPI is being used. */
  if (e->policy & engine_policy_mpi) {

    tic2 = getticks();

    /* Loop over the proxies and add the send tasks, which also generates the
     * cell tags for super-cells. */
    int max_num_send_cells = 0;
    for (int pid = 0; pid < e->nr_proxies; pid++)
      max_num_send_cells += e->proxies[pid].nr_cells_out;
    struct cell_type_pair *send_cell_type_pairs = NULL;
    if ((send_cell_type_pairs = (struct cell_type_pair *)malloc(
             sizeof(struct cell_type_pair) * max_num_send_cells)) == NULL)
      error("Failed to allocate temporary cell pointer list.");
    int num_send_cells = 0;

    for (int pid = 0; pid < e->nr_proxies; pid++) {

      /* Get a handle on the proxy. */
      struct proxy *p = &e->proxies[pid];

      for (int k = 0; k < p->nr_cells_out; k++) {
        send_cell_type_pairs[num_send_cells].ci = p->cells_out[k];
        send_cell_type_pairs[num_send_cells].cj = p->cells_in[0];
        send_cell_type_pairs[num_send_cells++].type = p->cells_out_type[k];
      }
    }

    threadpool_map(&e->threadpool, engine_addtasks_send_mapper,
                   send_cell_type_pairs, num_send_cells,
                   sizeof(struct cell_type_pair), threadpool_auto_chunk_size,
                   e);

    free(send_cell_type_pairs);

    if (e->verbose)
      message("Creating send tasks took %.3f %s.",
              clocks_from_ticks(getticks() - tic2), clocks_getunit());

    tic2 = getticks();

    /* Exchange the cell tags. */
    proxy_tags_exchange(e->proxies, e->nr_proxies, s);

    if (e->verbose)
      message("Exchanging cell tags took %.3f %s.",
              clocks_from_ticks(getticks() - tic2), clocks_getunit());

    tic2 = getticks();

    /* Loop over the proxies and add the recv tasks, which relies on having the
     * cell tags. */
    int max_num_recv_cells = 0;
    for (int pid = 0; pid < e->nr_proxies; pid++)
      max_num_recv_cells += e->proxies[pid].nr_cells_in;
    struct cell_type_pair *recv_cell_type_pairs = NULL;
    if ((recv_cell_type_pairs = (struct cell_type_pair *)malloc(
             sizeof(struct cell_type_pair) * max_num_recv_cells)) == NULL)
      error("Failed to allocate temporary cell pointer list.");
    int num_recv_cells = 0;
    for (int pid = 0; pid < e->nr_proxies; pid++) {

      /* Get a handle on the proxy. */
      struct proxy *p = &e->proxies[pid];
      for (int k = 0; k < p->nr_cells_in; k++) {
        recv_cell_type_pairs[num_recv_cells].ci = p->cells_in[k];
        recv_cell_type_pairs[num_recv_cells++].type = p->cells_in_type[k];
      }
    }
    threadpool_map(&e->threadpool, engine_addtasks_recv_mapper,
                   recv_cell_type_pairs, num_recv_cells,
                   sizeof(struct cell_type_pair), threadpool_auto_chunk_size,
                   e);
    free(recv_cell_type_pairs);

    if (e->verbose)
      message("Creating recv tasks took %.3f %s.",
              clocks_from_ticks(getticks() - tic2), clocks_getunit());
  }

  /* Allocate memory for foreign particles */
  engine_allocate_foreign_particles(e, /*fof=*/0);

#endif

  /* Report the number of tasks we actually used */
  if (e->verbose)
    message(
        "Nr. of tasks: %d allocated tasks: %d ratio: %f memory use: %zd MB.",
        e->sched.nr_tasks, e->sched.size,
        (float)e->sched.nr_tasks / (float)e->sched.size,
        e->sched.size * sizeof(struct task) / (1024 * 1024));

  /* Report the number of links we actually used */
  if (e->verbose)
    message(
        "Nr. of links: %zd allocated links: %zd ratio: %f memory use: %zd MB.",
        e->nr_links, e->size_links, (float)e->nr_links / (float)e->size_links,
        e->size_links * sizeof(struct link) / (1024 * 1024));

  /* Report the values that could have been used */
  if (e->verbose)
    message("Actual usage: tasks/cell: %f links/task: %f",
            (float)e->sched.nr_tasks / s->tot_cells,
            (float)e->nr_links / e->sched.nr_tasks);

  tic2 = getticks();

  /* Set the unlocks per task. */
  scheduler_set_unlocks(sched);

  if (e->verbose)
    message("Setting unlocks took %.3f %s.",
            clocks_from_ticks(getticks() - tic2), clocks_getunit());

  tic2 = getticks();

  /* Rank the tasks. */
  scheduler_ranktasks(sched);

  if (e->verbose)
    message("Ranking the tasks took %.3f %s.",
            clocks_from_ticks(getticks() - tic2), clocks_getunit());

  /* Weight the tasks. */
  scheduler_reweight(sched, e->verbose);

  /* Set the tasks age. */
  e->tasks_age = 0;

  if (e->verbose)
    message("took %.3f %s (including reweight).",
            clocks_from_ticks(getticks() - tic), clocks_getunit());
}<|MERGE_RESOLUTION|>--- conflicted
+++ resolved
@@ -1782,21 +1782,11 @@
 
       scheduler_addunlock(s, c->grav.end_force, c->super->kick2);
 
-<<<<<<< HEAD
-      if (with_grid_hydro) {
-        /* When using moving mesh hydro, we update the gpart mass and position
-         * after the flux exchange. We don't want this to be overwritten by the
-         * drift */
-        if (c->hydro.super != NULL) {
-          scheduler_addunlock(s, c->grav.drift, c->hydro.super->hydro.flux_ghost);
-        }
-=======
       /* When using moving mesh hydro, we update the gpart mass and position
        * after the flux exchange. We don't want this to be overwritten by the
        * drift */
       if (with_grid_hydro && c->hydro.super != NULL) {
         scheduler_addunlock(s, c->grav.drift, c->hydro.super->hydro.flux_ghost);
->>>>>>> f5cb5d95
       }
 
       if (is_self_gravity) {
