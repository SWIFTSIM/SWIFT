--- conflicted
+++ resolved
@@ -1128,6 +1128,78 @@
 }
 
 /**
+ * @brief Add recv tasks for RT pairs to a hierarchy of cells.
+ *
+ * @param e The #engine.
+ * @param c The foreign #cell.
+ * @param t_rt_gradient The recv_rt_gradient #task, if it has already been
+ * created.
+ * @param t_rt_transport The recv_rt_transport #task, if it has already been
+ * created.
+ * @param tend The top-level time-step communication #task.
+ */
+void engine_addtasks_recv_rt(struct engine *e, struct cell *c,
+                             struct task *t_rt_gradient,
+                             struct task *t_rt_transport, struct task *tend) {
+
+#ifdef WITH_MPI
+  struct scheduler *s = &e->sched;
+
+  /* Early abort (are we below the level where tasks are)? */
+  if (!cell_get_flag(c, cell_flag_has_tasks)) return;
+
+  /* Have we reached a level where there are any hydro tasks ? */
+  if (t_rt_gradient == NULL && c->hydro.density != NULL) {
+
+#ifdef SWIFT_DEBUG_CHECKS
+    /* Make sure this cell has a valid tag. */
+    if (c->mpi.tag < 0) error("Trying to receive from untagged cell.");
+#endif /* SWIFT_DEBUG_CHECKS */
+
+    /* Create the tasks. */
+    t_rt_gradient = scheduler_addtask(
+        s, task_type_recv, task_subtype_rt_gradient, c->mpi.tag, 0, c, NULL);
+    t_rt_transport = scheduler_addtask(
+        s, task_type_recv, task_subtype_rt_transport, c->mpi.tag, 0, c, NULL);
+
+    /* Make sure the second receive doens't get enqueued before the first one is
+     * done */
+    scheduler_addunlock(s, t_rt_gradient, t_rt_transport);
+  }
+
+  if (t_rt_gradient != NULL) {
+    engine_addlink(e, &c->mpi.recv, t_rt_gradient);
+    engine_addlink(e, &c->mpi.recv, t_rt_transport);
+
+    if (c->hydro.sorts != NULL) {
+      scheduler_addunlock(s, c->hydro.sorts, t_rt_transport);
+    }
+
+    for (struct link *l = c->hydro.rt_gradient; l != NULL; l = l->next) {
+      /* RT gradient tasks mustn't run before we receive necessary data */
+      scheduler_addunlock(s, t_rt_gradient, l->t);
+      scheduler_addunlock(s, l->t, t_rt_transport);
+    }
+
+    for (struct link *l = c->hydro.rt_transport; l != NULL; l = l->next) {
+      /* RT transport tasks mustn't run before we receive necessary data */
+      scheduler_addunlock(s, t_rt_transport, l->t);
+      /* add dependency for the timestep communication tasks */
+      scheduler_addunlock(s, l->t, tend);
+    }
+  }
+  /* Recurse? */
+  if (c->split)
+    for (int k = 0; k < 8; k++)
+      if (c->progeny[k] != NULL)
+        engine_addtasks_recv_rt(e, c->progeny[k], t_rt_gradient, t_rt_transport,
+                                tend);
+#else
+  error("SWIFT was not compiled with MPI support.");
+#endif
+}
+
+/**
  * @brief Generate the hydro hierarchical tasks for a hierarchy of cells -
  * i.e. all the O(Npart) tasks -- timestep version
  *
@@ -4135,11 +4207,8 @@
   const int with_limiter = (e->policy & engine_policy_timestep_limiter);
   const int with_feedback = (e->policy & engine_policy_feedback);
   const int with_sync = (e->policy & engine_policy_timestep_sync);
-<<<<<<< HEAD
+  const int with_rt = (e->policy & engine_policy_rt);
   const int with_fof = (e->policy & engine_policy_fof);
-=======
-  const int with_rt = (e->policy & engine_policy_rt);
->>>>>>> 5baeeec0
   struct cell_type_pair *cell_type_pairs = (struct cell_type_pair *)map_data;
 
 #ifdef SWIFT_DEBUG_CHECKS
@@ -4211,17 +4280,9 @@
      * connection. */
     if ((e->policy & engine_policy_self_gravity) &&
         (type & proxy_cell_type_gravity))
-<<<<<<< HEAD
       engine_addtasks_send_gravity(
           e, ci, cj, /*t_grav=*/NULL, /*t_pack_grav=*/NULL,
           /*t_fof=*/NULL, /*t_pack_fof=*/NULL, with_fof);
-
-    if ((e->policy & engine_policy_rt) && (type & proxy_cell_type_hydro))
-      engine_addtasks_send_rt(e, ci, cj, /*t_rt_gradient=*/NULL,
-                              /*t_rt_transport=*/NULL);
-=======
-      engine_addtasks_send_gravity(e, ci, cj, /*t_grav=*/NULL);
->>>>>>> 5baeeec0
   }
 }
 
@@ -4234,11 +4295,8 @@
   const int with_feedback = (e->policy & engine_policy_feedback);
   const int with_black_holes = (e->policy & engine_policy_black_holes);
   const int with_sync = (e->policy & engine_policy_timestep_sync);
-<<<<<<< HEAD
   const int with_fof = (e->policy & engine_policy_fof);
-=======
   const int with_rt = (e->policy & engine_policy_rt);
->>>>>>> 5baeeec0
   struct cell_type_pair *cell_type_pairs = (struct cell_type_pair *)map_data;
 
 #ifdef SWIFT_DEBUG_CHECKS
@@ -4292,18 +4350,8 @@
      * connection. */
     if ((e->policy & engine_policy_self_gravity) &&
         (type & proxy_cell_type_gravity))
-<<<<<<< HEAD
       engine_addtasks_recv_gravity(e, ci, /*t_grav=*/NULL, /*t_fof=*/NULL, tend,
                                    with_fof);
-
-    /* Add the recv tasks for the cells in the proxy that have an RT
-     * connection. */
-    if ((e->policy & engine_policy_rt) && (type & proxy_cell_type_hydro))
-      engine_addtasks_recv_rt(e, ci, /*t_rt_gradient=*/NULL,
-                              /*t_rt_transport=*/NULL, tend);
-=======
-      engine_addtasks_recv_gravity(e, ci, /*t_grav=*/NULL, tend);
->>>>>>> 5baeeec0
   }
 }
 
