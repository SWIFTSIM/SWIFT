/*******************************************************************************
 * This file is part of SWIFT.
 * Copyright (c) 2013 Pedro Gonnet (pedro.gonnet@durham.ac.uk)
 *                    Matthieu Schaller (schaller@strw.leidenuniv.nl)
 *
 * This program is free software: you can redistribute it and/or modify
 * it under the terms of the GNU Lesser General Public License as published
 * by the Free Software Foundation, either version 3 of the License, or
 * (at your option) any later version.
 *
 * This program is distributed in the hope that it will be useful,
 * but WITHOUT ANY WARRANTY; without even the implied warranty of
 * MERCHANTABILITY or FITNESS FOR A PARTICULAR PURPOSE.  See the
 * GNU General Public License for more details.
 *
 * You should have received a copy of the GNU Lesser General Public License
 * along with this program.  If not, see <http://www.gnu.org/licenses/>.
 *
 ******************************************************************************/
#ifndef SWIFT_SCHEDULER_H
#define SWIFT_SCHEDULER_H

/* Config parameters. */
#include <config.h>

/* MPI headers. */
#ifdef WITH_MPI
#include <mpi.h>
#endif

/* Some standard headers. */
#include <pthread.h>

/* Includes. */
#include "cell.h"
#include "inline.h"
#include "lock.h"
#include "queue.h"
#include "task.h"
#include "threadpool.h"

/* Some constants. */
#define scheduler_maxwait 3
#define scheduler_init_nr_unlocks 10000
#define scheduler_dosub 1
#define scheduler_maxsteal 10
#define scheduler_maxtries 2
#define scheduler_doforcesplit            \
  0 /* Beware: switching this on can/will \
       break engine_addlink as it assumes \
       a maximum number of tasks per cell. */

/* Flags . */
#define scheduler_flag_none 0
#define scheduler_flag_steal (1 << 1)

#ifdef SWIFT_DEBUG_CHECKS
extern int activate_by_unskip;
#endif

/* Data of a scheduler. */
struct scheduler {
  /* Scheduler flags. */
  unsigned int flags;

  /* Number of queues in this scheduler. */
  int nr_queues;

  /* Array of queues. */
  struct queue *queues;

  /* Total number of tasks. */
  int nr_tasks, size, tasks_next;

  /* Total number of waiting tasks. */
  int waiting;

  /* The task array. */
  struct task *tasks;

  /* The task indices. */
  int *tasks_ind;

  /* List of initial tasks. */
  int *tid_active;
  int active_count;

  /* The task unlocks. */
  struct task **volatile unlocks;
  int *volatile unlock_ind;
  volatile int nr_unlocks, size_unlocks, completed_unlock_writes;

  /* Lock for this scheduler. */
  swift_lock_type lock;

  /* Waiting queue. */
  pthread_mutex_t sleep_mutex;
  pthread_cond_t sleep_cond;

  /* The space associated with this scheduler. */
  struct space *space;

  /* Threadpool to use internally for mundane parallel work. */
  struct threadpool *threadpool;

  /* The node we are working on. */
  int nodeID;

  /* Maximum size of task messages, in bytes, to sent using non-buffered
   * MPI. */
  size_t mpi_message_limit;

  /* Total ticks spent running the tasks */
  ticks total_ticks;

  struct {
    /* Total ticks spent waiting for runners to come home. */
    ticks waiting_ticks;

    /* Total ticks spent by runners running tasks. */
    ticks active_ticks;
  } deadtime;

  /* Frequency of the dependency graph dumping. */
  int frequency_dependency;

  /* Specific cell to dump dependency graph for */
  long long dependency_graph_cellID;

  /* Frequency of the task levels dumping. */
  int frequency_task_levels;

#if defined(SWIFT_DEBUG_CHECKS)
  /* Stuff for the deadlock detector */

  /* How long to wait (in ms) before assuming we're in a deadlock */
  float deadlock_waiting_time_ms;

  /* Time at which last task was successfully retrieved from a queue */
  ticks last_successful_task_fetch;

  /* needed to dump queues on deadlock detection */
  struct engine *e;

#endif /* SWIFT_DEBUG_CHECKS */
};

/* Inlined functions (for speed). */
/**
 * @brief Add a regular task to the list of active tasks.
 *
 * @param s The #scheduler.
 * @param t The task to be added.
 */
__attribute__((always_inline)) INLINE static void scheduler_activate(
    struct scheduler *s, struct task *t) {
  if (atomic_cas(&t->skip, 1, 0)) {
    t->wait = 0;
    int ind = atomic_inc(&s->active_count);
    s->tid_active[ind] = t - s->tasks;
  }
#ifdef SWIFT_DEBUG_CHECKS
  if (activate_by_unskip)
    t->activated_by_unskip = 1;
  else
    t->activated_by_marktask = 1;
#endif
}

/**
 * @brief Search a given linked list of task for a given subtype and activate
 * it.
 *
 * @param s The #scheduler.
 * @param link The first element in the linked list of links for the task of
 * interest.
 * @param subtype the task subtype to activate.
 */
__attribute__((always_inline)) INLINE static void
scheduler_activate_all_subtype(struct scheduler *s, struct link *link,
                               const enum task_subtypes subtype) {

  for (struct link *l = link; l != NULL; l = l->next) {
    if (l->t->subtype == subtype) scheduler_activate(s, l->t);
  }
}

/**
 * @brief Search and add an MPI send task to the list of active tasks.
 *
 * @param s The #scheduler.
 * @param link The first element in the linked list of links for the task of
 * interest.
 * @param subtype the task subtype to activate.
 * @param nodeID The nodeID of the foreign cell.
 *
 * @return The #link to the MPI send task.
 */
__attribute__((always_inline)) INLINE static struct link *
scheduler_activate_send(struct scheduler *s, struct link *link,
                        const enum task_subtypes subtype, const int nodeID) {
  struct link *l = NULL;
  for (l = link;
       l != NULL && !(l->t->cj->nodeID == nodeID && l->t->subtype == subtype);
<<<<<<< HEAD
       l = l->next);
=======
       l = l->next) {
    /* Nothing to do here */
  }

>>>>>>> 5c4ef7a1
  if (l == NULL) {
    error("Missing link to send task.");
  }
  scheduler_activate(s, l->t);
  return l;
}

/**
 * @brief Search and add an MPI recv task to the list of active tasks.
 *
 * @param s The #scheduler.
 * @param link The first element in the linked list of links for the task of
 * interest.
 * @param subtype the task subtype to activate.
 *
 * @return The #link to the MPI recv task.
 */
__attribute__((always_inline)) INLINE static struct link *
scheduler_activate_recv(struct scheduler *s, struct link *link,
                        const enum task_subtypes subtype) {
  struct link *l = NULL;
<<<<<<< HEAD
  for (l = link; l != NULL && l->t->subtype != subtype; l = l->next);
=======
  for (l = link; l != NULL && l->t->subtype != subtype; l = l->next) {
    /* Nothing to do here */
  }

>>>>>>> 5c4ef7a1
  if (l == NULL) {
    error("Missing link to recv task.");
  }
  scheduler_activate(s, l->t);
  return l;
}

/**
 * @brief Search and add an MPI pack task to the list of active tasks.
 *
 * @param s The #scheduler.
 * @param link The first element in the linked list of links for the task of
 * interest.
 * @param subtype the task subtype to activate.
 * @param nodeID The nodeID of the foreign cell.
 *
 * @return The #link to the MPI pack task.
 */
__attribute__((always_inline)) INLINE static struct link *
scheduler_activate_pack(struct scheduler *s, struct link *link,
                        enum task_subtypes subtype, int nodeID) {
  struct link *l = NULL;
  for (l = link;
       l != NULL && !(l->t->cj->nodeID == nodeID && l->t->subtype == subtype);
<<<<<<< HEAD
       l = l->next);
=======
       l = l->next) {
    /* Nothing to do here */
  }

>>>>>>> 5c4ef7a1
  if (l == NULL) {
    error("Missing link to pack task.");
  }
  scheduler_activate(s, l->t);
  return l;
}

/**
 * @brief Search and add an MPI unpack task to the list of active tasks.
 *
 * @param s The #scheduler.
 * @param link The first element in the linked list of links for the task of
 * interest.
 * @param subtype the task subtype to activate.
 *
 * @return The #link to the MPI unpack task.
 */
__attribute__((always_inline)) INLINE static struct link *
scheduler_activate_unpack(struct scheduler *s, struct link *link,
                          enum task_subtypes subtype) {
  struct link *l = NULL;
<<<<<<< HEAD
  for (l = link; l != NULL && l->t->subtype != subtype; l = l->next);
=======
  for (l = link; l != NULL && l->t->subtype != subtype; l = l->next) {
    /* Nothing to do here */
  }

>>>>>>> 5c4ef7a1
  if (l == NULL) {
    error("Missing link to unpack task.");
  }
  scheduler_activate(s, l->t);
  return l;
}

/* Function prototypes. */
void scheduler_clear_active(struct scheduler *s);
void scheduler_init(struct scheduler *s, struct space *space, int nr_tasks,
                    int nr_queues, unsigned int flags, int nodeID,
                    struct threadpool *tp);
struct task *scheduler_gettask(struct scheduler *s, int qid,
                               const struct task *prev);
void scheduler_enqueue(struct scheduler *s, struct task *t);
void scheduler_start(struct scheduler *s);
void scheduler_reset(struct scheduler *s, int nr_tasks);
void scheduler_ranktasks(struct scheduler *s);
void scheduler_reweight(struct scheduler *s, int verbose);
struct task *scheduler_addtask(struct scheduler *s, enum task_types type,
                               enum task_subtypes subtype, long long flags,
                               int implicit, struct cell *ci, struct cell *cj);
void scheduler_splittasks(struct scheduler *s, const int fof_tasks,
                          const int verbose);
struct task *scheduler_done(struct scheduler *s, struct task *t);
struct task *scheduler_unlock(struct scheduler *s, struct task *t);
void scheduler_addunlock(struct scheduler *s, struct task *ta, struct task *tb);
void scheduler_set_unlocks(struct scheduler *s);
void scheduler_dump_queue(struct scheduler *s);
void scheduler_print_tasks(const struct scheduler *s, const char *fileName);
void scheduler_clean(struct scheduler *s);
void scheduler_free_tasks(struct scheduler *s);
void scheduler_write_dependencies(struct scheduler *s, int verbose, int step);
void scheduler_write_cell_dependencies(struct scheduler *s, int verbose,
                                       int step);
void scheduler_write_task_level(const struct scheduler *s, int step);
void scheduler_dump_queues(struct engine *e);
void scheduler_report_task_times(const struct scheduler *s,
                                 const int nr_threads);

#endif /* SWIFT_SCHEDULER_H */<|MERGE_RESOLUTION|>--- conflicted
+++ resolved
@@ -202,14 +202,10 @@
   struct link *l = NULL;
   for (l = link;
        l != NULL && !(l->t->cj->nodeID == nodeID && l->t->subtype == subtype);
-<<<<<<< HEAD
-       l = l->next);
-=======
        l = l->next) {
     /* Nothing to do here */
   }
 
->>>>>>> 5c4ef7a1
   if (l == NULL) {
     error("Missing link to send task.");
   }
@@ -231,14 +227,10 @@
 scheduler_activate_recv(struct scheduler *s, struct link *link,
                         const enum task_subtypes subtype) {
   struct link *l = NULL;
-<<<<<<< HEAD
-  for (l = link; l != NULL && l->t->subtype != subtype; l = l->next);
-=======
   for (l = link; l != NULL && l->t->subtype != subtype; l = l->next) {
     /* Nothing to do here */
   }
 
->>>>>>> 5c4ef7a1
   if (l == NULL) {
     error("Missing link to recv task.");
   }
@@ -263,14 +255,10 @@
   struct link *l = NULL;
   for (l = link;
        l != NULL && !(l->t->cj->nodeID == nodeID && l->t->subtype == subtype);
-<<<<<<< HEAD
-       l = l->next);
-=======
        l = l->next) {
     /* Nothing to do here */
   }
 
->>>>>>> 5c4ef7a1
   if (l == NULL) {
     error("Missing link to pack task.");
   }
@@ -292,14 +280,10 @@
 scheduler_activate_unpack(struct scheduler *s, struct link *link,
                           enum task_subtypes subtype) {
   struct link *l = NULL;
-<<<<<<< HEAD
-  for (l = link; l != NULL && l->t->subtype != subtype; l = l->next);
-=======
   for (l = link; l != NULL && l->t->subtype != subtype; l = l->next) {
     /* Nothing to do here */
   }
 
->>>>>>> 5c4ef7a1
   if (l == NULL) {
     error("Missing link to unpack task.");
   }
