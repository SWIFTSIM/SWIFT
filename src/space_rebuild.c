/*******************************************************************************
 * This file is part of SWIFT.
 * Copyright (c) 2012 Pedro Gonnet (pedro.gonnet@durham.ac.uk)
 *                    Matthieu Schaller (schaller@strw.leidenuniv.nl)
 *               2015 Peter W. Draper (p.w.draper@durham.ac.uk)
 *
 * This program is free software: you can redistribute it and/or modify
 * it under the terms of the GNU Lesser General Public License as published
 * by the Free Software Foundation, either version 3 of the License, or
 * (at your option) any later version.
 *
 * This program is distributed in the hope that it will be useful,
 * but WITHOUT ANY WARRANTY; without even the implied warranty of
 * MERCHANTABILITY or FITNESS FOR A PARTICULAR PURPOSE.  See the
 * GNU General Public License for more details.
 *
 * You should have received a copy of the GNU Lesser General Public License
 * along with this program.  If not, see <http://www.gnu.org/licenses/>.
 *
 ******************************************************************************/

/* Config parameters. */
#include <config.h>

/* This object's header. */
#include "space.h"

/* Local headers. */
#include "cell.h"
#include "engine.h"
#include "memswap.h"

/*! Expected maximal number of strays received at a rebuild */
extern int space_expected_max_nr_strays;

/*! Counter for cell IDs (when debugging) */
#if defined(SWIFT_DEBUG_CHECKS) || defined(SWIFT_CELL_GRAPH)
extern unsigned long long last_cell_id;
extern unsigned long long last_leaf_cell_id;
#endif

/**
 * @brief Re-build the top-level cells as well as the whole hierarchy.
 *
 * @param s The #space in which to update the cells.
 * @param repartitioned Did we just repartition?
 * @param verbose Print messages to stdout or not
 */
void space_rebuild(struct space *s, int repartitioned, int verbose) {

  const ticks tic = getticks();

/* Be verbose about this. */
#ifdef SWIFT_DEBUG_CHECKS
  if (s->e->nodeID == 0 || verbose) message("(re)building space");
  fflush(stdout);
#endif
#if defined(SWIFT_DEBUG_CHECKS) || defined(SWIFT_CELL_GRAPH)
  /* Reset the cell counter */
  last_cell_id = 1ULL;
  last_leaf_cell_id = 1ULL;
#endif

  /* Re-grid if necessary, or just re-set the cell data. */
  space_regrid(s, verbose);

  /* Allocate extra space for particles that will be created */
  if (s->with_star_formation || s->with_sink) space_allocate_extras(s, verbose);

  struct cell *cells_top = s->cells_top;
  const integertime_t ti_current = (s->e != NULL) ? s->e->ti_current : 0;
  const int local_nodeID = s->e->nodeID;

  /* The current number of particles */
  size_t nr_parts = s->nr_parts;
  size_t nr_gparts = s->nr_gparts;
  size_t nr_sparts = s->nr_sparts;
  size_t nr_bparts = s->nr_bparts;
  size_t nr_sinks = s->nr_sinks;

  /* The number of particles we allocated memory for */
  size_t size_parts = s->size_parts;
  size_t size_gparts = s->size_gparts;
  size_t size_sparts = s->size_sparts;
  size_t size_bparts = s->size_bparts;
  size_t size_sinks = s->size_sinks;

  /* Counter for the number of inhibited particles found on the node */
  size_t count_inhibited_parts = 0;
  size_t count_inhibited_gparts = 0;
  size_t count_inhibited_sparts = 0;
  size_t count_inhibited_bparts = 0;
  size_t count_inhibited_sinks = 0;

  /* Counter for the number of extra particles found on the node */
  size_t count_extra_parts = 0;
  size_t count_extra_gparts = 0;
  size_t count_extra_sparts = 0;
  size_t count_extra_bparts = 0;
  size_t count_extra_sinks = 0;

  /* Number of particles we expect to have after strays exchange */
  const size_t h_index_size = size_parts + space_expected_max_nr_strays;
  const size_t g_index_size = size_gparts + space_expected_max_nr_strays;
  const size_t s_index_size = size_sparts + space_expected_max_nr_strays;
  const size_t b_index_size = size_bparts + space_expected_max_nr_strays;
  const size_t sink_index_size = size_sinks + space_expected_max_nr_strays;

  /* Allocate arrays to store the indices of the cells where particles
     belong. We allocate extra space to allow for particles we may
     receive from other nodes */
  int *h_index = (int *)swift_malloc("h_index", sizeof(int) * h_index_size);
  int *g_index = (int *)swift_malloc("g_index", sizeof(int) * g_index_size);
  int *s_index = (int *)swift_malloc("s_index", sizeof(int) * s_index_size);
  int *b_index = (int *)swift_malloc("b_index", sizeof(int) * b_index_size);
  int *sink_index =
      (int *)swift_malloc("sink_index", sizeof(int) * sink_index_size);
  if (h_index == NULL || g_index == NULL || s_index == NULL ||
      b_index == NULL || sink_index == NULL)
    error("Failed to allocate temporary particle indices.");

  /* Allocate counters of particles that will land in each cell */
  int *cell_part_counts =
      (int *)swift_malloc("cell_part_counts", sizeof(int) * s->nr_cells);
  int *cell_gpart_counts =
      (int *)swift_malloc("cell_gpart_counts", sizeof(int) * s->nr_cells);
  int *cell_spart_counts =
      (int *)swift_malloc("cell_spart_counts", sizeof(int) * s->nr_cells);
  int *cell_bpart_counts =
      (int *)swift_malloc("cell_bpart_counts", sizeof(int) * s->nr_cells);
  int *cell_sink_counts =
      (int *)swift_malloc("cell_sink_counts", sizeof(int) * s->nr_cells);

  if (cell_part_counts == NULL || cell_gpart_counts == NULL ||
      cell_spart_counts == NULL || cell_bpart_counts == NULL ||
      cell_sink_counts == NULL)
    error("Failed to allocate cell particle count buffer.");

  /* Initialise the counters, including buffer space for future particles */
  for (int i = 0; i < s->nr_cells; ++i) {
    cell_part_counts[i] = 0;
    cell_gpart_counts[i] = 0;
    cell_spart_counts[i] = 0;
    cell_bpart_counts[i] = 0;
    cell_sink_counts[i] = 0;
  }

  /* Run through the particles and get their cell index. */
  if (nr_parts > 0)
    space_parts_get_cell_index(s, h_index, cell_part_counts,
                               &count_inhibited_parts, &count_extra_parts,
                               verbose);
  if (nr_gparts > 0)
    space_gparts_get_cell_index(s, g_index, cell_gpart_counts,
                                &count_inhibited_gparts, &count_extra_gparts,
                                verbose);
  if (nr_sparts > 0)
    space_sparts_get_cell_index(s, s_index, cell_spart_counts,
                                &count_inhibited_sparts, &count_extra_sparts,
                                verbose);
  if (nr_bparts > 0)
    space_bparts_get_cell_index(s, b_index, cell_bpart_counts,
                                &count_inhibited_bparts, &count_extra_bparts,
                                verbose);
  if (nr_sinks > 0)
    space_sinks_get_cell_index(s, sink_index, cell_sink_counts,
                               &count_inhibited_sinks, &count_extra_sinks,
                               verbose);

#ifdef SWIFT_DEBUG_CHECKS
  /* Some safety checks */
  if (repartitioned && count_inhibited_parts)
    error("We just repartitioned but still found inhibited parts.");
  if (repartitioned && count_inhibited_sparts)
    error("We just repartitioned but still found inhibited sparts.");
  if (repartitioned && count_inhibited_gparts)
    error("We just repartitioned but still found inhibited gparts.");
  if (repartitioned && count_inhibited_bparts)
    error("We just repartitioned but still found inhibited bparts.");
  if (repartitioned && count_inhibited_sinks)
    error("We just repartitioned but still found inhibited sinks.");

  if (count_extra_parts != s->nr_extra_parts)
    error(
        "Number of extra parts in the part array not matching the space "
        "counter.");
  if (count_extra_gparts != s->nr_extra_gparts)
    error(
        "Number of extra gparts in the gpart array not matching the space "
        "counter.");
  if (count_extra_sparts != s->nr_extra_sparts)
    error(
        "Number of extra sparts in the spart array not matching the space "
        "counter.");
  if (count_extra_bparts != s->nr_extra_bparts)
    error(
        "Number of extra bparts in the bpart array not matching the space "
        "counter.");
  if (count_extra_sinks != s->nr_extra_sinks)
    error(
        "Number of extra sinks in the sink array not matching the space "
        "counter.");
#endif

  const ticks tic2 = getticks();

  /* Move non-local parts and inhibited parts to the end of the list. */
  if (!repartitioned && (s->e->nr_nodes > 1 || count_inhibited_parts > 0)) {

    for (size_t k = 0; k < nr_parts; /* void */) {

      /* Inhibited particle or foreign particle */
      if (h_index[k] == -1 || cells_top[h_index[k]].nodeID != local_nodeID) {

        /* One fewer particle */
        nr_parts -= 1;

        /* Swap the particle */
        memswap(&s->parts[k], &s->parts[nr_parts], sizeof(struct part));

        /* Swap the link with the gpart */
        if (s->parts[k].gpart != NULL) {
          s->parts[k].gpart->id_or_neg_offset = -k;
        }
        if (s->parts[nr_parts].gpart != NULL) {
          s->parts[nr_parts].gpart->id_or_neg_offset = -nr_parts;
        }

        /* Swap the xpart */
        memswap(&s->xparts[k], &s->xparts[nr_parts], sizeof(struct xpart));
        /* Swap the index */
        memswap(&h_index[k], &h_index[nr_parts], sizeof(int));

      } else {
        /* Increment when not exchanging otherwise we need to retest "k".*/
        k++;
      }
    }
  }

#ifdef SWIFT_DEBUG_CHECKS
  /* Check that all parts are in the correct places. */
  size_t check_count_inhibited_part = 0;
  for (size_t k = 0; k < nr_parts; k++) {
    if (h_index[k] == -1 || cells_top[h_index[k]].nodeID != local_nodeID) {
      error("Failed to move all non-local parts to send list");
    }
  }
  for (size_t k = nr_parts; k < s->nr_parts; k++) {
    if (h_index[k] != -1 && cells_top[h_index[k]].nodeID == local_nodeID) {
      error("Failed to remove local parts from send list");
    }
    if (h_index[k] == -1) ++check_count_inhibited_part;
  }
  if (check_count_inhibited_part != count_inhibited_parts)
    error("Counts of inhibited particles do not match!");
#endif /* SWIFT_DEBUG_CHECKS */

  /* Move non-local sparts and inhibited sparts to the end of the list. */
  if (!repartitioned && (s->e->nr_nodes > 1 || count_inhibited_sparts > 0)) {

    for (size_t k = 0; k < nr_sparts; /* void */) {

      /* Inhibited particle or foreign particle */
      if (s_index[k] == -1 || cells_top[s_index[k]].nodeID != local_nodeID) {

        /* One fewer particle */
        nr_sparts -= 1;

        /* Swap the particle */
        memswap(&s->sparts[k], &s->sparts[nr_sparts], sizeof(struct spart));

        /* Swap the link with the gpart */
        if (s->sparts[k].gpart != NULL) {
          s->sparts[k].gpart->id_or_neg_offset = -k;
        }
        if (s->sparts[nr_sparts].gpart != NULL) {
          s->sparts[nr_sparts].gpart->id_or_neg_offset = -nr_sparts;
        }

        /* Swap the index */
        memswap(&s_index[k], &s_index[nr_sparts], sizeof(int));

      } else {
        /* Increment when not exchanging otherwise we need to retest "k".*/
        k++;
      }
    }
  }

#ifdef SWIFT_DEBUG_CHECKS
  /* Check that all sparts are in the correct place. */
  size_t check_count_inhibited_spart = 0;
  for (size_t k = 0; k < nr_sparts; k++) {
    if (s_index[k] == -1 || cells_top[s_index[k]].nodeID != local_nodeID) {
      error("Failed to move all non-local sparts to send list");
    }
  }
  for (size_t k = nr_sparts; k < s->nr_sparts; k++) {
    if (s_index[k] != -1 && cells_top[s_index[k]].nodeID == local_nodeID) {
      error("Failed to remove local sparts from send list");
    }
    if (s_index[k] == -1) ++check_count_inhibited_spart;
  }
  if (check_count_inhibited_spart != count_inhibited_sparts)
    error("Counts of inhibited s-particles do not match!");
#endif /* SWIFT_DEBUG_CHECKS */

  /* Move non-local bparts and inhibited bparts to the end of the list. */
  if (!repartitioned && (s->e->nr_nodes > 1 || count_inhibited_bparts > 0)) {

    for (size_t k = 0; k < nr_bparts; /* void */) {

      /* Inhibited particle or foreign particle */
      if (b_index[k] == -1 || cells_top[b_index[k]].nodeID != local_nodeID) {

        /* One fewer particle */
        nr_bparts -= 1;

        /* Swap the particle */
        memswap(&s->bparts[k], &s->bparts[nr_bparts], sizeof(struct bpart));

        /* Swap the link with the gpart */
        if (s->bparts[k].gpart != NULL) {
          s->bparts[k].gpart->id_or_neg_offset = -k;
        }
        if (s->bparts[nr_bparts].gpart != NULL) {
          s->bparts[nr_bparts].gpart->id_or_neg_offset = -nr_bparts;
        }

        /* Swap the index */
        memswap(&b_index[k], &b_index[nr_bparts], sizeof(int));

      } else {
        /* Increment when not exchanging otherwise we need to retest "k".*/
        k++;
      }
    }
  }

#ifdef SWIFT_DEBUG_CHECKS
  /* Check that all bparts are in the correct place. */
  size_t check_count_inhibited_bpart = 0;
  for (size_t k = 0; k < nr_bparts; k++) {
    if (b_index[k] == -1 || cells_top[b_index[k]].nodeID != local_nodeID) {
      error("Failed to move all non-local bparts to send list");
    }
  }
  for (size_t k = nr_bparts; k < s->nr_bparts; k++) {
    if (b_index[k] != -1 && cells_top[b_index[k]].nodeID == local_nodeID) {
      error("Failed to remove local bparts from send list");
    }
    if (b_index[k] == -1) ++check_count_inhibited_bpart;
  }
  if (check_count_inhibited_bpart != count_inhibited_bparts)
    error("Counts of inhibited b-particles do not match!");
#endif /* SWIFT_DEBUG_CHECKS */

  /* Move non-local sinks and inhibited sinks to the end of the list. */
  if (!repartitioned && (s->e->nr_nodes > 1 || count_inhibited_sinks > 0)) {

    for (size_t k = 0; k < nr_sinks; /* void */) {

      /* Inhibited particle or foreign particle */
      if (sink_index[k] == -1 ||
          cells_top[sink_index[k]].nodeID != local_nodeID) {

        /* One fewer particle */
        nr_sinks -= 1;

        /* Swap the particle */
        memswap(&s->sinks[k], &s->sinks[nr_sinks], sizeof(struct sink));

        /* Swap the link with the gpart */
        if (s->sinks[k].gpart != NULL) {
          s->sinks[k].gpart->id_or_neg_offset = -k;
        }
        if (s->sinks[nr_sinks].gpart != NULL) {
          s->sinks[nr_sinks].gpart->id_or_neg_offset = -nr_sinks;
        }

        /* Swap the index */
        memswap(&sink_index[k], &sink_index[nr_sinks], sizeof(int));

      } else {
        /* Increment when not exchanging otherwise we need to retest "k".*/
        k++;
      }
    }
  }

#ifdef SWIFT_DEBUG_CHECKS
  /* Check that all sinks are in the correct place. */
  size_t check_count_inhibited_sinks = 0;
  for (size_t k = 0; k < nr_sinks; k++) {
    if (sink_index[k] == -1 ||
        cells_top[sink_index[k]].nodeID != local_nodeID) {
      error("Failed to move all non-local sinks to send list");
    }
  }
  for (size_t k = nr_sinks; k < s->nr_sinks; k++) {
    if (sink_index[k] != -1 &&
        cells_top[sink_index[k]].nodeID == local_nodeID) {
      error("Failed to remove local sinks from send list");
    }
    if (sink_index[k] == -1) ++check_count_inhibited_sinks;
  }
  if (check_count_inhibited_sinks != count_inhibited_sinks)
    error("Counts of inhibited sink-particles do not match!");
#endif /* SWIFT_DEBUG_CHECKS */

  /* Move non-local gparts and inhibited parts to the end of the list. */
  if (!repartitioned && (s->e->nr_nodes > 1 || count_inhibited_gparts > 0)) {

    for (size_t k = 0; k < nr_gparts; /* void */) {

      /* Inhibited particle or foreign particle */
      if (g_index[k] == -1 || cells_top[g_index[k]].nodeID != local_nodeID) {

        /* One fewer particle */
        nr_gparts -= 1;

        /* Swap the particle */
        memswap_unaligned(&s->gparts[k], &s->gparts[nr_gparts],
                          sizeof(struct gpart));

        /* Swap the link with part/spart */
        if (s->gparts[k].type == swift_type_gas) {
          s->parts[-s->gparts[k].id_or_neg_offset].gpart = &s->gparts[k];
        } else if (s->gparts[k].type == swift_type_stars) {
          s->sparts[-s->gparts[k].id_or_neg_offset].gpart = &s->gparts[k];
        } else if (s->gparts[k].type == swift_type_sink) {
          s->sinks[-s->gparts[k].id_or_neg_offset].gpart = &s->gparts[k];
        } else if (s->gparts[k].type == swift_type_black_hole) {
          s->bparts[-s->gparts[k].id_or_neg_offset].gpart = &s->gparts[k];
        }

        if (s->gparts[nr_gparts].type == swift_type_gas) {
          s->parts[-s->gparts[nr_gparts].id_or_neg_offset].gpart =
              &s->gparts[nr_gparts];
        } else if (s->gparts[nr_gparts].type == swift_type_stars) {
          s->sparts[-s->gparts[nr_gparts].id_or_neg_offset].gpart =
              &s->gparts[nr_gparts];
        } else if (s->gparts[nr_gparts].type == swift_type_sink) {
          s->sinks[-s->gparts[nr_gparts].id_or_neg_offset].gpart =
              &s->gparts[nr_gparts];
        } else if (s->gparts[nr_gparts].type == swift_type_black_hole) {
          s->bparts[-s->gparts[nr_gparts].id_or_neg_offset].gpart =
              &s->gparts[nr_gparts];
        }

        /* Swap the index */
        memswap(&g_index[k], &g_index[nr_gparts], sizeof(int));
      } else {
        /* Increment when not exchanging otherwise we need to retest "k".*/
        k++;
      }
    }
  }

  if (verbose)
    message("Moving non-local particles took %.3f %s.",
            clocks_from_ticks(getticks() - tic2), clocks_getunit());

#ifdef SWIFT_DEBUG_CHECKS
  /* Check that all gparts are in the correct place. */
  size_t check_count_inhibited_gpart = 0;
  for (size_t k = 0; k < nr_gparts; k++) {
    if (g_index[k] == -1 || cells_top[g_index[k]].nodeID != local_nodeID) {
      error("Failed to move all non-local gparts to send list");
    }
  }
  for (size_t k = nr_gparts; k < s->nr_gparts; k++) {
    if (g_index[k] != -1 && cells_top[g_index[k]].nodeID == local_nodeID) {
      error("Failed to remove local gparts from send list");
    }
    if (g_index[k] == -1) ++check_count_inhibited_gpart;
  }
  if (check_count_inhibited_gpart != count_inhibited_gparts)
    error("Counts of inhibited g-particles do not match!");
#endif /* SWIFT_DEBUG_CHECKS */

#ifdef WITH_MPI

  /* Exchange the strays, note that this potentially re-allocates
     the parts arrays. This can be skipped if we just repartitioned space
     as there should be no strays in that case */
  if (!repartitioned) {

    size_t nr_parts_exchanged = s->nr_parts - nr_parts;
    size_t nr_gparts_exchanged = s->nr_gparts - nr_gparts;
    size_t nr_sparts_exchanged = s->nr_sparts - nr_sparts;
    size_t nr_bparts_exchanged = s->nr_bparts - nr_bparts;
    size_t nr_sinks_exchanged = s->nr_sinks - nr_sinks;
    engine_exchange_strays(s->e, nr_parts, &h_index[nr_parts],
                           &nr_parts_exchanged, nr_gparts, &g_index[nr_gparts],
                           &nr_gparts_exchanged, nr_sparts, &s_index[nr_sparts],
                           &nr_sparts_exchanged, nr_bparts, &b_index[nr_bparts],
                           &nr_bparts_exchanged, nr_sinks,
                           &sink_index[nr_sinks], &nr_sinks_exchanged);

    /* Set the new particle counts. */
    s->nr_parts = nr_parts + nr_parts_exchanged;
    s->nr_gparts = nr_gparts + nr_gparts_exchanged;
    s->nr_sparts = nr_sparts + nr_sparts_exchanged;
    s->nr_bparts = nr_bparts + nr_bparts_exchanged;
    s->nr_sinks = nr_sinks + nr_sinks_exchanged;

  } else {
#ifdef SWIFT_DEBUG_CHECKS
    if (s->nr_parts != nr_parts)
      error("Number of parts changing after repartition");
    if (s->nr_sparts != nr_sparts)
      error("Number of sparts changing after repartition");
    if (s->nr_gparts != nr_gparts)
      error("Number of gparts changing after repartition");
    if (s->nr_sinks != nr_sinks)
      error("Number of sinks changing after repartition");
#endif
  }

  /* Clear non-local cell counts. */
  for (int k = 0; k < s->nr_cells; k++) {
    if (s->cells_top[k].nodeID != local_nodeID) {
      cell_part_counts[k] = 0;
      cell_spart_counts[k] = 0;
      cell_gpart_counts[k] = 0;
      cell_bpart_counts[k] = 0;
      cell_sink_counts[k] = 0;
    }
  }

  /* Re-allocate the index array for the parts if needed.. */
  if (s->nr_parts + 1 > h_index_size) {
    int *ind_new;
    if ((ind_new = (int *)swift_malloc(
             "h_index", sizeof(int) * (s->nr_parts + 1))) == NULL)
      error("Failed to allocate temporary particle indices.");
    threadpool_memcpy(&s->e->threadpool, ind_new, h_index,
                      sizeof(int) * nr_parts);
    swift_free("h_index", h_index);
    h_index = ind_new;
  }

  /* Re-allocate the index array for the sparts if needed.. */
  if (s->nr_sparts + 1 > s_index_size) {
    int *sind_new;
    if ((sind_new = (int *)swift_malloc(
             "s_index", sizeof(int) * (s->nr_sparts + 1))) == NULL)
      error("Failed to allocate temporary s-particle indices.");
    threadpool_memcpy(&s->e->threadpool, sind_new, s_index,
                      sizeof(int) * nr_sparts);
    swift_free("s_index", s_index);
    s_index = sind_new;
  }

  /* Re-allocate the index array for the bparts if needed.. */
  if (s->nr_bparts + 1 > b_index_size) {
    int *bind_new;
    if ((bind_new = (int *)swift_malloc(
             "b_index", sizeof(int) * (s->nr_bparts + 1))) == NULL)
<<<<<<< HEAD
      error("Failed to allocate temporary s-particle indices.");
    threadpool_memcpy(&s->e->threadpool, bind_new, b_index,
                      sizeof(int) * nr_bparts);
=======
      error("Failed to allocate temporary b-particle indices.");
    memcpy(bind_new, b_index, sizeof(int) * nr_bparts);
>>>>>>> e5cb1abe
    swift_free("b_index", b_index);
    b_index = bind_new;
  }

  /* Re-allocate the index array for the sinks if needed.. */
  if (s->nr_sinks + 1 > sink_index_size) {
    int *sink_ind_new;
    if ((sink_ind_new = (int *)swift_malloc(
             "sink_index", sizeof(int) * (s->nr_sinks + 1))) == NULL)
      error("Failed to allocate temporary sink-particle indices.");
    memcpy(sink_ind_new, sink_index, sizeof(int) * nr_sinks);
    swift_free("sink_index", sink_index);
    sink_index = sink_ind_new;
  }

  const int cdim[3] = {s->cdim[0], s->cdim[1], s->cdim[2]};
  const double ih[3] = {s->iwidth[0], s->iwidth[1], s->iwidth[2]};

  /* Assign each received part to its cell. */
  for (size_t k = nr_parts; k < s->nr_parts; k++) {
    const struct part *const p = &s->parts[k];
    h_index[k] =
        cell_getid(cdim, p->x[0] * ih[0], p->x[1] * ih[1], p->x[2] * ih[2]);
    cell_part_counts[h_index[k]]++;
#ifdef SWIFT_DEBUG_CHECKS
    if (cells_top[h_index[k]].nodeID != local_nodeID)
      error("Received part that does not belong to me (nodeID=%i).",
            cells_top[h_index[k]].nodeID);
#endif
  }
  nr_parts = s->nr_parts;

  /* Assign each received spart to its cell. */
  for (size_t k = nr_sparts; k < s->nr_sparts; k++) {
    const struct spart *const sp = &s->sparts[k];
    s_index[k] =
        cell_getid(cdim, sp->x[0] * ih[0], sp->x[1] * ih[1], sp->x[2] * ih[2]);
    cell_spart_counts[s_index[k]]++;
#ifdef SWIFT_DEBUG_CHECKS
    if (cells_top[s_index[k]].nodeID != local_nodeID)
      error("Received s-part that does not belong to me (nodeID=%i).",
            cells_top[s_index[k]].nodeID);
#endif
  }
  nr_sparts = s->nr_sparts;

  /* Assign each received bpart to its cell. */
  for (size_t k = nr_bparts; k < s->nr_bparts; k++) {
    const struct bpart *const bp = &s->bparts[k];
    b_index[k] =
        cell_getid(cdim, bp->x[0] * ih[0], bp->x[1] * ih[1], bp->x[2] * ih[2]);
    cell_bpart_counts[b_index[k]]++;
#ifdef SWIFT_DEBUG_CHECKS
    if (cells_top[b_index[k]].nodeID != local_nodeID)
      error("Received s-part that does not belong to me (nodeID=%i).",
            cells_top[b_index[k]].nodeID);
#endif
  }
  nr_bparts = s->nr_bparts;

  /* Assign each received sink to its cell. */
  for (size_t k = nr_sinks; k < s->nr_sinks; k++) {
    const struct sink *const sink = &s->sinks[k];
    sink_index[k] = cell_getid(cdim, sink->x[0] * ih[0], sink->x[1] * ih[1],
                               sink->x[2] * ih[2]);
    cell_sink_counts[sink_index[k]]++;
#ifdef SWIFT_DEBUG_CHECKS
    if (cells_top[sink_index[k]].nodeID != local_nodeID)
      error("Received sink-part that does not belong to me (nodeID=%i).",
            cells_top[sink_index[k]].nodeID);
#endif
  }
  nr_sinks = s->nr_sinks;

#else /* WITH_MPI */

  /* Update the part, spart and bpart counters */
  s->nr_parts = nr_parts;
  s->nr_sparts = nr_sparts;
  s->nr_bparts = nr_bparts;
  s->nr_sinks = nr_sinks;

#endif /* WITH_MPI */

  /* Sort the parts according to their cells. */
  if (nr_parts > 0)
    space_parts_sort(s->parts, s->xparts, h_index, cell_part_counts,
                     s->nr_cells, 0);

#ifdef SWIFT_DEBUG_CHECKS
  /* Verify that the part have been sorted correctly. */
  for (size_t k = 0; k < nr_parts; k++) {
    const struct part *p = &s->parts[k];

    if (p->time_bin == time_bin_inhibited)
      error("Inhibited particle sorted into a cell!");

    /* New cell index */
    const int new_ind =
        cell_getid(s->cdim, p->x[0] * s->iwidth[0], p->x[1] * s->iwidth[1],
                   p->x[2] * s->iwidth[2]);

    /* New cell of this part */
    const struct cell *c = &s->cells_top[new_ind];

    if (h_index[k] != new_ind)
      error("part's new cell index not matching sorted index.");

    if (p->x[0] < c->loc[0] || p->x[0] > c->loc[0] + c->width[0] ||
        p->x[1] < c->loc[1] || p->x[1] > c->loc[1] + c->width[1] ||
        p->x[2] < c->loc[2] || p->x[2] > c->loc[2] + c->width[2])
      error("part not sorted into the right top-level cell!");
  }
#endif /* SWIFT_DEBUG_CHECKS */

  /* Sort the sparts according to their cells. */
  if (nr_sparts > 0)
    space_sparts_sort(s->sparts, s_index, cell_spart_counts, s->nr_cells, 0);

#ifdef SWIFT_DEBUG_CHECKS
  /* Verify that the spart have been sorted correctly. */
  for (size_t k = 0; k < nr_sparts; k++) {
    const struct spart *sp = &s->sparts[k];

    if (sp->time_bin == time_bin_inhibited)
      error("Inhibited particle sorted into a cell!");

    /* New cell index */
    const int new_sind =
        cell_getid(s->cdim, sp->x[0] * s->iwidth[0], sp->x[1] * s->iwidth[1],
                   sp->x[2] * s->iwidth[2]);

    /* New cell of this spart */
    const struct cell *c = &s->cells_top[new_sind];

    if (s_index[k] != new_sind)
      error("spart's new cell index not matching sorted index.");

    if (sp->x[0] < c->loc[0] || sp->x[0] > c->loc[0] + c->width[0] ||
        sp->x[1] < c->loc[1] || sp->x[1] > c->loc[1] + c->width[1] ||
        sp->x[2] < c->loc[2] || sp->x[2] > c->loc[2] + c->width[2])
      error("spart not sorted into the right top-level cell!");
  }
#endif /* SWIFT_DEBUG_CHECKS */

  /* Sort the bparts according to their cells. */
  if (nr_bparts > 0)
    space_bparts_sort(s->bparts, b_index, cell_bpart_counts, s->nr_cells, 0);

#ifdef SWIFT_DEBUG_CHECKS
  /* Verify that the bpart have been sorted correctly. */
  for (size_t k = 0; k < nr_bparts; k++) {
    const struct bpart *bp = &s->bparts[k];

    if (bp->time_bin == time_bin_inhibited)
      error("Inhibited particle sorted into a cell!");

    /* New cell index */
    const int new_bind =
        cell_getid(s->cdim, bp->x[0] * s->iwidth[0], bp->x[1] * s->iwidth[1],
                   bp->x[2] * s->iwidth[2]);

    /* New cell of this bpart */
    const struct cell *c = &s->cells_top[new_bind];

    if (b_index[k] != new_bind)
      error("bpart's new cell index not matching sorted index.");

    if (bp->x[0] < c->loc[0] || bp->x[0] > c->loc[0] + c->width[0] ||
        bp->x[1] < c->loc[1] || bp->x[1] > c->loc[1] + c->width[1] ||
        bp->x[2] < c->loc[2] || bp->x[2] > c->loc[2] + c->width[2])
      error("bpart not sorted into the right top-level cell!");
  }
#endif /* SWIFT_DEBUG_CHECKS */

  /* Sort the sink according to their cells. */
  if (nr_sinks > 0)
    space_sinks_sort(s->sinks, sink_index, cell_sink_counts, s->nr_cells, 0);

#ifdef SWIFT_DEBUG_CHECKS
  /* Verify that the sink have been sorted correctly. */
  for (size_t k = 0; k < nr_sinks; k++) {
    const struct sink *sink = &s->sinks[k];

    if (sink->time_bin == time_bin_inhibited)
      error("Inhibited particle sorted into a cell!");

    /* New cell index */
    const int new_sink_ind =
        cell_getid(s->cdim, sink->x[0] * s->iwidth[0],
                   sink->x[1] * s->iwidth[1], sink->x[2] * s->iwidth[2]);

    /* New cell of this sink */
    const struct cell *c = &s->cells_top[new_sink_ind];

    if (sink_index[k] != new_sink_ind)
      error("sink's new cell index not matching sorted index.");

    if (sink->x[0] < c->loc[0] || sink->x[0] > c->loc[0] + c->width[0] ||
        sink->x[1] < c->loc[1] || sink->x[1] > c->loc[1] + c->width[1] ||
        sink->x[2] < c->loc[2] || sink->x[2] > c->loc[2] + c->width[2])
      error("sink not sorted into the right top-level cell!");
  }
#endif /* SWIFT_DEBUG_CHECKS */

  /* Extract the cell counts from the sorted indices. Deduct the extra
   * particles. */
  size_t last_index = 0;
  h_index[nr_parts] = s->nr_cells;  // sentinel.
  for (size_t k = 0; k < nr_parts; k++) {
    if (h_index[k] < h_index[k + 1]) {
      cells_top[h_index[k]].hydro.count =
          k - last_index + 1 - space_extra_parts;
      last_index = k + 1;
    }
  }

  /* Extract the cell counts from the sorted indices. Deduct the extra
   * particles. */
  size_t last_sindex = 0;
  s_index[nr_sparts] = s->nr_cells;  // sentinel.
  for (size_t k = 0; k < nr_sparts; k++) {
    if (s_index[k] < s_index[k + 1]) {
      cells_top[s_index[k]].stars.count =
          k - last_sindex + 1 - space_extra_sparts;
      last_sindex = k + 1;
    }
  }

  /* Extract the cell counts from the sorted indices. Deduct the extra
   * particles. */
  size_t last_bindex = 0;
  b_index[nr_bparts] = s->nr_cells;  // sentinel.
  for (size_t k = 0; k < nr_bparts; k++) {
    if (b_index[k] < b_index[k + 1]) {
      cells_top[b_index[k]].black_holes.count =
          k - last_bindex + 1 - space_extra_bparts;
      last_bindex = k + 1;
    }
  }

  /* Extract the cell counts from the sorted indices. Deduct the extra
   * particles. */
  size_t last_sink_index = 0;
  sink_index[nr_sinks] = s->nr_cells;  // sentinel.
  for (size_t k = 0; k < nr_sinks; k++) {
    if (sink_index[k] < sink_index[k + 1]) {
      cells_top[sink_index[k]].sinks.count =
          k - last_sink_index + 1 - space_extra_sinks;
      last_sink_index = k + 1;
    }
  }

  /* We no longer need the indices as of here. */
  swift_free("h_index", h_index);
  swift_free("cell_part_counts", cell_part_counts);
  swift_free("s_index", s_index);
  swift_free("cell_spart_counts", cell_spart_counts);
  swift_free("b_index", b_index);
  swift_free("cell_bpart_counts", cell_bpart_counts);
  swift_free("sink_index", sink_index);
  swift_free("cell_sink_counts", cell_sink_counts);

  /* Update the slice of unique IDs. */
  space_update_unique_id(s);

#ifdef WITH_MPI

  /* Re-allocate the index array for the gparts if needed.. */
  if (s->nr_gparts + 1 > g_index_size) {
    int *gind_new;
    if ((gind_new = (int *)swift_malloc(
             "g_index", sizeof(int) * (s->nr_gparts + 1))) == NULL)
      error("Failed to allocate temporary g-particle indices.");
    threadpool_memcpy(&s->e->threadpool, gind_new, g_index,
                      sizeof(int) * nr_gparts);
    swift_free("g_index", g_index);
    g_index = gind_new;
  }

  /* Assign each received gpart to its cell. */
  for (size_t k = nr_gparts; k < s->nr_gparts; k++) {
    const struct gpart *const p = &s->gparts[k];
    g_index[k] =
        cell_getid(cdim, p->x[0] * ih[0], p->x[1] * ih[1], p->x[2] * ih[2]);
    cell_gpart_counts[g_index[k]]++;
#ifdef SWIFT_DEBUG_CHECKS
    if (cells_top[g_index[k]].nodeID != s->e->nodeID)
      error("Received g-part that does not belong to me (nodeID=%i).",
            cells_top[g_index[k]].nodeID);
#endif
  }
  nr_gparts = s->nr_gparts;

#else /* WITH_MPI */

  /* Update the gpart counter */
  s->nr_gparts = nr_gparts;

#endif /* WITH_MPI */

  /* Mark that there are no inhibited particles left */
  s->nr_inhibited_parts = 0;
  s->nr_inhibited_gparts = 0;
  s->nr_inhibited_sparts = 0;
  s->nr_inhibited_bparts = 0;
  s->nr_inhibited_sinks = 0;

  /* Sort the gparts according to their cells. */
  if (nr_gparts > 0)
    space_gparts_sort(s->gparts, s->parts, s->sinks, s->sparts, s->bparts,
                      g_index, cell_gpart_counts, s->nr_cells);

#ifdef SWIFT_DEBUG_CHECKS
  /* Verify that the gpart have been sorted correctly. */
  for (size_t k = 0; k < nr_gparts; k++) {
    const struct gpart *gp = &s->gparts[k];

    if (gp->time_bin == time_bin_inhibited)
      error("Inhibited particle sorted into a cell!");

    /* New cell index */
    const int new_gind =
        cell_getid(s->cdim, gp->x[0] * s->iwidth[0], gp->x[1] * s->iwidth[1],
                   gp->x[2] * s->iwidth[2]);

    /* New cell of this gpart */
    const struct cell *c = &s->cells_top[new_gind];

    if (g_index[k] != new_gind)
      error("gpart's new cell index not matching sorted index.");

    if (gp->x[0] < c->loc[0] || gp->x[0] > c->loc[0] + c->width[0] ||
        gp->x[1] < c->loc[1] || gp->x[1] > c->loc[1] + c->width[1] ||
        gp->x[2] < c->loc[2] || gp->x[2] > c->loc[2] + c->width[2])
      error("gpart not sorted into the right top-level cell!");
  }
#endif /* SWIFT_DEBUG_CHECKS */

  /* Extract the cell counts from the sorted indices. Deduct the extra
   * particles. */
  size_t last_gindex = 0;
  g_index[nr_gparts] = s->nr_cells;
  for (size_t k = 0; k < nr_gparts; k++) {
    if (g_index[k] < g_index[k + 1]) {
      cells_top[g_index[k]].grav.count =
          k - last_gindex + 1 - space_extra_gparts;
      last_gindex = k + 1;
    }
  }

  /* We no longer need the indices as of here. */
  swift_free("g_index", g_index);
  swift_free("cell_gpart_counts", cell_gpart_counts);

#ifdef SWIFT_DEBUG_CHECKS
  /* Verify that the links are correct */
  if ((nr_gparts > 0 && nr_parts > 0) || (nr_gparts > 0 && nr_sparts > 0) ||
      (nr_gparts > 0 && nr_bparts > 0) || (nr_gparts > 0 && nr_sinks > 0))
    part_verify_links(s->parts, s->gparts, s->sinks, s->sparts, s->bparts,
                      nr_parts, nr_gparts, nr_sinks, nr_sparts, nr_bparts,
                      verbose);
#endif

  /* Hook the cells up to the parts. Make list of local and non-empty cells */
  const ticks tic3 = getticks();
  struct part *finger = s->parts;
  struct xpart *xfinger = s->xparts;
  struct gpart *gfinger = s->gparts;
  struct spart *sfinger = s->sparts;
  struct bpart *bfinger = s->bparts;
  struct sink *sink_finger = s->sinks;
  s->nr_cells_with_particles = 0;
  s->nr_local_cells_with_particles = 0;
  s->nr_local_cells = 0;

  for (int k = 0; k < s->nr_cells; k++) {
    struct cell *restrict c = &cells_top[k];
    c->hydro.ti_old_part = ti_current;
    c->grav.ti_old_part = ti_current;
    c->grav.ti_old_multipole = ti_current;
    c->stars.ti_old_part = ti_current;
    c->sinks.ti_old_part = ti_current;
    c->black_holes.ti_old_part = ti_current;

#if defined(SWIFT_DEBUG_CHECKS) || defined(SWIFT_CELL_GRAPH)
    cell_assign_top_level_cell_index(c, s->cdim, s->dim, s->iwidth);
#endif

    const int is_local = (c->nodeID == engine_rank);
    const int has_particles =
        (c->hydro.count > 0) || (c->grav.count > 0) || (c->stars.count > 0) ||
        (c->black_holes.count > 0) || (c->sinks.count > 0);

    if (is_local) {
      c->hydro.parts = finger;
      c->hydro.xparts = xfinger;
      c->grav.parts = gfinger;
      c->stars.parts = sfinger;
      c->black_holes.parts = bfinger;
      c->sinks.parts = sink_finger;

      /* Store the state at rebuild time */
      c->stars.parts_rebuild = c->stars.parts;
      c->sinks.parts_rebuild = c->sinks.parts;
      c->grav.parts_rebuild = c->grav.parts;

      c->hydro.count_total = c->hydro.count + space_extra_parts;
      c->grav.count_total = c->grav.count + space_extra_gparts;
      c->stars.count_total = c->stars.count + space_extra_sparts;
      c->sinks.count_total = c->sinks.count + space_extra_sinks;
      c->black_holes.count_total = c->black_holes.count + space_extra_bparts;

      finger = &finger[c->hydro.count_total];
      xfinger = &xfinger[c->hydro.count_total];
      gfinger = &gfinger[c->grav.count_total];
      sfinger = &sfinger[c->stars.count_total];
      bfinger = &bfinger[c->black_holes.count_total];
      sink_finger = &sink_finger[c->sinks.count_total];

      /* Add this cell to the list of local cells */
      s->local_cells_top[s->nr_local_cells] = k;
      s->nr_local_cells++;
    }

    if (is_local && has_particles) {

      /* Add this cell to the list of non-empty cells */
      s->local_cells_with_particles_top[s->nr_local_cells_with_particles] = k;
      s->nr_local_cells_with_particles++;
    }
  }

  if (verbose) {
    message("Have %d local top-level cells with particles (total=%d)",
            s->nr_local_cells_with_particles, s->nr_cells);
    message("Have %d local top-level cells (total=%d)", s->nr_local_cells,
            s->nr_cells);
    message("hooking up cells took %.3f %s.",
            clocks_from_ticks(getticks() - tic3), clocks_getunit());
  }

  /* Re-order the extra particles such that they are at the end of their cell's
     memory pool. */
  if (s->with_star_formation || s->with_sink) space_reorder_extras(s, verbose);

  /* At this point, we have the upper-level cells. Now recursively split each
     cell to get the full AMR grid. */
  space_split(s, verbose);

#ifdef SWIFT_DEBUG_CHECKS
  /* Check that the multipole construction went OK */
  if (s->with_self_gravity)
    for (int k = 0; k < s->nr_cells; k++)
      cell_check_multipole(&s->cells_top[k], s->e->gravity_properties);
#endif

  /* Clean up any stray sort indices in the cell buffer. */
  space_free_buff_sort_indices(s);

  if (verbose)
    message("took %.3f %s.", clocks_from_ticks(getticks() - tic),
            clocks_getunit());
}<|MERGE_RESOLUTION|>--- conflicted
+++ resolved
@@ -559,14 +559,9 @@
     int *bind_new;
     if ((bind_new = (int *)swift_malloc(
              "b_index", sizeof(int) * (s->nr_bparts + 1))) == NULL)
-<<<<<<< HEAD
       error("Failed to allocate temporary s-particle indices.");
     threadpool_memcpy(&s->e->threadpool, bind_new, b_index,
                       sizeof(int) * nr_bparts);
-=======
-      error("Failed to allocate temporary b-particle indices.");
-    memcpy(bind_new, b_index, sizeof(int) * nr_bparts);
->>>>>>> e5cb1abe
     swift_free("b_index", b_index);
     b_index = bind_new;
   }
