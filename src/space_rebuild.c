--- conflicted
+++ resolved
@@ -136,14 +136,9 @@
       cell_sink_counts == NULL)
     error("Failed to allocate cell particle count buffer.");
 
-<<<<<<< HEAD
-  /* Make sure parts are in gparts*/
-  for (int i = 0; i < s->nr_parts; ++i) {
-=======
 #ifdef MOVING_MESH
   /* Make sure parts are in gparts*/
   for (size_t i = 0; i < s->nr_parts; ++i) {
->>>>>>> c69b1a4b
     const struct part* p = &s->parts[i];
 
     if (p->gpart != NULL) {
@@ -152,10 +147,7 @@
       p->gpart->x[2] = p->x[2];
     }
   }
-<<<<<<< HEAD
-=======
-#endif
->>>>>>> c69b1a4b
+#endif
 
 
   /* Initialise the counters, including buffer space for future particles */
@@ -1021,14 +1013,9 @@
      cell to get the full AMR grid. */
   space_split(s, verbose);
 
-<<<<<<< HEAD
-  /* Make sure parts are moved to CoM */
-  for (int i = 0; i < s->nr_parts; ++i) {
-=======
 #ifdef MOVING_MESH
   /* Make sure parts are moved to CoM */
   for (size_t i = 0; i < s->nr_parts; ++i) {
->>>>>>> c69b1a4b
     const struct part* p = &s->parts[i];
 
     if (p->gpart != NULL) {
@@ -1037,10 +1024,7 @@
       p->gpart->x[2] = p->x[2] + p->geometry.centroid[2];
     }
   }
-<<<<<<< HEAD
-=======
-#endif
->>>>>>> c69b1a4b
+#endif
 
 #ifdef SWIFT_DEBUG_CHECKS
   /* Verify that the links are correct */
