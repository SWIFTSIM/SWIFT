--- conflicted
+++ resolved
@@ -254,39 +254,6 @@
 /* Generic function for accumulating counts for TYPE parts. Note
  * we use a local counts array to avoid the atomic_add in the parts
  * loop. */
-<<<<<<< HEAD
-#define ENGINE_REDISTRIBUTE_DEST_MAPPER(TYPE)                              \
-  engine_redistribute_dest_mapper_##TYPE(void *map_data, int num_elements, \
-                                         void *extra_data) {               \
-    struct TYPE *parts = (struct TYPE *)map_data;                          \
-    struct redist_mapper_data *mydata =                                    \
-        (struct redist_mapper_data *)extra_data;                           \
-    struct space *s = mydata->s;                                           \
-    int *dest =                                                            \
-        mydata->dest + (ptrdiff_t)(parts - (struct TYPE *)mydata->base);   \
-    int *lcounts = NULL;                                                   \
-    if ((lcounts = (int *)calloc(mydata->nr_nodes * mydata->nr_nodes,      \
-                                 sizeof(int))) == NULL)                    \
-      error("Failed to allocate counts thread-specific buffer");           \
-    for (int k = 0; k < num_elements; k++) {                               \
-      for (int j = 0; j < 3; j++) {                                        \
-        if (parts[k].x[j] < 0.0)                                           \
-          parts[k].x[j] += s->dim[j];                                      \
-        else if (parts[k].x[j] >= s->dim[j])                               \
-          parts[k].x[j] -= s->dim[j];                                      \
-        if (parts[k].x[j] == s->dim[j]) parts[k].x[j] = 0.0;               \
-      }                                                                    \
-      const int cid = cell_getid(s->cdim, parts[k].x[0] * s->iwidth[0],    \
-                                 parts[k].x[1] * s->iwidth[1],             \
-                                 parts[k].x[2] * s->iwidth[2]);            \
-      dest[k] = s->cells_top[cid].nodeID;                                  \
-      size_t ind = mydata->nodeID * mydata->nr_nodes + dest[k];            \
-      lcounts[ind] += 1;                                                   \
-    }                                                                      \
-    for (int k = 0; k < (mydata->nr_nodes * mydata->nr_nodes); k++)        \
-      atomic_add(&mydata->counts[k], lcounts[k]);                          \
-    free(lcounts);                                                         \
-=======
 #define ENGINE_REDISTRIBUTE_DEST_MAPPER(TYPE)                                  \
   engine_redistribute_dest_mapper_##TYPE(void *map_data, int num_elements,     \
                                          void *extra_data) {                   \
@@ -317,7 +284,6 @@
     for (int k = 0; k < (mydata->nr_nodes * mydata->nr_nodes); k++)            \
       atomic_add(&mydata->counts[k], lcounts[k]);                              \
     free(lcounts);                                                             \
->>>>>>> 42e7b37f
   }
 
 /**
