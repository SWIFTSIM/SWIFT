/*******************************************************************************
 * This file is part of SWIFT.
 * Copyright (c) 2012 Pedro Gonnet (pedro.gonnet@durham.ac.uk)
 *                    Matthieu Schaller (schaller@strw.leidenuniv.nl)
 *               2015 Peter W. Draper (p.w.draper@durham.ac.uk)
 *               2024 Will J. Roper (w.roper@sussex.ac.uk)
 *
 * This program is free software: you can redistribute it and/or modify
 * it under the terms of the GNU Lesser General Public License as published
 * by the Free Software Foundation, either version 3 of the License, or
 * (at your option) any later version.
 *
 * This program is distributed in the hope that it will be useful,
 * but WITHOUT ANY WARRANTY; without even the implied warranty of
 * MERCHANTABILITY or FITNESS FOR A PARTICULAR PURPOSE.  See the
 * GNU General Public License for more details.
 *
 * You should have received a copy of the GNU Lesser General Public License
 * along with this program.  If not, see <http://www.gnu.org/licenses/>.
 *
 ******************************************************************************/

/* Config parameters. */
#include <config.h>

/* Local headers. */
#include "cell.h"
#include "engine.h"
#include "gravity_properties.h"
#include "scheduler.h"
#include "space.h"
#include "zoom.h"

/**
 * @brief Check whether we need a regrid based on the zoom region motion.
 *
 * If the zoom region has moved more than a certain fraction of its size
 * in any dimension then we need to regrid. This is to ensure that the
 * zoom region remains well centred on the particle distribution.
 *
 * @param s The #space.
 * @return 1 if a zoom regrid is needed, 0 otherwise.
 */
static int zoom_need_regrid_motion(const struct space *s) {

  const double dx[3] = {s->zoom_props->zoom_shift[0],
                        s->zoom_props->zoom_shift[1],
                        s->zoom_props->zoom_shift[2]};
  const double max_shift = s->zoom_props->max_com_dx;
  if (dx[0] > max_shift * s->zoom_props->dim[0] ||
      dx[1] > max_shift * s->zoom_props->dim[1] ||
      dx[2] > max_shift * s->zoom_props->dim[2]) {
<<<<<<< HEAD
    message(
        "Zoom region shift exceeds %.2f%% of the zoom region in at least one "
        "dimension (shift=(%.3e,%.3e,%.3e), zoom_dim=(%.3e,%.3e,%.3e)).",
        max_shift * 100.0, dx[0], dx[1], dx[2], s->zoom_props->dim[0],
        s->zoom_props->dim[1], s->zoom_props->dim[2]);
=======
>>>>>>> 27e665d2
    return 1;
  }

  return 0;
}

/**
 * @brief Check whether we need a regrid based on the particle extent.
 *
 * If the particle distribution exceeds a certain fraction of the zoom region
 * size in any dimension then we need to regrid. This is to ensure that the
 * zoom region remains well centred on the particle distribution.
 *
 * @param s The #space.
 * @return 1 if a zoom regrid is needed, 0 otherwise.
 */
static int zoom_need_regrid_extent(const struct space *s) {

  /* Derive the maximum allowed particle extent from the user specified
   * target padding fraction, if the particle distribution is more than
   * this fraction then we are no longer doing what the user asked for. */
  const double max_part_dim_frac = 1.0 / s->zoom_props->user_region_pad_factor;

  /* Get the maximum allowed extent of the particle distribution. */
  const double max_dim[3] = {s->zoom_props->dim[0] * max_part_dim_frac,
                             s->zoom_props->dim[1] * max_part_dim_frac,
                             s->zoom_props->dim[2] * max_part_dim_frac};

  /* If the particle distribution is more than 90% of the zoom region width
   * (based on the zoom cells themselves) in any dimension we need to regrid. */
  if (s->zoom_props->part_dim[0] > max_dim[0] ||
      s->zoom_props->part_dim[1] > max_dim[1] ||
      s->zoom_props->part_dim[2] > max_dim[2]) {
<<<<<<< HEAD
    message(
        "Particle distribution exceeds %.2f%% of the zoom region "
        "in at least one dimension (part_dim=(%.3e,%.3e,%.3e), "
        "zoom_dim=(%.3e,%.3e,%.3e)).",
        max_part_dim_frac * 100.0, s->zoom_props->part_dim[0],
        s->zoom_props->part_dim[1], s->zoom_props->part_dim[2],
        s->zoom_props->dim[0], s->zoom_props->dim[1], s->zoom_props->dim[2]);
=======
>>>>>>> 27e665d2
    return 1;
  }
  return 0;
}

/**
 * @brief Check whether we need a regrid based on hmax requiring larger cells.
 *
 * If the current hmax requires larger cells in the zoom region than we
 * currently have then we need to regrid.
 *
 * @param s The #space.
 * @param new_cdim The new top-level cell dimensions (based on current hmax).
 * @return 1 if a zoom regrid is needed, 0 otherwise.
 */
static int zoom_need_regrid_hmax(const struct space *s, const int new_cdim[3]) {
  return (new_cdim[0] < s->zoom_props->cdim[0] ||
          new_cdim[1] < s->zoom_props->cdim[1] ||
          new_cdim[2] < s->zoom_props->cdim[2]);
}

/**
 * @brief Check whether we need a regrid based on the zoom region.
 *
 * This function is called in space_regrid in space_regrid.c and provides
 * the zoom specific regrid check.
 *
 * Unlike a uniform box, in a zoom simulation there are three reasons we might
 * need to regrid:
 * 1) The high resolution particle distribution has moved too far from the
 *   centre of the zoom region.
 * 2) The high resolution particle distribution has expanded too far and is
 *  likely to be no longer well contained within the zoom region soon.
 * 3) [Same as a uniform box] The maximum smoothing length (hmax) has increased
 * such that the current zoom cells are too small to properly resolve the
 * hydrodynamics.
 *
 * @param s The #space.
 * @param new_cdim The new top-level cell dimensions (based on current hmax).
 *
 * @return 1 if a zoom regrid is needed, 0 otherwise.
 */
int zoom_need_regrid(const struct space *s, const int new_cdim[3]) {

  /* Have we exceeded the allowed shift of the zoom region? */
  if (zoom_need_regrid_motion(s)) {
    return 1;
  }

  /* Has the particle distribution exceeded the allowed extent? */
  if (zoom_need_regrid_extent(s)) {
    return 1;
  }

  /* Has hmax increased such that we need larger zoom cells? */
  if (zoom_need_regrid_hmax(s, new_cdim)) {
    return 1;
  }
  return 0;
}

/**
 * @brief Find an acceptable geometry given the required zoom cdim.
 *
 * This function has multiple use cases:
 * 1) We are regridding due to the zoom region motion. In this case the
 *  particle distribution itself needs shifting and the cells need to be
 *  rebuilt around it.
 * 2) We are regridding due to the zoom region extent. In this case the
 *  particle distribution itself needs shifting and the cells need to be
 *  rebuilt around expanding the width of the zoom region.
 * 3) We are regridding due to hmax requiring larger cells in the zoom region.
 *  In this case we need to find a new geometry that can accommodate the new
 *  cdim (note that the particles will be shifted in this case too).
<<<<<<< HEAD
 *
 * If we are doing the first case we simply call zoom_region_init to shift and
 * recalculate the geometry and we're done. The second and third cases are more
 * complex and require changes to the cell dimensions.
 *
=======
 *
 * If we are doing the first case we simply call zoom_region_init to shift and
 * recalculate the geometry and we're done. The second and third cases are more
 * complex and require changes to the cell dimensions.
 *
>>>>>>> 27e665d2
 * For the second and third cases we'll first try to decrease the background
 * cdim a reasonable amount since this will carry less of a performance penalty
 * than doubling the size of zoom cells. This is also most likely to produce a
 * valid set up in all but the most extreme cases.
 *
 * @param s The #space.
 * @param new_cdim The new top-level cell dimensions (based on current hmax).
 */
void zoom_regrid_find_acceptable_geometry(struct space *s,
                                          const int new_cdim[3]) {

  /* If we do not need a regrid just exit. */
  if (!zoom_need_regrid(s, new_cdim)) {
    return;
  }

  /* If we are regridding due to motion then just try to recentre the zoom
   * region. */
  if (zoom_need_regrid_motion(s) && !zoom_need_regrid_extent(s) &&
      !zoom_need_regrid_hmax(s, new_cdim)) {

    /* Recalculate the zoom region geometry. */
    zoom_region_init(s, /*regridding=*/1, /*verbose=*/1);
    return;
  }

  /* Otherwise, we need to also adjust input cell geometry. */

  /* Loop until we've found an acceptable geometry. */
  int old_bkg_cdim = s->cdim[0];
  while (zoom_need_regrid(s, new_cdim)) {

    /* First try decreasing the background cdim to a minimum of 50% its
     * current value. */
    while (zoom_need_regrid(s, new_cdim) && s->cdim[0] > 0.5 * old_bkg_cdim) {

      message(
          "Adjusting background cell size to find acceptable zoom geometry ("
          "bkg_cdim=(%d,%d,%d)).",
          s->zoom_props->bkg_cdim[0] - 1, s->zoom_props->bkg_cdim[1] - 1,
          s->zoom_props->bkg_cdim[2] - 1);

      /* Decrement the background cdim. */
      s->zoom_props->bkg_cdim[0]--;
      s->zoom_props->bkg_cdim[1]--;
      s->zoom_props->bkg_cdim[2]--;

      /* Recalculate the zoom region geometry. */
      zoom_region_init(s, /*regridding=*/1, /*verbose=*/1);
    }

    /* If this worked we can stop here. */
    if (!zoom_need_regrid(s, new_cdim)) {
      break;
    }

    /* If we aren't doing a hmax based regrid we have now failed, adjusting
     * the zoom region depth won't help us. */
    if (!zoom_need_regrid_hmax(s, new_cdim)) {
      error(
          "Failed to find an acceptable zoom region before reaching 50%% of "
          "the initial background cell size (i.e. not a hmax based regrid). "
          "Try to decrease the initial background cell size.");
    }

    /* Reset the background cdim to its original value, we'll try decreasing
     * the zoom region depth instead, and then loop again. */
    s->zoom_props->bkg_cdim[0] = old_bkg_cdim;
    s->zoom_props->bkg_cdim[1] = old_bkg_cdim;
    s->zoom_props->bkg_cdim[2] = old_bkg_cdim;

    message(
        "Adjusting zoom cell size to find acceptable zoom geometry "
        "(depth=%d).",
        s->zoom_props->zoom_cell_depth - 1);

    /* If adjusting the background didn't work then decrease the zoom region
     * depth by one (doubling the zoom cell size). */
    s->zoom_props->zoom_cell_depth--;

    /* Ensure we don't go below depth 1. */
    if (s->zoom_props->zoom_cell_depth < 1) {
      error(
          "Failed to find an acceptable zoom region before reaching depth=0 "
          "(i.e. not a zoom). Try to decrease the initial background cell "
          "size.");
    }

    /* Recalculate the zoom region geometry. */
    zoom_region_init(s, /*regridding=*/1, /*verbose=*/1);
  }
}

/**
 * @brief Prepare the cells for the zoom region.
 *
 * This function is called in space_regrid in space_regrid.c and provides
 * the zoom specific cell preparation, freeing only the zoom specific cell
 * pointer arrays and computing the new zoom region geometry if necessary.
 *
 * The cells are counted here and stored on the space. In the zoom case this
 * includes counts from each top-level cell grid (zoom, bkg, and buffer if
 * used).
 *
 * @param s The #space.
 * @param zoom_cdim The new top-level cell dimensions (based on current hmax).
 * @param verbose Whether to print verbose output.
 */
void zoom_prepare_cells(struct space *s, const int zoom_cdim[3], int verbose) {
  /* Free the old zoom specific cells, if they were allocated. */
  if (s->cells_top != NULL) {
    swift_free("local_zoom_cells_top", s->zoom_props->local_zoom_cells_top);
    swift_free("local_bkg_cells_top", s->zoom_props->local_bkg_cells_top);
    swift_free("local_zoom_cells_with_particles_top",
               s->zoom_props->local_zoom_cells_with_particles_top);
    swift_free("local_bkg_cell_with_particless_top",
               s->zoom_props->local_bkg_cells_with_particles_top);
    swift_free("local_buffer_cell_with_particless_top",
               s->zoom_props->local_buffer_cells_with_particles_top);
    swift_free("void_cell_indices", s->zoom_props->void_cell_indices);
    swift_free("neighbour_cells_top", s->zoom_props->neighbour_cells_top);

    /* Find an acceptable geometry given the required zoom cdim. */
    zoom_regrid_find_acceptable_geometry(s, zoom_cdim);
  }

  /* Count the number of top level cells. */
  s->tot_cells = s->nr_cells =
      (s->cdim[0] * s->cdim[1] * s->cdim[2]) +
      (s->zoom_props->cdim[0] * s->zoom_props->cdim[1] *
       s->zoom_props->cdim[2]) +
      (s->zoom_props->buffer_cdim[0] * s->zoom_props->buffer_cdim[1] *
       s->zoom_props->buffer_cdim[2]);
}

/**
 * @brief Allocate the cell indices arrays used for the zoom region.
 *
 * @param s The #space.
 */
void zoom_allocate_cells(struct space *s) {

  /* Allocate the indices of local zoom cells */
  if (swift_memalign("local_zoom_cells_top",
                     (void **)&s->zoom_props->local_zoom_cells_top,
                     SWIFT_STRUCT_ALIGNMENT,
                     s->zoom_props->nr_zoom_cells * sizeof(int)) != 0)
    error("Failed to allocate indices of local top-level zoom cells.");
  bzero(s->zoom_props->local_zoom_cells_top,
        s->zoom_props->nr_zoom_cells * sizeof(int));

  /* Allocate the indices of local bkg cells */
  if (swift_memalign("local_bkg_cells_top",
                     (void **)&s->zoom_props->local_bkg_cells_top,
                     SWIFT_STRUCT_ALIGNMENT,
                     s->zoom_props->nr_bkg_cells * sizeof(int)) != 0)
    error("Failed to allocate indices of local top-level background cells.");
  bzero(s->zoom_props->local_bkg_cells_top,
        s->zoom_props->nr_bkg_cells * sizeof(int));

  /* Allocate the indices of local buffer cells */
  if (s->zoom_props->with_buffer_cells) {
    if (swift_memalign("local_buffer_cells_top",
                       (void **)&s->zoom_props->local_buffer_cells_top,
                       SWIFT_STRUCT_ALIGNMENT,
                       s->zoom_props->nr_buffer_cells * sizeof(int)) != 0)
      error("Failed to allocate indices of local top-level background cells.");
    bzero(s->zoom_props->local_buffer_cells_top,
          s->zoom_props->nr_buffer_cells * sizeof(int));
  }

  /* Allocate the indices of local zoom cells with particles */
  if (swift_memalign(
          "local_zoom_cells_with_particles_top",
          (void **)&s->zoom_props->local_zoom_cells_with_particles_top,
          SWIFT_STRUCT_ALIGNMENT,
          s->zoom_props->nr_zoom_cells * sizeof(int)) != 0)
    error(
        "Failed to allocate indices of local top-level zoom cells with "
        "particles.");
  bzero(s->zoom_props->local_zoom_cells_with_particles_top,
        s->zoom_props->nr_zoom_cells * sizeof(int));

  /* Allocate the indices of local bkg cells with particles */
  if (swift_memalign(
          "local_bkg_cells_with_particles_top",
          (void **)&s->zoom_props->local_bkg_cells_with_particles_top,
          SWIFT_STRUCT_ALIGNMENT,
          s->zoom_props->nr_bkg_cells * sizeof(int)) != 0)
    error(
        "Failed to allocate indices of local top-level background cells with "
        "particles.");
  bzero(s->zoom_props->local_bkg_cells_with_particles_top,
        s->zoom_props->nr_bkg_cells * sizeof(int));

  /* Allocate the indices of local buffer cells with particles */
  if (s->zoom_props->with_buffer_cells) {
    if (swift_memalign(
            "local_buffer_cells_with_particles_top",
            (void **)&s->zoom_props->local_buffer_cells_with_particles_top,
            SWIFT_STRUCT_ALIGNMENT,
            s->zoom_props->nr_buffer_cells * sizeof(int)) != 0)
      error(
          "Failed to allocate indices of local top-level buffer cells with "
          "particles.");
    bzero(s->zoom_props->local_buffer_cells_with_particles_top,
          s->zoom_props->nr_buffer_cells * sizeof(int));
  }
}<|MERGE_RESOLUTION|>--- conflicted
+++ resolved
@@ -50,14 +50,6 @@
   if (dx[0] > max_shift * s->zoom_props->dim[0] ||
       dx[1] > max_shift * s->zoom_props->dim[1] ||
       dx[2] > max_shift * s->zoom_props->dim[2]) {
-<<<<<<< HEAD
-    message(
-        "Zoom region shift exceeds %.2f%% of the zoom region in at least one "
-        "dimension (shift=(%.3e,%.3e,%.3e), zoom_dim=(%.3e,%.3e,%.3e)).",
-        max_shift * 100.0, dx[0], dx[1], dx[2], s->zoom_props->dim[0],
-        s->zoom_props->dim[1], s->zoom_props->dim[2]);
-=======
->>>>>>> 27e665d2
     return 1;
   }
 
@@ -91,16 +83,6 @@
   if (s->zoom_props->part_dim[0] > max_dim[0] ||
       s->zoom_props->part_dim[1] > max_dim[1] ||
       s->zoom_props->part_dim[2] > max_dim[2]) {
-<<<<<<< HEAD
-    message(
-        "Particle distribution exceeds %.2f%% of the zoom region "
-        "in at least one dimension (part_dim=(%.3e,%.3e,%.3e), "
-        "zoom_dim=(%.3e,%.3e,%.3e)).",
-        max_part_dim_frac * 100.0, s->zoom_props->part_dim[0],
-        s->zoom_props->part_dim[1], s->zoom_props->part_dim[2],
-        s->zoom_props->dim[0], s->zoom_props->dim[1], s->zoom_props->dim[2]);
-=======
->>>>>>> 27e665d2
     return 1;
   }
   return 0;
@@ -175,19 +157,11 @@
  * 3) We are regridding due to hmax requiring larger cells in the zoom region.
  *  In this case we need to find a new geometry that can accommodate the new
  *  cdim (note that the particles will be shifted in this case too).
-<<<<<<< HEAD
  *
  * If we are doing the first case we simply call zoom_region_init to shift and
  * recalculate the geometry and we're done. The second and third cases are more
  * complex and require changes to the cell dimensions.
  *
-=======
- *
- * If we are doing the first case we simply call zoom_region_init to shift and
- * recalculate the geometry and we're done. The second and third cases are more
- * complex and require changes to the cell dimensions.
- *
->>>>>>> 27e665d2
  * For the second and third cases we'll first try to decrease the background
  * cdim a reasonable amount since this will carry less of a performance penalty
  * than doubling the size of zoom cells. This is also most likely to produce a
