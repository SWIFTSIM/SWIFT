/*******************************************************************************
 * This file is part of SWIFT.
 * Copyright (c) 2024 Will J. Roper (w.roper@sussex.ac.uk)
 *
 * This program is free software: you can redistribute it and/or modify
 * it under the terms of the GNU Lesser General Public License as published
 * by the Free Software Foundation, either version 3 of the License, or
 * (at your option) any later version.
 *
 * This program is distributed in the hope that it will be useful,
 * but WITHOUT ANY WARRANTY; without even the implied warranty of
 * MERCHANTABILITY or FITNESS FOR A PARTICULAR PURPOSE.  See the
 * GNU General Public License for more details.
 *
 * You should have received a copy of the GNU Lesser General Public License
 * along with this program.  If not, see <http://www.gnu.org/licenses/>.
 *
 ******************************************************************************/

/* Config */
#include <config.h>

/* Local includes */
#include "cell.h"
#include "engine.h"
#include "space.h"
#include "threadpool.h"
#include "zoom.h"

/**
 * @brief Recursively split a cell.
 *
 * @param s The #space in which the cell lives.
 * @param c The #cell to split recursively.
 * @param ti_current The current time step.
 * @param tpid The thread id.
 */
void zoom_void_split_recursive(struct space *s, struct cell *c,
                               const integertime_t ti_current,
                               const short int tpid) {

  const int depth = c->depth;
  int maxdepth = 0;
  integertime_t ti_gravity_end_min = max_nr_timesteps, ti_gravity_beg_max = 0;

  /* Set the top level void cell tpid. Doing it here ensures top level void
   * cells have the same tpid as their progeny. */
  if (depth == 0) c->tpid = tpid;

#ifdef SWIFT_DEBUG_CHECKS
  /* Ensure we haven't found a void cell with particles. */
  if (c->subtype == cell_subtype_void && c->grav.count > 0)
    error(
        "Trying to split a Void with particles! "
        "(c->type=%s, c->subtype=%s)",
        cellID_names[c->type], subcellID_names[c->subtype]);

  /* Ensure we haven't got an empty cell. */
  if (c->subtype == cell_subtype_empty)
    error(
        "Trying to split an empty cell which "
        "shouldn't have particles! (c->type=%s, c->type=%s)",
        cellID_names[c->type], subcellID_names[c->subtype]);
#endif

  /* If the depth is too large, we have a problem and should stop. */
  if (depth > space_cell_maxdepth) {
    error(
        "Exceeded maximum depth (%d) when splitting the void cells, aborting. "
        "This is most likely due to having the zoom region too deep within the "
        "background cells. Try using buffer cells or increasing "
        "region_buffer_cell_ratio (depth=%d)",
        space_cell_maxdepth, depth);
  }

  /* Construct the progeny ready to populate with particles and multipoles (if
   * doing gravity). */
  space_construct_progeny(s, c, tpid);

  for (int k = 0; k < 8; k++) {

    /* Get the progenitor */
    struct cell *cp = c->progeny[k];

#ifdef SWIFT_DEBUG_CHECKS
    if (cp->subtype == cell_subtype_void &&
        cp->width[0] <= s->zoom_props->width[0])
      error(
          "We have a zoom cell labelled as a void cell! We have gone too "
          "deep in the zoom cell tree, this could be because background "
          "cells are comprable in size to the zoom cells."
          " (cp->type=%s, cp->subtype=%s, cp->width[0]=%f, cp->depth=%d,"
          " s->zoom_props->width[0]=%f, zoom_props->zoom_cell_depth=%d)",
          cellID_names[cp->type], subcellID_names[cp->subtype], cp->width[0],
          cp->depth, s->zoom_props->width[0], s->zoom_props->zoom_cell_depth);
#endif

    /* If the next level progeny is at the zoom level then we need to
     * link the zoom cells in as the progeny of the void sub-cell. */
    if (cp->depth == s->zoom_props->zoom_cell_depth - 1) {

#ifdef SWIFT_DEBUG_CHECKS
      /* Check that the widths are right. */
      if (fabs((cp->width[0] / 2) - s->zoom_props->width[0]) >
          (0.001 * s->zoom_props->width[0]))
        error(
            "The width of the zoom cell is not half the width of the void "
            "cell were about to link to! (cp->width[0]=%f, "
            "s->zoom_props->width[0]=%f)",
            cp->width[0] / 2, s->zoom_props->width[0]);
#endif

      zoom_link_void_leaves(s, cp);

    } else {
      /* Recurse */
      zoom_void_split_recursive(s, cp, ti_current, tpid);

      /* Increase the depth */
      maxdepth = max(maxdepth, cp->maxdepth);
    }

    /* Update the gravity time step properties. */
    ti_gravity_end_min = min(ti_gravity_end_min, cp->grav.ti_end_min);
    ti_gravity_beg_max = max(ti_gravity_beg_max, cp->grav.ti_beg_max);
  }

  /* Update the properties of the void cell. */
  c->maxdepth = maxdepth;
  c->grav.ti_end_min = ti_gravity_end_min;
  c->grav.ti_beg_max = ti_gravity_beg_max;

  /* Deal with the multipole */
  if (s->with_self_gravity) {
    space_populate_multipole(c);
  }
}

/**
 * @brief Split particles between cells of the void cell hierarchy.
 *
 * This has to be done after proxy exchange to ensure we have all the
 * foreign multipoles, so is separated from all other splitting done in the
 * usual space_split.
 *
 *
 * @param s The #space.
 * @param verbose Are we talkative?
 */
void zoom_void_space_split(struct space *s, int verbose) {

#ifdef SWIFT_DEBUG_CHECKS
  /* We should never get here when not running with a zoom region. */
  if (!s->with_zoom_region) {
    error("zoom_void_space_split called when running without a zoom region.");
  }
#endif

  const ticks tic = getticks();

  /* Unpack some useful information. */
  struct cell *cells_top = s->cells_top;
  int *void_cell_indices = s->zoom_props->void_cell_indices;
  int nr_void_cells = s->zoom_props->nr_void_cells;
  const integertime_t ti_current = s->e->ti_current;

  /* Create the void cell trees and populate their multipoles. This is only
   * a handful of cells so no threadpool. */

  /* Loop over the void cells */
  for (int ind = 0; ind < nr_void_cells; ind++) {
<<<<<<< HEAD
    struct cell *c = &cells_top[void_cells_top[ind]];
    zoom_void_split_recursive(s, c, ti_current, /*tpid*/ 0);
=======
    struct cell *c = &cells_top[void_cell_indices[ind]];
    zoom_void_split_recursive(s, c, /*tpid*/ 0);
>>>>>>> 727692b3
  }

  if (verbose)
    message("Void cell tree and multipole construction took %.3f %s.",
            clocks_from_ticks(getticks() - tic), clocks_getunit());

#ifdef SWIFT_DEBUG_CHECKS
  /* Ensure all cells are linked into the tree. */
  int notlinked = 0;
  int nr_gparts_in_zoom = 0;
  for (int k = 0; k < s->zoom_props->nr_zoom_cells; k++) {
    nr_gparts_in_zoom += s->multipoles_top[k].m_pole.num_gpart;
    if (cells_top[k].void_parent == NULL) notlinked++;
  }
  if (notlinked > 0)
    error("%d zoom cells are not linked into a void cell tree!", notlinked);

  /* Check all void cells have void children. */

  /* Compare the number of particles in the void multipole and zoom cells. */
  int nr_gparts_in_void = 0;
  for (int i = 0; i < nr_void_cells; i++)
    nr_gparts_in_void +=
        s->multipoles_top[s->zoom_props->void_cell_indices[i]].m_pole.num_gpart;

  if (nr_gparts_in_void != nr_gparts_in_zoom)
    error(
        "Number of gparts is in consistent between zoom cells and "
        "void multipole (nr_gparts_in_void=%d, nr_gparts_in_zoom=%d)",
        nr_gparts_in_void, nr_gparts_in_zoom);

#endif
}<|MERGE_RESOLUTION|>--- conflicted
+++ resolved
@@ -169,13 +169,8 @@
 
   /* Loop over the void cells */
   for (int ind = 0; ind < nr_void_cells; ind++) {
-<<<<<<< HEAD
-    struct cell *c = &cells_top[void_cells_top[ind]];
-    zoom_void_split_recursive(s, c, ti_current, /*tpid*/ 0);
-=======
     struct cell *c = &cells_top[void_cell_indices[ind]];
     zoom_void_split_recursive(s, c, /*tpid*/ 0);
->>>>>>> 727692b3
   }
 
   if (verbose)
