/*******************************************************************************
 * This file is part of SWIFT.
 * Copyright (c) 2019 Stuart McAlpine (stuart.mcalpine@helsinki.fi)
 *               2024 Will J. Roper (w.roper@sussex.ac.uk)
 *
 * This program is free software: you can redistribute it and/or modify
 * it under the terms of the GNU Lesser General Public License as published
 * by the Free Software Foundation, either version 3 of the License, or
 * (at your option) any later version.
 *
 * This program is distributed in the hope that it will be useful,
 * but WITHOUT ANY WARRANTY; without even the implied warranty of
 * MERCHANTABILITY or FITNESS FOR A PARTICULAR PURPOSE.  See the
 * GNU General Public License for more details.
 *
 * You should have received a copy of the GNU Lesser General Public License
 * along with this program.  If not, see <http://www.gnu.org/licenses/>.
 *
 ******************************************************************************/

/* Config */
#include <config.h>

/* Includes */
#include <float.h>

/* Local includes */
#include "cell.h"
#include "engine.h"
#include "gravity_properties.h"
#include "space.h"
#include "zoom.h"

/* mpi headers. */
#ifdef WITH_MPI
#include <mpi.h>
#endif

/**
 * @brief Check that cdim is a power of 2 times the region_buffer_ratio.
 *
 * @param cdim The cell dimension to check.
 * @param region_buffer_ratio The ratio of the zoom region to a buffer cell.
 */
int cdim_is_power_of_2(int cdim, int region_buffer_ratio) {

  /* How many multiples of region_buffer_ratio are in cdim? */
  /* NOTE: if casting to int results in rounding this will correctly return
   * false when checked. */
  int multiples = cdim / region_buffer_ratio;

  /* Check if the product is a power of 2 */
  return (multiples & (multiples - 1)) == 0;
}

/**
 * @brief Read parameter file for "ZoomRegion" properties.
 *
 * @param params Swift parameter structure.
 * @param props The zoom properties struct.
 */
void zoom_parse_params(struct swift_params *params,
                       struct zoom_region_properties *props) {
  /* Set the zoom cdim. */
  int zoom_cdim =
      parser_get_opt_param_int(params, "ZoomRegion:zoom_top_level_cells",
                               space_max_top_level_cells_default);
  for (int i = 0; i < 3; i++) {
    props->cdim[i] = zoom_cdim;
  }

  /* Set the target background cdim, default is a negative value so that if no
   * value is given for a target then the zoom region defines the background
   * cell size. */
  int bkg_cdim =
      parser_get_opt_param_int(params, "ZoomRegion:bkg_top_level_cells",
                               space_max_top_level_cells_default);
  for (int i = 0; i < 3; i++) {
    props->bkg_cdim[i] = bkg_cdim;
  }

  /* Get the ratio between the zoom region size and buffer cell size.
   * Ignored if buffer cells aren't needed.
   * NOTE: this has to be an integer to ensure the buffer and zoom cells align.
   * The buffer region is divided into region_buffer_ratio cells along each
   * axis. */
  props->region_buffer_ratio = parser_get_opt_param_int(
      params, "ZoomRegion:region_buffer_cell_ratio", 0);

  /* Ensure we have been given a power of 2 times the region buffer ratio
   * for cdim. If we don't the octrees of sub cells won't align properly between
   * the nested cell grids. */
  if (props->region_buffer_ratio > 0) { /* i.e. we have buffer cells. */
    if (!cdim_is_power_of_2(props->cdim[0], props->region_buffer_ratio)) {
      error(
          "Scheduler:max_top_level_cells must be a power "
          "of 2 times region_buffer_cell_ratio (by default 1)"
          "when running with a zoom region!");
    }
  }

  /* Extract the zoom width boost factor (used to define the buffer around the
   * zoom region). */
  props->region_pad_factor =
      parser_get_opt_param_float(params, "ZoomRegion:region_pad_factor", 1.1);

  /* Extract the depth we'll split neighbour cells to. */
  props->neighbour_max_tree_depth = parser_get_opt_param_int(
      params, "ZoomRegion:neighbour_max_tree_depth", -1);
}

/**
 * @brief Compute the zoom region centre and boundaries.
 *
 * Finds the dimensions of the high resolution particle distribution and
 * computes the necessary shift to shift the zoom region to the centre of the
 * box. This shift is stored to be applied in space_init and for
 * transformation when writing out.
 *
 * @param s The space
 */
double zoom_get_region_dim_and_shift(struct space *s) {

  /* Initialise values we will need. */
  const size_t nr_gparts = s->nr_gparts;
  double min_bounds[3] = {FLT_MAX, FLT_MAX, FLT_MAX};
  double max_bounds[3] = {-FLT_MAX, -FLT_MAX, -FLT_MAX};
  double midpoint[3] = {0.0, 0.0, 0.0};
  double com[3] = {0.0, 0.0, 0.0};
  double mtot = 0.0;
  double ini_dims[3] = {0.0, 0.0, 0.0};
  const double box_mid[3] = {s->dim[0] / 2.0, s->dim[1] / 2.0, s->dim[2] / 2.0};

  /* Find the min/max location in each dimension for each
   * high resolution gravity particle (non-background), and their COM. */
  for (size_t k = 0; k < nr_gparts; k++) {
    /* Skip background particles. */
    if (s->gparts[k].type == swift_type_dark_matter_background) {
      continue;
    }

    /* Unpack the particle positions.
     * NOTE: these will have already been shifted by the user requested amount
     * in space_init if shift in the parameter file is non-zero. */
    const double x = s->gparts[k].x[0];
    const double y = s->gparts[k].x[1];
    const double z = s->gparts[k].x[2];

    /* Wrap if periodic. */
    if (s->periodic) {
      box_wrap(x, 0.0, s->dim[0]);
      box_wrap(y, 0.0, s->dim[1]);
      box_wrap(z, 0.0, s->dim[2]);
    }

    /* Ammend boundaries for this particle. */
    if (x > max_bounds[0]) max_bounds[0] = x;
    if (y > max_bounds[1]) max_bounds[1] = y;
    if (z > max_bounds[2]) max_bounds[2] = z;
    if (x < min_bounds[0]) min_bounds[0] = x;
    if (y < min_bounds[1]) min_bounds[1] = y;
    if (z < min_bounds[2]) min_bounds[2] = z;

    /* Total up mass and position for COM. */
    mtot += s->gparts[k].mass;
    com[0] += x * s->gparts[k].mass;
    com[1] += y * s->gparts[k].mass;
    com[2] += z * s->gparts[k].mass;
  }

#ifdef WITH_MPI
  /* Share answers amoungst nodes. */

  /* Boundary. */
  MPI_Allreduce(MPI_IN_PLACE, &min_bounds[0], 3, MPI_DOUBLE, MPI_MIN,
                MPI_COMM_WORLD);
  MPI_Allreduce(MPI_IN_PLACE, &max_bounds[1], 3, MPI_DOUBLE, MPI_MAX,
                MPI_COMM_WORLD);

  /* CoM. */
  MPI_Allreduce(MPI_IN_PLACE, com, 3, MPI_DOUBLE, MPI_SUM, MPI_COMM_WORLD);
  MPI_Allreduce(MPI_IN_PLACE, &mtot, 1, MPI_DOUBLE, MPI_SUM, MPI_COMM_WORLD);
#endif

  /* Finalize CoM calcuation. */
  const double imass = 1.0 / mtot;
  com[0] *= imass;
  com[1] *= imass;
  com[2] *= imass;

  /* Get the initial dimensions and midpoint. */
  for (int i = 0; i < 3; i++) {
    ini_dims[i] = max_bounds[i] - min_bounds[i];
    midpoint[i] = min_bounds[i] + (ini_dims[i] / 2.0);
  }

  /* Calculate the shift needed to place the mid point of the high res
   * particles at the centre of the box. This shift is applied to the
   * particles in space_init in space.c */
  for (int i = 0; i < 3; i++) {
    s->zoom_props->zoom_shift[i] = box_mid[i] - midpoint[i];
  }

  /* We shouldn't shift if the shift is incremental. */
  for (int i = 0; i < 3; i++) {
    if (fabs(s->zoom_props->zoom_shift[i]) < 0.01 * s->dim[i]) {
      s->zoom_props->zoom_shift[i] = 0.0;
    }
  }

  /* If the volume isn't periodic then we can't shift. */
  if (!s->periodic) {
    for (int i = 0; i < 3; i++) {
      if (fabs(s->zoom_props->zoom_shift[i]) > 0.01 * s->dim[i]) {
        error(
            "Cannot shift the zoom region to the centre of the box "
            "when the box is not periodic. Centre the CoM of the high "
            "resolution particles in the box. (shift=[%f, %f, %f], dim=[%f, "
            "%f, %f])",
            s->zoom_props->zoom_shift[0], s->zoom_props->zoom_shift[1],
            s->zoom_props->zoom_shift[2], s->dim[0], s->dim[1], s->dim[2]);
      }
    }

<<<<<<< HEAD
    /* Let's shift the COM.
     * NOTE: boundaries are recalculated relative to box centre later. */
    for (int i = 0; i < 3; i++)
      s->zoom_props->com[i] += s->zoom_props->zoom_shift[i];
=======
/**
 * @brief Compute the cell properties for the large zoom region case.
 *
 * This case is used when the zoom region is larger than a background cell.
 * This will not respect the ZoomRegion:bkg_top_level_cells parameter but
 * instead treat it as a target.
 *
 * @param s The space
 * @param ini_max_dim The dim of the zoom region before tesselating the
 * volume.
 */
void zoom_get_cell_props_large_region(struct space *s, double ini_max_dim) {
>>>>>>> 6f685c2a

    /* Compute maximum side length of the zoom region, we need zoom dim to be
     * equal. */
    double ini_dim = max3(ini_dims[0], ini_dims[1], ini_dims[2]);

    return ini_dim;
  }

  /**
   * @brief Compute the cell properties for the large zoom region case.
   *
   * This case is used when the zoom region is larger than a background cell.
   * This will not respect the ZoomRegion:bkg_top_level_cells parameter but
   * instead treat it as a target.
   *
   * @param s The space
   * @param ini_max_dim The dim of the zoom region before tesselating the
   * volume.
   */
  void zoom_get_cell_props_large_region(struct space * s, double ini_max_dim) {

    /* First we need to ensure the zoom region tesselates the parent volume. */
    int nr_zoom_regions = (int)(s->dim[0] / ini_max_dim);
    double max_dim = s->dim[0] / nr_zoom_regions;

    /* Define the requested background cdim as the target. */
    int target_bkg_cdim = s->cdim[0];

    /* Now we can define the background grid. */
    for (int i = 0; i < 3; i++) {
      s->cdim[i] = (int)floor(s->dim[i] / max_dim);
    }

    /* Compute the new number of a background cells. */
    int new_bkg_cdim = s->cdim[0];
    while (new_bkg_cdim < target_bkg_cdim) {
      new_bkg_cdim *= 2;
    }

<<<<<<< HEAD
    /* Set the background cdim. */
    s->cdim[0] = new_bkg_cdim;
    s->cdim[1] = new_bkg_cdim;
    s->cdim[2] = new_bkg_cdim;
=======
/**
 * @brief Compute the zoom, background and buffer cell grid properties.
 *
 * This function is used when buffer cells are need to ensure the number of
 * background cells is kept to a minimum. Buffer cells will fill the
 * background cell containing the zoom region and ensure the zoom region can
 * remain sufficiently small while the background cells remain sufficiently
 * large.
 *
 * @param s The space
 * @param max_dim The dim of the zoom region including padding. This will be
 * changed to ensure the background, buffer and zoom cells align.
 */
void zoom_get_cell_props_with_buffer_cells(struct space *s, double max_dim) {
>>>>>>> 6f685c2a

    /* Set the background cell width. */
    for (int i = 0; i < 3; i++) {
      s->width[i] = s->dim[i] / s->cdim[i];
      s->iwidth[i] = 1.0 / s->width[i];
    }

    /* Zero the buffer region. */
    for (int i = 0; i < 3; i++) {
      s->zoom_props->buffer_lower_bounds[i] = 0;
      s->zoom_props->buffer_upper_bounds[i] = 0;
      s->zoom_props->buffer_cdim[i] = 0;
      s->zoom_props->buffer_width[i] = 0;
      s->zoom_props->buffer_iwidth[i] = 0;
    }

    /* Finally define the region boundaries in the centre of the box. */
    for (int i = 0; i < 3; i++) {
      /* Set the new boundaries. */
      s->zoom_props->region_lower_bounds[i] =
          (s->dim[i] / 2.0) - (max_dim / 2.0);
      s->zoom_props->region_upper_bounds[i] =
          (s->dim[i] / 2.0) + (max_dim / 2.0);

      /* Set the reigon dim. */
      s->zoom_props->dim[i] = max_dim;
    }
  }

  /**
   * @brief Compute the zoom, background and buffer cell grid properties.
   *
   * This function is used when buffer cells are need to ensure the number of
   * background cells is kept to a minimum. Buffer cells will fill the
   * background cell containing the zoom region and ensure the zoom region can
   * remain sufficiently small while the background cells remain sufficiently
   * large.
   *
   * @param s The space
   * @param max_dim The dim of the zoom region including padding. This will be
   * changed to ensure the background, buffer and zoom cells align.
   */
  void zoom_get_cell_props_with_buffer_cells(struct space * s, double max_dim) {

    /* Set the initial zoom_region boundaries with boost factor.
     * The zoom region is already centred on the middle of the box */
    for (int i = 0; i < 3; i++) {
      /* Set the new boundaries. */
      s->zoom_props->region_lower_bounds[i] =
          (s->dim[i] / 2.0) - (max_dim / 2.0);
      s->zoom_props->region_upper_bounds[i] =
          (s->dim[i] / 2.0) + (max_dim / 2.0);
    }

    /* Flag that we have buffer cells. */
    s->zoom_props->with_buffer_cells = 1;

    /* Calculate how many background cells we need in the buffer region. The
     * goal is to have this as large as could be necessary, overshooting
     * isn't an issue. */

    /* Get the extent of the buffer region. */
    double max_distance = s->zoom_props->neighbour_distance;

    /* Find the buffer region boundaries. The zoom region is already centred on
     * the middle of the box. */
    for (int i = 0; i < 3; i++) {

      /* Find the background cell containing lower and upper bounds of the zoom
       * region's "gravity reach". */
      int lower =
          (s->zoom_props->region_lower_bounds[i] - max_distance) * s->iwidth[i];
      int upper =
          (s->zoom_props->region_upper_bounds[i] + max_distance) * s->iwidth[i];

<<<<<<< HEAD
      s->zoom_props->buffer_lower_bounds[i] = lower * s->width[i];
      s->zoom_props->buffer_upper_bounds[i] = (upper + 1) * s->width[i];
    }
=======
  /* Ensure the initial buffer cdim is odd (it must be centered on middle of
   * the box). */
  if (ini_buffer_cdim % 2 == 0) ini_buffer_cdim -= 1;
>>>>>>> 6f685c2a

    /* Define the extent of the buffer region. */
    double buffer_dim = s->zoom_props->buffer_upper_bounds[0] -
                        s->zoom_props->buffer_lower_bounds[0];

    /* Calculate the initial buffer region cdim. */
    int ini_buffer_cdim = (int)(floor(buffer_dim / max_dim));

    /* Ensure the initial buffer cdim is odd (it must be centered on middle of
     * the box). */
    if (ini_buffer_cdim % 2 == 0) ini_buffer_cdim -= 1;

    /* Account for the number of buffer cells we want in the zoom region. */
    ini_buffer_cdim *= s->zoom_props->region_buffer_ratio;

    /* Calculate the intial width of a buffer cell. */
    double ini_buffer_width = buffer_dim / ini_buffer_cdim;

<<<<<<< HEAD
    /* Now redefine the bounds of the zoom region based on the edges of the
     * buffer cells containing it. */
    for (int i = 0; i < 3; i++) {
=======
/**
 * @brief Compute cell properties without buffer cells.
 *
 * This will tesselate background cells the size of the zoom region across
 * the box.
 *
 * @param s The space
 * @param ini_max_dim The dim of the zoom region before tesselating the
 * volume.
 */
void zoom_get_cell_props_no_buffer_cells(struct space *s, double ini_max_dim) {
>>>>>>> 6f685c2a

      /* Define the region bounds based on the buffer cells. */
      s->zoom_props->region_lower_bounds[i] =
          (s->dim[i] / 2.0) -
          (ini_buffer_width * s->zoom_props->region_buffer_ratio / 2.0);
      s->zoom_props->region_upper_bounds[i] =
          (s->dim[i] / 2.0) +
          (ini_buffer_width * s->zoom_props->region_buffer_ratio / 2.0);
    }

    /* Calculate the new zoom region dimension. */
    for (int i = 0; i < 3; i++) {
      s->zoom_props->dim[i] = s->zoom_props->region_upper_bounds[i] -
                              s->zoom_props->region_lower_bounds[i];
    }
    /* Set the buffer cells properties. */
    for (int i = 0; i < 3; i++) {
      s->zoom_props->buffer_cdim[i] = ini_buffer_cdim;
      s->zoom_props->buffer_width[i] = ini_buffer_width;
      s->zoom_props->buffer_iwidth[i] = 1.0 / s->zoom_props->buffer_width[i];
    }
  }

  /**
   * @brief Compute cell properties without buffer cells.
   *
   * This will tesselate background cells the size of the zoom region across
   * the box.
   *
   * @param s The space
   * @param ini_max_dim The dim of the zoom region before tesselating the
   * volume.
   */
  void zoom_get_cell_props_no_buffer_cells(struct space * s,
                                           double ini_max_dim) {

    /* Ensure an odd integer number of the zoom regions tessalate the box. */
    int nr_zoom_regions = (int)(s->dim[0] / ini_max_dim);
    if (nr_zoom_regions % 2 == 0) nr_zoom_regions -= 1;
    double max_dim = s->dim[0] / nr_zoom_regions;

    /* Redefine the background cells using this new width */
    for (int i = 0; i < 3; i++) {
      s->cdim[i] = nr_zoom_regions;
      s->width[i] = s->dim[i] / s->cdim[i];
      s->iwidth[i] = 1.0 / s->width[i];
    }

    /* Declare we have no buffer region. */
    s->zoom_props->with_buffer_cells = 0;

    /* Zero the buffer region. */
    for (int i = 0; i < 3; i++) {
      s->zoom_props->buffer_lower_bounds[i] = 0;
      s->zoom_props->buffer_upper_bounds[i] = 0;
      s->zoom_props->buffer_cdim[i] = 0;
      s->zoom_props->buffer_width[i] = 0;
      s->zoom_props->buffer_iwidth[i] = 0;
    }

    /* Finally define the region boundaries in the centre of the box. */
    for (int i = 0; i < 3; i++) {
      /* Set the new boundaries. */
      s->zoom_props->region_lower_bounds[i] =
          (s->dim[i] / 2.0) - (max_dim / 2.0);
      s->zoom_props->region_upper_bounds[i] =
          (s->dim[i] / 2.0) + (max_dim / 2.0);

      /* Set the reigon dim. */
      s->zoom_props->dim[i] = max_dim;
    }
  }

  /**
   * @brief Report Zoom Region Properties
   *
   * This function prints out a table containing the properties of the
   * zoom region, if it is enabled. The table includes information such as
   * dimensions, center, CDIM, background CDIM, buffer CDIM, region buffer
   * ratio, zoom boost factor, minimum zoom cell width, background cell width,
   * buffer width, and the number of wanderers.
   *
   * @param s The space
   */
  void zoom_report_cell_properties(const struct space *s) {

    struct zoom_region_properties *zoom_props = s->zoom_props;

    message("%25s = %f", "Zoom Region Pad Factor",
            zoom_props->region_pad_factor);
    message("%25s = [%f, %f, %f]", "Zoom Region Shift",
            zoom_props->zoom_shift[0], zoom_props->zoom_shift[1],
            zoom_props->zoom_shift[2]);
    message("%25s = [%f, %f, %f]", "Zoom Region Dimensions", zoom_props->dim[0],
            zoom_props->dim[1], zoom_props->dim[2]);
    message("%25s = [%f, %f, %f]", "Zoom Region Center",
            zoom_props->region_lower_bounds[0] + (zoom_props->dim[0] / 2.0),
            zoom_props->region_lower_bounds[1] + (zoom_props->dim[1] / 2.0),
            zoom_props->region_lower_bounds[2] + (zoom_props->dim[2] / 2.0));
    message(
        "%25s = [%f-%f, %f-%f, %f-%f]", "Zoom Region Bounds",
        zoom_props->region_lower_bounds[0], zoom_props->region_upper_bounds[0],
        zoom_props->region_lower_bounds[1], zoom_props->region_upper_bounds[1],
        zoom_props->region_lower_bounds[2], zoom_props->region_upper_bounds[2]);
    message("%25s = [%d, %d, %d]", "Zoom Region cdim", zoom_props->cdim[0],
            zoom_props->cdim[1], zoom_props->cdim[2]);
    message("%25s = [%f, %f, %f]", "Zoom Cell Width", zoom_props->width[0],
            zoom_props->width[1], zoom_props->width[2]);
    message("%25s = %d", "Number of Zoom Cells", zoom_props->nr_zoom_cells);
    message("%25s = [%d, %d, %d]", "Background cdim", s->cdim[0], s->cdim[1],
            s->cdim[2]);
    message("%25s = [%f, %f, %f]", "Background Cell Width", s->width[0],
            s->width[1], s->width[2]);
    message("%25s = %d", "Number of Background Cells",
            zoom_props->nr_bkg_cells);
    if (zoom_props->with_buffer_cells) {
      message("%25s = %d", "Region Buffer Ratio",
              zoom_props->region_buffer_ratio);
      message("%25s = [%f-%f, %f-%f, %f-%f]", "Buffer Bounds",
              zoom_props->buffer_lower_bounds[0],
              zoom_props->buffer_upper_bounds[0],
              zoom_props->buffer_lower_bounds[1],
              zoom_props->buffer_upper_bounds[1],
              zoom_props->buffer_lower_bounds[2],
              zoom_props->buffer_upper_bounds[2]);
      message("%25s = [%d, %d, %d]", "Buffer cdim", zoom_props->buffer_cdim[0],
              zoom_props->buffer_cdim[1], zoom_props->buffer_cdim[2]);
      message("%25s = [%f, %f, %f]", "Buffer Width",
              zoom_props->buffer_width[0], zoom_props->buffer_width[1],
              zoom_props->buffer_width[2]);
      message("%25s = [%f, %f, %f]", "Buffer Dimensions",
              zoom_props->buffer_width[0] * zoom_props->buffer_cdim[0],
              zoom_props->buffer_width[1] * zoom_props->buffer_cdim[1],
              zoom_props->buffer_width[2] * zoom_props->buffer_cdim[2]);
      message("%25s = %d", "Number of Buffer Cells",
              zoom_props->nr_buffer_cells);
    }

    message("%25s = %d", "Zoom Depth in Void Tree",
            zoom_props->zoom_cell_depth);
  }

  /**
   * @brief Parse and set the zoom region properties.
   *
   * This function allocates the zoom region properties struct and populates it.
   *
   * If we're not running a zoom this function will do nothing.
   *
   * @param params Swift parameter structure.
   * @param s The space
   * @param verbose Are we talking?
   */
  void zoom_props_init(struct swift_params * params, struct space * s,
                       const int verbose) {

    /* If not, we're done here */
    if (!s->with_zoom_region) {
      return;
    }

    /* Zoom region properties are stored in a structure. */
    s->zoom_props = (struct zoom_region_properties *)malloc(
        sizeof(struct zoom_region_properties));
    if (s->zoom_props == NULL)
      error("Error allocating memory for the zoom parameters.");
    bzero(s->zoom_props, sizeof(struct zoom_region_properties));

    /* Calculate the gravity mesh distance, we need this for buffer cells and
     * neighbour cell labbeling later on. */
    /* NOTE: when this is first called we don't have the gravity properties (and
     * the engine isn't attached to the space) yet so we need to read directly
     * from the params. */
    /* Get the mesh size */
    int mesh_size = parser_get_param_int(params, "Gravity:mesh_side_length");

    /* Calculate the maximum distance at which we have a gravity task based
     * on the . */
    float a_smooth =
        parser_get_opt_param_float(params, "Gravity:a_smooth", 1.25);
    float r_cut_max_ratio =
        parser_get_opt_param_float(params, "Gravity:r_cut_max", 4.5);
    float r_s = a_smooth * s->dim[0] / mesh_size;
    s->zoom_props->neighbour_distance = r_s * r_cut_max_ratio;

    /* Parse the parameter file and populate the properties struct. */
    zoom_parse_params(params, s->zoom_props);
  }

  /**
   * @brief Initialise the zoom region geometry.
   *
   * This will compute the cell grid properties ready for cell
   * cosntruction when zoom_construct_tl_cells.
   *
   * @param s The space.
   * @param verbose Are we talking?
   */
  void zoom_region_init(struct space * s, const int verbose) {

    /* Update the neighbour distance in case the gravity props have changed. */
    if (s->e != NULL) {
      s->zoom_props->neighbour_distance =
          s->e->gravity_properties->r_s *
          s->e->gravity_properties->r_cut_max_ratio;
    }

    /* Compute the extent of the zoom region.
     * NOTE: this calculates the shift necessary to move the zoom region to
     * the centre of the box and stores it in s->zoom_props */
    double ini_dim = zoom_get_region_dim_and_shift(s);

    /* Apply the shift to the particles. */
    for (size_t k = 0; k < s->nr_parts; k++) {
      s->parts[k].x[0] += s->zoom_props->zoom_shift[0];
      s->parts[k].x[1] += s->zoom_props->zoom_shift[1];
      s->parts[k].x[2] += s->zoom_props->zoom_shift[2];
    }
    for (size_t k = 0; k < s->nr_gparts; k++) {
      s->gparts[k].x[0] += s->zoom_props->zoom_shift[0];
      s->gparts[k].x[1] += s->zoom_props->zoom_shift[1];
      s->gparts[k].x[2] += s->zoom_props->zoom_shift[2];
    }
    for (size_t k = 0; k < s->nr_sparts; k++) {
      s->sparts[k].x[0] += s->zoom_props->zoom_shift[0];
      s->sparts[k].x[1] += s->zoom_props->zoom_shift[1];
      s->sparts[k].x[2] += s->zoom_props->zoom_shift[2];
    }
    for (size_t k = 0; k < s->nr_bparts; k++) {
      s->bparts[k].x[0] += s->zoom_props->zoom_shift[0];
      s->bparts[k].x[1] += s->zoom_props->zoom_shift[1];
      s->bparts[k].x[2] += s->zoom_props->zoom_shift[2];
    }
    for (size_t k = 0; k < s->nr_sinks; k++) {
      s->sinks[k].x[0] += s->zoom_props->zoom_shift[0];
      s->sinks[k].x[1] += s->zoom_props->zoom_shift[1];
      s->sinks[k].x[2] += s->zoom_props->zoom_shift[2];
    }

    /* Include the requested padding around the high resolution particles. */
    double max_dim = ini_dim * s->zoom_props->region_pad_factor;

    /* Define the background grid.
     * NOTE: This can be updated below if max_dim > s->width[0]. In that event
     * the number of background cells is modified until an acceptable number is
     * found. See the note below. It can also be modified if max_dim <
     * s->width[0] and no buffer cells are being used. In that event the
     * background cdim becomes the number of zoom regions that tesselate the
     * full box. */
    for (int i = 0; i < 3; i++) {
      s->cdim[i] = s->zoom_props->bkg_cdim[i];
      s->width[i] = s->dim[i] / s->cdim[i];
      s->iwidth[i] = 1.0 / s->width[i];
    }

    /* Warn the user if they have turned off buffer cells with a small zoom
     * region. */
    if (max_dim < s->width[0] / 2.0 &&
        s->zoom_props->region_buffer_ratio == 0) {
      error(
          "Running with a zoom region significantly smaller than a "
          "background cell (region_dim=%f, bkg_cell_width=%f) and no buffer "
          "cells, performance will be poor! Increase "
          "ZoomRegion:region_buffer_cell_ratio",
          max_dim, s->width[0]);
    }

    /* If we have a region larger than a background cell construct the zoom
     * region for that case regardless of buffer cell definition in the
     * parameter file. */
    if (max_dim > s->width[0]) {

      /* NOTE: for this case the number of background cells is defined by
       * the geometry but attempts to get as close as possible to the user
       * defined cdim from the parameter file. */
      zoom_get_cell_props_large_region(s, max_dim);
    }

    /* If we have buffer cells: use them alongside the zoom and background
     * cells. */
    else if (s->zoom_props->region_buffer_ratio > 0) {

      /* Compute the cell grid properties. */
      zoom_get_cell_props_with_buffer_cells(s, max_dim);

    }

    /* Otherwise we simply tessalate cells the size of the zoom region across
     * the whole volume without padding with buffer cells. */
    else {
      zoom_get_cell_props_no_buffer_cells(s, max_dim);
    }

    /* Store what the true boost factor ended up being */
    double input_pad_factor = s->zoom_props->region_pad_factor;
    s->zoom_props->region_pad_factor = s->zoom_props->dim[0] / ini_dim;

    /* Ensure we haven't got a zoom region smaller than the high resolution
     * particle distribution. */
    if (s->zoom_props->dim[0] < ini_dim) {
      error(
          "Found a zoom region smaller than the high resolution particle "
          "distribution! Adjust the cell structure "
          "(ZoomRegion:bkg_top_level_cells, ZoomRegion:zoom_top_level_cells"
          " and ZoomRegion:region_buffer_cell_ratio)");
    }

    /* Let's be safe and error if we have drastically changed the size of the
    padding region. */
    if ((s->zoom_props->region_pad_factor / input_pad_factor) >= 2)
      error(
          "WARNING: The pad region has to be 2x larger than requested."
          "Either increase ZoomRegion:region_pad_factor or increase the "
          "number of background cells.");

    /* Set zoom cell width */
    for (int i = 0; i < 3; i++) {
      s->zoom_props->width[i] = s->zoom_props->dim[i] / s->zoom_props->cdim[i];
      s->zoom_props->iwidth[i] = 1.0 / s->zoom_props->width[i];
    }

    /* Calculate the depth of the zoom cells in the void cell hierarchy. */
    if (s->zoom_props->with_buffer_cells) {
      s->zoom_props->zoom_cell_depth = log2(
          (s->zoom_props->buffer_width[0] / s->zoom_props->width[0]) + 0.1);
    } else {
      s->zoom_props->zoom_cell_depth =
          log2((s->width[0] / s->zoom_props->width[0]) + 0.1);
    }

    /* If we didn't get an explicit neighbour cell depth we'll use the zoom
     * depth. */
    s->zoom_props->neighbour_max_tree_depth =
        (s->zoom_props->neighbour_max_tree_depth < 0)
            ? s->zoom_props->zoom_cell_depth
            : s->zoom_props->neighbour_max_tree_depth;

    /* Set the minimum allowed zoom cell width. */
    const double zoom_dmax = max3(s->zoom_props->dim[0], s->zoom_props->dim[1],
                                  s->zoom_props->dim[2]);
    s->zoom_props->cell_min = 0.99 * zoom_dmax / s->zoom_props->cdim[0];

    /* Set the minimum background cell size. */
    const double dmax = max3(s->dim[0], s->dim[1], s->dim[2]);
    s->cell_min = 0.99 * dmax / s->cdim[0];

    /* Store cell numbers and offsets. */
    s->zoom_props->bkg_cell_offset = s->zoom_props->cdim[0] *
                                     s->zoom_props->cdim[1] *
                                     s->zoom_props->cdim[2];
    s->zoom_props->nr_zoom_cells = s->zoom_props->bkg_cell_offset;
    s->zoom_props->nr_bkg_cells = s->cdim[0] * s->cdim[1] * s->cdim[2];
    s->zoom_props->buffer_cell_offset =
        s->zoom_props->bkg_cell_offset + s->zoom_props->nr_bkg_cells;
    s->zoom_props->nr_buffer_cells = s->zoom_props->buffer_cdim[0] *
                                     s->zoom_props->buffer_cdim[1] *
                                     s->zoom_props->buffer_cdim[2];

    /* Report what we have done */
    if (verbose) {
      zoom_report_cell_properties(s);
    }
  }<|MERGE_RESOLUTION|>--- conflicted
+++ resolved
@@ -221,13 +221,20 @@
             s->zoom_props->zoom_shift[2], s->dim[0], s->dim[1], s->dim[2]);
       }
     }
-
-<<<<<<< HEAD
-    /* Let's shift the COM.
-     * NOTE: boundaries are recalculated relative to box centre later. */
-    for (int i = 0; i < 3; i++)
-      s->zoom_props->com[i] += s->zoom_props->zoom_shift[i];
-=======
+  }
+
+  /* Let's shift the COM.
+   * NOTE: boundaries are recalculated relative to box centre later. */
+  for (int i = 0; i < 3; i++)
+    s->zoom_props->com[i] += s->zoom_props->zoom_shift[i];
+
+  /* Compute maximum side length of the zoom region, we need zoom dim to be
+   * equal. */
+  double ini_dim = max3(ini_dims[0], ini_dims[1], ini_dims[2]);
+
+  return ini_dim;
+}
+
 /**
  * @brief Compute the cell properties for the large zoom region case.
  *
@@ -240,52 +247,56 @@
  * volume.
  */
 void zoom_get_cell_props_large_region(struct space *s, double ini_max_dim) {
->>>>>>> 6f685c2a
-
-    /* Compute maximum side length of the zoom region, we need zoom dim to be
-     * equal. */
-    double ini_dim = max3(ini_dims[0], ini_dims[1], ini_dims[2]);
-
-    return ini_dim;
-  }
-
-  /**
-   * @brief Compute the cell properties for the large zoom region case.
-   *
-   * This case is used when the zoom region is larger than a background cell.
-   * This will not respect the ZoomRegion:bkg_top_level_cells parameter but
-   * instead treat it as a target.
-   *
-   * @param s The space
-   * @param ini_max_dim The dim of the zoom region before tesselating the
-   * volume.
-   */
-  void zoom_get_cell_props_large_region(struct space * s, double ini_max_dim) {
-
-    /* First we need to ensure the zoom region tesselates the parent volume. */
-    int nr_zoom_regions = (int)(s->dim[0] / ini_max_dim);
-    double max_dim = s->dim[0] / nr_zoom_regions;
-
-    /* Define the requested background cdim as the target. */
-    int target_bkg_cdim = s->cdim[0];
-
-    /* Now we can define the background grid. */
-    for (int i = 0; i < 3; i++) {
-      s->cdim[i] = (int)floor(s->dim[i] / max_dim);
-    }
-
-    /* Compute the new number of a background cells. */
-    int new_bkg_cdim = s->cdim[0];
-    while (new_bkg_cdim < target_bkg_cdim) {
-      new_bkg_cdim *= 2;
-    }
-
-<<<<<<< HEAD
-    /* Set the background cdim. */
-    s->cdim[0] = new_bkg_cdim;
-    s->cdim[1] = new_bkg_cdim;
-    s->cdim[2] = new_bkg_cdim;
-=======
+
+  /* First we need to ensure the zoom region tesselates the parent volume. */
+  int nr_zoom_regions = (int)(s->dim[0] / ini_max_dim);
+  double max_dim = s->dim[0] / nr_zoom_regions;
+
+  /* Define the requested background cdim as the target. */
+  int target_bkg_cdim = s->cdim[0];
+
+  /* Now we can define the background grid. */
+  for (int i = 0; i < 3; i++) {
+    s->cdim[i] = (int)floor(s->dim[i] / max_dim);
+  }
+
+  /* Compute the new number of a background cells. */
+  int new_bkg_cdim = s->cdim[0];
+  while (new_bkg_cdim < target_bkg_cdim) {
+    new_bkg_cdim *= 2;
+  }
+
+  /* Set the background cdim. */
+  s->cdim[0] = new_bkg_cdim;
+  s->cdim[1] = new_bkg_cdim;
+  s->cdim[2] = new_bkg_cdim;
+
+  /* Set the background cell width. */
+  for (int i = 0; i < 3; i++) {
+    s->width[i] = s->dim[i] / s->cdim[i];
+    s->iwidth[i] = 1.0 / s->width[i];
+  }
+
+  /* Zero the buffer region. */
+  for (int i = 0; i < 3; i++) {
+    s->zoom_props->buffer_lower_bounds[i] = 0;
+    s->zoom_props->buffer_upper_bounds[i] = 0;
+    s->zoom_props->buffer_cdim[i] = 0;
+    s->zoom_props->buffer_width[i] = 0;
+    s->zoom_props->buffer_iwidth[i] = 0;
+  }
+
+  /* Finally define the region boundaries in the centre of the box. */
+  for (int i = 0; i < 3; i++) {
+    /* Set the new boundaries. */
+    s->zoom_props->region_lower_bounds[i] = (s->dim[i] / 2.0) - (max_dim / 2.0);
+    s->zoom_props->region_upper_bounds[i] = (s->dim[i] / 2.0) + (max_dim / 2.0);
+
+    /* Set the reigon dim. */
+    s->zoom_props->dim[i] = max_dim;
+  }
+}
+
 /**
  * @brief Compute the zoom, background and buffer cell grid properties.
  *
@@ -300,114 +311,83 @@
  * changed to ensure the background, buffer and zoom cells align.
  */
 void zoom_get_cell_props_with_buffer_cells(struct space *s, double max_dim) {
->>>>>>> 6f685c2a
-
-    /* Set the background cell width. */
-    for (int i = 0; i < 3; i++) {
-      s->width[i] = s->dim[i] / s->cdim[i];
-      s->iwidth[i] = 1.0 / s->width[i];
-    }
-
-    /* Zero the buffer region. */
-    for (int i = 0; i < 3; i++) {
-      s->zoom_props->buffer_lower_bounds[i] = 0;
-      s->zoom_props->buffer_upper_bounds[i] = 0;
-      s->zoom_props->buffer_cdim[i] = 0;
-      s->zoom_props->buffer_width[i] = 0;
-      s->zoom_props->buffer_iwidth[i] = 0;
-    }
-
-    /* Finally define the region boundaries in the centre of the box. */
-    for (int i = 0; i < 3; i++) {
-      /* Set the new boundaries. */
-      s->zoom_props->region_lower_bounds[i] =
-          (s->dim[i] / 2.0) - (max_dim / 2.0);
-      s->zoom_props->region_upper_bounds[i] =
-          (s->dim[i] / 2.0) + (max_dim / 2.0);
-
-      /* Set the reigon dim. */
-      s->zoom_props->dim[i] = max_dim;
-    }
-  }
-
-  /**
-   * @brief Compute the zoom, background and buffer cell grid properties.
-   *
-   * This function is used when buffer cells are need to ensure the number of
-   * background cells is kept to a minimum. Buffer cells will fill the
-   * background cell containing the zoom region and ensure the zoom region can
-   * remain sufficiently small while the background cells remain sufficiently
-   * large.
-   *
-   * @param s The space
-   * @param max_dim The dim of the zoom region including padding. This will be
-   * changed to ensure the background, buffer and zoom cells align.
-   */
-  void zoom_get_cell_props_with_buffer_cells(struct space * s, double max_dim) {
-
-    /* Set the initial zoom_region boundaries with boost factor.
-     * The zoom region is already centred on the middle of the box */
-    for (int i = 0; i < 3; i++) {
-      /* Set the new boundaries. */
-      s->zoom_props->region_lower_bounds[i] =
-          (s->dim[i] / 2.0) - (max_dim / 2.0);
-      s->zoom_props->region_upper_bounds[i] =
-          (s->dim[i] / 2.0) + (max_dim / 2.0);
-    }
-
-    /* Flag that we have buffer cells. */
-    s->zoom_props->with_buffer_cells = 1;
-
-    /* Calculate how many background cells we need in the buffer region. The
-     * goal is to have this as large as could be necessary, overshooting
-     * isn't an issue. */
-
-    /* Get the extent of the buffer region. */
-    double max_distance = s->zoom_props->neighbour_distance;
-
-    /* Find the buffer region boundaries. The zoom region is already centred on
-     * the middle of the box. */
-    for (int i = 0; i < 3; i++) {
-
-      /* Find the background cell containing lower and upper bounds of the zoom
-       * region's "gravity reach". */
-      int lower =
-          (s->zoom_props->region_lower_bounds[i] - max_distance) * s->iwidth[i];
-      int upper =
-          (s->zoom_props->region_upper_bounds[i] + max_distance) * s->iwidth[i];
-
-<<<<<<< HEAD
-      s->zoom_props->buffer_lower_bounds[i] = lower * s->width[i];
-      s->zoom_props->buffer_upper_bounds[i] = (upper + 1) * s->width[i];
-    }
-=======
+
+  /* Set the initial zoom_region boundaries with boost factor.
+   * The zoom region is already centred on the middle of the box */
+  for (int i = 0; i < 3; i++) {
+    /* Set the new boundaries. */
+    s->zoom_props->region_lower_bounds[i] = (s->dim[i] / 2.0) - (max_dim / 2.0);
+    s->zoom_props->region_upper_bounds[i] = (s->dim[i] / 2.0) + (max_dim / 2.0);
+  }
+
+  /* Flag that we have buffer cells. */
+  s->zoom_props->with_buffer_cells = 1;
+
+  /* Calculate how many background cells we need in the buffer region. The
+   * goal is to have this as large as could be necessary, overshooting
+   * isn't an issue. */
+
+  /* Get the extent of the buffer region. */
+  double max_distance = s->zoom_props->neighbour_distance;
+
+  /* Find the buffer region boundaries. The zoom region is already centred on
+   * the middle of the box. */
+  for (int i = 0; i < 3; i++) {
+
+    /* Find the background cell containing lower and upper bounds of the zoom
+     * region's "gravity reach". */
+    int lower =
+        (s->zoom_props->region_lower_bounds[i] - max_distance) * s->iwidth[i];
+    int upper =
+        (s->zoom_props->region_upper_bounds[i] + max_distance) * s->iwidth[i];
+
+    s->zoom_props->buffer_lower_bounds[i] = lower * s->width[i];
+    s->zoom_props->buffer_upper_bounds[i] = (upper + 1) * s->width[i];
+  }
+
+  /* Define the extent of the buffer region. */
+  double buffer_dim = s->zoom_props->buffer_upper_bounds[0] -
+                      s->zoom_props->buffer_lower_bounds[0];
+
+  /* Calculate the initial buffer region cdim. */
+  int ini_buffer_cdim = (int)(floor(buffer_dim / max_dim));
+
   /* Ensure the initial buffer cdim is odd (it must be centered on middle of
    * the box). */
   if (ini_buffer_cdim % 2 == 0) ini_buffer_cdim -= 1;
->>>>>>> 6f685c2a
-
-    /* Define the extent of the buffer region. */
-    double buffer_dim = s->zoom_props->buffer_upper_bounds[0] -
-                        s->zoom_props->buffer_lower_bounds[0];
-
-    /* Calculate the initial buffer region cdim. */
-    int ini_buffer_cdim = (int)(floor(buffer_dim / max_dim));
-
-    /* Ensure the initial buffer cdim is odd (it must be centered on middle of
-     * the box). */
-    if (ini_buffer_cdim % 2 == 0) ini_buffer_cdim -= 1;
-
-    /* Account for the number of buffer cells we want in the zoom region. */
-    ini_buffer_cdim *= s->zoom_props->region_buffer_ratio;
-
-    /* Calculate the intial width of a buffer cell. */
-    double ini_buffer_width = buffer_dim / ini_buffer_cdim;
-
-<<<<<<< HEAD
-    /* Now redefine the bounds of the zoom region based on the edges of the
-     * buffer cells containing it. */
-    for (int i = 0; i < 3; i++) {
-=======
+
+  /* Account for the number of buffer cells we want in the zoom region. */
+  ini_buffer_cdim *= s->zoom_props->region_buffer_ratio;
+
+  /* Calculate the intial width of a buffer cell. */
+  double ini_buffer_width = buffer_dim / ini_buffer_cdim;
+
+  /* Now redefine the bounds of the zoom region based on the edges of the
+   * buffer cells containing it. */
+  for (int i = 0; i < 3; i++) {
+
+    /* Define the region bounds based on the buffer cells. */
+    s->zoom_props->region_lower_bounds[i] =
+        (s->dim[i] / 2.0) -
+        (ini_buffer_width * s->zoom_props->region_buffer_ratio / 2.0);
+    s->zoom_props->region_upper_bounds[i] =
+        (s->dim[i] / 2.0) +
+        (ini_buffer_width * s->zoom_props->region_buffer_ratio / 2.0);
+  }
+
+  /* Calculate the new zoom region dimension. */
+  for (int i = 0; i < 3; i++) {
+    s->zoom_props->dim[i] = s->zoom_props->region_upper_bounds[i] -
+                            s->zoom_props->region_lower_bounds[i];
+  }
+  /* Set the buffer cells properties. */
+  for (int i = 0; i < 3; i++) {
+    s->zoom_props->buffer_cdim[i] = ini_buffer_cdim;
+    s->zoom_props->buffer_width[i] = ini_buffer_width;
+    s->zoom_props->buffer_iwidth[i] = 1.0 / s->zoom_props->buffer_width[i];
+  }
+}
+
 /**
  * @brief Compute cell properties without buffer cells.
  *
@@ -419,367 +399,318 @@
  * volume.
  */
 void zoom_get_cell_props_no_buffer_cells(struct space *s, double ini_max_dim) {
->>>>>>> 6f685c2a
-
-      /* Define the region bounds based on the buffer cells. */
-      s->zoom_props->region_lower_bounds[i] =
-          (s->dim[i] / 2.0) -
-          (ini_buffer_width * s->zoom_props->region_buffer_ratio / 2.0);
-      s->zoom_props->region_upper_bounds[i] =
-          (s->dim[i] / 2.0) +
-          (ini_buffer_width * s->zoom_props->region_buffer_ratio / 2.0);
-    }
-
-    /* Calculate the new zoom region dimension. */
-    for (int i = 0; i < 3; i++) {
-      s->zoom_props->dim[i] = s->zoom_props->region_upper_bounds[i] -
-                              s->zoom_props->region_lower_bounds[i];
-    }
-    /* Set the buffer cells properties. */
-    for (int i = 0; i < 3; i++) {
-      s->zoom_props->buffer_cdim[i] = ini_buffer_cdim;
-      s->zoom_props->buffer_width[i] = ini_buffer_width;
-      s->zoom_props->buffer_iwidth[i] = 1.0 / s->zoom_props->buffer_width[i];
-    }
-  }
-
-  /**
-   * @brief Compute cell properties without buffer cells.
-   *
-   * This will tesselate background cells the size of the zoom region across
-   * the box.
-   *
-   * @param s The space
-   * @param ini_max_dim The dim of the zoom region before tesselating the
-   * volume.
-   */
-  void zoom_get_cell_props_no_buffer_cells(struct space * s,
-                                           double ini_max_dim) {
-
-    /* Ensure an odd integer number of the zoom regions tessalate the box. */
-    int nr_zoom_regions = (int)(s->dim[0] / ini_max_dim);
-    if (nr_zoom_regions % 2 == 0) nr_zoom_regions -= 1;
-    double max_dim = s->dim[0] / nr_zoom_regions;
-
-    /* Redefine the background cells using this new width */
-    for (int i = 0; i < 3; i++) {
-      s->cdim[i] = nr_zoom_regions;
-      s->width[i] = s->dim[i] / s->cdim[i];
-      s->iwidth[i] = 1.0 / s->width[i];
-    }
-
-    /* Declare we have no buffer region. */
-    s->zoom_props->with_buffer_cells = 0;
-
-    /* Zero the buffer region. */
-    for (int i = 0; i < 3; i++) {
-      s->zoom_props->buffer_lower_bounds[i] = 0;
-      s->zoom_props->buffer_upper_bounds[i] = 0;
-      s->zoom_props->buffer_cdim[i] = 0;
-      s->zoom_props->buffer_width[i] = 0;
-      s->zoom_props->buffer_iwidth[i] = 0;
-    }
-
-    /* Finally define the region boundaries in the centre of the box. */
-    for (int i = 0; i < 3; i++) {
-      /* Set the new boundaries. */
-      s->zoom_props->region_lower_bounds[i] =
-          (s->dim[i] / 2.0) - (max_dim / 2.0);
-      s->zoom_props->region_upper_bounds[i] =
-          (s->dim[i] / 2.0) + (max_dim / 2.0);
-
-      /* Set the reigon dim. */
-      s->zoom_props->dim[i] = max_dim;
-    }
-  }
-
-  /**
-   * @brief Report Zoom Region Properties
-   *
-   * This function prints out a table containing the properties of the
-   * zoom region, if it is enabled. The table includes information such as
-   * dimensions, center, CDIM, background CDIM, buffer CDIM, region buffer
-   * ratio, zoom boost factor, minimum zoom cell width, background cell width,
-   * buffer width, and the number of wanderers.
-   *
-   * @param s The space
-   */
-  void zoom_report_cell_properties(const struct space *s) {
-
-    struct zoom_region_properties *zoom_props = s->zoom_props;
-
-    message("%25s = %f", "Zoom Region Pad Factor",
-            zoom_props->region_pad_factor);
-    message("%25s = [%f, %f, %f]", "Zoom Region Shift",
-            zoom_props->zoom_shift[0], zoom_props->zoom_shift[1],
-            zoom_props->zoom_shift[2]);
-    message("%25s = [%f, %f, %f]", "Zoom Region Dimensions", zoom_props->dim[0],
-            zoom_props->dim[1], zoom_props->dim[2]);
-    message("%25s = [%f, %f, %f]", "Zoom Region Center",
-            zoom_props->region_lower_bounds[0] + (zoom_props->dim[0] / 2.0),
-            zoom_props->region_lower_bounds[1] + (zoom_props->dim[1] / 2.0),
-            zoom_props->region_lower_bounds[2] + (zoom_props->dim[2] / 2.0));
+
+  /* Ensure an odd integer number of the zoom regions tessalate the box. */
+  int nr_zoom_regions = (int)(s->dim[0] / ini_max_dim);
+  if (nr_zoom_regions % 2 == 0) nr_zoom_regions -= 1;
+  double max_dim = s->dim[0] / nr_zoom_regions;
+
+  /* Redefine the background cells using this new width */
+  for (int i = 0; i < 3; i++) {
+    s->cdim[i] = nr_zoom_regions;
+    s->width[i] = s->dim[i] / s->cdim[i];
+    s->iwidth[i] = 1.0 / s->width[i];
+  }
+
+  /* Declare we have no buffer region. */
+  s->zoom_props->with_buffer_cells = 0;
+
+  /* Zero the buffer region. */
+  for (int i = 0; i < 3; i++) {
+    s->zoom_props->buffer_lower_bounds[i] = 0;
+    s->zoom_props->buffer_upper_bounds[i] = 0;
+    s->zoom_props->buffer_cdim[i] = 0;
+    s->zoom_props->buffer_width[i] = 0;
+    s->zoom_props->buffer_iwidth[i] = 0;
+  }
+
+  /* Finally define the region boundaries in the centre of the box. */
+  for (int i = 0; i < 3; i++) {
+    /* Set the new boundaries. */
+    s->zoom_props->region_lower_bounds[i] = (s->dim[i] / 2.0) - (max_dim / 2.0);
+    s->zoom_props->region_upper_bounds[i] = (s->dim[i] / 2.0) + (max_dim / 2.0);
+
+    /* Set the reigon dim. */
+    s->zoom_props->dim[i] = max_dim;
+  }
+}
+
+/**
+ * @brief Report Zoom Region Properties
+ *
+ * This function prints out a table containing the properties of the
+ * zoom region, if it is enabled. The table includes information such as
+ * dimensions, center, CDIM, background CDIM, buffer CDIM, region buffer
+ * ratio, zoom boost factor, minimum zoom cell width, background cell width,
+ * buffer width, and the number of wanderers.
+ *
+ * @param s The space
+ */
+void zoom_report_cell_properties(const struct space *s) {
+
+  struct zoom_region_properties *zoom_props = s->zoom_props;
+
+  message("%25s = %f", "Zoom Region Pad Factor", zoom_props->region_pad_factor);
+  message("%25s = [%f, %f, %f]", "Zoom Region Shift", zoom_props->zoom_shift[0],
+          zoom_props->zoom_shift[1], zoom_props->zoom_shift[2]);
+  message("%25s = [%f, %f, %f]", "Zoom Region Dimensions", zoom_props->dim[0],
+          zoom_props->dim[1], zoom_props->dim[2]);
+  message("%25s = [%f, %f, %f]", "Zoom Region Center",
+          zoom_props->region_lower_bounds[0] + (zoom_props->dim[0] / 2.0),
+          zoom_props->region_lower_bounds[1] + (zoom_props->dim[1] / 2.0),
+          zoom_props->region_lower_bounds[2] + (zoom_props->dim[2] / 2.0));
+  message(
+      "%25s = [%f-%f, %f-%f, %f-%f]", "Zoom Region Bounds",
+      zoom_props->region_lower_bounds[0], zoom_props->region_upper_bounds[0],
+      zoom_props->region_lower_bounds[1], zoom_props->region_upper_bounds[1],
+      zoom_props->region_lower_bounds[2], zoom_props->region_upper_bounds[2]);
+  message("%25s = [%d, %d, %d]", "Zoom Region cdim", zoom_props->cdim[0],
+          zoom_props->cdim[1], zoom_props->cdim[2]);
+  message("%25s = [%f, %f, %f]", "Zoom Cell Width", zoom_props->width[0],
+          zoom_props->width[1], zoom_props->width[2]);
+  message("%25s = %d", "Number of Zoom Cells", zoom_props->nr_zoom_cells);
+  message("%25s = [%d, %d, %d]", "Background cdim", s->cdim[0], s->cdim[1],
+          s->cdim[2]);
+  message("%25s = [%f, %f, %f]", "Background Cell Width", s->width[0],
+          s->width[1], s->width[2]);
+  message("%25s = %d", "Number of Background Cells", zoom_props->nr_bkg_cells);
+  if (zoom_props->with_buffer_cells) {
+    message("%25s = %d", "Region Buffer Ratio",
+            zoom_props->region_buffer_ratio);
     message(
-        "%25s = [%f-%f, %f-%f, %f-%f]", "Zoom Region Bounds",
-        zoom_props->region_lower_bounds[0], zoom_props->region_upper_bounds[0],
-        zoom_props->region_lower_bounds[1], zoom_props->region_upper_bounds[1],
-        zoom_props->region_lower_bounds[2], zoom_props->region_upper_bounds[2]);
-    message("%25s = [%d, %d, %d]", "Zoom Region cdim", zoom_props->cdim[0],
-            zoom_props->cdim[1], zoom_props->cdim[2]);
-    message("%25s = [%f, %f, %f]", "Zoom Cell Width", zoom_props->width[0],
-            zoom_props->width[1], zoom_props->width[2]);
-    message("%25s = %d", "Number of Zoom Cells", zoom_props->nr_zoom_cells);
-    message("%25s = [%d, %d, %d]", "Background cdim", s->cdim[0], s->cdim[1],
-            s->cdim[2]);
-    message("%25s = [%f, %f, %f]", "Background Cell Width", s->width[0],
-            s->width[1], s->width[2]);
-    message("%25s = %d", "Number of Background Cells",
-            zoom_props->nr_bkg_cells);
-    if (zoom_props->with_buffer_cells) {
-      message("%25s = %d", "Region Buffer Ratio",
-              zoom_props->region_buffer_ratio);
-      message("%25s = [%f-%f, %f-%f, %f-%f]", "Buffer Bounds",
-              zoom_props->buffer_lower_bounds[0],
-              zoom_props->buffer_upper_bounds[0],
-              zoom_props->buffer_lower_bounds[1],
-              zoom_props->buffer_upper_bounds[1],
-              zoom_props->buffer_lower_bounds[2],
-              zoom_props->buffer_upper_bounds[2]);
-      message("%25s = [%d, %d, %d]", "Buffer cdim", zoom_props->buffer_cdim[0],
-              zoom_props->buffer_cdim[1], zoom_props->buffer_cdim[2]);
-      message("%25s = [%f, %f, %f]", "Buffer Width",
-              zoom_props->buffer_width[0], zoom_props->buffer_width[1],
-              zoom_props->buffer_width[2]);
-      message("%25s = [%f, %f, %f]", "Buffer Dimensions",
-              zoom_props->buffer_width[0] * zoom_props->buffer_cdim[0],
-              zoom_props->buffer_width[1] * zoom_props->buffer_cdim[1],
-              zoom_props->buffer_width[2] * zoom_props->buffer_cdim[2]);
-      message("%25s = %d", "Number of Buffer Cells",
-              zoom_props->nr_buffer_cells);
-    }
-
-    message("%25s = %d", "Zoom Depth in Void Tree",
-            zoom_props->zoom_cell_depth);
-  }
-
-  /**
-   * @brief Parse and set the zoom region properties.
-   *
-   * This function allocates the zoom region properties struct and populates it.
-   *
-   * If we're not running a zoom this function will do nothing.
-   *
-   * @param params Swift parameter structure.
-   * @param s The space
-   * @param verbose Are we talking?
-   */
-  void zoom_props_init(struct swift_params * params, struct space * s,
-                       const int verbose) {
-
-    /* If not, we're done here */
-    if (!s->with_zoom_region) {
-      return;
-    }
-
-    /* Zoom region properties are stored in a structure. */
-    s->zoom_props = (struct zoom_region_properties *)malloc(
-        sizeof(struct zoom_region_properties));
-    if (s->zoom_props == NULL)
-      error("Error allocating memory for the zoom parameters.");
-    bzero(s->zoom_props, sizeof(struct zoom_region_properties));
-
-    /* Calculate the gravity mesh distance, we need this for buffer cells and
-     * neighbour cell labbeling later on. */
-    /* NOTE: when this is first called we don't have the gravity properties (and
-     * the engine isn't attached to the space) yet so we need to read directly
-     * from the params. */
-    /* Get the mesh size */
-    int mesh_size = parser_get_param_int(params, "Gravity:mesh_side_length");
-
-    /* Calculate the maximum distance at which we have a gravity task based
-     * on the . */
-    float a_smooth =
-        parser_get_opt_param_float(params, "Gravity:a_smooth", 1.25);
-    float r_cut_max_ratio =
-        parser_get_opt_param_float(params, "Gravity:r_cut_max", 4.5);
-    float r_s = a_smooth * s->dim[0] / mesh_size;
-    s->zoom_props->neighbour_distance = r_s * r_cut_max_ratio;
-
-    /* Parse the parameter file and populate the properties struct. */
-    zoom_parse_params(params, s->zoom_props);
-  }
-
-  /**
-   * @brief Initialise the zoom region geometry.
-   *
-   * This will compute the cell grid properties ready for cell
-   * cosntruction when zoom_construct_tl_cells.
-   *
-   * @param s The space.
-   * @param verbose Are we talking?
-   */
-  void zoom_region_init(struct space * s, const int verbose) {
-
-    /* Update the neighbour distance in case the gravity props have changed. */
-    if (s->e != NULL) {
-      s->zoom_props->neighbour_distance =
-          s->e->gravity_properties->r_s *
-          s->e->gravity_properties->r_cut_max_ratio;
-    }
-
-    /* Compute the extent of the zoom region.
-     * NOTE: this calculates the shift necessary to move the zoom region to
-     * the centre of the box and stores it in s->zoom_props */
-    double ini_dim = zoom_get_region_dim_and_shift(s);
-
-    /* Apply the shift to the particles. */
-    for (size_t k = 0; k < s->nr_parts; k++) {
-      s->parts[k].x[0] += s->zoom_props->zoom_shift[0];
-      s->parts[k].x[1] += s->zoom_props->zoom_shift[1];
-      s->parts[k].x[2] += s->zoom_props->zoom_shift[2];
-    }
-    for (size_t k = 0; k < s->nr_gparts; k++) {
-      s->gparts[k].x[0] += s->zoom_props->zoom_shift[0];
-      s->gparts[k].x[1] += s->zoom_props->zoom_shift[1];
-      s->gparts[k].x[2] += s->zoom_props->zoom_shift[2];
-    }
-    for (size_t k = 0; k < s->nr_sparts; k++) {
-      s->sparts[k].x[0] += s->zoom_props->zoom_shift[0];
-      s->sparts[k].x[1] += s->zoom_props->zoom_shift[1];
-      s->sparts[k].x[2] += s->zoom_props->zoom_shift[2];
-    }
-    for (size_t k = 0; k < s->nr_bparts; k++) {
-      s->bparts[k].x[0] += s->zoom_props->zoom_shift[0];
-      s->bparts[k].x[1] += s->zoom_props->zoom_shift[1];
-      s->bparts[k].x[2] += s->zoom_props->zoom_shift[2];
-    }
-    for (size_t k = 0; k < s->nr_sinks; k++) {
-      s->sinks[k].x[0] += s->zoom_props->zoom_shift[0];
-      s->sinks[k].x[1] += s->zoom_props->zoom_shift[1];
-      s->sinks[k].x[2] += s->zoom_props->zoom_shift[2];
-    }
-
-    /* Include the requested padding around the high resolution particles. */
-    double max_dim = ini_dim * s->zoom_props->region_pad_factor;
-
-    /* Define the background grid.
-     * NOTE: This can be updated below if max_dim > s->width[0]. In that event
-     * the number of background cells is modified until an acceptable number is
-     * found. See the note below. It can also be modified if max_dim <
-     * s->width[0] and no buffer cells are being used. In that event the
-     * background cdim becomes the number of zoom regions that tesselate the
-     * full box. */
-    for (int i = 0; i < 3; i++) {
-      s->cdim[i] = s->zoom_props->bkg_cdim[i];
-      s->width[i] = s->dim[i] / s->cdim[i];
-      s->iwidth[i] = 1.0 / s->width[i];
-    }
-
-    /* Warn the user if they have turned off buffer cells with a small zoom
-     * region. */
-    if (max_dim < s->width[0] / 2.0 &&
-        s->zoom_props->region_buffer_ratio == 0) {
-      error(
-          "Running with a zoom region significantly smaller than a "
-          "background cell (region_dim=%f, bkg_cell_width=%f) and no buffer "
-          "cells, performance will be poor! Increase "
-          "ZoomRegion:region_buffer_cell_ratio",
-          max_dim, s->width[0]);
-    }
-
-    /* If we have a region larger than a background cell construct the zoom
-     * region for that case regardless of buffer cell definition in the
-     * parameter file. */
-    if (max_dim > s->width[0]) {
-
-      /* NOTE: for this case the number of background cells is defined by
-       * the geometry but attempts to get as close as possible to the user
-       * defined cdim from the parameter file. */
-      zoom_get_cell_props_large_region(s, max_dim);
-    }
-
-    /* If we have buffer cells: use them alongside the zoom and background
-     * cells. */
-    else if (s->zoom_props->region_buffer_ratio > 0) {
-
-      /* Compute the cell grid properties. */
-      zoom_get_cell_props_with_buffer_cells(s, max_dim);
-
-    }
-
-    /* Otherwise we simply tessalate cells the size of the zoom region across
-     * the whole volume without padding with buffer cells. */
-    else {
-      zoom_get_cell_props_no_buffer_cells(s, max_dim);
-    }
-
-    /* Store what the true boost factor ended up being */
-    double input_pad_factor = s->zoom_props->region_pad_factor;
-    s->zoom_props->region_pad_factor = s->zoom_props->dim[0] / ini_dim;
-
-    /* Ensure we haven't got a zoom region smaller than the high resolution
-     * particle distribution. */
-    if (s->zoom_props->dim[0] < ini_dim) {
-      error(
-          "Found a zoom region smaller than the high resolution particle "
-          "distribution! Adjust the cell structure "
-          "(ZoomRegion:bkg_top_level_cells, ZoomRegion:zoom_top_level_cells"
-          " and ZoomRegion:region_buffer_cell_ratio)");
-    }
-
-    /* Let's be safe and error if we have drastically changed the size of the
-    padding region. */
-    if ((s->zoom_props->region_pad_factor / input_pad_factor) >= 2)
-      error(
-          "WARNING: The pad region has to be 2x larger than requested."
-          "Either increase ZoomRegion:region_pad_factor or increase the "
-          "number of background cells.");
-
-    /* Set zoom cell width */
-    for (int i = 0; i < 3; i++) {
-      s->zoom_props->width[i] = s->zoom_props->dim[i] / s->zoom_props->cdim[i];
-      s->zoom_props->iwidth[i] = 1.0 / s->zoom_props->width[i];
-    }
-
-    /* Calculate the depth of the zoom cells in the void cell hierarchy. */
-    if (s->zoom_props->with_buffer_cells) {
-      s->zoom_props->zoom_cell_depth = log2(
-          (s->zoom_props->buffer_width[0] / s->zoom_props->width[0]) + 0.1);
-    } else {
-      s->zoom_props->zoom_cell_depth =
-          log2((s->width[0] / s->zoom_props->width[0]) + 0.1);
-    }
-
-    /* If we didn't get an explicit neighbour cell depth we'll use the zoom
-     * depth. */
-    s->zoom_props->neighbour_max_tree_depth =
-        (s->zoom_props->neighbour_max_tree_depth < 0)
-            ? s->zoom_props->zoom_cell_depth
-            : s->zoom_props->neighbour_max_tree_depth;
-
-    /* Set the minimum allowed zoom cell width. */
-    const double zoom_dmax = max3(s->zoom_props->dim[0], s->zoom_props->dim[1],
-                                  s->zoom_props->dim[2]);
-    s->zoom_props->cell_min = 0.99 * zoom_dmax / s->zoom_props->cdim[0];
-
-    /* Set the minimum background cell size. */
-    const double dmax = max3(s->dim[0], s->dim[1], s->dim[2]);
-    s->cell_min = 0.99 * dmax / s->cdim[0];
-
-    /* Store cell numbers and offsets. */
-    s->zoom_props->bkg_cell_offset = s->zoom_props->cdim[0] *
-                                     s->zoom_props->cdim[1] *
-                                     s->zoom_props->cdim[2];
-    s->zoom_props->nr_zoom_cells = s->zoom_props->bkg_cell_offset;
-    s->zoom_props->nr_bkg_cells = s->cdim[0] * s->cdim[1] * s->cdim[2];
-    s->zoom_props->buffer_cell_offset =
-        s->zoom_props->bkg_cell_offset + s->zoom_props->nr_bkg_cells;
-    s->zoom_props->nr_buffer_cells = s->zoom_props->buffer_cdim[0] *
-                                     s->zoom_props->buffer_cdim[1] *
-                                     s->zoom_props->buffer_cdim[2];
-
-    /* Report what we have done */
-    if (verbose) {
-      zoom_report_cell_properties(s);
-    }
-  }+        "%25s = [%f-%f, %f-%f, %f-%f]", "Buffer Bounds",
+        zoom_props->buffer_lower_bounds[0], zoom_props->buffer_upper_bounds[0],
+        zoom_props->buffer_lower_bounds[1], zoom_props->buffer_upper_bounds[1],
+        zoom_props->buffer_lower_bounds[2], zoom_props->buffer_upper_bounds[2]);
+    message("%25s = [%d, %d, %d]", "Buffer cdim", zoom_props->buffer_cdim[0],
+            zoom_props->buffer_cdim[1], zoom_props->buffer_cdim[2]);
+    message("%25s = [%f, %f, %f]", "Buffer Width", zoom_props->buffer_width[0],
+            zoom_props->buffer_width[1], zoom_props->buffer_width[2]);
+    message("%25s = [%f, %f, %f]", "Buffer Dimensions",
+            zoom_props->buffer_width[0] * zoom_props->buffer_cdim[0],
+            zoom_props->buffer_width[1] * zoom_props->buffer_cdim[1],
+            zoom_props->buffer_width[2] * zoom_props->buffer_cdim[2]);
+    message("%25s = %d", "Number of Buffer Cells", zoom_props->nr_buffer_cells);
+  }
+
+  message("%25s = %d", "Zoom Depth in Void Tree", zoom_props->zoom_cell_depth);
+}
+
+/**
+ * @brief Parse and set the zoom region properties.
+ *
+ * This function allocates the zoom region properties struct and populates it.
+ *
+ * If we're not running a zoom this function will do nothing.
+ *
+ * @param params Swift parameter structure.
+ * @param s The space
+ * @param verbose Are we talking?
+ */
+void zoom_props_init(struct swift_params *params, struct space *s,
+                     const int verbose) {
+
+  /* If not, we're done here */
+  if (!s->with_zoom_region) {
+    return;
+  }
+
+  /* Zoom region properties are stored in a structure. */
+  s->zoom_props = (struct zoom_region_properties *)malloc(
+      sizeof(struct zoom_region_properties));
+  if (s->zoom_props == NULL)
+    error("Error allocating memory for the zoom parameters.");
+  bzero(s->zoom_props, sizeof(struct zoom_region_properties));
+
+  /* Calculate the gravity mesh distance, we need this for buffer cells and
+   * neighbour cell labbeling later on. */
+  /* NOTE: when this is first called we don't have the gravity properties (and
+   * the engine isn't attached to the space) yet so we need to read directly
+   * from the params. */
+  /* Get the mesh size */
+  int mesh_size = parser_get_param_int(params, "Gravity:mesh_side_length");
+
+  /* Calculate the maximum distance at which we have a gravity task based
+   * on the . */
+  float a_smooth = parser_get_opt_param_float(params, "Gravity:a_smooth", 1.25);
+  float r_cut_max_ratio =
+      parser_get_opt_param_float(params, "Gravity:r_cut_max", 4.5);
+  float r_s = a_smooth * s->dim[0] / mesh_size;
+  s->zoom_props->neighbour_distance = r_s * r_cut_max_ratio;
+
+  /* Parse the parameter file and populate the properties struct. */
+  zoom_parse_params(params, s->zoom_props);
+}
+
+/**
+ * @brief Initialise the zoom region geometry.
+ *
+ * This will compute the cell grid properties ready for cell
+ * cosntruction when zoom_construct_tl_cells.
+ *
+ * @param s The space.
+ * @param verbose Are we talking?
+ */
+void zoom_region_init(struct space *s, const int verbose) {
+
+  /* Update the neighbour distance in case the gravity props have changed. */
+  if (s->e != NULL) {
+    s->zoom_props->neighbour_distance =
+        s->e->gravity_properties->r_s *
+        s->e->gravity_properties->r_cut_max_ratio;
+  }
+
+  /* Compute the extent of the zoom region.
+   * NOTE: this calculates the shift necessary to move the zoom region to
+   * the centre of the box and stores it in s->zoom_props */
+  double ini_dim = zoom_get_region_dim_and_shift(s);
+
+  /* Apply the shift to the particles. */
+  for (size_t k = 0; k < s->nr_parts; k++) {
+    s->parts[k].x[0] += s->zoom_props->zoom_shift[0];
+    s->parts[k].x[1] += s->zoom_props->zoom_shift[1];
+    s->parts[k].x[2] += s->zoom_props->zoom_shift[2];
+  }
+  for (size_t k = 0; k < s->nr_gparts; k++) {
+    s->gparts[k].x[0] += s->zoom_props->zoom_shift[0];
+    s->gparts[k].x[1] += s->zoom_props->zoom_shift[1];
+    s->gparts[k].x[2] += s->zoom_props->zoom_shift[2];
+  }
+  for (size_t k = 0; k < s->nr_sparts; k++) {
+    s->sparts[k].x[0] += s->zoom_props->zoom_shift[0];
+    s->sparts[k].x[1] += s->zoom_props->zoom_shift[1];
+    s->sparts[k].x[2] += s->zoom_props->zoom_shift[2];
+  }
+  for (size_t k = 0; k < s->nr_bparts; k++) {
+    s->bparts[k].x[0] += s->zoom_props->zoom_shift[0];
+    s->bparts[k].x[1] += s->zoom_props->zoom_shift[1];
+    s->bparts[k].x[2] += s->zoom_props->zoom_shift[2];
+  }
+  for (size_t k = 0; k < s->nr_sinks; k++) {
+    s->sinks[k].x[0] += s->zoom_props->zoom_shift[0];
+    s->sinks[k].x[1] += s->zoom_props->zoom_shift[1];
+    s->sinks[k].x[2] += s->zoom_props->zoom_shift[2];
+  }
+
+  /* Include the requested padding around the high resolution particles. */
+  double max_dim = ini_dim * s->zoom_props->region_pad_factor;
+
+  /* Define the background grid.
+   * NOTE: This can be updated below if max_dim > s->width[0]. In that event
+   * the number of background cells is modified until an acceptable number is
+   * found. See the note below. It can also be modified if max_dim <
+   * s->width[0] and no buffer cells are being used. In that event the
+   * background cdim becomes the number of zoom regions that tesselate the
+   * full box. */
+  for (int i = 0; i < 3; i++) {
+    s->cdim[i] = s->zoom_props->bkg_cdim[i];
+    s->width[i] = s->dim[i] / s->cdim[i];
+    s->iwidth[i] = 1.0 / s->width[i];
+  }
+
+  /* Warn the user if they have turned off buffer cells with a small zoom
+   * region. */
+  if (max_dim < s->width[0] / 2.0 && s->zoom_props->region_buffer_ratio == 0) {
+    error(
+        "Running with a zoom region significantly smaller than a "
+        "background cell (region_dim=%f, bkg_cell_width=%f) and no buffer "
+        "cells, performance will be poor! Increase "
+        "ZoomRegion:region_buffer_cell_ratio",
+        max_dim, s->width[0]);
+  }
+
+  /* If we have a region larger than a background cell construct the zoom
+   * region for that case regardless of buffer cell definition in the
+   * parameter file. */
+  if (max_dim > s->width[0]) {
+
+    /* NOTE: for this case the number of background cells is defined by
+     * the geometry but attempts to get as close as possible to the user
+     * defined cdim from the parameter file. */
+    zoom_get_cell_props_large_region(s, max_dim);
+  }
+
+  /* If we have buffer cells: use them alongside the zoom and background
+   * cells. */
+  else if (s->zoom_props->region_buffer_ratio > 0) {
+
+    /* Compute the cell grid properties. */
+    zoom_get_cell_props_with_buffer_cells(s, max_dim);
+
+  }
+
+  /* Otherwise we simply tessalate cells the size of the zoom region across
+   * the whole volume without padding with buffer cells. */
+  else {
+    zoom_get_cell_props_no_buffer_cells(s, max_dim);
+  }
+
+  /* Store what the true boost factor ended up being */
+  double input_pad_factor = s->zoom_props->region_pad_factor;
+  s->zoom_props->region_pad_factor = s->zoom_props->dim[0] / ini_dim;
+
+  /* Ensure we haven't got a zoom region smaller than the high resolution
+   * particle distribution. */
+  if (s->zoom_props->dim[0] < ini_dim) {
+    error(
+        "Found a zoom region smaller than the high resolution particle "
+        "distribution! Adjust the cell structure "
+        "(ZoomRegion:bkg_top_level_cells, ZoomRegion:zoom_top_level_cells"
+        " and ZoomRegion:region_buffer_cell_ratio)");
+  }
+
+  /* Let's be safe and error if we have drastically changed the size of the
+  padding region. */
+  if ((s->zoom_props->region_pad_factor / input_pad_factor) >= 2)
+    error(
+        "WARNING: The pad region has to be 2x larger than requested."
+        "Either increase ZoomRegion:region_pad_factor or increase the "
+        "number of background cells.");
+
+  /* Set zoom cell width */
+  for (int i = 0; i < 3; i++) {
+    s->zoom_props->width[i] = s->zoom_props->dim[i] / s->zoom_props->cdim[i];
+    s->zoom_props->iwidth[i] = 1.0 / s->zoom_props->width[i];
+  }
+
+  /* Calculate the depth of the zoom cells in the void cell hierarchy. */
+  if (s->zoom_props->with_buffer_cells) {
+    s->zoom_props->zoom_cell_depth =
+        log2((s->zoom_props->buffer_width[0] / s->zoom_props->width[0]) + 0.1);
+  } else {
+    s->zoom_props->zoom_cell_depth =
+        log2((s->width[0] / s->zoom_props->width[0]) + 0.1);
+  }
+
+  /* If we didn't get an explicit neighbour cell depth we'll use the zoom
+   * depth. */
+  s->zoom_props->neighbour_max_tree_depth =
+      (s->zoom_props->neighbour_max_tree_depth < 0)
+          ? s->zoom_props->zoom_cell_depth
+          : s->zoom_props->neighbour_max_tree_depth;
+
+  /* Set the minimum allowed zoom cell width. */
+  const double zoom_dmax =
+      max3(s->zoom_props->dim[0], s->zoom_props->dim[1], s->zoom_props->dim[2]);
+  s->zoom_props->cell_min = 0.99 * zoom_dmax / s->zoom_props->cdim[0];
+
+  /* Set the minimum background cell size. */
+  const double dmax = max3(s->dim[0], s->dim[1], s->dim[2]);
+  s->cell_min = 0.99 * dmax / s->cdim[0];
+
+  /* Store cell numbers and offsets. */
+  s->zoom_props->bkg_cell_offset =
+      s->zoom_props->cdim[0] * s->zoom_props->cdim[1] * s->zoom_props->cdim[2];
+  s->zoom_props->nr_zoom_cells = s->zoom_props->bkg_cell_offset;
+  s->zoom_props->nr_bkg_cells = s->cdim[0] * s->cdim[1] * s->cdim[2];
+  s->zoom_props->buffer_cell_offset =
+      s->zoom_props->bkg_cell_offset + s->zoom_props->nr_bkg_cells;
+  s->zoom_props->nr_buffer_cells = s->zoom_props->buffer_cdim[0] *
+                                   s->zoom_props->buffer_cdim[1] *
+                                   s->zoom_props->buffer_cdim[2];
+
+  /* Report what we have done */
+  if (verbose) {
+    zoom_report_cell_properties(s);
+  }
+}