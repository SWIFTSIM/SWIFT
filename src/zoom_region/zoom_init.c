--- conflicted
+++ resolved
@@ -29,7 +29,7 @@
 #include "engine.h"
 #include "gravity_properties.h"
 #include "space.h"
-#include "timers.h"
+#include "timers.h
 #include "zoom.h"
 
 /* mpi headers. */
@@ -87,7 +87,6 @@
       parser_get_opt_param_int(params, "ZoomRegion:bkg_subdepth_diff_grav",
                                zoom_bkg_subdepth_diff_grav_default);
 
-<<<<<<< HEAD
   /* Should we truncate the background? */
   props->truncate_background =
       parser_get_opt_param_int(params, "ZoomRegion:truncate_background", 0);
@@ -103,12 +102,11 @@
     props->tidal_factor = 0.0;
     props->truncate_epsilon = 0.0;
   }
-=======
+
   /* Extract the maximum shift of the zoom region we will allow in units of
    * the zoom region extent. */
   props->max_com_dx =
       parser_get_opt_param_float(params, "ZoomRegion:max_com_dx", 0.1);
->>>>>>> 4749fab3
 }
 
 struct region_dim_data {
@@ -124,20 +122,9 @@
  * @brief Mapper to calculate the CoM and boundaries of the high resolution
  * particle distribution.
  *
-<<<<<<< HEAD
- * Finds the dimensions of the high resolution particle distribution and
- * computes the necessary shift to shift the zoom region to the centre of the
- * box. This shift is stored to be applied in space_init and for
- * transformation when writing out.
- *
- * @param s The space
- *
- * @return The initial maximum dimension of the zoom region (all sides equal).
-=======
  * @param map_data The #gpart array.
  * @param num_elements The number of g-particles.
  * @param extra_data  The #region_dim_data struct to store the results in.
->>>>>>> 4749fab3
  */
 void zoom_get_region_dim_and_shift_mapper(void *map_data, int num_elements,
                                           void *extra_data) {
@@ -1080,16 +1067,10 @@
 
   /* Assorted extra zoom properties */
   message("%28s = %f", "Zoom Region Pad Factor", zoom_props->region_pad_factor);
-<<<<<<< HEAD
-  message("%28s = [%f, %f, %f]", "Zoom Region Shift", zoom_props->zoom_shift[0],
-          zoom_props->zoom_shift[1], zoom_props->zoom_shift[2]);
   if (zoom_props->truncate_background)
     message("%28s = [%f, %f, %f]", "Truncation Shift",
             zoom_props->truncate_shift[0], zoom_props->truncate_shift[1],
             zoom_props->truncate_shift[2]);
-  message("%28s = [%f, %f, %f]", "Zoom Region COM", zoom_props->com[0],
-          zoom_props->com[1], zoom_props->com[2]);
-=======
   message("%28s = [%f, %f, %f]", "Zoom Region Shift",
           zoom_props->applied_zoom_shift[0], zoom_props->applied_zoom_shift[1],
           zoom_props->applied_zoom_shift[2]);
@@ -1097,7 +1078,6 @@
           zoom_props->applied_zoom_vel_shift[0],
           zoom_props->applied_zoom_vel_shift[1],
           zoom_props->applied_zoom_vel_shift[2]);
->>>>>>> 4749fab3
   message("%28s = [%f, %f, %f]", "Zoom Region Center",
           zoom_props->region_lower_bounds[0] + (zoom_props->dim[0] / 2.0),
           zoom_props->region_lower_bounds[1] + (zoom_props->dim[1] / 2.0),
@@ -1186,29 +1166,18 @@
         s->e->gravity_properties->r_cut_max_ratio;
   }
 
-<<<<<<< HEAD
-  /* Compute the extent of the zoom region and truncate the background if
-   * requested.
-   * NOTE: this calculates the shift necessary to move the zoom region to
-   * the centre of the box and stores it in s->zoom_props to be applied below.
-   */
-  double ini_dim;
-  if (s->zoom_props->truncate_background) {
-    ini_dim = zoom_get_truncated_region_dim_and_shift(s, verbose);
-  } else {
-    ini_dim = zoom_get_region_dim_and_shift(s);
-  }
-=======
   /* Compute the extent of the zoom region. This also calculates the shift
    * necessary to move the zoom region to the centre of the box and stores it in
    * s->zoom_props.
    * NOTE: If we are regridding this has already been done in zoom_need_regrid
    * to check if we need to regrid so we skip it here. */
   if (!regridding) zoom_get_region_dim_and_shift(s, verbose);
->>>>>>> 4749fab3
 
   /* Apply the zoom shift to the particles. */
   zoom_apply_zoom_shift_to_particles(s, verbose);
+
+  /* Are we truncating the background? (If so this will shift everything
+   * again to move the particles to lie between 0 and the new box size). */
 
   /* The maximal particle extent is the initial dimensions of
    * the zoom region. */
@@ -1333,7 +1302,6 @@
     zoom_report_cell_properties(s);
   }
 
-<<<<<<< HEAD
 #ifdef SWIFT_DEBUG_CHECKS
   /* Ensure all particles are within the box boundaries (sanity check for
    * truncation and shifting, if not truncated we don't need to wrap here as
@@ -1402,11 +1370,9 @@
     }
   }
 #endif /* SWIFT_DEBUG_CHECKS */
-=======
   /* Report how long it took. */
   if (verbose) {
     message("Zoom region initialisation took %f %s",
             clocks_from_ticks(getticks() - tic), clocks_getunit());
   }
->>>>>>> 4749fab3
 }