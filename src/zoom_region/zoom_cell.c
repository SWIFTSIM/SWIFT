/*******************************************************************************
 * This file is part of SWIFT.
 * Copyright (c) 2019 Stuart McAlpine (stuart.mcalpine@helsinki.fi)
 *               2024 Will J. Roper (w.roper@sussex.ac.uk)
 *
 * This program is free software: you can redistribute it and/or modify
 * it under the terms of the GNU Lesser General Public License as published
 * by the Free Software Foundation, either version 3 of the License, or
 * (at your option) any later version.
 *
 * This program is distributed in the hope that it will be useful,
 * but WITHOUT ANY WARRANTY; without even the implied warranty of
 * MERCHANTABILITY or FITNESS FOR A PARTICULAR PURPOSE.  See the
 * GNU General Public License for more details.
 *
 * You should have received a copy of the GNU Lesser General Public License
 * along with this program.  If not, see <http://www.gnu.org/licenses/>.
 *
 ******************************************************************************/

/* Config header */
#include <config.h>

/* Standard includes */
#include <float.h>

/* Local includes */
#include "cell.h"
#include "multipole.h"
#include "scheduler.h"
#include "space.h"
#include "zoom.h"

/**
 * @brief Is this cell within the buffer region?
 *
 * @param c The #cell.
 * @param s The #space.
 */
__attribute__((always_inline)) INLINE static int zoom_cell_inside_buffer_region(
    const struct cell *c, const struct space *s) {

  /* Get the middle of the cell (since the cell grids align this eliminates
   * any issues from rounding). */
  const double mid[3] = {c->loc[0] + 0.5 * c->width[0],
                         c->loc[1] + 0.5 * c->width[1],
                         c->loc[2] + 0.5 * c->width[2]};

  return ((mid[0] > s->zoom_props->buffer_lower_bounds[0]) &&
          (mid[0] < s->zoom_props->buffer_upper_bounds[0]) &&
          (mid[1] > s->zoom_props->buffer_lower_bounds[1]) &&
          (mid[1] < s->zoom_props->buffer_upper_bounds[1]) &&
          (mid[2] > s->zoom_props->buffer_lower_bounds[2]) &&
          (mid[2] < s->zoom_props->buffer_upper_bounds[2]));
}

/**
 * @brief Is this cell within the zoom region?
 *
 * @param c The #cell.
 * @param s The #space.
 */
__attribute__((always_inline)) INLINE static int zoom_cell_inside_zoom_region(
    const struct cell *c, const struct space *s) {

  /* Get the middle of the cell (since the cell grids align this eliminates
   * any issues from rounding). */
  const double mid[3] = {c->loc[0] + 0.5 * c->width[0],
                         c->loc[1] + 0.5 * c->width[1],
                         c->loc[2] + 0.5 * c->width[2]};

  return ((mid[0] > s->zoom_props->region_lower_bounds[0]) &&
          (mid[0] < s->zoom_props->region_upper_bounds[0]) &&
          (mid[1] > s->zoom_props->region_lower_bounds[1]) &&
          (mid[1] < s->zoom_props->region_upper_bounds[1]) &&
          (mid[2] > s->zoom_props->region_lower_bounds[2]) &&
          (mid[2] < s->zoom_props->region_upper_bounds[2]));
}

/**
 * @brief Find what background or buffer cells contain the zoom region.
 *
 * A void cell is a low resolution cell above the zoom region (or part
 * of it).
 *
 * A void cell is always in the cell grid directly above the zoom cells, i.e. if
 * there are buffer cells, the void cells are the buffer cells, if there are no
 * buffer cells, the void cells are the background cells.
 *
 * @param s The space.
 * @param verbose Are we talking?
 */
void zoom_find_void_cells(struct space *s, const int verbose) {

  /* Get the zoom properties */
  struct zoom_region_properties *zoom_props = s->zoom_props;

  /* Get the cell pointers. */
  struct cell *cells = s->cells_top;

  /* Get the right offset and the number of cells we're dealing with. */
  int offset;
  int ncells;
  if (zoom_props->with_buffer_cells) {
    offset = zoom_props->buffer_cell_offset;
    ncells = zoom_props->nr_buffer_cells;
  } else {
    offset = zoom_props->bkg_cell_offset;
    ncells = zoom_props->nr_bkg_cells;
  }

  /* Work out how many void cells we should have. */
  int target_void_count;
  if (zoom_props->with_buffer_cells) {
    /* With buffer cells this is simple since it's requested by the user. */
    target_void_count = zoom_props->region_buffer_ratio *
                        zoom_props->region_buffer_ratio *
                        zoom_props->region_buffer_ratio;
  } else {
    /* With only background cells we need to work this out from the
<<<<<<< HEAD
     * background cell width */
    const int void_cdim = zoom_props->dim[0] / s->width[0];
=======
     * background cell width. (where we multiply by 1.0001 to avoid
     * rounding errors) */
    const int void_cdim = zoom_props->dim[0] * s->iwidth[0] * 1.0001;
>>>>>>> 3d632c63
    target_void_count = void_cdim * void_cdim * void_cdim;

    /* The target can't be 0. */
    if (target_void_count == 0) error("The target number of void cells is 0!");
  }

  /* Allocate the indices of void cells */
  if (swift_memalign("void_cells_top", (void **)&s->zoom_props->void_cells_top,
                     SWIFT_STRUCT_ALIGNMENT,
                     target_void_count * sizeof(int)) != 0)
    error("Failed to allocate indices of local top-level background cells.");
  bzero(s->zoom_props->void_cells_top, target_void_count * sizeof(int));

  /* Loop over the background/buffer cells and find cells containing
   * the zoom region. */
  for (int cid = offset; cid < offset + ncells; cid++) {

    /* Get the cell */
    struct cell *c = &cells[cid];

    /* Label this cell if it contains the zoom region. */
    if (zoom_cell_inside_zoom_region(c, s)) {
      c->subtype = cell_subtype_void;
      zoom_props->void_cells_top[zoom_props->nr_void_cells++] = cid;
    }
  }

  if (target_void_count != zoom_props->nr_void_cells)
    error(
        "Not all void cells were found and labelled! (target_void_count=%d, "
        "found_void_count=%d)",
        target_void_count, zoom_props->nr_void_cells);

  if (verbose)
    message("%i void cells contain the zoom region", zoom_props->nr_void_cells);

#ifdef SWIFT_DEBUG_CHECKS
  /* Check the void cells are in the right place. */
  for (int i = 0; i < zoom_props->nr_void_cells; i++) {
    const int cid = zoom_props->void_cells_top[i];
    if (cid < offset || cid >= offset + ncells)
      error("Void cell index is out of range (cid=%d, offset=%d, ncells=%d)",
            cid, offset, ncells);
    if (zoom_cell_inside_zoom_region(&cells[cid], s) == 0)
      error("Void cell is not inside the zoom region (cid=%d)", cid);
  }
#endif
}

/**
 * @brief Find what background cells contain the buffer region.
 *
 * @param s The space.
 * @param verbose Are we talking?
 */
void zoom_find_empty_cells(struct space *s, const int verbose) {

  /* Get the zoom properties */
  struct zoom_region_properties *zoom_props = s->zoom_props;

  /* Get the cell pointers. */
  struct cell *cells = s->cells_top;

  /* Get the offset and the number of cells we're dealing with. */
  const int offset = zoom_props->bkg_cell_offset;
  const int ncells = zoom_props->nr_bkg_cells;

  /* Loop over background cells and find cells containing the zoom region. */
  for (int cid = offset; cid < offset + ncells; cid++) {

    /* Get this cell. */
    struct cell *c = &cells[cid];

    /* Assign the cell type. */
    if (zoom_cell_inside_buffer_region(c, s)) {
      c->subtype = cell_subtype_empty;
      zoom_props->nr_empty_cells++;
    }
  }

  if (zoom_props->nr_empty_cells == 0)
    error("No empty cells were found! (nr_bkg_cells=%d)", ncells);

  if (verbose)
    message("%i background cells contain the buffer region",
            zoom_props->nr_empty_cells);

#ifdef SWIFT_DEBUG_CHECKS
  /* Ensure the empty cells in the zoom region are correctly labelled */
  for (int cid = offset; cid < offset + ncells; cid++) {
    if (zoom_cell_inside_buffer_region(&cells[cid], s) &&
        cells[cid].subtype != cell_subtype_empty)
      error("Empty cell is not correctly labelled (cid=%d, c->subtype=%s)", cid,
            cellID_names[cells[cid].subtype]);
    if (zoom_cell_inside_zoom_region(&cells[cid], s) &&
        cells[cid].subtype != cell_subtype_empty)
      error(
          "Background cell above the zoom region isn't correctly labelled "
          "empty (cid=%d, c->subtype=%s)",
          cid, cellID_names[cells[cid].subtype]);
  }
#endif
}

/**
 * @brief Find what background or buffer cells surround the zoom region.
 *
 * When interacting background cells and zoom TL cells, it helps to know
 * which background cells are within the mesh distance of the zoom region.
 * These cells are the cells which will interact via pair/grav or long_range
 * gravity tasks, and get tagged as "neighbour" cells.
 *
 * @param s The space.
 * @param verbose Are we talking?
 */
void zoom_find_neighbouring_cells(struct space *s, const int verbose) {

  /* Get the zoom properties */
  struct zoom_region_properties *zoom_props = s->zoom_props;

  /* Get the right cell cdim. */
  int cdim[3];
  double iwidth[3];
  if (zoom_props->with_buffer_cells) {
    cdim[0] = zoom_props->buffer_cdim[0];
    cdim[1] = zoom_props->buffer_cdim[1];
    cdim[2] = zoom_props->buffer_cdim[2];
    iwidth[0] = zoom_props->buffer_iwidth[0];
    iwidth[1] = zoom_props->buffer_iwidth[1];
    iwidth[2] = zoom_props->buffer_iwidth[2];
  } else {
    cdim[0] = s->cdim[0];
    cdim[1] = s->cdim[1];
    cdim[2] = s->cdim[2];
    iwidth[0] = s->iwidth[0];
    iwidth[1] = s->iwidth[1];
    iwidth[2] = s->iwidth[2];
  }

  /* Get the cell pointers. */
  struct cell *cells = s->cells_top;

  /* Get the right offset and the number of cells we're dealing with. */
  int offset;
  int ncells;
  if (zoom_props->with_buffer_cells) {
    offset = zoom_props->buffer_cell_offset;
    ncells = zoom_props->nr_buffer_cells;
  } else {
    offset = zoom_props->bkg_cell_offset;
    ncells = zoom_props->nr_bkg_cells;
  }

  /* At this point we can only define neighbour cells by cell properties,
   * leaving the fancy gravity distance criterion for task creation later.
   * Here we just make sure all possible neighbour cells are flagged
   * as such. */

  /* Maximal distance any interaction can take place
   * before the mesh kicks in, rounded up to the next integer */
  const int delta_cells = ceil(zoom_props->neighbour_distance *
                               max3(iwidth[0], iwidth[1], iwidth[2])) +
                          1;

  /* Turn this into upper and lower bounds for loops */
  int delta_m = delta_cells;
  int delta_p = delta_cells;

  /* Special case where every cell is in range of every other one */
  if (delta_cells > cdim[0]) {
    delta_m = cdim[0];
    delta_p = cdim[0];
  }

  /* Let's be verbose about this choice */
  if (verbose)
    message(
        "Looking for neighbouring background cells up to %d background "
        "top-level "
        "cells away from the zoom region (delta_m=%d "
        "delta_p=%d)",
        delta_cells, delta_m, delta_p);

  /* Allocate the indices of neighbour background cells. */
  /* We don't know how many we will need at this point so have
   * to allocate assuming we will have all cells in range. */
  if (swift_memalign("neighbour_cells_top",
                     (void **)&s->zoom_props->neighbour_cells_top,
                     SWIFT_STRUCT_ALIGNMENT, ncells * sizeof(int)) != 0)
    error("Failed to allocate indices of local top-level background cells.");
  bzero(s->zoom_props->neighbour_cells_top, ncells * sizeof(int));

  /* Get a pointer to the neighbour cells index array. */
  int *neighbour_cells_top = s->zoom_props->neighbour_cells_top;

  /* Loop over background/buffer cells. We'll talk out delta_cells cells from
   * any void cells. */
  for (int i = 0; i < cdim[0]; i++) {
    for (int j = 0; j < cdim[1]; j++) {
      for (int k = 0; k < cdim[2]; k++) {

        /* Get this cell. */
        const size_t cid = cell_getid_offset(cdim, offset, i, j, k);
        struct cell *ci = &cells[cid];

        /* Skip non-void cells, we only want to walk out. */
        if (ci->subtype != cell_subtype_void) continue;

        /* Loop over every other cell within (Manhattan) range delta */
        for (int ii = i - delta_m; ii <= i + delta_p; ii++) {

          /* Escape beyond range */
          if (ii < 0 || ii >= cdim[0]) continue;

          for (int jj = j - delta_m; jj <= j + delta_p; jj++) {

            /* Escape beyond range */
            if (jj < 0 || jj >= cdim[1]) continue;

            for (int kk = k - delta_m; kk <= k + delta_p; kk++) {

              /* Escape beyond range */
              if (kk < 0 || kk >= cdim[2]) continue;

              /* Get this cell. */
              const int cjd = cell_getid_offset(cdim, offset, ii, jj, kk);
              struct cell *cj = &cells[cjd];

              /* Ensure this neighbour isn't a void cell or an already
               * counted neighbour. */
              if (cj->subtype != cell_subtype_void &&
                  cj->subtype != cell_subtype_neighbour) {

                /* Record that we've found a neighbour. */
                cj->subtype = cell_subtype_neighbour;
                neighbour_cells_top[zoom_props->nr_neighbour_cells++] = cjd;
              }
            } /* neighbour k loop */
          } /* neighbour j loop */
        } /* neighbour i loop */
      } /* k loop */
    } /* j loop */
  } /* i loop */

  if (verbose)
    message("%i cells neighbour the zoom region",
            zoom_props->nr_neighbour_cells);
}

/**
 * @brief Run through all cells and ensure they have the correct cell type and
 * width for their position in s->cells_top.
 *
 * @param s The space.
 */
void zoom_verify_cell_type(struct space *s) {
#ifdef SWIFT_DEBUG_CHECKS

  /* Get the cells array and cell properties */
  struct cell *cells = s->cells_top;
  const int bkg_cell_offset = s->zoom_props->bkg_cell_offset;
  const int buffer_offset = s->zoom_props->buffer_cell_offset;
  const double *zoom_width = s->zoom_props->width;
  const double *width = s->width;

  /* Loop over all cells */
  for (int cid = 0; cid < s->nr_cells; cid++) {

    /* Check cell type */
    if (cid < bkg_cell_offset && cells[cid].type != cell_type_zoom)
      error(
          "Cell has the wrong cell type for it's array position (cid=%d, "
          "c->type=%s, "
          "s->zoom_props->bkg_cell_offset=%d)",
          cid, cellID_names[cells[cid].type], bkg_cell_offset);
    if (cid >= bkg_cell_offset && cells[cid].type == cell_type_zoom)
      error(
          "Cell has the wrong cell type for it's array position (cid=%d, "
          "c->type=%s, "
          "s->zoom_props->bkg_cell_offset=%d)",
          cid, cellID_names[cells[cid].type], bkg_cell_offset);

    /* Check cell widths */
    for (int i = 0; i < 3; i++) {
      if (cid < bkg_cell_offset && cells[cid].width[i] != zoom_width[i])
        error(
            "Cell has the wrong cell width for it's array position (cid=%d, "
            "c->type=%s, "
            "s->zoom_props->bkg_cell_offset=%d, c->width=[%f %f %f], "
            "s->zoom_props->width=[%f %f %f])",
            cid, cellID_names[cells[cid].type], bkg_cell_offset,
            cells[cid].width[0], cells[cid].width[1], cells[cid].width[2],
            s->zoom_props->width[0], s->zoom_props->width[1],
            s->zoom_props->width[2]);
      if ((cid >= bkg_cell_offset && cid < buffer_offset) &&
          cells[cid].width[i] != width[i])
        error(
            "Cell has the wrong cell width for it's array position (cid=%d, "
            "c->type=%s, "
            "s->zoom_props->bkg_cell_offset=%d, c->width=[%f %f %f], "
            "s->zoom_props->width=[%f %f %f])",
            cid, cellID_names[cells[cid].type], bkg_cell_offset,
            cells[cid].width[0], cells[cid].width[1], cells[cid].width[2],
            s->zoom_props->width[0], s->zoom_props->width[1],
            s->zoom_props->width[2]);
    }
  }

  /* Ensure the cell and region boundaries align. */
  if (s->zoom_props->with_buffer_cells) {
    int found_bkg_bufferi_low = 0;
    int found_bkg_bufferj_low = 0;
    int found_bkg_bufferk_low = 0;
    int found_bkg_bufferi_up = 0;
    int found_bkg_bufferj_up = 0;
    int found_bkg_bufferk_up = 0;
    double tol = 0.001 * s->width[0]; /* Tolerence on edge matching */
    for (int i = 0; i < s->cdim[0]; i++) {
      for (int j = 0; j < s->cdim[1]; j++) {
        for (int k = 0; k < s->cdim[2]; k++) {

          /* Define the cell position. */
          const double pos[3] = {s->width[0] * i, s->width[1] * j,
                                 s->width[2] * k};

          /* Test the lower boundary. */
          if (fabs(pos[0] - s->zoom_props->buffer_lower_bounds[0]) < tol)
            found_bkg_bufferi_low = 1;
          if (fabs(pos[1] - s->zoom_props->buffer_lower_bounds[1]) < tol)
            found_bkg_bufferj_low = 1;
          if (fabs(pos[2] - s->zoom_props->buffer_lower_bounds[2]) < tol)
            found_bkg_bufferk_low = 1;

          /* Test the upper boundary. */
          if (fabs(pos[0] - s->zoom_props->buffer_upper_bounds[0]) < tol)
            found_bkg_bufferi_up = 1;
          if (fabs(pos[1] - s->zoom_props->buffer_upper_bounds[1]) < tol)
            found_bkg_bufferj_up = 1;
          if (fabs(pos[2] - s->zoom_props->buffer_upper_bounds[2]) < tol)
            found_bkg_bufferk_up = 1;
        }
      }
    }
    /* Did we find the boundaries?. */
    if (!found_bkg_bufferi_low || !found_bkg_bufferj_low ||
        !found_bkg_bufferk_low || !found_bkg_bufferi_up ||
        !found_bkg_bufferj_up || !found_bkg_bufferk_up)
      error("The background cell and buffer region edges don't match!");

    /* And for the zoom cells. */
    int found_buffer_zoomi_low = 0;
    int found_buffer_zoomj_low = 0;
    int found_buffer_zoomk_low = 0;
    int found_buffer_zoomi_up = 0;
    int found_buffer_zoomj_up = 0;
    int found_buffer_zoomk_up = 0;
    tol = 0.001 * s->zoom_props->buffer_width[0];
    for (int i = 0; i < s->zoom_props->buffer_cdim[0]; i++) {
      for (int j = 0; j < s->zoom_props->buffer_cdim[1]; j++) {
        for (int k = 0; k < s->zoom_props->buffer_cdim[2]; k++) {

          /* Define the cell position. */
          const double pos[3] = {s->zoom_props->buffer_lower_bounds[0] +
                                     s->zoom_props->buffer_width[0] * i,
                                 s->zoom_props->buffer_lower_bounds[1] +
                                     s->zoom_props->buffer_width[1] * j,
                                 s->zoom_props->buffer_lower_bounds[2] +
                                     s->zoom_props->buffer_width[2] * k};

          /* Test the lower boundary. */
          if (fabs(pos[0] - s->zoom_props->region_lower_bounds[0]) < tol)
            found_buffer_zoomi_low = 1;
          if (fabs(pos[1] - s->zoom_props->region_lower_bounds[1]) < tol)
            found_buffer_zoomj_low = 1;
          if (fabs(pos[2] - s->zoom_props->region_lower_bounds[2]) < tol)
            found_buffer_zoomk_low = 1;

          /* Test the upper boundary. */
          if (fabs(pos[0] - s->zoom_props->region_upper_bounds[0]) < tol)
            found_buffer_zoomi_up = 1;
          if (fabs(pos[1] - s->zoom_props->region_upper_bounds[1]) < tol)
            found_buffer_zoomj_up = 1;
          if (fabs(pos[2] - s->zoom_props->region_upper_bounds[2]) < tol)
            found_buffer_zoomk_up = 1;
        }
      }
    }
    /* Did we find the boundaries?. */
    if (!found_buffer_zoomi_low || !found_buffer_zoomj_low ||
        !found_buffer_zoomk_low || !found_buffer_zoomi_up ||
        !found_buffer_zoomj_up || !found_buffer_zoomk_up)
      error("The buffer cell and zoom region edges don't match!");
  } else {

    /* Check the background and zoom cells align. */
    int found_bkg_zoomi_low = 0;
    int found_bkg_zoomj_low = 0;
    int found_bkg_zoomk_low = 0;
    int found_bkg_zoomi_up = 0;
    int found_bkg_zoomj_up = 0;
    int found_bkg_zoomk_up = 0;
    const double tol = 0.001 * s->width[0];
    for (int i = 0; i < s->cdim[0]; i++) {
      for (int j = 0; j < s->cdim[1]; j++) {
        for (int k = 0; k < s->cdim[2]; k++) {

          /* Define the cell position. */
          const double pos[3] = {s->width[0] * i, s->width[1] * j,
                                 s->width[2] * k};

          /* Test the lower boundary. */
          if (fabs(pos[0] - s->zoom_props->region_lower_bounds[0]) < tol)
            found_bkg_zoomi_low = 1;
          if (fabs(pos[1] - s->zoom_props->region_lower_bounds[1]) < tol)
            found_bkg_zoomj_low = 1;
          if (fabs(pos[2] - s->zoom_props->region_lower_bounds[2]) < tol)
            found_bkg_zoomk_low = 1;

          /* Test the upper boundary. */
          if (fabs(pos[0] - s->zoom_props->region_upper_bounds[0]) < tol)
            found_bkg_zoomi_up = 1;
          if (fabs(pos[1] - s->zoom_props->region_upper_bounds[1]) < tol)
            found_bkg_zoomj_up = 1;
          if (fabs(pos[2] - s->zoom_props->region_upper_bounds[2]) < tol)
            found_bkg_zoomk_up = 1;
        }
      }
    }
    /* Did we find the boundaries?. */
    if (!found_bkg_zoomi_low || !found_bkg_zoomj_low || !found_bkg_zoomk_low ||
        !found_bkg_zoomi_up || !found_bkg_zoomj_up || !found_bkg_zoomk_up)
      error("The background cell and zoom region edges don't match!");
  }
#else
  error("zoom_verify_cell_type() called without SWIFT_DEBUG_CHECKS defined");
#endif
}

/**
 * @brief Build the TL cells, with a zoom region.
 *
 * This replaces the loop in space_regrid when running with a zoom region. It
 * constructs all zoom, background and buffer cells (if required) and sets their
 * initial values.
 *
 * Zoom cells occupy the first cells in the cells array, followed by background
 * cells and then buffer cells (if required).
 *
 * @param s The space.
 * @param ti_current The current time.
 * @param verbose Are we talking?
 */
void zoom_construct_tl_cells(struct space *s, const integertime_t ti_current,
                             int verbose) {

  const ticks tic = getticks();

  /* Get the zoom properties */
  struct zoom_region_properties *zoom_props = s->zoom_props;

  /* Get some zoom region properties */
  const float dmin_zoom =
      min3(zoom_props->width[0], zoom_props->width[1], zoom_props->width[2]);
  const int bkg_cell_offset = zoom_props->bkg_cell_offset;
  const double zoom_bounds[3] = {zoom_props->region_lower_bounds[0],
                                 zoom_props->region_lower_bounds[1],
                                 zoom_props->region_lower_bounds[2]};

  /* Loop over zoom cells and set locations and initial values */
  for (int i = 0; i < zoom_props->cdim[0]; i++) {
    for (int j = 0; j < zoom_props->cdim[1]; j++) {
      for (int k = 0; k < zoom_props->cdim[2]; k++) {
        const size_t cid = cell_getid(zoom_props->cdim, i, j, k);

        /* Create the zoom cell and it's multipoles */
        struct cell *c = &s->cells_top[cid];
        c->loc[0] = (i * zoom_props->width[0]) + zoom_bounds[0];
        c->loc[1] = (j * zoom_props->width[1]) + zoom_bounds[1];
        c->loc[2] = (k * zoom_props->width[2]) + zoom_bounds[2];
        c->width[0] = zoom_props->width[0];
        c->width[1] = zoom_props->width[1];
        c->width[2] = zoom_props->width[2];
        if (s->with_self_gravity) c->grav.multipole = &s->multipoles_top[cid];
        c->type = cell_type_zoom;
        c->subtype = cell_subtype_regular;
        c->dmin = dmin_zoom;
        c->depth = 0;
        c->split = 0;
        c->hydro.count = 0;
        c->grav.count = 0;
        c->stars.count = 0;
        c->sinks.count = 0;
        c->top = c;
        c->super = c;
        c->hydro.super = c;
        c->grav.super = c;
        c->hydro.ti_old_part = ti_current;
        c->grav.ti_old_part = ti_current;
        c->stars.ti_old_part = ti_current;
        c->sinks.ti_old_part = ti_current;
        c->black_holes.ti_old_part = ti_current;
        c->grav.ti_old_multipole = ti_current;
#ifdef WITH_MPI
        c->mpi.tag = -1;
        c->mpi.recv = NULL;
        c->mpi.send = NULL;
#endif
#if defined(SWIFT_DEBUG_CHECKS) || defined(SWIFT_CELL_GRAPH)
        cell_assign_top_level_cell_index(c, s);
#endif
      }
    }
  }

  /* Attach zoom cells to their cell array (they are the first cells in
   * cells_top so nothing fancy needed here). */
  zoom_props->zoom_cells_top = s->cells_top;

  if (verbose)
    message("Set zoom cell dimensions to [ %i %i %i ].", zoom_props->cdim[0],
            zoom_props->cdim[1], zoom_props->cdim[2]);

  /* Get the minimum cell size. */
  const double dmin = min3(s->width[0], s->width[1], s->width[2]);

  /* Loop over background cells and set locations and initial values */
  for (int i = 0; i < s->cdim[0]; i++) {
    for (int j = 0; j < s->cdim[1]; j++) {
      for (int k = 0; k < s->cdim[2]; k++) {
        const size_t cid = cell_getid_offset(s->cdim, bkg_cell_offset, i, j, k);

        /* Background top level cells. */
        struct cell *c = &s->cells_top[cid];
        c->loc[0] = i * s->width[0];
        c->loc[1] = j * s->width[1];
        c->loc[2] = k * s->width[2];
        c->width[0] = s->width[0];
        c->width[1] = s->width[1];
        c->width[2] = s->width[2];
        c->dmin = dmin;
        if (s->with_self_gravity) c->grav.multipole = &s->multipoles_top[cid];
        c->type = cell_type_bkg;
        c->subtype = cell_subtype_regular;
        c->depth = 0;
        c->split = 0;
        c->hydro.count = 0;
        c->grav.count = 0;
        c->stars.count = 0;
        c->sinks.count = 0;
        c->top = c;
        c->super = c;
        c->hydro.super = c;
        c->grav.super = c;
        c->hydro.ti_old_part = ti_current;
        c->grav.ti_old_part = ti_current;
        c->stars.ti_old_part = ti_current;
        c->sinks.ti_old_part = ti_current;
        c->black_holes.ti_old_part = ti_current;
        c->grav.ti_old_multipole = ti_current;
#ifdef WITH_MPI
        c->mpi.tag = -1;
        c->mpi.recv = NULL;
        c->mpi.send = NULL;
#endif
#if defined(SWIFT_DEBUG_CHECKS) || defined(SWIFT_CELL_GRAPH)
        cell_assign_top_level_cell_index(c, s);
#endif
      }
    }
  }

  /* Attach background cells to their cell array. */
  zoom_props->bkg_cells_top = &s->cells_top[bkg_cell_offset];

  if (verbose)
    message("Set background cell dimensions to [ %i %i %i ].", s->cdim[0],
            s->cdim[1], s->cdim[2]);

  /* If we have a buffer region create buffer cells. */
  if (zoom_props->with_buffer_cells) {

    /* Get relevant information. */
    const float dmin_buffer =
        min3(zoom_props->buffer_width[0], zoom_props->buffer_width[1],
             zoom_props->buffer_width[2]);
    const int buffer_offset = zoom_props->buffer_cell_offset;
    const double buffer_bounds[3] = {zoom_props->buffer_lower_bounds[0],
                                     zoom_props->buffer_lower_bounds[1],
                                     zoom_props->buffer_lower_bounds[2]};

    /* Loop over buffer cells and set locations and initial values */
    for (int i = 0; i < zoom_props->buffer_cdim[0]; i++) {
      for (int j = 0; j < zoom_props->buffer_cdim[1]; j++) {
        for (int k = 0; k < zoom_props->buffer_cdim[2]; k++) {
          const size_t cid = cell_getid_offset(zoom_props->buffer_cdim,
                                               buffer_offset, i, j, k);

          /* Buffer top level cells. */

          struct cell *c = &s->cells_top[cid];
          c->loc[0] = (i * zoom_props->buffer_width[0]) + buffer_bounds[0];
          c->loc[1] = (j * zoom_props->buffer_width[1]) + buffer_bounds[1];
          c->loc[2] = (k * zoom_props->buffer_width[2]) + buffer_bounds[2];
          c->width[0] = zoom_props->buffer_width[0];
          c->width[1] = zoom_props->buffer_width[1];
          c->width[2] = zoom_props->buffer_width[2];
          c->dmin = dmin_buffer;
          if (s->with_self_gravity) c->grav.multipole = &s->multipoles_top[cid];
          c->type = cell_type_buffer;
          c->subtype = cell_subtype_regular;
          c->depth = 0;
          c->split = 0;
          c->hydro.count = 0;
          c->grav.count = 0;
          c->stars.count = 0;
          c->sinks.count = 0;
          c->top = c;
          c->super = c;
          c->hydro.super = c;
          c->grav.super = c;
          c->hydro.ti_old_part = ti_current;
          c->grav.ti_old_part = ti_current;
          c->stars.ti_old_part = ti_current;
          c->sinks.ti_old_part = ti_current;
          c->black_holes.ti_old_part = ti_current;
          c->grav.ti_old_multipole = ti_current;
#ifdef WITH_MPI
          c->mpi.tag = -1;
          c->mpi.recv = NULL;
          c->mpi.send = NULL;
#endif
#if defined(SWIFT_DEBUG_CHECKS) || defined(SWIFT_CELL_GRAPH)
          cell_assign_top_level_cell_index(c, s);
#endif
        }
      }
    }

    /* Attach background cells to their cell array. */
    zoom_props->buffer_cells_top = &s->cells_top[buffer_offset];

    if (verbose)
      message("Set buffer cell dimensions to [ %i %i %i ].",
              zoom_props->buffer_cdim[0], zoom_props->buffer_cdim[1],
              zoom_props->buffer_cdim[2]);
  }

  /* Now find and label what cells contain the zoom region. */
  zoom_find_void_cells(s, verbose);

  /* If we have a buffer region then find and label the empty cells. */
  if (zoom_props->with_buffer_cells) {
    zoom_find_empty_cells(s, verbose);
  }

  /* Find neighbours of the zoom region (cells within the distance past which
   * the gravity mesh takes over). */
  zoom_find_neighbouring_cells(s, verbose);

#ifdef SWIFT_DEBUG_CHECKS
  /* Lets check all the cells are in the right place with the correct widths */
  zoom_verify_cell_type(s);
#endif

  if (verbose)
    message("took %.3f %s.", clocks_from_ticks(getticks() - tic),
            clocks_getunit());
}

/**
 * @brief Link the zoom cells to the void cells.
 *
 * The leaves of the void cell hierarchy are the zoom cells. This function
 * sets the progeny of the highest res void cell to be the zoom cells it
 * contains.
 *
 * NOTE: The void cells with zoom progeny are not treated as split cells
 * since they are linked into the top level "progeny". We don't want to
 * accidentally treat them as split cells and recurse from void cells straight
 * through to the zoom cells unless explictly desired.
 *
 * @param s The space.
 * @param c The void cell progeny to link
 */
void zoom_link_void_leaves(struct space *s, struct cell *c) {

  int maxdepth = 0;

#ifdef SWIFT_DEBUG_CHECKS
  /* Ensure we have the right kind of cell. */
  if (c->subtype != cell_subtype_void) {
    error(
        "Trying to split cell which isn't a void cell! (c->type=%s, "
        "c->subtype=%s)",
        cellID_names[c->type], subcellID_names[c->subtype]);
  }
  if ((!s->zoom_props->with_buffer_cells && c->type != cell_type_bkg) ||
      (s->zoom_props->with_buffer_cells && c->type != cell_type_buffer)) {
    error(
        "Trying to split cell which isn't directly above the zoom level! "
        "(c->type=%s, c->subtype=%s)",
        cellID_names[c->type], subcellID_names[c->subtype]);
  }
#endif

  /* loop over the 8 progeny cells which are now the zoom cells. */
  for (int k = 0; k < 8; k++) {

    /* Establish the location of the fake progeny cell. */
    double zoom_loc[3] = {c->loc[0] + (s->zoom_props->width[0] / 2),
                          c->loc[1] + (s->zoom_props->width[1] / 2),
                          c->loc[2] + (s->zoom_props->width[2] / 2)};
    if (k & 4) zoom_loc[0] += s->zoom_props->width[0];
    if (k & 2) zoom_loc[1] += s->zoom_props->width[1];
    if (k & 1) zoom_loc[2] += s->zoom_props->width[2];

    /* Which zoom cell are we in? */
    int cid = cell_getid_from_pos(s, zoom_loc[0], zoom_loc[1], zoom_loc[2]);

#ifdef SWIFT_DEBUG_CHECKS
    /* Ensure we're in the right cell. */
    if (cid >= s->zoom_props->nr_zoom_cells || cid < 0)
      error(
          "Void progeny isn't in the right place! (zoom_loc=[%f %f %f] -> "
          "cid=%d,"
          "s->zoom_props->nr_zoom_cells=%d)",
          zoom_loc[0], zoom_loc[1], zoom_loc[2], cid,
          s->zoom_props->nr_zoom_cells);
#endif

    /* Get the zoom cell. */
    struct cell *zoom_cell = &s->cells_top[cid];

#ifdef SWIFT_DEBUG_CHECKS
    /* Ensure the zoom cell we've got is actually a void cell. */
    if (zoom_cell->type != cell_type_zoom)
      error(
          "Void progeny isn't a zoom cell! (zoom_loc=[%f %f %f] -> cid=%d,"
          "c->type=%s, c->subtype=%s, c->loc=[%f %f %f])",
          zoom_loc[0], zoom_loc[1], zoom_loc[2], cid,
          cellID_names[zoom_cell->type], subcellID_names[zoom_cell->subtype],
          zoom_cell->loc[0], zoom_cell->loc[1], zoom_cell->loc[2]);
#endif

    /* Link this zoom cell into the void cell hierarchy. */
    c->progeny[k] = zoom_cell;

    /* Flag this void cell "progeny" as the zoom cell's void cell parent. */
    zoom_cell->void_parent = c;

    /* Record the maximum depth of the tree. (zoom tree depth + 1 for the top
     * level zoom cell at depth 0 + the void cell depth). */
    maxdepth = max(maxdepth, zoom_cell->maxdepth + 1 + c->depth);
  }

  /* Set the maximum depth of the void cell. */
  c->maxdepth = maxdepth;

  /* Interact the zoom cell multipoles with this cell. */
  if (s->with_self_gravity) {

    /* Reset everything */
    gravity_reset(c->grav.multipole);

    /* Compute CoM and bulk velocity from all progenies */
    double CoM[3] = {0., 0., 0.};
    double vel[3] = {0., 0., 0.};
    float max_delta_vel[3] = {0.f, 0.f, 0.f};
    float min_delta_vel[3] = {0.f, 0.f, 0.f};
    double mass = 0.;

    for (int k = 0; k < 8; ++k) {
      if (c->progeny[k] != NULL) {
        const struct gravity_tensors *m = c->progeny[k]->grav.multipole;

        mass += m->m_pole.M_000;

        CoM[0] += m->CoM[0] * m->m_pole.M_000;
        CoM[1] += m->CoM[1] * m->m_pole.M_000;
        CoM[2] += m->CoM[2] * m->m_pole.M_000;

        vel[0] += m->m_pole.vel[0] * m->m_pole.M_000;
        vel[1] += m->m_pole.vel[1] * m->m_pole.M_000;
        vel[2] += m->m_pole.vel[2] * m->m_pole.M_000;

        max_delta_vel[0] = max(m->m_pole.max_delta_vel[0], max_delta_vel[0]);
        max_delta_vel[1] = max(m->m_pole.max_delta_vel[1], max_delta_vel[1]);
        max_delta_vel[2] = max(m->m_pole.max_delta_vel[2], max_delta_vel[2]);

        min_delta_vel[0] = min(m->m_pole.min_delta_vel[0], min_delta_vel[0]);
        min_delta_vel[1] = min(m->m_pole.min_delta_vel[1], min_delta_vel[1]);
        min_delta_vel[2] = min(m->m_pole.min_delta_vel[2], min_delta_vel[2]);
      }
    }

    /* Final operation on the CoM and bulk velocity */
    const double inv_mass = 1. / mass;
    c->grav.multipole->CoM[0] = CoM[0] * inv_mass;
    c->grav.multipole->CoM[1] = CoM[1] * inv_mass;
    c->grav.multipole->CoM[2] = CoM[2] * inv_mass;
    c->grav.multipole->m_pole.vel[0] = vel[0] * inv_mass;
    c->grav.multipole->m_pole.vel[1] = vel[1] * inv_mass;
    c->grav.multipole->m_pole.vel[2] = vel[2] * inv_mass;

    /* Min max velocity along each axis */
    c->grav.multipole->m_pole.max_delta_vel[0] = max_delta_vel[0];
    c->grav.multipole->m_pole.max_delta_vel[1] = max_delta_vel[1];
    c->grav.multipole->m_pole.max_delta_vel[2] = max_delta_vel[2];
    c->grav.multipole->m_pole.min_delta_vel[0] = min_delta_vel[0];
    c->grav.multipole->m_pole.min_delta_vel[1] = min_delta_vel[1];
    c->grav.multipole->m_pole.min_delta_vel[2] = min_delta_vel[2];

    /* Now shift progeny multipoles and add them up */
    struct multipole temp;
    double r_max = 0.;
    for (int k = 0; k < 8; ++k) {
      if (c->progeny[k] != NULL) {
        const struct cell *cp = c->progeny[k];
        const struct multipole *m = &cp->grav.multipole->m_pole;

        /* Contribution to multipole */
        gravity_M2M(&temp, m, c->grav.multipole->CoM, cp->grav.multipole->CoM);
        gravity_multipole_add(&c->grav.multipole->m_pole, &temp);

        /* Upper limit of max CoM<->gpart distance */
        const double dx =
            c->grav.multipole->CoM[0] - cp->grav.multipole->CoM[0];
        const double dy =
            c->grav.multipole->CoM[1] - cp->grav.multipole->CoM[1];
        const double dz =
            c->grav.multipole->CoM[2] - cp->grav.multipole->CoM[2];
        const double r2 = dx * dx + dy * dy + dz * dz;
        r_max = max(r_max, cp->grav.multipole->r_max + sqrt(r2));
      }
    }

    /* Alternative upper limit of max CoM<->gpart distance */
    const double dx = c->grav.multipole->CoM[0] > c->loc[0] + c->width[0] / 2.
                          ? c->grav.multipole->CoM[0] - c->loc[0]
                          : c->loc[0] + c->width[0] - c->grav.multipole->CoM[0];
    const double dy = c->grav.multipole->CoM[1] > c->loc[1] + c->width[1] / 2.
                          ? c->grav.multipole->CoM[1] - c->loc[1]
                          : c->loc[1] + c->width[1] - c->grav.multipole->CoM[1];
    const double dz = c->grav.multipole->CoM[2] > c->loc[2] + c->width[2] / 2.
                          ? c->grav.multipole->CoM[2] - c->loc[2]
                          : c->loc[2] + c->width[2] - c->grav.multipole->CoM[2];

    /* Take minimum of both limits */
    c->grav.multipole->r_max = min(r_max, sqrt(dx * dx + dy * dy + dz * dz));

    /* Store the value at rebuild time */
    c->grav.multipole->r_max_rebuild = c->grav.multipole->r_max;
    c->grav.multipole->CoM_rebuild[0] = c->grav.multipole->CoM[0];
    c->grav.multipole->CoM_rebuild[1] = c->grav.multipole->CoM[1];
    c->grav.multipole->CoM_rebuild[2] = c->grav.multipole->CoM[2];

    /* Compute the multipole power */
    gravity_multipole_compute_power(&c->grav.multipole->m_pole);

  } /* Deal with gravity */

#ifdef SWIFT_DEBUG_CHECKS
  /* Ensure the void multipole agrees with the nested zoom cells. */
  int nr_gparts_in_zoom = 0;
  int nr_gparts_in_void = c->grav.multipole->m_pole.num_gpart;
  for (int k = 0; k < 8; k++) {
    /* All progeny should exist */
    if (c->progeny[k] == NULL) {
      error("Zoom cell has no progeny!");
    }
    nr_gparts_in_zoom += c->progeny[k]->grav.multipole->m_pole.num_gpart;
  }

  if (nr_gparts_in_zoom != nr_gparts_in_void) {
    error(
        "Zoom cell and void cell multipole don't agree! "
        "(nr_gparts_in_zoom=%d "
        "nr_gparts_in_void=%d)",
        nr_gparts_in_zoom, nr_gparts_in_void);
  }
#endif
}

/**
 * @brief Unskip void cell tasks in the tree.
 *
 * This function will activate all tasks attached to void cells in the tree. For
 * now this activates all tasks irrespective whether the cell is on the current
 * node or whether the cell is "active".
 *
 * Possible tasks are:
 * - grav mm tasks
 * - grav init tasks
 * - grav init out tasks
 * - grav down tasks
 * - grav down in tasks
 *
 * @param s The scheduler.
 */
static void zoom_subcell_unskip_void_tasks(struct scheduler *s,
                                           struct cell *restrict c) {

#ifdef SWIFT_DEBUG_CHECKS
  /* A void cell can't have any self or pair tasks since it contains no
   * particles. */
  if (c->grav.grav != NULL) {
    error("Void cell has self or pair tasks (c->grav != NULL)!");
  }
#endif

  /* Loop over grav mm tasks. */
  for (struct link *l = c->grav.mm; l != NULL; l = l->next) {
    struct task *t = l->t;

#ifdef SWIFT_DEBUG_CHECKS
    if (t->type != task_type_grav_mm) error("Incorrectly linked gravity task!");
#endif

    /* For now we'll activate all mm tasks. */
    scheduler_activate(s, t);
  }

  /* Activate any other task types. */
  if (c->grav.init != NULL) scheduler_activate(s, c->grav.init);
  if (c->grav.init_out != NULL) scheduler_activate(s, c->grav.init_out);
  if (c->grav.long_range != NULL) scheduler_activate(s, c->grav.long_range);
  if (c->grav.down != NULL) scheduler_activate(s, c->grav.down);
  if (c->grav.down_in != NULL) scheduler_activate(s, c->grav.down_in);

  /* Recurse, unless we will hit the zoom cells (these are handled in
   * cell_unskip) */
  for (int k = 0; k < 8; k++) {
    if (c->progeny[k]->type != cell_type_zoom) {
      zoom_subcell_unskip_void_tasks(s, c->progeny[k]);
    }
  }
}

/**
 * @brief Unskip void cell tasks.
 *
 * This function will activate all tasks attached to void cells at the top level
 * before recursing through the tree. For now this activates all tasks
 * irrespective whether the cell is on the current node or whether the cell is
 * "active".
 *
 * Possible tasks are:
 * - grav mm tasks
 * - grav init tasks
 * - grav init out tasks
 * - grav down tasks
 * - grav down in tasks
 *
 * @param s The scheduler.
 */
void zoom_unskip_void_tasks(struct scheduler *s) {

  /* Get the space. */
  struct space *space = s->space;

  /* Get the void cell pointers. */
  const int *void_cells = space->zoom_props->void_cells_top;
  const int nr_void_cells = space->zoom_props->nr_void_cells;

  /* Loop over void cells. */
  for (int i = 0; i < nr_void_cells; i++) {
    struct cell *c = &space->cells_top[void_cells[i]];

#ifdef SWIFT_DEBUG_CHECKS
    /* A void cell can't have any self or pair tasks since it contains no
     * particles. */
    if (c->grav.grav != NULL) {
      error("Void cell has self or pair tasks (c->grav != NULL)!");
    }
#endif

    /* Loop over grav mm tasks. */
    for (struct link *l = c->grav.mm; l != NULL; l = l->next) {
      struct task *t = l->t;

#ifdef SWIFT_DEBUG_CHECKS
      if (t->type != task_type_grav_mm)
        error("Incorrectly linked gravity task!");
#endif

      /* For now we'll activate all mm tasks. */
      scheduler_activate(s, t);
    }

    /* Activate any other task types. */
    if (c->grav.init != NULL) scheduler_activate(s, c->grav.init);
    if (c->grav.init_out != NULL) scheduler_activate(s, c->grav.init_out);
    if (c->grav.long_range != NULL) scheduler_activate(s, c->grav.long_range);
    if (c->grav.down != NULL) scheduler_activate(s, c->grav.down);
    if (c->grav.down_in != NULL) scheduler_activate(s, c->grav.down_in);

    /* Recurse... */
    for (int k = 0; k < 8; k++) {
      zoom_subcell_unskip_void_tasks(s, c->progeny[k]);
    }
  }
}<|MERGE_RESOLUTION|>--- conflicted
+++ resolved
@@ -118,14 +118,9 @@
                         zoom_props->region_buffer_ratio;
   } else {
     /* With only background cells we need to work this out from the
-<<<<<<< HEAD
-     * background cell width */
-    const int void_cdim = zoom_props->dim[0] / s->width[0];
-=======
      * background cell width. (where we multiply by 1.0001 to avoid
      * rounding errors) */
     const int void_cdim = zoom_props->dim[0] * s->iwidth[0] * 1.0001;
->>>>>>> 3d632c63
     target_void_count = void_cdim * void_cdim * void_cdim;
 
     /* The target can't be 0. */
