--- conflicted
+++ resolved
@@ -1015,87 +1015,15 @@
 }
 
 /**
-<<<<<<< HEAD
- * @brief Initialise the void cell multipoles recursively.
- *
- * @param e The engine.
- * @param c The void cell.
- */
-static void zoom_init_void_mpoles_recursive(struct engine *e, struct cell *c) {
-
-  /* Drift the multipole. */
-  cell_drift_multipole(c, e);
-
-  /* Reset the gravity acceleration tensors */
-  gravity_field_tensors_init(&c->grav.multipole->pot, e->ti_current);
-
-  /* Recurse? Void cells always exist but are flagged as not split at the
-   * zoom level. */
-  if (c->split) {
-    for (int k = 0; k < 8; k++) {
-      zoom_init_void_mpoles_recursive(e, c->progeny[k]);
-    }
-  }
-}
-
-/**
- * @brief Initialise the void cell multipoles.
- *
- * This function is the same as runner_do_init_grav but we do this separately
- * for the void cells to avoid having one -> many dependencies in the tasking
- * which can cause lock ups in the tasking system.
- *
- * Specifically, this function will recurse through the void cell hierarchy
- * drifting the multipole moments and resetting the acceleration tensors.
- *
- * @param e The engine.
- */
-void zoom_init_void_mpoles(struct engine *e) {
-
-  const ticks tic = getticks();
-
-  /* Unpack the space. */
-  struct space *s = e->s;
-
-  /* Get the zoom properties */
-  struct zoom_region_properties *zoom_props = s->zoom_props;
-
-  /* Loop over all void cells and initialise their multipoles. We
-   * do this in a loop because the process is so cheap, there's no point
-   * using a threadpool. */
-  for (int i = 0; i < zoom_props->nr_void_cells; i++) {
-    struct cell *c = &s->cells_top[zoom_props->void_cells_top[i]];
-    zoom_init_void_mpoles_recursive(e, c);
-  }
-
-  if (e->verbose)
-    message("took %.3f %s.", clocks_from_ticks(getticks() - tic),
-            clocks_getunit());
-}
-
-/**
-=======
->>>>>>> 727692b3
  * @brief Collect the timestep from the zoom region to the void level.
  *
  * This will recurse to the void leaves and grab the timestep from the zoom
  * cells, populating the void cell tree as it goes.
  *
-<<<<<<< HEAD
- * Note that only grav.ti_end_min and grav.ti_beg_max are updated for void cells
- * since void cells only take part in multipole gravity. We don't need any
- * other timestep information.
- *
-=======
->>>>>>> 727692b3
  * @param c The #cell.
  */
 static void zoom_void_timestep_collect_recursive(struct cell *c) {
 
-<<<<<<< HEAD
-  /* Define the gravity timestep info we'll be collecting. */
-  integertime_t ti_grav_end_min = max_nr_timesteps, ti_grav_beg_max = 0;
-=======
   /* Define the timestep info we'll be collecting. */
   integertime_t ti_hydro_end_min = max_nr_timesteps, ti_hydro_beg_max = 0;
   integertime_t ti_rt_end_min = max_nr_timesteps, ti_rt_beg_max = 0;
@@ -1104,19 +1032,13 @@
   integertime_t ti_black_holes_end_min = max_nr_timesteps,
                 ti_black_holes_beg_max = 0;
   integertime_t ti_sinks_end_min = max_nr_timesteps, ti_sinks_beg_max = 0;
->>>>>>> 727692b3
 
 #ifdef SWIFT_DEBUG_CHECKS
   /* Ensure we have the right kind of cell. */
   if (c->subtype != cell_subtype_void) {
     error(
         "Trying to update timesteps on cell which isn't a void cell! "
-<<<<<<< HEAD
-        "(c->type=%s, "
-        "c->subtype=%s)",
-=======
         "(c->type=%s, c->subtype=%s)",
->>>>>>> 727692b3
         cellID_names[c->type], subcellID_names[c->subtype]);
   }
 #endif
@@ -1132,10 +1054,6 @@
       }
 
       /* And update */
-<<<<<<< HEAD
-      ti_grav_end_min = min(ti_grav_end_min, cp->grav.ti_end_min);
-      ti_grav_beg_max = max(ti_grav_beg_max, cp->grav.ti_beg_max);
-=======
       ti_hydro_end_min = min(ti_hydro_end_min, cp->hydro.ti_end_min);
       ti_hydro_beg_max = max(ti_hydro_beg_max, cp->hydro.ti_beg_max);
       ti_rt_end_min = min(cp->rt.ti_rt_end_min, ti_rt_end_min);
@@ -1150,15 +1068,10 @@
           max(ti_black_holes_beg_max, cp->black_holes.ti_beg_max);
       ti_sinks_end_min = min(ti_sinks_end_min, cp->sinks.ti_end_min);
       ti_sinks_beg_max = max(ti_sinks_beg_max, cp->sinks.ti_beg_max);
->>>>>>> 727692b3
     }
   }
 
   /* Store the collected values in the cell. */
-<<<<<<< HEAD
-  c->grav.ti_end_min = ti_grav_end_min;
-  c->grav.ti_beg_max = ti_grav_beg_max;
-=======
   c->hydro.ti_end_min = ti_hydro_end_min;
   c->hydro.ti_beg_max = ti_hydro_beg_max;
   c->rt.ti_rt_end_min = ti_rt_end_min;
@@ -1171,7 +1084,6 @@
   c->black_holes.ti_beg_max = ti_black_holes_beg_max;
   c->sinks.ti_end_min = ti_sinks_end_min;
   c->sinks.ti_beg_max = ti_sinks_beg_max;
->>>>>>> 727692b3
 }
 
 /**
@@ -1187,30 +1099,18 @@
   struct space *s = e->s;
   struct zoom_region_properties *zoom_props = s->zoom_props;
   const int nr_void_cells = zoom_props->nr_void_cells;
-<<<<<<< HEAD
-  const int *void_cells_top = zoom_props->void_cells_top;
-
-  /* Loop over all void cells and collect the timesteps. */
-  for (int i = 0; i < nr_void_cells; i++) {
-    struct cell *c = &s->cells_top[void_cells_top[i]];
-=======
   const int *void_cell_indices = zoom_props->void_cell_indices;
 
   /* Loop over all void cells and collect the timesteps. */
   for (int i = 0; i < nr_void_cells; i++) {
     struct cell *c = &s->cells_top[void_cell_indices[i]];
->>>>>>> 727692b3
     zoom_void_timestep_collect_recursive(c);
   }
 
 #ifdef SWIFT_DEBUG_CHECKS
   /* Ensure the void cells have the right timesteps. */
   for (int i = 0; i < nr_void_cells; i++) {
-<<<<<<< HEAD
-    struct cell *c = &s->cells_top[void_cells_top[i]];
-=======
     struct cell *c = &s->cells_top[void_cell_indices[i]];
->>>>>>> 727692b3
     if (c->grav.ti_end_min != e->ti_current) {
       error("Void cell has not been updated with a timestep!");
     }
