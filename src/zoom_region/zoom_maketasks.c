/*******************************************************************************
 * This file is part of SWIFT.
 * Copyright (C) 2024 Will J. Roper (w.roper@sussex.ac.uk).
 *
 * This program is free software: you can redistribute it and/or modify
 * it under the terms of the GNU Lesser General Public License as published
 * by the Free Software Foundation, either version 3 of the License, or
 * (at your option) any later version.
 *
 * This program is distributed in the hope that it will be useful,
 * but WITHOUT ANY WARRANTY; without even the implied warranty of
 * MERCHANTABILITY or FITNESS FOR A PARTICULAR PURPOSE.  See the
 * GNU General Public License for more details.
 *
 * You should have received a copy of the GNU Lesser General Public License
 * along with this program.  If not, see <http://www.gnu.org/licenses/>.
 *
 ******************************************************************************/

/* Config parameters. */
#include <config.h>

/* Standard includes. */
#include <float.h>
#include <math.h>

/* Local includes. */
#include "cell.h"
#include "engine.h"
#include "gravity_properties.h"
#include "multipole.h"
#include "proxy.h"
#include "space.h"
#include "zoom_region/zoom.h"

/**
 * @brief Constructs the top-level tasks for the short-range gravity
 * and long-range gravity interactions for the background cells.
 *
 * This mapper only considers bkg->bkg interactions.
 *
 * - All top-cells get a self task.
 * - All pairs within range according to the multipole acceptance
 *   criterion get a pair task.
 *
 * This will create pair tasks between void cells and background cells (if
 * running without buffer cells). These pair tasks will be split into smaller
 * tasks during task splitting to make the most of any possible void mm
 * interactions above the zoom level in the cell tree.
 *
 * @param map_data Offset of first two indices disguised as a pointer.
 * @param num_elements Number of cells to traverse.
 * @param extra_data The #engine.
 */
void engine_make_self_gravity_tasks_mapper_bkg_cells(void *map_data,
                                                     int num_elements,
                                                     void *extra_data) {

  struct engine *e = (struct engine *)extra_data;
  struct space *s = e->s;
  const int cdim[3] = {s->cdim[0], s->cdim[1], s->cdim[2]};
  struct cell *cells = s->zoom_props->bkg_cells_top;

  /* We always use the mesh if the volume is periodic. */
  const int use_mesh = s->periodic;

  /* Unlike buffer or zoom cells, background cells are periodic at the box
   * boundaries if the space is periodic. */
  const int periodic = s->periodic;

  /* Compute maximal distance where we can expect a direct interaction */
  const float distance = gravity_M2L_min_accept_distance(
      e->gravity_properties, sqrtf(3) * cells[0].width[0], s->max_softening,
      s->min_a_grav, s->max_mpole_power, periodic);

  /* Convert the maximal search distance to a number of cells
   * Define a lower and upper delta in case things are not symmetric */
  /* NOTE: The 2 in the max below may not be necessary but does insure some
   * safety buffer. */
  const int delta = max((int)(sqrt(3) * distance / cells[0].width[0]) + 1, 2);
  int delta_m = delta;
  int delta_p = delta;

  /* Special case where every cell is in range of every other one */
  if (periodic) {
    if (delta >= cdim[0] / 2) {
      if (cdim[0] % 2 == 0) {
        delta_m = cdim[0] / 2;
        delta_p = cdim[0] / 2 - 1;
      } else {
        delta_m = cdim[0] / 2;
        delta_p = cdim[0] / 2;
      }
    }
  } else {
    if (delta > cdim[0]) {
      delta_m = cdim[0];
      delta_p = cdim[0];
    }
  }

  /* Loop through the elements, which are just byte offsets from NULL. */
  for (int ind = 0; ind < num_elements; ind++) {

    /* Create a self task, and loop over neighbouring cells making pair tasks
     * where appropriate. */
    engine_gravity_make_task_loop(e, (size_t)(map_data) + ind, cdim, cells,
                                  periodic, use_mesh, delta_m, delta_p);
  }
}

/**
 * @brief Constructs the top-level tasks for the short-range gravity
 * and long-range gravity interactions for the buffer cells.
 *
 * This mapper only considers buffer->buffer interactions.
 *
 * - All top-cells get a self task.
 * - All pairs within range according to the multipole acceptance
 *   criterion get a pair task.
 *
 * This will create pair tasks between void cells and buffer cells.
 * These pair tasks will be split into smallerrtasks during task splitting to
 * make the most of any possible void mm interactions above the zoom level in
 * the cell tree.
 *
 * @param map_data Offset of first two indices disguised as a pointer.
 * @param num_elements Number of cells to traverse.
 * @param extra_data The #engine.
 */
void engine_make_self_gravity_tasks_mapper_buffer_cells(void *map_data,
                                                        int num_elements,
                                                        void *extra_data) {

  struct engine *e = (struct engine *)extra_data;
  struct space *s = e->s;
  const int cdim[3] = {s->zoom_props->buffer_cdim[0],
                       s->zoom_props->buffer_cdim[1],
                       s->zoom_props->buffer_cdim[2]};
  struct cell *cells = s->zoom_props->buffer_cells_top;

  /* We always use the mesh if the volume is periodic. */
  const int use_mesh = s->periodic;

  /* The buffer region is never periodic at it's boundaries. */
  const int periodic = 0;

  /* Compute maximal distance where we can expect a direct interaction */
  const float distance = gravity_M2L_min_accept_distance(
      e->gravity_properties, sqrtf(3) * cells[0].width[0], s->max_softening,
      s->min_a_grav, s->max_mpole_power, periodic);

  /* Convert the maximal search distance to a number of cells
   * Define a lower and upper delta in case things are not symmetric */
  /* NOTE: The 2 in the max below may not be necessary but does insure some
   * safety buffer. */
  const int delta = max((int)(sqrt(3) * distance / cells[0].width[0]) + 1, 2);
  int delta_m = delta;
  int delta_p = delta;

  /* Special case where every cell is in range of every other one */
  if (delta > cdim[0]) {
    delta_m = cdim[0];
    delta_p = cdim[0];
  }

  /* Loop through the elements, which are just byte offsets from NULL. */
  for (int ind = 0; ind < num_elements; ind++) {

    /* Create a self task, and loop over neighbouring cells making pair tasks
     * where appropriate. */
    engine_gravity_make_task_loop(e, (size_t)(map_data) + ind, cdim, cells,
                                  periodic, use_mesh, delta_m, delta_p);
  }
}

/**
<<<<<<< HEAD
 * @brief Constructs the top-level self gravity tasks zoom cells.
 *
 * All local top-level zoom cells get a self task if they contain particles.
 *
 * zoom pair tasks are created during task splitting as the pair tasks
 * including void cells are split into smaller tasks. This is done so we can
 * make the most of any possible void mm interactions above the zoom level in
 * the cell tree.
 *
 * @param map_data Offset of first two indices disguised as a pointer.
 * @param num_elements Number of cells to traverse.
 * @param extra_data The #engine.
 */
void engine_make_self_gravity_tasks_mapper_zoom_cells(void *map_data,
                                                      int num_elements,
                                                      void *extra_data) {

  struct engine *e = (struct engine *)extra_data;
  struct scheduler *sched = &e->sched;
  const int nodeID = e->nodeID;
  struct space *s = e->s;
  struct cell *cells = s->zoom_props->zoom_cells_top;

  /* Loop through the elements, which are just byte offsets from NULL. */
  for (int ind = 0; ind < num_elements; ind++) {

    /* Get the cell index. */
    const int cid = (size_t)(map_data) + ind;

    /* Get the cell */
    struct cell *c = &cells[cid];

    /* Skip cells without gravity particles. */
    if (c->grav.count == 0) return;

    /* If the cell is local build a self-interaction */
    if (c->nodeID == nodeID) {
      scheduler_addtask(sched, task_type_self, task_subtype_grav, 0, 0, c,
                        NULL);
    }
  }
}

/**
=======
>>>>>>> 4c954fb4
 * @brief Constructs the top-level tasks for the short-range gravity
 * and long-range gravity interactions between natural level cells
 * and zoom level cells.
 *
 * This mapper only consider buffer->bkg interactions. It will only be called
 * if buffer cells are used. This is also the only place we create tasks
 * between different cell types since these will not be covered by splitting
 * a cell hierarchy (zoom cells lie within the void cell tree, buffer cells
 * do not lie within a background cell tree).
 *
 * - All top-cells get a self task.
 * - All pairs of differing sized cells within range according to
 *   the multipole acceptance criterion get a pair task.
 *
 *
 * @param map_data Offset of first two indices disguised as a pointer.
 * @param num_elements Number of cells to traverse.
 * @param extra_data The #engine.
 */
void engine_make_self_gravity_tasks_mapper_buffer_bkg(void *map_data,
                                                      int num_elements,
                                                      void *extra_data) {

  /* Useful local information */
  struct engine *e = (struct engine *)extra_data;
  struct space *s = e->s;
  struct scheduler *sched = &e->sched;
  const int nodeID = e->nodeID;

  /* Some info about the zoom domain */
  const int buffer_offset = s->zoom_props->buffer_cell_offset;
  const int bkg_offset = s->zoom_props->bkg_cell_offset;

  /* We always use the mesh if the volume is periodic. */
  const int use_mesh = s->periodic;

  /* We need to account for periodic boundary conditions when background cells
   * are involved. */
  const int periodic = s->periodic;

  /* Handle on the cells and proxies */
  struct cell *cells = s->cells_top;

  /* Loop through the elements, which are just byte offsets from NULL. */
  for (int ind = 0; ind < num_elements; ind++) {

    /* Get the cell index. */
    const int cid = (size_t)(map_data) + ind + buffer_offset;

    /* Get the cell */
    struct cell *ci = &cells[cid];

#ifdef SWIFT_DEBUG_CHECKS
    if (ci->type != cell_type_buffer) {
      error("Buffer cell is not a buffer cell. (ci->type = %s)",
            cellID_names[ci->type]);
    }
#endif

    /* Skip cells without gravity particles unless they're voids. */
    if (ci->grav.count == 0 && ci->subtype != cell_subtype_void) continue;

    /* Loop over every neighbouring background cells */
    for (int cjd = bkg_offset; cjd < buffer_offset; cjd++) {

      /* Get the cell */
      struct cell *cj = &cells[cjd];

#ifdef SWIFT_DEBUG_CHECKS
      if (cj->type != cell_type_bkg) {
        error("Background cell is not a background cell. (cj->type = %s)",
              cellID_names[cj->type]);
      }
#endif

      /* Avoid empty cells and completely foreign pairs */
      if (cj->grav.count == 0 || (ci->nodeID != nodeID && cj->nodeID != nodeID))
        continue;

      /* Do we need a pair interaction for these cells? */
      if (engine_gravity_need_cell_pair_task(e, ci, cj, periodic, use_mesh)) {

        /* Ok, we need to add a direct pair calculation */
        engine_make_pair_gravity_task(e, sched, ci, cj, nodeID, cid, cjd);
      }
    }
  }
}

/**
 * @brief Constructs the top-level tasks for the short-range gravity
 * and long-range gravity interactions for all combinations of cell types.
 *
 * - All top level cells get a self task.
 * - All pairs within range according to the multipole acceptance
 *   criterion get a pair task.
 *
 * This is a wrapper around the various mappers defined above for all the
 * possible combinations of cell types including:
 * - bkg->bkg
 * - buffer->buffer (if buffer cells are used)
 * - buffer->bkg (if buffer cells are used)
 *
 * This replaces the function in engine_maketasks when running with a zoom
 * region.
 *
 * @param s The #space.
 * @param e The #engine.
 */
void zoom_engine_make_self_gravity_tasks(struct space *s, struct engine *e) {

  ticks tic = getticks();

  /* Background -> Background */
  threadpool_map(&e->threadpool,
                 engine_make_self_gravity_tasks_mapper_bkg_cells, NULL,
                 s->zoom_props->nr_bkg_cells, 1, threadpool_auto_chunk_size, e);

  if (e->verbose)
    message("Making bkg->bkg gravity tasks took %.3f %s.",
            clocks_from_ticks(getticks() - tic), clocks_getunit());

  if (s->zoom_props->with_buffer_cells) {

    tic = getticks();

    /* Buffer -> Buffer (only if we have a buffer region). */
    threadpool_map(
        &e->threadpool, engine_make_self_gravity_tasks_mapper_buffer_cells,
        NULL, s->zoom_props->nr_buffer_cells, 1, threadpool_auto_chunk_size, e);

    if (e->verbose)
      message("Making buffer->buffer gravity tasks took %.3f %s.",
              clocks_from_ticks(getticks() - tic), clocks_getunit());
<<<<<<< HEAD
  }

  if (s->zoom_props->with_buffer_cells) {
=======
>>>>>>> 4c954fb4

    tic = getticks();

    /* Buffer -> Background (only if we have a buffer region). */
    threadpool_map(
        &e->threadpool, engine_make_self_gravity_tasks_mapper_buffer_bkg, NULL,
        s->zoom_props->nr_buffer_cells, 1, threadpool_auto_chunk_size, e);

    if (e->verbose)
      message("Making buffer->bkg gravity tasks took %.3f %s.",
              clocks_from_ticks(getticks() - tic), clocks_getunit());
  }
}

/**
 * @brief Construct the hierarchical tasks for the void cell tree recursively.
 *
 * This will construct:
 * - The init for preparing void cell multipoles.
 * - The init implicit task for the void cells.
 * - The long-range gravity task for the void cells.
 * - The down-pass gravity task for the void cells.
 * - The down-pass implicit task for the void cells.
 *
 * @param e The #engine.
 * @param c The #cell.
 */
void zoom_engine_make_hierarchical_void_tasks_recursive(struct engine *e,
                                                        struct cell *c) {

  struct scheduler *s = &e->sched;

  /* Nothing to do if there's no gravity. */
  if (e->policy & engine_policy_self_gravity) return;

  /* At the super level we have a few different tasks to make. (We don't need
   * any tasks above the super level) */
  if (c->grav.super == c) {

    /* Initialisation of the multipoles */
    c->grav.init = scheduler_addtask(s, task_type_init_grav, task_subtype_none,
                                     0, 0, c, NULL);

    /* Gravity non-neighbouring pm calculations. */
    c->grav.long_range = scheduler_addtask(s, task_type_grav_long_range,
                                           task_subtype_none, 0, 0, c, NULL);

    /* Gravity recursive down-pass */
    c->grav.down = scheduler_addtask(s, task_type_grav_down, task_subtype_none,
                                     0, 0, c, NULL);

    /* Implicit tasks for the up and down passes */
    c->grav.init_out = scheduler_addtask(s, task_type_init_grav_out,
                                         task_subtype_none, 0, 1, c, NULL);
    c->grav.down_in = scheduler_addtask(s, task_type_grav_down_in,
                                        task_subtype_none, 0, 1, c, NULL);

    /* Long-range gravity forces (not the mesh ones!) */
    scheduler_addunlock(s, c->grav.init, c->grav.long_range);
    scheduler_addunlock(s, c->grav.long_range, c->grav.down);

    /* Link in the implicit tasks */
    scheduler_addunlock(s, c->grav.init, c->grav.init_out);
    scheduler_addunlock(s, c->grav.down_in, c->grav.down);
  } else if (c->grav.super != NULL) {

    /* Below the super level we just need to link in the implicit tasks. */
    c->grav.init_out = scheduler_addtask(s, task_type_init_grav_out,
                                         task_subtype_none, 0, 1, c, NULL);
    c->grav.down_in = scheduler_addtask(s, task_type_grav_down_in,
                                        task_subtype_none, 0, 1, c, NULL);

    scheduler_addunlock(s, c->parent->grav.init_out, c->grav.init_out);
    scheduler_addunlock(s, c->grav.down_in, c->parent->grav.down_in);
  }

  /* Recurse but don't go deeper then the zoom super level. */
  for (int k = 0; k < 8; k++) {
    if (c->progeny[k] != NULL && c->progeny[k]->subtype == cell_subtype_void) {
      zoom_engine_make_hierarchical_void_tasks_recursive(e, c->progeny[k]);
    }
  }
}

/**
 * @brief Construct the hierarchical tasks for the void cell tree.
 *
 * This will construct:
 * - The init for preparing void cell multipoles.
 * - The init implicit task for the void cells.
 * - The long-range gravity task for the void cells.
 * - The down-pass gravity task for the void cells.
 * - The down-pass implicit task for the void cells.
 *
 * @param e The #engine.
 * @param c The #cell.
 */
void zoom_engine_make_hierarchical_void_tasks(struct engine *e) {

  ticks tic = getticks();

  /* Get a handle on the zoom properties. */
  struct space *s = e->s;
  struct zoom_region_properties *zoom_props = s->zoom_props;
  const int nr_void_cells = zoom_props->nr_void_cells;
  const int *void_cells = zoom_props->void_cell_indices;
  struct cell *cells = s->cells_top;

  /* Loop through the void cells and make the hierarchical tasks. */
  for (int i = 0; i < nr_void_cells; i++) {

#ifdef SWIFT_DEBUG_CHECKS
    /* Ensure we have a void cell. */
    if (cells[void_cells[i]].subtype != cell_subtype_void) {
      error("Cell is not a void cell.");
    }
#endif

    zoom_engine_make_hierarchical_void_tasks_recursive(e,
                                                       &cells[void_cells[i]]);
  }

  if (e->verbose)
    message("Making void cell tree tasks took %.3f %s.",
            clocks_from_ticks(getticks() - tic), clocks_getunit());
}<|MERGE_RESOLUTION|>--- conflicted
+++ resolved
@@ -175,53 +175,6 @@
 }
 
 /**
-<<<<<<< HEAD
- * @brief Constructs the top-level self gravity tasks zoom cells.
- *
- * All local top-level zoom cells get a self task if they contain particles.
- *
- * zoom pair tasks are created during task splitting as the pair tasks
- * including void cells are split into smaller tasks. This is done so we can
- * make the most of any possible void mm interactions above the zoom level in
- * the cell tree.
- *
- * @param map_data Offset of first two indices disguised as a pointer.
- * @param num_elements Number of cells to traverse.
- * @param extra_data The #engine.
- */
-void engine_make_self_gravity_tasks_mapper_zoom_cells(void *map_data,
-                                                      int num_elements,
-                                                      void *extra_data) {
-
-  struct engine *e = (struct engine *)extra_data;
-  struct scheduler *sched = &e->sched;
-  const int nodeID = e->nodeID;
-  struct space *s = e->s;
-  struct cell *cells = s->zoom_props->zoom_cells_top;
-
-  /* Loop through the elements, which are just byte offsets from NULL. */
-  for (int ind = 0; ind < num_elements; ind++) {
-
-    /* Get the cell index. */
-    const int cid = (size_t)(map_data) + ind;
-
-    /* Get the cell */
-    struct cell *c = &cells[cid];
-
-    /* Skip cells without gravity particles. */
-    if (c->grav.count == 0) return;
-
-    /* If the cell is local build a self-interaction */
-    if (c->nodeID == nodeID) {
-      scheduler_addtask(sched, task_type_self, task_subtype_grav, 0, 0, c,
-                        NULL);
-    }
-  }
-}
-
-/**
-=======
->>>>>>> 4c954fb4
  * @brief Constructs the top-level tasks for the short-range gravity
  * and long-range gravity interactions between natural level cells
  * and zoom level cells.
@@ -356,12 +309,6 @@
     if (e->verbose)
       message("Making buffer->buffer gravity tasks took %.3f %s.",
               clocks_from_ticks(getticks() - tic), clocks_getunit());
-<<<<<<< HEAD
-  }
-
-  if (s->zoom_props->with_buffer_cells) {
-=======
->>>>>>> 4c954fb4
 
     tic = getticks();
 
