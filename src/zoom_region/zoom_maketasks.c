--- conflicted
+++ resolved
@@ -175,51 +175,6 @@
 }
 
 /**
-<<<<<<< HEAD
- * @brief Constructs the top-level self gravity tasks zoom cells.
- *
- * All local top-level zoom cells get a self task if they contain particles.
- *
- * zoom pair tasks are created during task splitting as the pair tasks
- * including void cells are split into smaller tasks. This is done so we can
- * make the most of any possible void mm interactions above the zoom level in
- * the cell tree.
- *
- * @param map_data Offset of first two indices disguised as a pointer.
- * @param num_elements Number of cells to traverse.
- * @param extra_data The #engine.
- */
-void engine_make_self_gravity_tasks_mapper_zoom_cells(void *map_data,
-                                                      int num_elements,
-                                                      void *extra_data) {
-
-  struct engine *e = (struct engine *)extra_data;
-  struct scheduler *sched = &e->sched;
-  const int nodeID = e->nodeID;
-  struct space *s = e->s;
-  struct cell *cells = s->zoom_props->zoom_cells_top;
-
-  /* Loop through the elements, which are just byte offsets from NULL. */
-  for (int ind = 0; ind < num_elements; ind++) {
-
-    /* Get the cell index. */
-    const int cid = (size_t)(map_data) + ind;
-
-    /* Get the cell */
-    struct cell *c = &cells[cid];
-
-    /* Skip cells without gravity particles. */
-    if (c->grav.count == 0) return;
-
-    /* If the cell is local build a self-interaction */
-    if (c->nodeID == nodeID) {
-      scheduler_addtask(sched, task_type_self, task_subtype_grav, 0, 0, c,
-                        NULL);
-    }
-  }
-}
-
-/**
  * @brief Constructs the top-level tasks for the short-range gravity
  * and long-range gravity interactions between natural level cells
  * and zoom level cells.
@@ -321,26 +276,6 @@
  *
  * @param e The #engine.
  * @param c The #cell.
-=======
- * @brief Constructs the top-level tasks for the short-range gravity
- * and long-range gravity interactions between natural level cells
- * and zoom level cells.
- *
- * This mapper only consider buffer->bkg interactions. It will only be called
- * if buffer cells are used. This is also the only place we create tasks
- * between different cell types since these will not be covered by splitting
- * a cell hierarchy (zoom cells lie within the void cell tree, buffer cells
- * do not lie within a background cell tree).
- *
- * - All top-cells get a self task.
- * - All pairs of differing sized cells within range according to
- *   the multipole acceptance criterion get a pair task.
- *
- *
- * @param map_data Offset of first two indices disguised as a pointer.
- * @param num_elements Number of cells to traverse.
- * @param extra_data The #engine.
->>>>>>> 727692b3
  */
 static void zoom_engine_make_hierarchical_void_tasks_recursive(struct engine *e,
                                                                struct cell *c) {
@@ -375,43 +310,18 @@
       scheduler_addunlock(s, c->grav.init, c->grav.long_range);
       scheduler_addunlock(s, c->grav.long_range, c->grav.down);
 
-<<<<<<< HEAD
       /* Link in the implicit tasks */
       scheduler_addunlock(s, c->grav.init, c->grav.init_out);
       scheduler_addunlock(s, c->grav.down_in, c->grav.down);
     }
   } else if (c->grav.super != NULL) {
-=======
-#ifdef SWIFT_DEBUG_CHECKS
-    if (ci->type != cell_type_buffer) {
-      error("Buffer cell is not a buffer cell. (ci->type = %s)",
-            cellID_names[ci->type]);
-    }
-#endif
-
-    /* Skip cells without gravity particles unless they're voids. */
-    if (ci->grav.count == 0 && ci->subtype != cell_subtype_void) continue;
->>>>>>> 727692b3
 
     /* Below the top level we just need to link in the implicit tasks. */
 
     if (is_self_gravity) {
 
-<<<<<<< HEAD
       c->grav.init_out = scheduler_addtask(s, task_type_init_grav_out,
                                            task_subtype_none, 0, 1, c, NULL);
-=======
-#ifdef SWIFT_DEBUG_CHECKS
-      if (cj->type != cell_type_bkg) {
-        error("Background cell is not a background cell. (cj->type = %s)",
-              cellID_names[cj->type]);
-      }
-#endif
-
-      /* Avoid empty cells and completely foreign pairs */
-      if (cj->grav.count == 0 || (ci->nodeID != nodeID && cj->nodeID != nodeID))
-        continue;
->>>>>>> 727692b3
 
       c->grav.down_in = scheduler_addtask(s, task_type_grav_down_in,
                                           task_subtype_none, 0, 1, c, NULL);
