/*******************************************************************************
 * This file is part of SWIFT.
 * Copyright (c) 2020 Josh Borrow (josh.borrow@durham.ac.uk)
 *
 * This program is free software: you can redistribute it and/or modify
 * it under the terms of the GNU Lesser General Public License as published
 * by the Free Software Foundation, either version 3 of the License, or
 * (at your option) any later version.
 *
 * This program is distributed in the hope that it will be useful,
 * but WITHOUT ANY WARRANTY; without even the implied warranty of
 * MERCHANTABILITY or FITNESS FOR A PARTICULAR PURPOSE.  See the
 * GNU General Public License for more details.
 *
 * You should have received a copy of the GNU Lesser General Public License
 * along with this program.  If not, see <http://www.gnu.org/licenses/>.
 *
 ******************************************************************************/
#include "../config.h"

/* Some standard headers. */
#include <stdlib.h>
#include <string.h>

/* MPI headers. */
#ifdef WITH_MPI
#include <mpi.h>
#endif

/* This object's header. */
#include "output_options.h"

/* Local headers. */
#include "common_io.h"
#include "error.h"
#include "parser.h"

/**
 * @brief Initialise the output options struct with the information read
 *        from file. Only rank 0 reads from file; this data is then broadcast
 *        to all nodes.
 *
 * @param parameter_file the pre-parsed parameter file.
 * @param mpi_rank the MPI rank of this node.
 * @param output_options the empty output_options struct (return).
 **/
void output_options_init(struct swift_params* parameter_file, int mpi_rank,
                         struct output_options* output_options) {

  /* Start by zero-ing everything */
  bzero(output_options, sizeof(struct output_options));

  /* Load select_output */
  struct swift_params* select_output =
      (struct swift_params*)malloc(sizeof(struct swift_params));
  if (select_output == NULL) {
    error("Error allocating memory for select output options.");
  }
  bzero(select_output, sizeof(struct swift_params));

  if (mpi_rank == 0) {
    const int select_output_on = parser_get_opt_param_int(
        parameter_file, "Snapshots:select_output_on", 0);

    if (select_output_on) {
      char select_param_filename[PARSER_MAX_LINE_SIZE];
      parser_get_param_string(parameter_file, "Snapshots:select_output",
                              select_param_filename);
      message("Reading select output parameters from file '%s'",
              select_param_filename);
      parser_read_file(select_param_filename, select_output);
    }
  }

#ifdef WITH_MPI
  MPI_Bcast(select_output, sizeof(struct swift_params), MPI_BYTE, 0,
            MPI_COMM_WORLD);
#endif

  output_options->select_output = select_output;
}

/**
 * @brief Destroys an output_options instance.
 *
 * @param output_options the output_options struct to free the contents of.
 **/
void output_options_clean(struct output_options* output_options) {
  if (output_options) {
    free(output_options->select_output);
  }
}

/**
 * @brief Dumps the output_options struct to restart file
 *
 * @param output_options pointer to output options struct
 * @param stream bytestream to write to
 **/
void output_options_struct_dump(struct output_options* output_options,
                                FILE* stream) {
  parser_struct_dump(output_options->select_output, stream);

  const size_t count_fields =
      (OUTPUT_LIST_MAX_NUM_OF_SELECT_OUTPUT_STYLES + 1) * swift_type_count;
  restart_write_blocks(output_options->num_fields_to_write,
                       count_fields * sizeof(int), 1, stream,
                       "output_options_fields", "output options");

  const size_t count_chars =
      (OUTPUT_LIST_MAX_NUM_OF_SELECT_OUTPUT_STYLES + 1) * FILENAME_BUFFER_SIZE;
  restart_write_blocks(output_options->basenames, count_chars * sizeof(char), 1,
                       stream, "output_options_basenames", "output options");
  restart_write_blocks(output_options->subdir_names, count_chars * sizeof(char),
                       1, stream, "output_options_subdir_names",
                       "output options");

  const size_t count_sub =
      (OUTPUT_LIST_MAX_NUM_OF_SELECT_OUTPUT_STYLES + 1) * swift_type_count;
  restart_write_blocks(output_options->subsample, count_sub * sizeof(int), 1,
                       stream, "output_options_subsample", "output options");
  restart_write_blocks(output_options->subsample_fractions,
                       count_sub * sizeof(float), 1, stream,
                       "output_options_subsample_fractions", "output options");
}

/**
 * @brief Loads the output_options struct from the restart file
 *
 * @param output_options pointer to the output options struct
 * @param stream bytestream to read from
 **/
void output_options_struct_restore(struct output_options* output_options,
                                   FILE* stream) {
  struct swift_params* select_output =
      (struct swift_params*)malloc(sizeof(struct swift_params));
  bzero(select_output, sizeof(struct swift_params));
  parser_struct_restore(select_output, stream);

  output_options->select_output = select_output;

  const size_t count_fields =
      (OUTPUT_LIST_MAX_NUM_OF_SELECT_OUTPUT_STYLES + 1) * swift_type_count;
  restart_read_blocks(output_options->num_fields_to_write,
                      count_fields * sizeof(int), 1, stream, NULL,
                      "output options_fields");

  const size_t count_chars =
      (OUTPUT_LIST_MAX_NUM_OF_SELECT_OUTPUT_STYLES + 1) * FILENAME_BUFFER_SIZE;
  restart_read_blocks(output_options->basenames, count_chars * sizeof(char), 1,
                      stream, NULL, "output_options_basenames");
  restart_read_blocks(output_options->subdir_names, count_chars * sizeof(char),
                      1, stream, NULL, "output_options_subdir_names");

  const size_t count_sub =
      (OUTPUT_LIST_MAX_NUM_OF_SELECT_OUTPUT_STYLES + 1) * swift_type_count;
  restart_read_blocks(output_options->subsample, count_sub * sizeof(int), 1,
                      stream, NULL, "output_options_subsample");
  restart_read_blocks(output_options->subsample_fractions,
                      count_sub * sizeof(float), 1, stream, NULL,
                      "output_options_subsample_fractions");
}

/**
 * @brief Decides whether or not a given field should be written. Returns
 *        a truthy value if yes, falsey if not.
 *
 * @param output_options pointer to the output options struct
 * @param snapshot_type pointer to a char array containing the type of
 *        output (i.e. top level section in the yaml).
 * @param field_name pointer to a char array containing the name of the
 *        relevant field.
 * @param ptype integer particle type
 * @param compression_level_current_default The default output strategy
 *        based on the snapshot_type and part_type.
 * @param verbose The verbose level.
 *
 * @return should_write integer determining whether this field should be
 *         written
 **/
enum lossy_compression_schemes output_options_get_field_compression(
    const struct output_options* output_options, const char* snapshot_type,
    const char* field_name, const enum part_type ptype,
    const enum lossy_compression_schemes compression_level_current_default,
    const int verbose) {

  /* Full name for the field path */
  char field[PARSER_MAX_LINE_SIZE];
  sprintf(field, "%.*s:%.*s_%s", FIELD_BUFFER_SIZE, snapshot_type,
          FIELD_BUFFER_SIZE, field_name, part_type_names[ptype]);

  char compression_level[FIELD_BUFFER_SIZE];
  parser_get_opt_param_string(
      output_options->select_output, field, compression_level,
      lossy_compression_schemes_names[compression_level_current_default]);

<<<<<<< HEAD
=======
#ifdef SWIFT_DEBUG_CHECKS

  const int should_write =
      strcmp(lossy_compression_schemes_names[compression_do_not_write],
             compression_level);

  if (verbose) {
    message("Field: %s Write: %s Comp level: \"%s\"", field,
            should_write ? "True" : "False", compression_level);
  }
#endif

>>>>>>> e8e5dc06
  return compression_scheme_from_name(compression_level);
}

/**
 * @brief Return the default output strategy of a given particle type.
 *
 * This can only be "on" or "off". No lossy compression strategy can be
 * applied at the level of an entire particle type.
 *
 * @param output_params The parsed select output file.
 * @param snapshot_type The type of snapshot we are writing
 * @param ptype The #part_type we are considering.
 * @param verbose The verbose level.
 */
enum lossy_compression_schemes output_options_get_ptype_default_compression(
    struct swift_params* output_params, const char* snapshot_type,
    const enum part_type ptype, const int verbose) {

  /* Full name for the default path */
  char field[PARSER_MAX_LINE_SIZE];
  sprintf(field, "%.*s:Standard_%s", FIELD_BUFFER_SIZE, snapshot_type,
          part_type_names[ptype]);

  char compression_level[FIELD_BUFFER_SIZE];
  parser_get_opt_param_string(
      output_params, field, compression_level,
      lossy_compression_schemes_names[compression_level_default]);

  /* Need to find out which of the entries this corresponds to... */
  int level_index;
  for (level_index = 0; level_index < compression_level_count; level_index++) {
    if (!strcmp(lossy_compression_schemes_names[level_index],
                compression_level))
      break;
  }

  /* Make sure that the supplied default option is either on or off, not a
   * compression strategy (these should only be set on a per-field basis) */
  if (!(level_index == compression_do_not_write ||
        level_index == compression_write_lossless)) {
    error(
        "A lossy default compression strategy was specified for snapshot "
        "type %s and particle type %d. This is not allowed, lossy "
        "compression must be set on a field-by-field basis.",
        snapshot_type, ptype);
  }

<<<<<<< HEAD
=======
#ifdef SWIFT_DEBUG_CHECKS
  /* Check whether we could translate the level string to a known entry. */
  if (level_index >= compression_level_count) {
    error(
        "Could not resolve compression level \"%s\" as default compression "
        "level of particle type %s in snapshot type %s.",
        compression_level, part_type_names[ptype], snapshot_type);
  }

  if (verbose) {
    message(
        "Default compression %s, snapshot type %s, compression level %s and "
        "level code %d",
        part_type_names[ptype], snapshot_type, compression_level, level_index);
  }
#endif

>>>>>>> e8e5dc06
  return (enum lossy_compression_schemes)level_index;
}

/**
 * @brief Return the number of fields to be written for a ptype.
 *
 * @param output_options The output_options struct.
 * @param selection_name The current output selection name.
 * @param ptype The particle type index.
 */
int output_options_get_num_fields_to_write(
    const struct output_options* output_options, const char* selection_name,
    const int ptype) {

  /* Get the ID of the output selection in the structure */
  int selection_id =
      parser_get_section_id(output_options->select_output, selection_name);

<<<<<<< HEAD
=======
#ifdef SWIFT_DEBUG_CHECKS
  /* The only situation where we might legitimately not find the selection
   * name is if it is the default. Everything else means trouble. */
  if (strcmp(selection_name, select_output_header_default_name) &&
      selection_id < 0)
    error(
        "Output selection '%s' could not be located in output_options "
        "structure. Please investigate.",
        selection_name);

  /* While we're at it, make sure the selection ID is not impossibly high */
  if (selection_id >= output_options->select_output->sectionCount) {
    error(
        "Output selection '%s' was apparently located in index %d of the "
        "output_options structure, but this only has %d sections.",
        selection_name, selection_id,
        output_options->select_output->sectionCount);
  }
#endif

>>>>>>> e8e5dc06
  /* Special treatment for absent `Default` section */
  if (selection_id < 0) {
    selection_id = output_options->select_output->sectionCount;
  }

  return output_options->num_fields_to_write[selection_id][ptype];
}

/**
 * @brief Return the sub-directory and snapshot basename for the current output
 * selection.
 *
 * @param output_options The #output_options structure
 * @param selection_name The current output selection name.
 * @param default_subdirname The default general sub-directory name.
 * @param default_basename The default general snapshot base name.
 * @param subdir_name (return) The sub-directory name to use for this dump.
 * @param basename (return) The snapshot base name to use for this dump.
 */
void output_options_get_basename(const struct output_options* output_options,
                                 const char* selection_name,
                                 const char* default_subdirname,
                                 const char* default_basename,
                                 char subdir_name[FILENAME_BUFFER_SIZE],
                                 char basename[FILENAME_BUFFER_SIZE]) {

  /* Get the ID of the output selection in the structure */
  int selection_id =
      parser_get_section_id(output_options->select_output, selection_name);

  /* Special treatment for absent `Default` section */
  if (selection_id < 0) {
    selection_id = output_options->select_output->sectionCount;
  }

  /* If the default keyword is found, we use the name provided
   * in the param file (not the select output!), aka. the argument
   * of the function. */
  if (strcmp(output_options->basenames[selection_id],
             select_output_default_basename) == 0) {
    sprintf(basename, "%s", default_basename);
  } else {
    sprintf(basename, "%s", output_options->basenames[selection_id]);
  }

  /* If the default keyword is found, we use the subdir name provided
   * in the param file (not the select output!), aka. the argument
   * of the function. */
  if (strcmp(output_options->subdir_names[selection_id],
             select_output_default_subdir_name) == 0) {
    sprintf(subdir_name, "%s", default_subdirname);
  } else {
    sprintf(subdir_name, "%s", output_options->subdir_names[selection_id]);
  }
}

/**
 * @brief Return the subsampling fraction for the current output selection.
 *
 * @param output_options The #output_options structure.
 * @param selection_name The current output selection name.
 * @param default_subsample The default general subsampling status.
 * @param default_subsample_fraction The default general subsampling fraction.
 * @param subsample (return) The subsampling status to use for this dump.
 * @param subsample_fraction (return) The subsampling fraction to use for this
 * dump.
 */
void output_options_get_subsampling(
    const struct output_options* output_options, const char* selection_name,
    const int default_subsample[swift_type_count],
    const float default_subsample_fraction[swift_type_count],
    int subsample[swift_type_count],
    float subsample_fraction[swift_type_count]) {

  /* Get the ID of the output selection in the structure */
  int selection_id =
      parser_get_section_id(output_options->select_output, selection_name);

  /* Special treatment for absent `Default` section */
  if (selection_id < 0) {
    selection_id = output_options->select_output->sectionCount;
  }

  /* If the default keyword is found, we use the subsample flag provided
   * in the param file (not the select output!), aka. the argument
   * of the function. */
  if (output_options->subsample[selection_id][0] ==
      select_output_default_subsample) {
    memcpy(subsample, default_subsample, sizeof(int) * swift_type_count);
  } else {
    memcpy(subsample, output_options->subsample[selection_id],
           sizeof(int) * swift_type_count);
  }

  /* If the default keyword is found, we use the subsample fraction provided
   * in the param file (not the select output!), aka. the argument
   * of the function. */
  if (output_options->subsample_fractions[selection_id][0] ==
      select_output_default_subsample_fraction) {
    memcpy(subsample_fraction, default_subsample_fraction,
           sizeof(float) * swift_type_count);
  } else {
    memcpy(subsample_fraction,
           output_options->subsample_fractions[selection_id],
           sizeof(float) * swift_type_count);
  }
}<|MERGE_RESOLUTION|>--- conflicted
+++ resolved
@@ -194,8 +194,6 @@
       output_options->select_output, field, compression_level,
       lossy_compression_schemes_names[compression_level_current_default]);
 
-<<<<<<< HEAD
-=======
 #ifdef SWIFT_DEBUG_CHECKS
 
   const int should_write =
@@ -208,7 +206,6 @@
   }
 #endif
 
->>>>>>> e8e5dc06
   return compression_scheme_from_name(compression_level);
 }
 
@@ -256,8 +253,6 @@
         snapshot_type, ptype);
   }
 
-<<<<<<< HEAD
-=======
 #ifdef SWIFT_DEBUG_CHECKS
   /* Check whether we could translate the level string to a known entry. */
   if (level_index >= compression_level_count) {
@@ -275,7 +270,6 @@
   }
 #endif
 
->>>>>>> e8e5dc06
   return (enum lossy_compression_schemes)level_index;
 }
 
@@ -294,8 +288,6 @@
   int selection_id =
       parser_get_section_id(output_options->select_output, selection_name);
 
-<<<<<<< HEAD
-=======
 #ifdef SWIFT_DEBUG_CHECKS
   /* The only situation where we might legitimately not find the selection
    * name is if it is the default. Everything else means trouble. */
@@ -316,7 +308,6 @@
   }
 #endif
 
->>>>>>> e8e5dc06
   /* Special treatment for absent `Default` section */
   if (selection_id < 0) {
     selection_id = output_options->select_output->sectionCount;
