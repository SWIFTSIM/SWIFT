--- conflicted
+++ resolved
@@ -78,14 +78,9 @@
  * @param H Current Hubble parameter.
  */
 __attribute__((always_inline)) INLINE static void runner_iact_rt_transport(
-<<<<<<< HEAD
-    float r2, const float *dx, float hi, float hj, struct part *restrict pi,
-    struct part *restrict pj, const float mu_0, float a, float H) {}
-=======
     const float r2, const float dx[3], const float hi, const float hj,
     struct part *restrict pi, struct part *restrict pj, const float a,
     const float H) {}
->>>>>>> dc6ee6a1
 
 /**
  * @brief Flux calculation between particle i and particle j: non-symmetric
@@ -105,13 +100,8 @@
 runner_iact_nonsym_rt_transport(const float r2, const float dx[3],
                                 const float hi, const float hj,
                                 struct part *restrict pi,
-<<<<<<< HEAD
-                                struct part *restrict pj, const float mu_0,
-                                float a, float H) {}
-=======
                                 struct part *restrict pj, const float a,
                                 const float H) {}
->>>>>>> dc6ee6a1
 
 /**
  * @brief Calculate the gradient interaction between particle i and particle j
@@ -127,14 +117,9 @@
  * @param H Current Hubble parameter.
  */
 __attribute__((always_inline)) INLINE static void runner_iact_rt_gradient(
-<<<<<<< HEAD
-    float r2, const float *dx, float hi, float hj, struct part *restrict pi,
-    struct part *restrict pj, const float mu_0, float a, float H) {}
-=======
     const float r2, const float dx[3], const float hi, const float hj,
     struct part *restrict pi, struct part *restrict pj, const float a,
     const float H) {}
->>>>>>> dc6ee6a1
 
 /**
  * @brief Calculate the gradient interaction between particle i and particle j:
@@ -154,12 +139,7 @@
 runner_iact_nonsym_rt_gradient(const float r2, const float dx[3],
                                const float hi, const float hj,
                                struct part *restrict pi,
-<<<<<<< HEAD
-                               struct part *restrict pj, const float mu_0,
-                               float a, float H) {}
-=======
                                struct part *restrict pj, const float a,
                                const float H) {}
->>>>>>> dc6ee6a1
 
 #endif /* SWIFT_RT_IACT_NONE_H */