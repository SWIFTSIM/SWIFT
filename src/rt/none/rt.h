--- conflicted
+++ resolved
@@ -136,11 +136,7 @@
  * @param p The #part.
  */
 __attribute__((always_inline)) INLINE static void rt_part_has_no_neighbours(
-<<<<<<< HEAD
-    struct part* p) {};
-=======
     struct part* p) {}
->>>>>>> 7ef33ae8
 
 /**
  * @brief Exception handle a star part not having any neighbours in ghost task
@@ -148,11 +144,7 @@
  * @param sp The #spart.
  */
 __attribute__((always_inline)) INLINE static void rt_spart_has_no_neighbours(
-<<<<<<< HEAD
-    struct spart* sp) {};
-=======
     struct spart* sp) {}
->>>>>>> 7ef33ae8
 
 /**
  * @brief Do checks/conversions on particles on startup.
