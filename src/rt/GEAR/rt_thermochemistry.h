--- conflicted
+++ resolved
@@ -118,16 +118,12 @@
   grackle_field_data particle_grackle_data;
 
   gr_float density = hydro_get_physical_density(p, cosmo);
-<<<<<<< HEAD
-  if (density == 0.) return;
-=======
 
   /* In rare cases, unphysical solutions can arise with negative densities
    * which won't be fixed in the hydro part until further down the dependency
    * graph. Also, we can have vacuum, in which case we have nothing to do here.
    * So exit early if that is the case. */
   if (density <= 0.) return;
->>>>>>> 3e8e4e2c
 
   const float u_minimal = hydro_props->minimal_internal_energy;
   gr_float internal_energy =
