--- conflicted
+++ resolved
@@ -230,13 +230,8 @@
  * @param prev The previous #task extracted from this #queue.
  * @param blocking Block until access to the queue is granted.
  */
-<<<<<<< HEAD
 struct task *queue_gettask(struct scheduler *s, struct queue *q,
                            const struct task *prev, int blocking, int rid) {
-=======
-struct task *queue_gettask(struct queue *q, const struct task *prev,
-                           int blocking) {
->>>>>>> e8e5dc06
 
   swift_lock_type *qlock = &q->lock;
   struct task *res = NULL;
@@ -267,16 +262,12 @@
   for (ind = 0; ind < old_qcount; ind++) {
 
     /* Try to lock the next task. */
-<<<<<<< HEAD
     if (task_lock(s, &qtasks[entries[ind].tid], rid)) break;
 
 #ifdef SWIFT_DEBUG_TASKS
     /* One more miss. */
     qtasks[entries[ind].tid].nr_task_locks++;
 #endif
-=======
-    if (task_lock(&qtasks[entries[ind].tid])) break;
->>>>>>> e8e5dc06
 
     /* Should we de-prioritize this task? */
 
@@ -354,15 +345,11 @@
   /* Loop over the queue entries. */
   for (int k = 0; k < q->count; k++) {
     struct task *t = &q->tasks[q->entries[k].tid];
-<<<<<<< HEAD
 #ifdef WITH_MPI
     fprintf(file, "%d %d %d %s %s %.2f %lld %zd\n", nodeID, index, k,
             taskID_names[t->type], subtaskID_names[t->subtype], t->weight,
             t->flags, t->win_size);
 #else
-=======
-
->>>>>>> e8e5dc06
     fprintf(file, "%d %d %d %s %s %.2f\n", nodeID, index, k,
             taskID_names[t->type], subtaskID_names[t->subtype], t->weight);
   }
