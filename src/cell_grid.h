/*******************************************************************************
 * This file is part of SWIFT.
 * Copyright (c) 2024 Matthieu Schaller (schaller@strw.leidenuniv.nl)
 *                             Yolan Uyttenhove (Yolan.Uyttenhove@UGent.be)
 *
 * This program is free software: you can redistribute it and/or modify
 * it under the terms of the GNU Lesser General Public License as published
 * by the Free Software Foundation, either version 3 of the License, or
 * (at your option) any later version.
 *
 * This program is distributed in the hope that it will be useful,
 * but WITHOUT ANY WARRANTY; without even the implied warranty of
 * MERCHANTABILITY or FITNESS FOR A PARTICULAR PURPOSE.  See the
 * GNU General Public License for more details.
 *
 * You should have received a copy of the GNU Lesser General Public License
 * along with this program.  If not, see <http://www.gnu.org/licenses/>.
 *
 ******************************************************************************/

#ifndef SWIFTSIM_CELL_GRID_H
#define SWIFTSIM_CELL_GRID_H

/* Config parameters. */
#include <config.h>

/* Includes. */
#include <stddef.h>

/* Local includes */
#include "const.h"
#include "shadowswift/voronoi.h"
<<<<<<< HEAD
#include "timers.h"

struct grid_extra {
  ticks timers[grid_timers_count];
};

=======
#include "timeline.h"

/*! @brief Enum indicating the completeness for the Voronoi mesh of this cell.
 *
 * A cell is considered complete when it and its neighbours on the same level in
 * the AMR have at least one particle in every 1/27th cube of the cell (obtained
 * by dividing cells in three along all axes).
 *
 * The Voronoi grid can safely be constructed on any level where the cell is
 * complete. */
>>>>>>> 66c5c85c
enum grid_completeness {
  grid_invalidated_completeness = 0,
  grid_complete,
  grid_incomplete,
};

struct cell_grid {
  /*! Pointer to parent where the grid is constructed. */
  struct cell *construction_level;

  /*! Pointer to shallowest parent of this cell used in any pair construction
   * task. Can be above the construction level of this cell. We need to drift at
   * this level. */
  struct cell *super;

  /*! Whether this cell is complete (at least one particle in all 27 sub-cells
   * if this cell is divided in thirds along each axis). */
  enum grid_completeness self_completeness;

  /*! Whether this cell is itself complete and has directly neighbouring cell
   * on the same level in all directions which are also complete. */
  int complete;

#ifdef WITH_MPI
  /*! Flags indicating whether we should send the faces for the corresponding
   * SIDs over MPI */
  int send_flags;
#endif

  /*! Pointer to the voronoi struct of this cell (if any) */
  struct voronoi *voronoi;

  /*! Pointer to this cells construction task. */
  struct task *construction;

  /*! Linked list of this cells outgoing construction synchronization tasks
   * (i.e. for cells that need this cell for their construction task) */
  struct link *sync_out;

  /*! Linked list of this cells incoming construction synchronization tasks
   * (i.e. cells needed for this cell's construction task) */
  struct link *sync_in;

  /*! Time of last construction */
  integertime_t ti_old;

  struct grid_extra extra_info;
};

struct pcell_faces {
  size_t counts[27];

  struct voronoi_pair faces[];
};

/*! @brief Enum used to indicate whether a cell is above, below or on the
 * construction level. Only used in the packed cell representation */
enum grid_construction_level {
  grid_above_construction_level,
  grid_on_construction_level,
  grid_below_construction_level
};

#endif  // SWIFTSIM_CELL_GRID_H<|MERGE_RESOLUTION|>--- conflicted
+++ resolved
@@ -30,15 +30,12 @@
 /* Local includes */
 #include "const.h"
 #include "shadowswift/voronoi.h"
-<<<<<<< HEAD
+#include "timeline.h"
 #include "timers.h"
 
 struct grid_extra {
   ticks timers[grid_timers_count];
 };
-
-=======
-#include "timeline.h"
 
 /*! @brief Enum indicating the completeness for the Voronoi mesh of this cell.
  *
@@ -48,7 +45,6 @@
  *
  * The Voronoi grid can safely be constructed on any level where the cell is
  * complete. */
->>>>>>> 66c5c85c
 enum grid_completeness {
   grid_invalidated_completeness = 0,
   grid_complete,
