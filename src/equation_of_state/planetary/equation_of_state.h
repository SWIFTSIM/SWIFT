/*******************************************************************************
 * This file is part of SWIFT.
 * Copyright (c) 2016   Matthieu Schaller (schaller@strw.leidenuniv.nl).
 *               2018   Jacob Kegerreis (jacob.kegerreis@durham.ac.uk).
 *
 * This program is free software: you can redistribute it and/or modify
 * it under the terms of the GNU Lesser General Public License as published
 * by the Free Software Foundation, either version 3 of the License, or
 * (at your option) any later version.
 *
 * This program is distributed in the hope that it will be useful,
 * but WITHOUT ANY WARRANTY; without even the implied warranty of
 * MERCHANTABILITY or FITNESS FOR A PARTICULAR PURPOSE.  See the
 * GNU General Public License for more details.
 *
 * You should have received a copy of the GNU Lesser General Public License
 * along with this program.  If not, see <http://www.gnu.org/licenses/>.
 *
 ******************************************************************************/
#ifndef SWIFT_PLANETARY_EQUATION_OF_STATE_H
#define SWIFT_PLANETARY_EQUATION_OF_STATE_H

/**
 * @file equation_of_state/planetary/equation_of_state.h
 *
 * For any/all of the planetary EOS. Each EOS type's functions are set in its
 * own header file: `equation_of_state/planetary/<eos_type>.h`.
 * See `eos_planetary_material_id` for the available choices.
 *
 * Not all functions are implemented for all EOS types, so not all can be used
 * with all hydro formulations yet.
 */

/* Some standard headers. */
#include <math.h>

/* Local headers. */
#include "adiabatic_index.h"
#include "common_io.h"
#include "eos_setup.h"
#include "eos_utilities.h"
#include "inline.h"
#include "material_properties.h"
#include "physical_constants.h"
#include "restart.h"
#include "units.h"

<<<<<<< HEAD
=======
extern struct eos_parameters eos;

/*! Material identifier flags (material_ID = type_ID * type_factor + unit_ID) */
#define eos_planetary_type_factor 100

/**
 * @brief Master type for the planetary equation of state.
 */
enum eos_planetary_type_id {

  /*! Ideal gas */
  eos_planetary_type_idg = 0,

  /*! Tillotson */
  eos_planetary_type_Til = 1,

  /*! Hubbard & MacFarlane (1980) Uranus/Neptune */
  eos_planetary_type_HM80 = 2,

  /*! SESAME */
  eos_planetary_type_SESAME = 3,

  /*! ANEOS */
  eos_planetary_type_ANEOS = 4,

  /*! Custom */
  eos_planetary_type_custom = 9,
};

/**
 * @brief Minor type for the planetary equation of state.
 */
enum eos_planetary_material_id {

  /* Ideal gas */

  /*! Default
   * (adiabatic index set at configure time by --with-adiabatic-index, default
   *  value is γ=5/3)
   */
  eos_planetary_id_idg_def = eos_planetary_type_idg * eos_planetary_type_factor,

  /* Tillotson */

  /*! Tillotson iron */
  eos_planetary_id_Til_iron =
      eos_planetary_type_Til * eos_planetary_type_factor,

  /*! Tillotson granite */
  eos_planetary_id_Til_granite =
      eos_planetary_type_Til * eos_planetary_type_factor + 1,

  /*! Tillotson water */
  eos_planetary_id_Til_water =
      eos_planetary_type_Til * eos_planetary_type_factor + 2,

  /*! Tillotson basalt */
  eos_planetary_id_Til_basalt =
      eos_planetary_type_Til * eos_planetary_type_factor + 3,

  /*! Tillotson ice */
  eos_planetary_id_Til_ice =
      eos_planetary_type_Til * eos_planetary_type_factor + 4,

  /* Hubbard & MacFarlane (1980) Uranus/Neptune */

  /*! Hydrogen-helium atmosphere */
  eos_planetary_id_HM80_HHe =
      eos_planetary_type_HM80 * eos_planetary_type_factor,

  /*! H20-CH4-NH3 ice mix */
  eos_planetary_id_HM80_ice =
      eos_planetary_type_HM80 * eos_planetary_type_factor + 1,

  /*! SiO2-MgO-FeS-FeO rock mix */
  eos_planetary_id_HM80_rock =
      eos_planetary_type_HM80 * eos_planetary_type_factor + 2,

  /* SESAME */

  /*! SESAME iron 2140 */
  eos_planetary_id_SESAME_iron =
      eos_planetary_type_SESAME * eos_planetary_type_factor,

  /*! SESAME basalt 7530 */
  eos_planetary_id_SESAME_basalt =
      eos_planetary_type_SESAME * eos_planetary_type_factor + 1,

  /*! SESAME water 7154 */
  eos_planetary_id_SESAME_water =
      eos_planetary_type_SESAME * eos_planetary_type_factor + 2,

  /*! Senft & Stewart (2008) SESAME-like water */
  eos_planetary_id_SS08_water =
      eos_planetary_type_SESAME * eos_planetary_type_factor + 3,

  /*! AQUA (Haldemann et al. 2020) SESAME-like water */
  eos_planetary_id_AQUA =
      eos_planetary_type_SESAME * eos_planetary_type_factor + 4,

  /*! CMS19 hydrogen (Chabrier et al. 2019) SESAME-like hydrogen */
  eos_planetary_id_CMS19_H =
      eos_planetary_type_SESAME * eos_planetary_type_factor + 5,

  /*! CMS19 helium (Chabrier et al. 2019) SESAME-like helium */
  eos_planetary_id_CMS19_He =
      eos_planetary_type_SESAME * eos_planetary_type_factor + 6,

  /*! CD21 hydrogen-helium (Chabrier & Debras 2021) SESAME-like H-He mixture
     (Y=0.245) */
  eos_planetary_id_CD21_HHe =
      eos_planetary_type_SESAME * eos_planetary_type_factor + 7,

  /* ANEOS */

  /*! ANEOS forsterite (Stewart et al. 2019) -- in SESAME-style tables */
  eos_planetary_id_ANEOS_forsterite =
      eos_planetary_type_ANEOS * eos_planetary_type_factor,

  /*! ANEOS iron (Stewart 2020) -- in SESAME-style tables */
  eos_planetary_id_ANEOS_iron =
      eos_planetary_type_ANEOS * eos_planetary_type_factor + 1,

  /*! ANEOS Fe85Si15 (Stewart 2020) -- in SESAME-style tables */
  eos_planetary_id_ANEOS_Fe85Si15 =
      eos_planetary_type_ANEOS * eos_planetary_type_factor + 2,
};

/* Base material ID for custom Tillotson EoS */
#define eos_planetary_Til_custom_base_id \
  (eos_planetary_type_Til * eos_planetary_type_factor + 90)

/* Individual EOS function headers. */
#include "hm80.h"
#include "ideal_gas.h"
#include "sesame.h"
#include "tillotson.h"

/**
 * @brief The parameters of the equation of state.
 */
struct eos_parameters {
  struct idg_params idg_def;
  struct Til_params Til_iron, Til_granite, Til_water, Til_basalt, Til_ice,
      Til_custom[10];
  struct HM80_params HM80_HHe, HM80_ice, HM80_rock;
  struct SESAME_params SESAME_iron, SESAME_basalt, SESAME_water, SS08_water,
      AQUA, CMS19_H, CMS19_He, CD21_HHe;
  struct SESAME_params ANEOS_forsterite, ANEOS_iron, ANEOS_Fe85Si15;
  struct SESAME_params custom[10];
};

>>>>>>> d284c13f
/**
 * @brief Returns the internal energy given density and entropy
 *
 * @param density The density \f$\rho\f$.
 * @param entropy The entropy \f$S\f$.
 */
__attribute__((always_inline)) INLINE static float
gas_internal_energy_from_entropy(float density, float entropy,
                                 enum eos_planetary_material_id mat_id) {

  const enum eos_planetary_type_id type =
      (enum eos_planetary_type_id)(mat_id / eos_type_factor);
  const int unit_id = mat_id % eos_type_factor;

  /* Select the material base type */
  switch (type) {

    /* Ideal gas EoS */
    case eos_type_idg:
      return idg_internal_energy_from_entropy(density, entropy,
                                              &eos.all_idg[unit_id]);

    /* Tillotson EoS */
<<<<<<< HEAD
    case eos_type_Til:
      return Til_internal_energy_from_entropy(density, entropy,
                                              &eos.all_Til[unit_id]);

    /* Custom user-provided Tillotson EoS */
    case eos_type_Til_custom:
      return Til_internal_energy_from_entropy(density, entropy,
                                              &eos.all_Til_custom[unit_id]);
=======
    case eos_planetary_type_Til:

      /* Select the material of this type */
      switch (mat_id) {
        case eos_planetary_id_Til_iron:
          return Til_internal_energy_from_entropy(density, entropy,
                                                  &eos.Til_iron);
          break;

        case eos_planetary_id_Til_granite:
          return Til_internal_energy_from_entropy(density, entropy,
                                                  &eos.Til_granite);
          break;

        case eos_planetary_id_Til_water:
          return Til_internal_energy_from_entropy(density, entropy,
                                                  &eos.Til_water);
          break;

        case eos_planetary_id_Til_basalt:
          return Til_internal_energy_from_entropy(density, entropy,
                                                  &eos.Til_basalt);
          break;

        case eos_planetary_id_Til_ice:
          return Til_internal_energy_from_entropy(density, entropy,
                                                  &eos.Til_ice);
          break;

        default:
          // Custom user-provided Tillotson
          if (mat_id >= eos_planetary_Til_custom_base_id) {
            const int i_custom = mat_id - eos_planetary_Til_custom_base_id;
            return Til_internal_energy_from_entropy(density, entropy,
                                                    &eos.Til_custom[i_custom]);
          } else {
            return -1.f;
          }
      };
      break;
>>>>>>> d284c13f

    /* Hubbard & MacFarlane (1980) EoS */
    case eos_type_HM80:
      return HM80_internal_energy_from_entropy(density, entropy,
                                               &eos.all_HM80[unit_id]);

    /* SESAME EoS */
<<<<<<< HEAD
    case eos_type_SESAME:
      return SESAME_internal_energy_from_entropy(density, entropy,
                                                 &eos.all_SESAME[unit_id]);
=======
    case eos_planetary_type_SESAME:;

      /* Select the material of this type */
      switch (mat_id) {
        case eos_planetary_id_SESAME_iron:
          return SESAME_internal_energy_from_entropy(density, entropy,
                                                     &eos.SESAME_iron);
          break;

        case eos_planetary_id_SESAME_basalt:
          return SESAME_internal_energy_from_entropy(density, entropy,
                                                     &eos.SESAME_basalt);
          break;

        case eos_planetary_id_SESAME_water:
          return SESAME_internal_energy_from_entropy(density, entropy,
                                                     &eos.SESAME_water);
          break;

        case eos_planetary_id_SS08_water:
          return SESAME_internal_energy_from_entropy(density, entropy,
                                                     &eos.SS08_water);
          break;

        case eos_planetary_id_AQUA:
#ifdef SWIFT_DEBUG_CHECKS
          if (eos.AQUA.mat_id != mat_id)
            error("EoS not enabled. Please set EoS:planetary_use_AQUA: 1");
#endif
          return SESAME_internal_energy_from_entropy(density, entropy,
                                                     &eos.AQUA);
          break;

        case eos_planetary_id_CMS19_H:
#ifdef SWIFT_DEBUG_CHECKS
          if (eos.CMS19_H.mat_id != mat_id)
            error("EoS not enabled. Please set EoS:planetary_use_CMS19_H: 1");
#endif
          return SESAME_internal_energy_from_entropy(density, entropy,
                                                     &eos.CMS19_H);
          break;

        case eos_planetary_id_CMS19_He:
#ifdef SWIFT_DEBUG_CHECKS
          if (eos.CMS19_He.mat_id != mat_id)
            error("EoS not enabled. Please set EoS:planetary_use_CMS19_He: 1");
#endif
          return SESAME_internal_energy_from_entropy(density, entropy,
                                                     &eos.CMS19_He);
          break;

        case eos_planetary_id_CD21_HHe:
#ifdef SWIFT_DEBUG_CHECKS
          if (eos.CD21_HHe.mat_id != mat_id)
            error("EoS not enabled. Please set EoS:planetary_use_CD21_HHe: 1");
#endif
          return SESAME_internal_energy_from_entropy(density, entropy,
                                                     &eos.CD21_HHe);
          break;

        default:
          return -1.f;
      };
      break;
>>>>>>> d284c13f

    /* ANEOS -- using SESAME-style tables */
    case eos_type_ANEOS:
      return SESAME_internal_energy_from_entropy(density, entropy,
                                                 &eos.all_ANEOS[unit_id]);

    /*! Linear EoS -- user-provided parameters */
    case eos_type_linear:
      return linear_internal_energy_from_entropy(density, entropy,
                                                 &eos.all_linear[unit_id]);

    /*! Generic user-provided custom tables */
    case eos_type_custom:
      return SESAME_internal_energy_from_entropy(density, entropy,
                                                 &eos.all_custom[unit_id]);

    default:
      return -1.f;
  }
}

/**
 * @brief Returns the pressure given density and entropy
 *
 * @param density The density \f$\rho\f$.
 * @param entropy The entropy \f$S\f$.
 */
__attribute__((always_inline)) INLINE static float gas_pressure_from_entropy(
    float density, float entropy, enum eos_planetary_material_id mat_id) {

  const enum eos_planetary_type_id type =
      (enum eos_planetary_type_id)(mat_id / eos_type_factor);
  const int unit_id = mat_id % eos_type_factor;

  /* Select the material base type */
  switch (type) {

    /* Ideal gas EoS */
    case eos_type_idg:
      return idg_pressure_from_entropy(density, entropy, &eos.all_idg[unit_id]);

    /* Tillotson EoS */
    case eos_type_Til:
      return Til_pressure_from_entropy(density, entropy, &eos.all_Til[unit_id]);

<<<<<<< HEAD
    /* Custom user-provided Tillotson EoS */
    case eos_type_Til_custom:
      return Til_pressure_from_entropy(density, entropy,
                                       &eos.all_Til_custom[unit_id]);
=======
        case eos_planetary_id_Til_basalt:
          return Til_pressure_from_entropy(density, entropy, &eos.Til_basalt);
          break;

        case eos_planetary_id_Til_ice:
          return Til_pressure_from_entropy(density, entropy, &eos.Til_ice);
          break;

        default:
          // Custom user-provided Tillotson
          if (mat_id >= eos_planetary_Til_custom_base_id) {
            const int i_custom = mat_id - eos_planetary_Til_custom_base_id;
            return Til_pressure_from_entropy(density, entropy,
                                             &eos.Til_custom[i_custom]);
          } else {
            return -1.f;
          }
      };
      break;
>>>>>>> d284c13f

    /* Hubbard & MacFarlane (1980) EoS */
    case eos_type_HM80:
      return HM80_pressure_from_entropy(density, entropy,
                                        &eos.all_HM80[unit_id]);

    /* SESAME EoS */
<<<<<<< HEAD
    case eos_type_SESAME:
      return SESAME_pressure_from_entropy(density, entropy,
                                          &eos.all_SESAME[unit_id]);
=======
    case eos_planetary_type_SESAME:;

      /* Select the material of this type */
      switch (mat_id) {
        case eos_planetary_id_SESAME_iron:
          return SESAME_pressure_from_entropy(density, entropy,
                                              &eos.SESAME_iron);
          break;

        case eos_planetary_id_SESAME_basalt:
          return SESAME_pressure_from_entropy(density, entropy,
                                              &eos.SESAME_basalt);
          break;

        case eos_planetary_id_SESAME_water:
          return SESAME_pressure_from_entropy(density, entropy,
                                              &eos.SESAME_water);
          break;

        case eos_planetary_id_SS08_water:
          return SESAME_pressure_from_entropy(density, entropy,
                                              &eos.SS08_water);
          break;

        case eos_planetary_id_AQUA:
          return SESAME_pressure_from_entropy(density, entropy, &eos.AQUA);
          break;

        case eos_planetary_id_CMS19_H:
          return SESAME_pressure_from_entropy(density, entropy, &eos.CMS19_H);
          break;

        case eos_planetary_id_CMS19_He:
          return SESAME_pressure_from_entropy(density, entropy, &eos.CMS19_He);
          break;

        case eos_planetary_id_CD21_HHe:
          return SESAME_pressure_from_entropy(density, entropy, &eos.CD21_HHe);
          break;

        default:
          return -1.f;
      };
      break;
>>>>>>> d284c13f

    /* ANEOS -- using SESAME-style tables */
    case eos_type_ANEOS:
      return SESAME_pressure_from_entropy(density, entropy,
                                          &eos.all_ANEOS[unit_id]);

    /*! Linear EoS -- user-provided parameters */
    case eos_type_linear:
      return linear_pressure_from_entropy(density, entropy,
                                          &eos.all_linear[unit_id]);

    /*! Generic user-provided custom tables */
    case eos_type_custom:
      return SESAME_pressure_from_entropy(density, entropy,
                                          &eos.all_custom[unit_id]);

    default:
      return -1.f;
  }
}

/**
 * @brief Returns the entropy given density and pressure.
 *
 * @param density The density \f$\rho\f$.
 * @param pressure The pressure \f$P\f$.
 * @return The entropy \f$A\f$.
 */
__attribute__((always_inline)) INLINE static float gas_entropy_from_pressure(
    float density, float P, enum eos_planetary_material_id mat_id) {

  const enum eos_planetary_type_id type =
      (enum eos_planetary_type_id)(mat_id / eos_type_factor);
  const int unit_id = mat_id % eos_type_factor;

  /* Select the material base type */
  switch (type) {

    /* Ideal gas EoS */
    case eos_type_idg:
      return idg_entropy_from_pressure(density, P, &eos.all_idg[unit_id]);

    /* Tillotson EoS */
    case eos_type_Til:
      return Til_entropy_from_pressure(density, P, &eos.all_Til[unit_id]);

<<<<<<< HEAD
    /* Custom user-provided Tillotson EoS */
    case eos_type_Til_custom:
      return Til_entropy_from_pressure(density, P,
                                       &eos.all_Til_custom[unit_id]);
=======
      /* Select the material of this type */
      switch (mat_id) {
        case eos_planetary_id_Til_iron:
          return Til_entropy_from_pressure(density, P, &eos.Til_iron);
          break;

        case eos_planetary_id_Til_granite:
          return Til_entropy_from_pressure(density, P, &eos.Til_granite);
          break;

        case eos_planetary_id_Til_water:
          return Til_entropy_from_pressure(density, P, &eos.Til_water);
          break;

        case eos_planetary_id_Til_basalt:
          return Til_entropy_from_pressure(density, P, &eos.Til_basalt);
          break;

        case eos_planetary_id_Til_ice:
          return Til_entropy_from_pressure(density, P, &eos.Til_ice);
          break;

        default:
          // Custom user-provided Tillotson
          if (mat_id >= eos_planetary_Til_custom_base_id) {
            const int i_custom = mat_id - eos_planetary_Til_custom_base_id;
            return Til_entropy_from_pressure(density, P,
                                             &eos.Til_custom[i_custom]);
          } else {
            return -1.f;
          }
      };
      break;
>>>>>>> d284c13f

    /* Hubbard & MacFarlane (1980) EoS */
    case eos_type_HM80:
      return HM80_entropy_from_pressure(density, P, &eos.all_HM80[unit_id]);

    /* SESAME EoS */
<<<<<<< HEAD
    case eos_type_SESAME:
      return SESAME_entropy_from_pressure(density, P, &eos.all_SESAME[unit_id]);
=======
    case eos_planetary_type_SESAME:;

      /* Select the material of this type */
      switch (mat_id) {
        case eos_planetary_id_SESAME_iron:
          return SESAME_entropy_from_pressure(density, P, &eos.SESAME_iron);
          break;

        case eos_planetary_id_SESAME_basalt:
          return SESAME_entropy_from_pressure(density, P, &eos.SESAME_basalt);
          break;

        case eos_planetary_id_SESAME_water:
          return SESAME_entropy_from_pressure(density, P, &eos.SESAME_water);
          break;

        case eos_planetary_id_SS08_water:
          return SESAME_entropy_from_pressure(density, P, &eos.SS08_water);
          break;

        case eos_planetary_id_AQUA:
          return SESAME_entropy_from_pressure(density, P, &eos.AQUA);
          break;

        case eos_planetary_id_CMS19_H:
          return SESAME_entropy_from_pressure(density, P, &eos.CMS19_H);
          break;

        case eos_planetary_id_CMS19_He:
          return SESAME_entropy_from_pressure(density, P, &eos.CMS19_He);
          break;

        case eos_planetary_id_CD21_HHe:
          return SESAME_entropy_from_pressure(density, P, &eos.CD21_HHe);
          break;

        default:
          return -1.f;
      };
      break;
>>>>>>> d284c13f

    /* ANEOS -- using SESAME-style tables */
    case eos_type_ANEOS:
      return SESAME_entropy_from_pressure(density, P, &eos.all_ANEOS[unit_id]);

    /*! Linear EoS -- user-provided parameters */
    case eos_type_linear:
      return linear_entropy_from_pressure(density, P, &eos.all_linear[unit_id]);

    /*! Generic user-provided custom tables */
    case eos_type_custom:
      return SESAME_entropy_from_pressure(density, P, &eos.all_custom[unit_id]);

    default:
      return -1.f;
  }
}

/**
 * @brief Returns the sound speed given density and entropy
 *
 * @param density The density \f$\rho\f$.
 * @param entropy The entropy \f$S\f$.
 */
__attribute__((always_inline)) INLINE static float gas_soundspeed_from_entropy(
    float density, float entropy, enum eos_planetary_material_id mat_id) {

  const enum eos_planetary_type_id type =
      (enum eos_planetary_type_id)(mat_id / eos_type_factor);
  const int unit_id = mat_id % eos_type_factor;

  /* Select the material base type */
  switch (type) {

    /* Ideal gas EoS */
    case eos_type_idg:
      return idg_soundspeed_from_entropy(density, entropy,
                                         &eos.all_idg[unit_id]);

    /* Tillotson EoS */
<<<<<<< HEAD
    case eos_type_Til:
      return Til_soundspeed_from_entropy(density, entropy,
                                         &eos.all_Til[unit_id]);
=======
    case eos_planetary_type_Til:

      /* Select the material of this type */
      switch (mat_id) {
        case eos_planetary_id_Til_iron:
          return Til_soundspeed_from_entropy(density, entropy, &eos.Til_iron);
          break;

        case eos_planetary_id_Til_granite:
          return Til_soundspeed_from_entropy(density, entropy,
                                             &eos.Til_granite);
          break;

        case eos_planetary_id_Til_water:
          return Til_soundspeed_from_entropy(density, entropy, &eos.Til_water);
          break;

        case eos_planetary_id_Til_basalt:
          return Til_soundspeed_from_entropy(density, entropy, &eos.Til_basalt);
          break;

        case eos_planetary_id_Til_ice:
          return Til_soundspeed_from_entropy(density, entropy, &eos.Til_ice);
          break;

        default:
          // Custom user-provided Tillotson
          if (mat_id >= eos_planetary_Til_custom_base_id) {
            const int i_custom = mat_id - eos_planetary_Til_custom_base_id;
            return Til_soundspeed_from_entropy(density, entropy,
                                               &eos.Til_custom[i_custom]);
          } else {
            return -1.f;
          }
      };
      break;

    /* Hubbard & MacFarlane (1980) EoS */
    case eos_planetary_type_HM80:

      /* Select the material of this type */
      switch (mat_id) {
        case eos_planetary_id_HM80_HHe:
          return HM80_soundspeed_from_entropy(density, entropy, &eos.HM80_HHe);
          break;
>>>>>>> d284c13f

    /* Custom user-provided Tillotson EoS */
    case eos_type_Til_custom:
      return Til_soundspeed_from_entropy(density, entropy,
                                         &eos.all_Til_custom[unit_id]);

    /* Hubbard & MacFarlane (1980) EoS */
    case eos_type_HM80:
      return HM80_soundspeed_from_entropy(density, entropy,
                                          &eos.all_HM80[unit_id]);

    /* SESAME EoS */
<<<<<<< HEAD
    case eos_type_SESAME:
      return SESAME_soundspeed_from_entropy(density, entropy,
                                            &eos.all_SESAME[unit_id]);
=======
    case eos_planetary_type_SESAME:;

      /* Select the material of this type */
      switch (mat_id) {
        case eos_planetary_id_SESAME_iron:
          return SESAME_soundspeed_from_entropy(density, entropy,
                                                &eos.SESAME_iron);
          break;

        case eos_planetary_id_SESAME_basalt:
          return SESAME_soundspeed_from_entropy(density, entropy,
                                                &eos.SESAME_basalt);
          break;

        case eos_planetary_id_SESAME_water:
          return SESAME_soundspeed_from_entropy(density, entropy,
                                                &eos.SESAME_water);
          break;

        case eos_planetary_id_SS08_water:
          return SESAME_soundspeed_from_entropy(density, entropy,
                                                &eos.SS08_water);
          break;

        case eos_planetary_id_AQUA:
          return SESAME_soundspeed_from_entropy(density, entropy, &eos.AQUA);
          break;

        case eos_planetary_id_CMS19_H:
          return SESAME_soundspeed_from_entropy(density, entropy, &eos.CMS19_H);
          break;

        case eos_planetary_id_CMS19_He:
          return SESAME_soundspeed_from_entropy(density, entropy,
                                                &eos.CMS19_He);
          break;

        case eos_planetary_id_CD21_HHe:
          return SESAME_soundspeed_from_entropy(density, entropy,
                                                &eos.CD21_HHe);
          break;

        default:
          return -1.f;
      };
      break;
>>>>>>> d284c13f

    /* ANEOS -- using SESAME-style tables */
    case eos_type_ANEOS:
      return SESAME_soundspeed_from_entropy(density, entropy,
                                            &eos.all_ANEOS[unit_id]);

    /*! Linear EoS -- user-provided parameters */
    case eos_type_linear:
      return linear_soundspeed_from_entropy(density, entropy,
                                            &eos.all_linear[unit_id]);

    /*! Generic user-provided custom tables */
    case eos_type_custom:
      return SESAME_soundspeed_from_entropy(density, entropy,
                                            &eos.all_custom[unit_id]);

    default:
      return -1.f;
  }
}

/**
 * @brief Returns the entropy given density and internal energy
 *
 * @param density The density \f$\rho\f$
 * @param u The internal energy \f$u\f$
 */
__attribute__((always_inline)) INLINE static float
gas_entropy_from_internal_energy(float density, float u,
                                 enum eos_planetary_material_id mat_id) {
  const enum eos_planetary_type_id type =
      (enum eos_planetary_type_id)(mat_id / eos_type_factor);
  const int unit_id = mat_id % eos_type_factor;

  /* Select the material base type */
  switch (type) {

    /* Ideal gas EoS */
    case eos_type_idg:
      return idg_entropy_from_internal_energy(density, u,
                                              &eos.all_idg[unit_id]);

    /* Tillotson EoS */
    case eos_type_Til:
      return Til_entropy_from_internal_energy(density, u,
                                              &eos.all_Til[unit_id]);

<<<<<<< HEAD
    /* Custom user-provided Tillotson EoS */
    case eos_type_Til_custom:
      return Til_entropy_from_internal_energy(density, u,
                                              &eos.all_Til_custom[unit_id]);
=======
        case eos_planetary_id_Til_granite:
          return Til_entropy_from_internal_energy(density, u, &eos.Til_granite);
          break;

        case eos_planetary_id_Til_water:
          return Til_entropy_from_internal_energy(density, u, &eos.Til_water);
          break;

        case eos_planetary_id_Til_basalt:
          return Til_entropy_from_internal_energy(density, u, &eos.Til_basalt);
          break;

        case eos_planetary_id_Til_ice:
          return Til_entropy_from_internal_energy(density, u, &eos.Til_ice);
          break;

        default:
          // Custom user-provided Tillotson
          if (mat_id >= eos_planetary_Til_custom_base_id) {
            const int i_custom = mat_id - eos_planetary_Til_custom_base_id;
            return Til_entropy_from_internal_energy(density, u,
                                                    &eos.Til_custom[i_custom]);
          } else {
            return -1.f;
          }
      };
      break;
>>>>>>> d284c13f

    /* Hubbard & MacFarlane (1980) EoS */
    case eos_type_HM80:
      return HM80_entropy_from_internal_energy(density, u,
                                               &eos.all_HM80[unit_id]);

    /* SESAME EoS */
<<<<<<< HEAD
    case eos_type_SESAME:
      return SESAME_entropy_from_internal_energy(density, u,
                                                 &eos.all_SESAME[unit_id]);
=======
    case eos_planetary_type_SESAME:;

      /* Select the material of this type */
      switch (mat_id) {
        case eos_planetary_id_SESAME_iron:
          return SESAME_entropy_from_internal_energy(density, u,
                                                     &eos.SESAME_iron);
          break;

        case eos_planetary_id_SESAME_basalt:
          return SESAME_entropy_from_internal_energy(density, u,
                                                     &eos.SESAME_basalt);
          break;

        case eos_planetary_id_SESAME_water:
          return SESAME_entropy_from_internal_energy(density, u,
                                                     &eos.SESAME_water);
          break;

        case eos_planetary_id_SS08_water:
          return SESAME_entropy_from_internal_energy(density, u,
                                                     &eos.SS08_water);
          break;

        case eos_planetary_id_AQUA:
          return SESAME_entropy_from_internal_energy(density, u, &eos.AQUA);
          break;

        case eos_planetary_id_CMS19_H:
          return SESAME_entropy_from_internal_energy(density, u, &eos.CMS19_H);
          break;

        case eos_planetary_id_CMS19_He:
          return SESAME_entropy_from_internal_energy(density, u, &eos.CMS19_He);
          break;

        case eos_planetary_id_CD21_HHe:
          return SESAME_entropy_from_internal_energy(density, u, &eos.CD21_HHe);
          break;

        default:
          return -1.f;
      };
      break;
>>>>>>> d284c13f

    /* ANEOS -- using SESAME-style tables */
    case eos_type_ANEOS:
      return SESAME_entropy_from_internal_energy(density, u,
                                                 &eos.all_ANEOS[unit_id]);

    /*! Linear EoS -- user-provided parameters */
    case eos_type_linear:
      return linear_entropy_from_internal_energy(density, u,
                                                 &eos.all_linear[unit_id]);

    /*! Generic user-provided custom tables */
    case eos_type_custom:
      return SESAME_entropy_from_internal_energy(density, u,
                                                 &eos.all_custom[unit_id]);

    default:
      return -1.f;
  }
}

/**
 * @brief Returns the pressure given density and internal energy
 *
 * @param density The density \f$\rho\f$
 * @param u The internal energy \f$u\f$
 */
__attribute__((always_inline)) INLINE static float
gas_pressure_from_internal_energy(float density, float u,
                                  enum eos_planetary_material_id mat_id) {

  const enum eos_planetary_type_id type =
      (enum eos_planetary_type_id)(mat_id / eos_type_factor);
  const int unit_id = mat_id % eos_type_factor;

#ifdef SWIFT_DEBUG_CHECKS
  // Check the corresponding EoS has been initialised for this material ID

  /* Select the material base type */
  switch (type) {

    /* Ideal gas EoS */
    case eos_type_idg:
      if (eos.all_idg[unit_id].mat_id != mat_id)
        error(
            "EoS not enabled for ideal gas mat_id = %d, "
            "please set the corresponding EoS:planetary_use_: 1",
            mat_id);
      break;

    /* Tillotson EoS */
    case eos_type_Til:
      if (eos.all_Til[unit_id].mat_id != mat_id)
        error(
            "EoS not enabled for Tillotson mat_id = %d, "
            "please set the corresponding EoS:planetary_use_: 1",
            mat_id);
      break;

<<<<<<< HEAD
    /* Custom user-provided Tillotson EoS */
    case eos_type_Til_custom:
      if (eos.all_Til_custom[unit_id].mat_id != mat_id)
        error(
            "EoS not enabled for custom Tillotson mat_id = %d, "
            "please set the corresponding EoS:planetary_use_: 1",
            mat_id);
=======
        case eos_planetary_id_Til_ice:
#ifdef SWIFT_DEBUG_CHECKS
          if (eos.Til_ice.mat_id != mat_id)
            error("EoS not enabled. Please set EoS:planetary_use_Til_ice: 1");
#endif
          return Til_pressure_from_internal_energy(density, u, &eos.Til_ice);
          break;

        default:
          // Custom user-provided Tillotson
          if (mat_id >= eos_planetary_Til_custom_base_id) {
            const int i_custom = mat_id - eos_planetary_Til_custom_base_id;
            return Til_pressure_from_internal_energy(density, u,
                                                     &eos.Til_custom[i_custom]);
          } else {
#ifdef SWIFT_DEBUG_CHECKS
            error("Unknown material ID! mat_id = %d", mat_id);
#endif
            return -1.f;
          }
      };
>>>>>>> d284c13f
      break;

    /* Hubbard & MacFarlane (1980) EoS */
    case eos_type_HM80:
      if (eos.all_HM80[unit_id].mat_id != mat_id)
        error(
            "EoS not enabled for HM80 mat_id = %d, "
            "please set the corresponding EoS:planetary_use_: 1",
            mat_id);
      break;

    /* SESAME EoS */
    case eos_type_SESAME:
      if (eos.all_SESAME[unit_id].mat_id != mat_id)
        error(
            "EoS not enabled for SESAME mat_id = %d, "
            "please set the corresponding EoS:planetary_use_: 1",
            mat_id);
      break;

    /* ANEOS -- using SESAME-style tables */
    case eos_type_ANEOS:
      if (eos.all_ANEOS[unit_id].mat_id != mat_id)
        error(
            "EoS not enabled for ANEOS mat_id = %d, "
            "please set the corresponding EoS:planetary_use_: 1",
            mat_id);
      break;

    /*! Linear EoS -- user-provided parameters */
    case eos_type_linear:
      if (eos.all_linear[unit_id].mat_id != mat_id)
        error(
            "EoS not enabled for linear mat_id = %d, "
            "please set the corresponding EoS:planetary_use_: 1",
            mat_id);
      break;

    /*! Generic user-provided custom tables */
    case eos_type_custom:
      if (eos.all_custom[unit_id].mat_id != mat_id)
        error(
            "EoS not enabled for custom mat_id = %d, "
            "please set the corresponding EoS:planetary_use_: 1",
            mat_id);
      break;

    default:
      error("Unknown material type! mat_id = %d", mat_id);
      break;
  }
#endif

  /* Select the material base type */
  switch (type) {

    /* Ideal gas EoS */
    case eos_type_idg:
      return idg_pressure_from_internal_energy(density, u,
                                               &eos.all_idg[unit_id]);

<<<<<<< HEAD
    /* Tillotson EoS */
    case eos_type_Til:
      return Til_pressure_from_internal_energy(density, u,
                                               &eos.all_Til[unit_id]);
=======
        case eos_planetary_id_AQUA:
#ifdef SWIFT_DEBUG_CHECKS
          if (eos.AQUA.mat_id != mat_id)
            error("EoS not enabled. Please set EoS:planetary_use_AQUA: 1");
#endif
          return SESAME_pressure_from_internal_energy(density, u, &eos.AQUA);
          break;

        case eos_planetary_id_CMS19_H:
#ifdef SWIFT_DEBUG_CHECKS
          if (eos.CMS19_H.mat_id != mat_id)
            error("EoS not enabled. Please set EoS:planetary_use_CMS19_H: 1");
#endif
          return SESAME_pressure_from_internal_energy(density, u, &eos.CMS19_H);
          break;

        case eos_planetary_id_CMS19_He:
#ifdef SWIFT_DEBUG_CHECKS
          if (eos.CMS19_He.mat_id != mat_id)
            error("EoS not enabled. Please set EoS:planetary_use_CMS19_He: 1");
#endif
          return SESAME_pressure_from_internal_energy(density, u,
                                                      &eos.CMS19_He);
          break;

        case eos_planetary_id_CD21_HHe:
#ifdef SWIFT_DEBUG_CHECKS
          if (eos.CD21_HHe.mat_id != mat_id)
            error("EoS not enabled. Please set EoS:planetary_use_CD21_HHe: 1");
#endif
          return SESAME_pressure_from_internal_energy(density, u,
                                                      &eos.CD21_HHe);
          break;

        default:
#ifdef SWIFT_DEBUG_CHECKS
          error("Unknown material ID! mat_id = %d", mat_id);
#endif
          return -1.f;
      };
      break;
>>>>>>> d284c13f

    /* Custom user-provided Tillotson EoS */
    case eos_type_Til_custom:
      return Til_pressure_from_internal_energy(density, u,
                                               &eos.all_Til_custom[unit_id]);

    /* Hubbard & MacFarlane (1980) EoS */
    case eos_type_HM80:
      return HM80_pressure_from_internal_energy(density, u,
                                                &eos.all_HM80[unit_id]);

    /* SESAME EoS */
    case eos_type_SESAME:
      return SESAME_pressure_from_internal_energy(density, u,
                                                  &eos.all_SESAME[unit_id]);

    /* ANEOS -- using SESAME-style tables */
    case eos_type_ANEOS:
      return SESAME_pressure_from_internal_energy(density, u,
                                                  &eos.all_ANEOS[unit_id]);

    /*! Linear EoS -- user-provided parameters */
    case eos_type_linear:
      return linear_pressure_from_internal_energy(density, u,
                                                  &eos.all_linear[unit_id]);

    /*! Generic user-provided custom tables */
    case eos_type_custom:
      return SESAME_pressure_from_internal_energy(density, u,
                                                  &eos.all_custom[unit_id]);

    default:
      return -1.f;
  }
}

/**
 * @brief Returns the internal energy given density and pressure.
 *
 * NOT IMPLEMENTED!
 *
 * @param density The density \f$\rho\f$.
 * @param pressure The pressure \f$P\f$.
 * @return The internal energy \f$u\f$.
 */
__attribute__((always_inline)) INLINE static float
gas_internal_energy_from_pressure(float density, float P,
                                  enum eos_planetary_material_id mat_id) {

  const enum eos_planetary_type_id type =
      (enum eos_planetary_type_id)(mat_id / eos_type_factor);
  const int unit_id = mat_id % eos_type_factor;

  /* Select the material base type */
  switch (type) {

    /* Ideal gas EoS */
    case eos_type_idg:
      return idg_internal_energy_from_pressure(density, P,
                                               &eos.all_idg[unit_id]);

    /* Tillotson EoS */
<<<<<<< HEAD
    case eos_type_Til:
      return Til_internal_energy_from_pressure(density, P,
                                               &eos.all_Til[unit_id]);
=======
    case eos_planetary_type_Til:

      /* Select the material of this type */
      switch (mat_id) {
        case eos_planetary_id_Til_iron:
          return Til_internal_energy_from_pressure(density, P, &eos.Til_iron);
          break;

        case eos_planetary_id_Til_granite:
          return Til_internal_energy_from_pressure(density, P,
                                                   &eos.Til_granite);
          break;

        case eos_planetary_id_Til_water:
          return Til_internal_energy_from_pressure(density, P, &eos.Til_water);
          break;

        case eos_planetary_id_Til_basalt:
          return Til_internal_energy_from_pressure(density, P, &eos.Til_basalt);
          break;

        case eos_planetary_id_Til_ice:
          return Til_internal_energy_from_pressure(density, P, &eos.Til_ice);
          break;

        default:
          // Custom user-provided Tillotson
          if (mat_id >= eos_planetary_Til_custom_base_id) {
            const int i_custom = mat_id - eos_planetary_Til_custom_base_id;
            return Til_internal_energy_from_pressure(density, P,
                                                     &eos.Til_custom[i_custom]);
          } else {
            return -1.f;
          }
      };
      break;
>>>>>>> d284c13f

    /* Custom user-provided Tillotson EoS */
    case eos_type_Til_custom:
      return Til_internal_energy_from_pressure(density, P,
                                               &eos.all_Til_custom[unit_id]);

    /* Hubbard & MacFarlane (1980) EoS */
    case eos_type_HM80:
      return HM80_internal_energy_from_pressure(density, P,
                                                &eos.all_HM80[unit_id]);

    /* SESAME EoS */
<<<<<<< HEAD
    case eos_type_SESAME:
      return SESAME_internal_energy_from_pressure(density, P,
                                                  &eos.all_SESAME[unit_id]);
=======
    case eos_planetary_type_SESAME:;

      /* Select the material of this type */
      switch (mat_id) {
        case eos_planetary_id_SESAME_iron:
          return SESAME_internal_energy_from_pressure(density, P,
                                                      &eos.SESAME_iron);
          break;

        case eos_planetary_id_SESAME_basalt:
          return SESAME_internal_energy_from_pressure(density, P,
                                                      &eos.SESAME_basalt);
          break;

        case eos_planetary_id_SESAME_water:
          return SESAME_internal_energy_from_pressure(density, P,
                                                      &eos.SESAME_water);
          break;

        case eos_planetary_id_SS08_water:
          return SESAME_internal_energy_from_pressure(density, P,
                                                      &eos.SS08_water);
          break;

        case eos_planetary_id_AQUA:
          return SESAME_internal_energy_from_pressure(density, P, &eos.AQUA);
          break;

        case eos_planetary_id_CMS19_H:
          return SESAME_internal_energy_from_pressure(density, P, &eos.CMS19_H);
          break;

        case eos_planetary_id_CMS19_He:
          return SESAME_internal_energy_from_pressure(density, P,
                                                      &eos.CMS19_He);
          break;

        case eos_planetary_id_CD21_HHe:
          return SESAME_internal_energy_from_pressure(density, P,
                                                      &eos.CD21_HHe);
          break;

        default:
          return -1.f;
      };
      break;
>>>>>>> d284c13f

    /* ANEOS -- using SESAME-style tables */
    case eos_type_ANEOS:
      return SESAME_internal_energy_from_pressure(density, P,
                                                  &eos.all_ANEOS[unit_id]);

    /*! Linear EoS -- user-provided parameters */
    case eos_type_linear:
      return linear_internal_energy_from_pressure(density, P,
                                                  &eos.all_linear[unit_id]);

    /*! Generic user-provided custom tables */
    case eos_type_custom:
      return SESAME_internal_energy_from_pressure(density, P,
                                                  &eos.all_custom[unit_id]);

    default:
      return -1.f;
  }
}

/**
 * @brief Returns the sound speed given density and internal energy
 *
 * @param density The density \f$\rho\f$
 * @param u The internal energy \f$u\f$
 */
__attribute__((always_inline)) INLINE static float
gas_soundspeed_from_internal_energy(float density, float u,
                                    enum eos_planetary_material_id mat_id) {

  const enum eos_planetary_type_id type =
      (enum eos_planetary_type_id)(mat_id / eos_type_factor);
  const int unit_id = mat_id % eos_type_factor;

  /* Select the material base type */
  switch (type) {

    /* Ideal gas EoS */
    case eos_type_idg:
      return idg_soundspeed_from_internal_energy(density, u,
                                                 &eos.all_idg[unit_id]);

    /* Tillotson EoS */
<<<<<<< HEAD
    case eos_type_Til:
      return Til_soundspeed_from_internal_energy(density, u,
                                                 &eos.all_Til[unit_id]);

    /* Custom user-provided Tillotson EoS */
    case eos_type_Til_custom:
      return Til_soundspeed_from_internal_energy(density, u,
                                                 &eos.all_Til_custom[unit_id]);
=======
    case eos_planetary_type_Til:

      /* Select the material of this type */
      switch (mat_id) {
        case eos_planetary_id_Til_iron:
          return Til_soundspeed_from_internal_energy(density, u, &eos.Til_iron);
          break;

        case eos_planetary_id_Til_granite:
          return Til_soundspeed_from_internal_energy(density, u,
                                                     &eos.Til_granite);
          break;

        case eos_planetary_id_Til_water:
          return Til_soundspeed_from_internal_energy(density, u,
                                                     &eos.Til_water);
          break;

        case eos_planetary_id_Til_basalt:
          return Til_soundspeed_from_internal_energy(density, u,
                                                     &eos.Til_basalt);
          break;

        case eos_planetary_id_Til_ice:
          return Til_soundspeed_from_internal_energy(density, u, &eos.Til_ice);
          break;

        default:
          // Custom user-provided Tillotson
          if (mat_id >= eos_planetary_Til_custom_base_id) {
            const int i_custom = mat_id - eos_planetary_Til_custom_base_id;
            return Til_soundspeed_from_internal_energy(
                density, u, &eos.Til_custom[i_custom]);
          } else {
            return -1.f;
          }
      };
      break;
>>>>>>> d284c13f

    /* Hubbard & MacFarlane (1980) EoS */
    case eos_type_HM80:
      return HM80_soundspeed_from_internal_energy(density, u,
                                                  &eos.all_HM80[unit_id]);

    /* SESAME EoS */
<<<<<<< HEAD
    case eos_type_SESAME:
      return SESAME_soundspeed_from_internal_energy(density, u,
                                                    &eos.all_SESAME[unit_id]);
=======
    case eos_planetary_type_SESAME:;

      /* Select the material of this type */
      switch (mat_id) {
        case eos_planetary_id_SESAME_iron:
          return SESAME_soundspeed_from_internal_energy(density, u,
                                                        &eos.SESAME_iron);
          break;

        case eos_planetary_id_SESAME_basalt:
          return SESAME_soundspeed_from_internal_energy(density, u,
                                                        &eos.SESAME_basalt);
          break;

        case eos_planetary_id_SESAME_water:
          return SESAME_soundspeed_from_internal_energy(density, u,
                                                        &eos.SESAME_water);
          break;

        case eos_planetary_id_SS08_water:
          return SESAME_soundspeed_from_internal_energy(density, u,
                                                        &eos.SS08_water);
          break;

        case eos_planetary_id_AQUA:
          return SESAME_soundspeed_from_internal_energy(density, u, &eos.AQUA);
          break;

        case eos_planetary_id_CMS19_H:
          return SESAME_soundspeed_from_internal_energy(density, u,
                                                        &eos.CMS19_H);
          break;

        case eos_planetary_id_CMS19_He:
          return SESAME_soundspeed_from_internal_energy(density, u,
                                                        &eos.CMS19_He);
          break;

        case eos_planetary_id_CD21_HHe:
          return SESAME_soundspeed_from_internal_energy(density, u,
                                                        &eos.CD21_HHe);
          break;

        default:
          return -1.f;
      };
      break;
>>>>>>> d284c13f

    /* ANEOS -- using SESAME-style tables */
    case eos_type_ANEOS:
      return SESAME_soundspeed_from_internal_energy(density, u,
                                                    &eos.all_ANEOS[unit_id]);

    /*! Linear EoS -- user-provided parameters */
    case eos_type_linear:
      return linear_soundspeed_from_internal_energy(density, u,
                                                    &eos.all_linear[unit_id]);

    /*! Generic user-provided custom tables */
    case eos_type_custom:
      return SESAME_soundspeed_from_internal_energy(density, u,
                                                    &eos.all_custom[unit_id]);

    default:
      return -1.f;
  }
}

/**
 * @brief Returns the sound speed given density and pressure
 *
 * @param density The density \f$\rho\f$
 * @param P The pressure \f$P\f$
 */
__attribute__((always_inline)) INLINE static float gas_soundspeed_from_pressure(
    float density, float P, enum eos_planetary_material_id mat_id) {

  const enum eos_planetary_type_id type =
      (enum eos_planetary_type_id)(mat_id / eos_type_factor);
  const int unit_id = mat_id % eos_type_factor;

  /* Select the material base type */
  switch (type) {

    /* Ideal gas EoS */
    case eos_type_idg:
      return idg_soundspeed_from_pressure(density, P, &eos.all_idg[unit_id]);

    /* Tillotson EoS */
    case eos_type_Til:
      return Til_soundspeed_from_pressure(density, P, &eos.all_Til[unit_id]);

    /* Custom user-provided Tillotson EoS */
    case eos_type_Til_custom:
      return Til_soundspeed_from_pressure(density, P,
                                          &eos.all_Til_custom[unit_id]);

    /* Hubbard & MacFarlane (1980) EoS */
    case eos_type_HM80:
      return HM80_soundspeed_from_pressure(density, P, &eos.all_HM80[unit_id]);

    /* SESAME EoS */
    case eos_type_SESAME:
      return SESAME_soundspeed_from_pressure(density, P,
                                             &eos.all_SESAME[unit_id]);

    /* ANEOS -- using SESAME-style tables */
    case eos_type_ANEOS:
      return SESAME_soundspeed_from_pressure(density, P,
                                             &eos.all_ANEOS[unit_id]);

    /*! Linear EoS -- user-provided parameters */
    case eos_type_linear:
      return linear_soundspeed_from_pressure(density, P,
                                             &eos.all_linear[unit_id]);

    /*! Generic user-provided custom tables */
    case eos_type_custom:
      return SESAME_soundspeed_from_pressure(density, P,
                                             &eos.all_custom[unit_id]);

    default:
      return -1.f;
  }
}

/**
 * @brief Returns the temperature given density and internal energy
 *
 * @param density The density \f$\rho\f$
 * @param u The internal energy \f$u\f$
 */
__attribute__((always_inline)) INLINE static float
gas_temperature_from_internal_energy(float density, float u,
                                     enum eos_planetary_material_id mat_id) {
  const enum eos_planetary_type_id type =
      (enum eos_planetary_type_id)(mat_id / eos_type_factor);
  const int unit_id = mat_id % eos_type_factor;

  /* Select the material base type */
  switch (type) {

    /* Ideal gas EoS */
    case eos_type_idg:
      return idg_temperature_from_internal_energy(density, u,
                                                  &eos.all_idg[unit_id]);

    /* Tillotson EoS */
    case eos_type_Til:
      return Til_temperature_from_internal_energy(density, u,
                                                  &eos.all_Til[unit_id]);

    /* Custom user-provided Tillotson EoS */
    case eos_type_Til_custom:
      return Til_temperature_from_internal_energy(density, u,
                                                  &eos.all_Til_custom[unit_id]);

    /* Hubbard & MacFarlane (1980) EoS */
    case eos_type_HM80:
      return HM80_temperature_from_internal_energy(density, u,
                                                   &eos.all_HM80[unit_id]);

    /* SESAME EoS */
    case eos_type_SESAME:
      return SESAME_temperature_from_internal_energy(density, u,
                                                     &eos.all_SESAME[unit_id]);

    /* ANEOS -- using SESAME-style tables */
    case eos_type_ANEOS:
      return SESAME_temperature_from_internal_energy(density, u,
                                                     &eos.all_ANEOS[unit_id]);

<<<<<<< HEAD
    /*! Linear EoS -- user-provided parameters */
    case eos_type_linear:
      return linear_temperature_from_internal_energy(density, u,
                                                     &eos.all_linear[unit_id]);

    /*! Generic user-provided custom tables */
    case eos_type_custom:
      return SESAME_temperature_from_internal_energy(density, u,
                                                     &eos.all_custom[unit_id]);

    default:
      return -1.f;
  }
}

/**
 * @brief Returns the density given pressure and temperature
 *
 * @param P The pressure \f$P\f$
 * @param T The temperature \f$T\f$
 */
__attribute__((always_inline)) INLINE static float
gas_density_from_pressure_and_temperature(
    float P, float T, enum eos_planetary_material_id mat_id) {
  const enum eos_planetary_type_id type =
      (enum eos_planetary_type_id)(mat_id / eos_type_factor);
  const int unit_id = mat_id % eos_type_factor;

  /* Select the material base type */
  switch (type) {

    /* Ideal gas EoS */
    case eos_type_idg:
      return idg_density_from_pressure_and_temperature(P, T,
                                                       &eos.all_idg[unit_id]);

    /* Tillotson EoS */
    case eos_type_Til:
      return Til_density_from_pressure_and_temperature(P, T,
                                                       &eos.all_Til[unit_id]);

    /* Custom user-provided Tillotson EoS */
    case eos_type_Til_custom:
      return Til_density_from_pressure_and_temperature(
          P, T, &eos.all_Til_custom[unit_id]);
=======
        case eos_planetary_id_Til_ice:
          return Til_soundspeed_from_pressure(density, P, &eos.Til_ice);
          break;

        default:
          // Custom user-provided Tillotson
          if (mat_id >= eos_planetary_Til_custom_base_id) {
            const int i_custom = mat_id - eos_planetary_Til_custom_base_id;
            return Til_soundspeed_from_pressure(density, P,
                                                &eos.Til_custom[i_custom]);
          } else {
            return -1.f;
          }
      };
      break;
>>>>>>> d284c13f

    /* Hubbard & MacFarlane (1980) EoS */
    case eos_type_HM80:
      return HM80_density_from_pressure_and_temperature(P, T,
                                                        &eos.all_HM80[unit_id]);

    /* SESAME EoS */
    case eos_type_SESAME:
      return SESAME_density_from_pressure_and_temperature(
          P, T, &eos.all_SESAME[unit_id]);

    /* ANEOS -- using SESAME-style tables */
    case eos_type_ANEOS:
      return SESAME_density_from_pressure_and_temperature(
          P, T, &eos.all_ANEOS[unit_id]);

    /*! Linear EoS -- user-provided parameters */
    case eos_type_linear:
      return linear_density_from_pressure_and_temperature(
          P, T, &eos.all_linear[unit_id]);

    /*! Generic user-provided custom tables */
    case eos_type_custom:
      return SESAME_density_from_pressure_and_temperature(
          P, T, &eos.all_custom[unit_id]);

    default:
      return -1.f;
  }
}

/**
 * @brief Returns the density given pressure and internal energy
 *
 * @param P The pressure \f$P\f$
 * @param T The temperature \f$T\f$
 */
__attribute__((always_inline)) INLINE static float
gas_density_from_pressure_and_internal_energy(
    float P, float u, float rho_ref, float rho_sph,
    enum eos_planetary_material_id mat_id) {
  const enum eos_planetary_type_id type =
      (enum eos_planetary_type_id)(mat_id / eos_type_factor);
  const int unit_id = mat_id % eos_type_factor;

  /* Select the material base type */
  switch (type) {

    /* Ideal gas EoS */
    case eos_type_idg:
      return idg_density_from_pressure_and_internal_energy(
          P, u, rho_ref, rho_sph, &eos.all_idg[unit_id]);

    /* Tillotson EoS */
    case eos_type_Til:
      return Til_density_from_pressure_and_internal_energy(
          P, u, rho_ref, rho_sph, &eos.all_Til[unit_id]);

    /* Custom user-provided Tillotson EoS */
    case eos_type_Til_custom:
      return Til_density_from_pressure_and_internal_energy(
          P, u, rho_ref, rho_sph, &eos.all_Til_custom[unit_id]);

    /* Hubbard & MacFarlane (1980) EoS */
    case eos_type_HM80:
      return HM80_density_from_pressure_and_internal_energy(
          P, u, rho_ref, rho_sph, &eos.all_HM80[unit_id]);

    /* SESAME EoS */
<<<<<<< HEAD
    case eos_type_SESAME:
      return SESAME_density_from_pressure_and_internal_energy(
          P, u, rho_ref, rho_sph, &eos.all_SESAME[unit_id]);
=======
    case eos_planetary_type_SESAME:;

      /* Select the material of this type */
      switch (mat_id) {
        case eos_planetary_id_SESAME_iron:
          return SESAME_soundspeed_from_pressure(density, P, &eos.SESAME_iron);
          break;

        case eos_planetary_id_SESAME_basalt:
          return SESAME_soundspeed_from_pressure(density, P,
                                                 &eos.SESAME_basalt);
          break;

        case eos_planetary_id_SESAME_water:
          return SESAME_soundspeed_from_pressure(density, P, &eos.SESAME_water);
          break;

        case eos_planetary_id_SS08_water:
          return SESAME_soundspeed_from_pressure(density, P, &eos.SS08_water);
          break;

        case eos_planetary_id_AQUA:
          return SESAME_soundspeed_from_pressure(density, P, &eos.AQUA);
          break;

        case eos_planetary_id_CMS19_H:
          return SESAME_soundspeed_from_pressure(density, P, &eos.CMS19_H);
          break;

        case eos_planetary_id_CMS19_He:
          return SESAME_soundspeed_from_pressure(density, P, &eos.CMS19_He);
          break;

        case eos_planetary_id_CD21_HHe:
          return SESAME_soundspeed_from_pressure(density, P, &eos.CD21_HHe);
          break;

        default:
          return -1.f;
      };
      break;
>>>>>>> d284c13f

    /* ANEOS -- using SESAME-style tables */
    case eos_type_ANEOS:
      return SESAME_density_from_pressure_and_internal_energy(
          P, u, rho_ref, rho_sph, &eos.all_ANEOS[unit_id]);

    /*! Linear EoS -- user-provided parameters */
    case eos_type_linear:
      return linear_density_from_pressure_and_internal_energy(
          P, u, rho_ref, rho_sph, &eos.all_linear[unit_id]);

    /*! Generic user-provided custom tables */
    case eos_type_custom:
      return SESAME_density_from_pressure_and_internal_energy(
          P, u, rho_ref, rho_sph, &eos.all_custom[unit_id]);

    default:
      return -1.f;
  }
}

/**
 * @brief Returns the temperature given density and internal energy
 *
 * @param density The density \f$\rho\f$
 * @param u The internal energy \f$u\f$
 */
__attribute__((always_inline)) INLINE static float
gas_temperature_from_internal_energy(float density, float u,
                                     enum eos_planetary_material_id mat_id) {
  const enum eos_planetary_type_id type =
      (enum eos_planetary_type_id)(mat_id / eos_planetary_type_factor);

  /* Select the material base type */
  switch (type) {

<<<<<<< HEAD
  char eos_file[PARSER_MAX_LINE_SIZE], mat_params_file[PARSER_MAX_LINE_SIZE];
  char param_name[PARSER_MAX_LINE_SIZE];

  // Ideal gas
  if (parser_get_opt_param_int(params, "EoS:planetary_use_idg_def", 0)) {
    set_idg_def(&e->all_idg[eos_unit_id_idg_def], eos_mat_id_idg_def);

    sprintf(param_name, "EoS:idg_def_mat_params_file");
    parser_get_opt_param_string(params, param_name, mat_params_file, "NoFile");
    set_material_params(e->all_mat_params, &e->method_params, eos_mat_id_idg_def, mat_params_file,
                        us);
  }

  // Tillotson
  if (parser_get_opt_param_int(params, "EoS:planetary_use_Til_iron", 0)) {
    set_Til_iron(&e->all_Til[eos_unit_id_Til_iron], eos_mat_id_Til_iron);
    set_Til_u_cold(&e->all_Til[eos_unit_id_Til_iron], eos_mat_id_Til_iron);
    convert_units_Til(&e->all_Til[eos_unit_id_Til_iron], us);

    sprintf(param_name, "EoS:Til_iron_mat_params_file");
    parser_get_opt_param_string(params, param_name, mat_params_file, "NoFile");
    set_material_params(e->all_mat_params, &e->method_params, eos_mat_id_Til_iron, mat_params_file,
                        us);
  }
  if (parser_get_opt_param_int(params, "EoS:planetary_use_Til_granite", 0)) {
    set_Til_granite(&e->all_Til[eos_unit_id_Til_granite],
                    eos_mat_id_Til_granite);
    set_Til_u_cold(&e->all_Til[eos_unit_id_Til_granite],
                   eos_mat_id_Til_granite);
    convert_units_Til(&e->all_Til[eos_unit_id_Til_granite], us);

    sprintf(param_name, "EoS:Til_granite_mat_params_file");
    parser_get_opt_param_string(params, param_name, mat_params_file, "NoFile");
    set_material_params(e->all_mat_params, &e->method_params, eos_mat_id_Til_granite,
                        mat_params_file, us);
  }
  if (parser_get_opt_param_int(params, "EoS:planetary_use_Til_water", 0)) {
    set_Til_water(&e->all_Til[eos_unit_id_Til_water], eos_mat_id_Til_water);
    set_Til_u_cold(&e->all_Til[eos_unit_id_Til_water], eos_mat_id_Til_water);
    convert_units_Til(&e->all_Til[eos_unit_id_Til_water], us);

    sprintf(param_name, "EoS:Til_water_mat_params_file");
    parser_get_opt_param_string(params, param_name, mat_params_file, "NoFile");
    set_material_params(e->all_mat_params, &e->method_params, eos_mat_id_Til_water,
                        mat_params_file, us);
  }
  if (parser_get_opt_param_int(params, "EoS:planetary_use_Til_basalt", 0)) {
    set_Til_basalt(&e->all_Til[eos_unit_id_Til_basalt], eos_mat_id_Til_basalt);
    set_Til_u_cold(&e->all_Til[eos_unit_id_Til_basalt], eos_mat_id_Til_basalt);
    convert_units_Til(&e->all_Til[eos_unit_id_Til_basalt], us);

    sprintf(param_name, "EoS:Til_basalt_mat_params_file");
    parser_get_opt_param_string(params, param_name, mat_params_file, "NoFile");
    set_material_params(e->all_mat_params, &e->method_params, eos_mat_id_Til_basalt,
                        mat_params_file, us);
  }
  if (parser_get_opt_param_int(params, "EoS:planetary_use_Til_ice", 0)) {
    set_Til_ice(&e->all_Til[eos_unit_id_Til_ice], eos_mat_id_Til_ice);
    set_Til_u_cold(&e->all_Til[eos_unit_id_Til_ice], eos_mat_id_Til_ice);
    convert_units_Til(&e->all_Til[eos_unit_id_Til_ice], us);

    sprintf(param_name, "EoS:Til_ice_mat_params_file");
    parser_get_opt_param_string(params, param_name, mat_params_file, "NoFile");
    set_material_params(e->all_mat_params, &e->method_params, eos_mat_id_Til_ice, mat_params_file,
                        us);
  }

  // Custom user-provided Tillotson
  for (int i_custom = 0; i_custom <= 9; i_custom++) {
    sprintf(param_name, "EoS:planetary_use_Til_custom_%d", i_custom);
    if (parser_get_opt_param_int(params, param_name, 0)) {
      int mat_id = eos_type_Til_custom * eos_type_factor + i_custom;

      sprintf(param_name, "EoS:planetary_Til_custom_%d_param_file", i_custom);
      parser_get_param_string(params, param_name, eos_file);

      set_Til_custom(&e->all_Til_custom[i_custom],
                     (enum eos_planetary_material_id)mat_id, eos_file);
      set_Til_u_cold(&e->all_Til_custom[i_custom],
                     (enum eos_planetary_material_id)mat_id);
      convert_units_Til(&e->all_Til_custom[i_custom], us);

      sprintf(param_name, "EoS:Til_custom_%d_mat_params_file", i_custom);
      parser_get_opt_param_string(params, param_name, mat_params_file,
                                  "NoFile");
      set_material_params(e->all_mat_params, &e->method_params, mat_id, mat_params_file, us);
    }
  }

  // Hubbard & MacFarlane (1980)
  if (parser_get_opt_param_int(params, "EoS:planetary_use_HM80_HHe", 0)) {
    set_HM80_HHe(&e->all_HM80[eos_unit_id_HM80_HHe], eos_mat_id_HM80_HHe);
    parser_get_param_string(params, "EoS:planetary_HM80_HHe_table_file",
                            eos_file);
    load_table_HM80(&e->all_HM80[eos_unit_id_HM80_HHe], eos_file);
    prepare_table_HM80(&e->all_HM80[eos_unit_id_HM80_HHe]);
    convert_units_HM80(&e->all_HM80[eos_unit_id_HM80_HHe], us);

    sprintf(param_name, "EoS:HM80_HHe_mat_params_file");
    parser_get_opt_param_string(params, param_name, mat_params_file, "NoFile");
    set_material_params(e->all_mat_params, &e->method_params, eos_mat_id_HM80_HHe, mat_params_file,
                        us);
  }
  if (parser_get_opt_param_int(params, "EoS:planetary_use_HM80_ice", 0)) {
    set_HM80_ice(&e->all_HM80[eos_unit_id_HM80_ice], eos_mat_id_HM80_ice);
    parser_get_param_string(params, "EoS:planetary_HM80_ice_table_file",
                            eos_file);
    load_table_HM80(&e->all_HM80[eos_unit_id_HM80_ice], eos_file);
    prepare_table_HM80(&e->all_HM80[eos_unit_id_HM80_ice]);
    convert_units_HM80(&e->all_HM80[eos_unit_id_HM80_ice], us);

    sprintf(param_name, "EoS:HM80_ice_mat_params_file");
    parser_get_opt_param_string(params, param_name, mat_params_file, "NoFile");
    set_material_params(e->all_mat_params, &e->method_params, eos_mat_id_HM80_ice, mat_params_file,
                        us);
  }
  if (parser_get_opt_param_int(params, "EoS:planetary_use_HM80_rock", 0)) {
    set_HM80_rock(&e->all_HM80[eos_unit_id_HM80_rock], eos_mat_id_HM80_rock);
    parser_get_param_string(params, "EoS:planetary_HM80_rock_table_file",
                            eos_file);
    load_table_HM80(&e->all_HM80[eos_unit_id_HM80_rock], eos_file);
    prepare_table_HM80(&e->all_HM80[eos_unit_id_HM80_rock]);
    convert_units_HM80(&e->all_HM80[eos_unit_id_HM80_rock], us);

    sprintf(param_name, "EoS:HM80_rock_mat_params_file");
    parser_get_opt_param_string(params, param_name, mat_params_file, "NoFile");
    set_material_params(e->all_mat_params, &e->method_params, eos_mat_id_HM80_rock,
                        mat_params_file, us);
  }

  // SESAME
  if (parser_get_opt_param_int(params, "EoS:planetary_use_SESAME_iron", 0)) {
    set_SESAME_iron(&e->all_SESAME[eos_unit_id_SESAME_iron],
                    eos_mat_id_SESAME_iron);
    parser_get_param_string(params, "EoS:planetary_SESAME_iron_table_file",
                            eos_file);
    load_table_SESAME(&e->all_SESAME[eos_unit_id_SESAME_iron], eos_file);
    prepare_table_SESAME(&e->all_SESAME[eos_unit_id_SESAME_iron]);
    convert_units_SESAME(&e->all_SESAME[eos_unit_id_SESAME_iron], us);

    sprintf(param_name, "EoS:SESAME_iron_mat_params_file");
    parser_get_opt_param_string(params, param_name, mat_params_file, "NoFile");
    set_material_params(e->all_mat_params, &e->method_params, eos_mat_id_SESAME_iron,
                        mat_params_file, us);
  }
  if (parser_get_opt_param_int(params, "EoS:planetary_use_SESAME_basalt", 0)) {
    set_SESAME_basalt(&e->all_SESAME[eos_unit_id_SESAME_basalt],
                      eos_mat_id_SESAME_basalt);
    parser_get_param_string(params, "EoS:planetary_SESAME_basalt_table_file",
                            eos_file);
    load_table_SESAME(&e->all_SESAME[eos_unit_id_SESAME_basalt], eos_file);
    prepare_table_SESAME(&e->all_SESAME[eos_unit_id_SESAME_basalt]);
    convert_units_SESAME(&e->all_SESAME[eos_unit_id_SESAME_basalt], us);

    sprintf(param_name, "EoS:SESAME_basalt_mat_params_file");
    parser_get_opt_param_string(params, param_name, mat_params_file, "NoFile");
    set_material_params(e->all_mat_params, &e->method_params, eos_mat_id_SESAME_basalt,
                        mat_params_file, us);
  }
  if (parser_get_opt_param_int(params, "EoS:planetary_use_SESAME_water", 0)) {
    set_SESAME_water(&e->all_SESAME[eos_unit_id_SESAME_water],
                     eos_mat_id_SESAME_water);
    parser_get_param_string(params, "EoS:planetary_SESAME_water_table_file",
                            eos_file);
    load_table_SESAME(&e->all_SESAME[eos_unit_id_SESAME_water], eos_file);
    prepare_table_SESAME(&e->all_SESAME[eos_unit_id_SESAME_water]);
    convert_units_SESAME(&e->all_SESAME[eos_unit_id_SESAME_water], us);

    sprintf(param_name, "EoS:SESAME_water_mat_params_file");
    parser_get_opt_param_string(params, param_name, mat_params_file, "NoFile");
    set_material_params(e->all_mat_params, &e->method_params, eos_mat_id_SESAME_water,
                        mat_params_file, us);
  }
  if (parser_get_opt_param_int(params, "EoS:planetary_use_SS08_water", 0)) {
    set_SS08_water(&e->all_SESAME[eos_unit_id_SS08_water],
                   eos_mat_id_SS08_water);
    parser_get_param_string(params, "EoS:planetary_SS08_water_table_file",
                            eos_file);
    load_table_SESAME(&e->all_SESAME[eos_unit_id_SS08_water], eos_file);
    prepare_table_SESAME(&e->all_SESAME[eos_unit_id_SS08_water]);
    convert_units_SESAME(&e->all_SESAME[eos_unit_id_SS08_water], us);

    sprintf(param_name, "EoS:SS08_water_mat_params_file");
    parser_get_opt_param_string(params, param_name, mat_params_file, "NoFile");
    set_material_params(e->all_mat_params, &e->method_params, eos_mat_id_SS08_water,
                        mat_params_file, us);
  }
  if (parser_get_opt_param_int(params, "EoS:planetary_use_AQUA", 0)) {
    set_AQUA(&e->all_SESAME[eos_unit_id_AQUA], eos_mat_id_AQUA);
    parser_get_param_string(params, "EoS:planetary_AQUA_table_file", eos_file);
    load_table_SESAME(&e->all_SESAME[eos_unit_id_AQUA], eos_file);
    prepare_table_SESAME(&e->all_SESAME[eos_unit_id_AQUA]);
    convert_units_SESAME(&e->all_SESAME[eos_unit_id_AQUA], us);

    sprintf(param_name, "EoS:AQUA_mat_params_file");
    parser_get_opt_param_string(params, param_name, mat_params_file, "NoFile");
    set_material_params(e->all_mat_params, &e->method_params, eos_mat_id_AQUA, mat_params_file,
                        us);
  }
  if (parser_get_opt_param_int(params, "EoS:planetary_use_CMS19_H", 0)) {
    set_CMS19_H(&e->all_SESAME[eos_unit_id_CMS19_H], eos_mat_id_CMS19_H);
    parser_get_param_string(params, "EoS:planetary_CMS19_H_table_file",
                            eos_file);
    load_table_SESAME(&e->all_SESAME[eos_unit_id_CMS19_H], eos_file);
    prepare_table_SESAME(&e->all_SESAME[eos_unit_id_CMS19_H]);
    convert_units_SESAME(&e->all_SESAME[eos_unit_id_CMS19_H], us);

    sprintf(param_name, "EoS:CMS19_H_mat_params_file");
    parser_get_opt_param_string(params, param_name, mat_params_file, "NoFile");
    set_material_params(e->all_mat_params, &e->method_params, eos_mat_id_CMS19_H, mat_params_file,
                        us);
  }
  if (parser_get_opt_param_int(params, "EoS:planetary_use_CMS19_He", 0)) {
    set_CMS19_He(&e->all_SESAME[eos_unit_id_CMS19_He], eos_mat_id_CMS19_He);
    parser_get_param_string(params, "EoS:planetary_CMS19_He_table_file",
                            eos_file);
    load_table_SESAME(&e->all_SESAME[eos_unit_id_CMS19_He], eos_file);
    prepare_table_SESAME(&e->all_SESAME[eos_unit_id_CMS19_He]);
    convert_units_SESAME(&e->all_SESAME[eos_unit_id_CMS19_He], us);

    sprintf(param_name, "EoS:CMS19_He_mat_params_file");
    parser_get_opt_param_string(params, param_name, mat_params_file, "NoFile");
    set_material_params(e->all_mat_params, &e->method_params, eos_mat_id_CMS19_He, mat_params_file,
                        us);
  }
  if (parser_get_opt_param_int(params, "EoS:planetary_use_CD21_HHe", 0)) {
    set_CD21_HHe(&e->all_SESAME[eos_unit_id_CD21_HHe], eos_mat_id_CD21_HHe);
    parser_get_param_string(params, "EoS:planetary_CD21_HHe_table_file",
                            eos_file);
    load_table_SESAME(&e->all_SESAME[eos_unit_id_CD21_HHe], eos_file);
    prepare_table_SESAME(&e->all_SESAME[eos_unit_id_CD21_HHe]);
    convert_units_SESAME(&e->all_SESAME[eos_unit_id_CD21_HHe], us);

    sprintf(param_name, "EoS:CD21_HHe_mat_params_file");
    parser_get_opt_param_string(params, param_name, mat_params_file, "NoFile");
    set_material_params(e->all_mat_params, &e->method_params, eos_mat_id_CD21_HHe, mat_params_file,
                        us);
=======
    /* Ideal gas EoS */
    case eos_planetary_type_idg:

      /* Select the material of this type */
      switch (mat_id) {
        case eos_planetary_id_idg_def:
          return idg_temperature_from_internal_energy(density, u, &eos.idg_def);
          break;

        default:
#ifdef SWIFT_DEBUG_CHECKS
          error("Unknown material ID! mat_id = %d", mat_id);
#endif
          return -1.f;
      };
      break;

    /* Tillotson EoS */
    case eos_planetary_type_Til:

      /* Select the material of this type */
      switch (mat_id) {
        case eos_planetary_id_Til_iron:
          return Til_temperature_from_internal_energy(density, u,
                                                      &eos.Til_iron);
          break;

        case eos_planetary_id_Til_granite:
          return Til_temperature_from_internal_energy(density, u,
                                                      &eos.Til_granite);
          break;

        case eos_planetary_id_Til_water:
          return Til_temperature_from_internal_energy(density, u,
                                                      &eos.Til_water);
          break;

        case eos_planetary_id_Til_basalt:
          return Til_temperature_from_internal_energy(density, u,
                                                      &eos.Til_basalt);
          break;

        case eos_planetary_id_Til_ice:
          return Til_temperature_from_internal_energy(density, u, &eos.Til_ice);
          break;

        default:
          // Custom user-provided Tillotson
          if (mat_id >= eos_planetary_Til_custom_base_id) {
            const int i_custom = mat_id - eos_planetary_Til_custom_base_id;
            return Til_temperature_from_internal_energy(
                density, u, &eos.Til_custom[i_custom]);
          } else {
            return -1.f;
          }
      };
      break;

    /* Hubbard & MacFarlane (1980) EoS */
    case eos_planetary_type_HM80:

      /* Select the material of this type */
      switch (mat_id) {
        case eos_planetary_id_HM80_HHe:
          return HM80_temperature_from_internal_energy(density, u,
                                                       &eos.HM80_HHe);
          break;

        case eos_planetary_id_HM80_ice:
          return HM80_temperature_from_internal_energy(density, u,
                                                       &eos.HM80_ice);
          break;

        case eos_planetary_id_HM80_rock:
          return HM80_temperature_from_internal_energy(density, u,
                                                       &eos.HM80_rock);
          break;

        default:
#ifdef SWIFT_DEBUG_CHECKS
          error("Unknown material ID! mat_id = %d", mat_id);
#endif
          return -1.f;
      };
      break;

    /* SESAME EoS */
    case eos_planetary_type_SESAME:;

      /* Select the material of this type */
      switch (mat_id) {
        case eos_planetary_id_SESAME_iron:
          return SESAME_temperature_from_internal_energy(density, u,
                                                         &eos.SESAME_iron);
          break;

        case eos_planetary_id_SESAME_basalt:
          return SESAME_temperature_from_internal_energy(density, u,
                                                         &eos.SESAME_basalt);
          break;

        case eos_planetary_id_SESAME_water:
          return SESAME_temperature_from_internal_energy(density, u,
                                                         &eos.SESAME_water);
          break;

        case eos_planetary_id_SS08_water:
          return SESAME_temperature_from_internal_energy(density, u,
                                                         &eos.SS08_water);
          break;

        case eos_planetary_id_AQUA:
          return SESAME_temperature_from_internal_energy(density, u, &eos.AQUA);
          break;

        case eos_planetary_id_CMS19_H:
          return SESAME_temperature_from_internal_energy(density, u,
                                                         &eos.CMS19_H);
          break;

        case eos_planetary_id_CMS19_He:
          return SESAME_temperature_from_internal_energy(density, u,
                                                         &eos.CMS19_He);
          break;

        case eos_planetary_id_CD21_HHe:
          return SESAME_temperature_from_internal_energy(density, u,
                                                         &eos.CD21_HHe);
          break;

        default:
          return -1.f;
      };
      break;

    /* ANEOS -- using SESAME-style tables */
    case eos_planetary_type_ANEOS:;

      /* Select the material of this type */
      switch (mat_id) {
        case eos_planetary_id_ANEOS_forsterite:
          return SESAME_temperature_from_internal_energy(density, u,
                                                         &eos.ANEOS_forsterite);
          break;

        case eos_planetary_id_ANEOS_iron:
          return SESAME_temperature_from_internal_energy(density, u,
                                                         &eos.ANEOS_iron);
          break;

        case eos_planetary_id_ANEOS_Fe85Si15:
          return SESAME_temperature_from_internal_energy(density, u,
                                                         &eos.ANEOS_Fe85Si15);
          break;

        default:
          return -1.f;
      };
      break;

    /*! Generic user-provided custom tables */
    case eos_planetary_type_custom: {
      const int i_custom =
          mat_id - eos_planetary_type_custom * eos_planetary_type_factor;
      return SESAME_temperature_from_internal_energy(density, u,
                                                     &eos.custom[i_custom]);
      break;
    }

    default:
      return -1.f;
  }
}

/**
 * @brief Returns the density given pressure and temperature
 *
 * @param P The pressure \f$P\f$
 * @param T The temperature \f$T\f$
 */
__attribute__((always_inline)) INLINE static float
gas_density_from_pressure_and_temperature(
    float P, float T, enum eos_planetary_material_id mat_id) {
  const enum eos_planetary_type_id type =
      (enum eos_planetary_type_id)(mat_id / eos_planetary_type_factor);

  /* Select the material base type */
  switch (type) {

    /* Ideal gas EoS */
    case eos_planetary_type_idg:

      /* Select the material of this type */
      switch (mat_id) {
        case eos_planetary_id_idg_def:
          return idg_density_from_pressure_and_temperature(P, T, &eos.idg_def);
          break;

        default:
#ifdef SWIFT_DEBUG_CHECKS
          error("Unknown material ID! mat_id = %d", mat_id);
#endif
          return -1.f;
      };
      break;

    /* Tillotson EoS */
    case eos_planetary_type_Til:

      /* Select the material of this type */
      switch (mat_id) {
        case eos_planetary_id_Til_iron:
          return Til_density_from_pressure_and_temperature(P, T, &eos.Til_iron);
          break;

        case eos_planetary_id_Til_granite:
          return Til_density_from_pressure_and_temperature(P, T,
                                                           &eos.Til_granite);
          break;

        case eos_planetary_id_Til_water:
          return Til_density_from_pressure_and_temperature(P, T,
                                                           &eos.Til_water);
          break;

        case eos_planetary_id_Til_basalt:
          return Til_density_from_pressure_and_temperature(P, T,
                                                           &eos.Til_basalt);
          break;

        case eos_planetary_id_Til_ice:
          return Til_density_from_pressure_and_temperature(P, T, &eos.Til_ice);
          break;

        default:
          // Custom user-provided Tillotson
          if (mat_id >= eos_planetary_Til_custom_base_id) {
            const int i_custom = mat_id - eos_planetary_Til_custom_base_id;
            return Til_density_from_pressure_and_temperature(
                P, T, &eos.Til_custom[i_custom]);
          } else {
            return -1.f;
          }
      };
      break;

    /* Hubbard & MacFarlane (1980) EoS */
    case eos_planetary_type_HM80:

      /* Select the material of this type */
      switch (mat_id) {
        case eos_planetary_id_HM80_HHe:
          return HM80_density_from_pressure_and_temperature(P, T,
                                                            &eos.HM80_HHe);
          break;

        case eos_planetary_id_HM80_ice:
          return HM80_density_from_pressure_and_temperature(P, T,
                                                            &eos.HM80_ice);
          break;

        case eos_planetary_id_HM80_rock:
          return HM80_density_from_pressure_and_temperature(P, T,
                                                            &eos.HM80_rock);
          break;

        default:
#ifdef SWIFT_DEBUG_CHECKS
          error("Unknown material ID! mat_id = %d", mat_id);
#endif
          return -1.f;
      };
      break;

    /* SESAME EoS */
    case eos_planetary_type_SESAME:;

      /* Select the material of this type */
      switch (mat_id) {
        case eos_planetary_id_SESAME_iron:
          return SESAME_density_from_pressure_and_temperature(P, T,
                                                              &eos.SESAME_iron);
          break;

        case eos_planetary_id_SESAME_basalt:
          return SESAME_density_from_pressure_and_temperature(
              P, T, &eos.SESAME_basalt);
          break;

        case eos_planetary_id_SESAME_water:
          return SESAME_density_from_pressure_and_temperature(
              P, T, &eos.SESAME_water);
          break;

        case eos_planetary_id_SS08_water:
          return SESAME_density_from_pressure_and_temperature(P, T,
                                                              &eos.SS08_water);
          break;

        case eos_planetary_id_AQUA:
          return SESAME_density_from_pressure_and_temperature(P, T, &eos.AQUA);
          break;

        case eos_planetary_id_CMS19_H:
          return SESAME_density_from_pressure_and_temperature(P, T,
                                                              &eos.CMS19_H);
          break;

        case eos_planetary_id_CMS19_He:
          return SESAME_density_from_pressure_and_temperature(P, T,
                                                              &eos.CMS19_He);
          break;

        case eos_planetary_id_CD21_HHe:
          return SESAME_density_from_pressure_and_temperature(P, T,
                                                              &eos.CD21_HHe);
          break;

        default:
          return -1.f;
      };
      break;

    /* ANEOS -- using SESAME-style tables */
    case eos_planetary_type_ANEOS:;

      /* Select the material of this type */
      switch (mat_id) {
        case eos_planetary_id_ANEOS_forsterite:
          return SESAME_density_from_pressure_and_temperature(
              P, T, &eos.ANEOS_forsterite);
          break;

        case eos_planetary_id_ANEOS_iron:
          return SESAME_density_from_pressure_and_temperature(P, T,
                                                              &eos.ANEOS_iron);
          break;

        case eos_planetary_id_ANEOS_Fe85Si15:
          return SESAME_density_from_pressure_and_temperature(
              P, T, &eos.ANEOS_Fe85Si15);
          break;

        default:
          return -1.f;
      };
      break;

    /*! Generic user-provided custom tables */
    case eos_planetary_type_custom: {
      const int i_custom =
          mat_id - eos_planetary_type_custom * eos_planetary_type_factor;
      return SESAME_density_from_pressure_and_temperature(
          P, T, &eos.custom[i_custom]);
      break;
    }

    default:
      return -1.f;
  }
}

/**
 * @brief Returns the density given pressure and internal energy
 *
 * @param P The pressure \f$P\f$
 * @param T The temperature \f$T\f$
 */
__attribute__((always_inline)) INLINE static float
gas_density_from_pressure_and_internal_energy(
    float P, float u, float rho_ref, float rho_sph,
    enum eos_planetary_material_id mat_id) {
  const enum eos_planetary_type_id type =
      (enum eos_planetary_type_id)(mat_id / eos_planetary_type_factor);

  /* Select the material base type */
  switch (type) {

    /* Ideal gas EoS */
    case eos_planetary_type_idg:

      /* Select the material of this type */
      switch (mat_id) {
        case eos_planetary_id_idg_def:
          return idg_density_from_pressure_and_internal_energy(
              P, u, rho_ref, rho_sph, &eos.idg_def);
          break;

        default:
#ifdef SWIFT_DEBUG_CHECKS
          error("Unknown material ID! mat_id = %d", mat_id);
#endif
          return -1.f;
      };
      break;

    /* Tillotson EoS */
    case eos_planetary_type_Til:

      /* Select the material of this type */
      switch (mat_id) {
        case eos_planetary_id_Til_iron:
          return Til_density_from_pressure_and_internal_energy(
              P, u, rho_ref, rho_sph, &eos.Til_iron);
          break;

        case eos_planetary_id_Til_granite:
          return Til_density_from_pressure_and_internal_energy(
              P, u, rho_ref, rho_sph, &eos.Til_granite);
          break;

        case eos_planetary_id_Til_water:
          return Til_density_from_pressure_and_internal_energy(
              P, u, rho_ref, rho_sph, &eos.Til_water);
          break;

        case eos_planetary_id_Til_basalt:
          return Til_density_from_pressure_and_internal_energy(
              P, u, rho_ref, rho_sph, &eos.Til_basalt);
          break;

        case eos_planetary_id_Til_ice:
          return Til_density_from_pressure_and_internal_energy(
              P, u, rho_ref, rho_sph, &eos.Til_ice);
          break;

        default:
          // Custom user-provided Tillotson
          if (mat_id >= eos_planetary_Til_custom_base_id) {
            const int i_custom = mat_id - eos_planetary_Til_custom_base_id;
            return Til_density_from_pressure_and_internal_energy(
                P, u, rho_ref, rho_sph, &eos.Til_custom[i_custom]);
          } else {
            return -1.f;
          }
      };
      break;

    /* Hubbard & MacFarlane (1980) EoS */
    case eos_planetary_type_HM80:

      /* Select the material of this type */
      switch (mat_id) {
        case eos_planetary_id_HM80_HHe:
          return HM80_density_from_pressure_and_internal_energy(
              P, u, rho_ref, rho_sph, &eos.HM80_HHe);
          break;

        case eos_planetary_id_HM80_ice:
          return HM80_density_from_pressure_and_internal_energy(
              P, u, rho_ref, rho_sph, &eos.HM80_ice);
          break;

        case eos_planetary_id_HM80_rock:
          return HM80_density_from_pressure_and_internal_energy(
              P, u, rho_ref, rho_sph, &eos.HM80_rock);
          break;

        default:
#ifdef SWIFT_DEBUG_CHECKS
          error("Unknown material ID! mat_id = %d", mat_id);
#endif
          return -1.f;
      };
      break;

    /* SESAME EoS */
    case eos_planetary_type_SESAME:;

      /* Select the material of this type */
      switch (mat_id) {
        case eos_planetary_id_SESAME_iron:
          return SESAME_density_from_pressure_and_internal_energy(
              P, u, rho_ref, rho_sph, &eos.SESAME_iron);
          break;

        case eos_planetary_id_SESAME_basalt:
          return SESAME_density_from_pressure_and_internal_energy(
              P, u, rho_ref, rho_sph, &eos.SESAME_basalt);
          break;

        case eos_planetary_id_SESAME_water:
          return SESAME_density_from_pressure_and_internal_energy(
              P, u, rho_ref, rho_sph, &eos.SESAME_water);
          break;

        case eos_planetary_id_SS08_water:
          return SESAME_density_from_pressure_and_internal_energy(
              P, u, rho_ref, rho_sph, &eos.SS08_water);
          break;

        case eos_planetary_id_AQUA:
          return SESAME_density_from_pressure_and_internal_energy(
              P, u, rho_ref, rho_sph, &eos.AQUA);
          break;

        case eos_planetary_id_CMS19_H:
          return SESAME_density_from_pressure_and_internal_energy(
              P, u, rho_ref, rho_sph, &eos.CMS19_H);
          break;

        case eos_planetary_id_CMS19_He:
          return SESAME_density_from_pressure_and_internal_energy(
              P, u, rho_ref, rho_sph, &eos.CMS19_He);
          break;

        case eos_planetary_id_CD21_HHe:
          return SESAME_density_from_pressure_and_internal_energy(
              P, u, rho_ref, rho_sph, &eos.CD21_HHe);
          break;

        default:
          return -1.f;
      };
      break;

    /* ANEOS -- using SESAME-style tables */
    case eos_planetary_type_ANEOS:;

      /* Select the material of this type */
      switch (mat_id) {
        case eos_planetary_id_ANEOS_forsterite:
          return SESAME_density_from_pressure_and_internal_energy(
              P, u, rho_ref, rho_sph, &eos.ANEOS_forsterite);
          break;

        case eos_planetary_id_ANEOS_iron:
          return SESAME_density_from_pressure_and_internal_energy(
              P, u, rho_ref, rho_sph, &eos.ANEOS_iron);
          break;

        case eos_planetary_id_ANEOS_Fe85Si15:
          return SESAME_density_from_pressure_and_internal_energy(
              P, u, rho_ref, rho_sph, &eos.ANEOS_Fe85Si15);
          break;

        default:
          return -1.f;
      };
      break;

    /*! Generic user-provided custom tables */
    case eos_planetary_type_custom: {
      const int i_custom =
          mat_id - eos_planetary_type_custom * eos_planetary_type_factor;
      return SESAME_density_from_pressure_and_internal_energy(
          P, u, rho_ref, rho_sph, &eos.custom[i_custom]);
      break;
    }

    default:
      return -1.f;
  }
}

/**
 * @brief Initialize the eos parameters
 *
 * @param e The #eos_parameters
 * @param params The parsed parameters
 */
__attribute__((always_inline)) INLINE static void eos_init(
    struct eos_parameters *e, const struct phys_const *phys_const,
    const struct unit_system *us, struct swift_params *params) {

  // Prepare any/all requested EoS: Set the parameters and material IDs, load
  // tables etc., and convert to internal units

  // Ideal gas
  if (parser_get_opt_param_int(params, "EoS:planetary_use_idg_def", 0)) {
    set_idg_def(&e->idg_def, eos_planetary_id_idg_def);
  }

  // Tillotson
  if (parser_get_opt_param_int(params, "EoS:planetary_use_Til_iron", 0)) {
    set_Til_iron(&e->Til_iron, eos_planetary_id_Til_iron);
    set_Til_u_cold(&e->Til_iron, eos_planetary_id_Til_iron);
    convert_units_Til(&e->Til_iron, us);
  }
  if (parser_get_opt_param_int(params, "EoS:planetary_use_Til_granite", 0)) {
    set_Til_granite(&e->Til_granite, eos_planetary_id_Til_granite);
    set_Til_u_cold(&e->Til_granite, eos_planetary_id_Til_granite);
    convert_units_Til(&e->Til_granite, us);
  }
  if (parser_get_opt_param_int(params, "EoS:planetary_use_Til_water", 0)) {
    set_Til_water(&e->Til_water, eos_planetary_id_Til_water);
    set_Til_u_cold(&e->Til_water, eos_planetary_id_Til_water);
    convert_units_Til(&e->Til_water, us);
  }
  if (parser_get_opt_param_int(params, "EoS:planetary_use_Til_basalt", 0)) {
    set_Til_basalt(&e->Til_basalt, eos_planetary_id_Til_basalt);
    set_Til_u_cold(&e->Til_basalt, eos_planetary_id_Til_basalt);
    convert_units_Til(&e->Til_basalt, us);
  }
  if (parser_get_opt_param_int(params, "EoS:planetary_use_Til_ice", 0)) {
    set_Til_ice(&e->Til_ice, eos_planetary_id_Til_ice);
    set_Til_u_cold(&e->Til_ice, eos_planetary_id_Til_ice);
    convert_units_Til(&e->Til_ice, us);
  }

  // Custom user-provided Tillotson
  for (int i_custom = 0; i_custom <= 9; i_custom++) {
    char param_name[PARSER_MAX_LINE_SIZE];
    sprintf(param_name, "EoS:planetary_use_Til_custom_%d", i_custom);
    if (parser_get_opt_param_int(params, param_name, 0)) {
      char Til_custom_file[PARSER_MAX_LINE_SIZE];
      int mat_id = eos_planetary_Til_custom_base_id + i_custom;

      sprintf(param_name, "EoS:planetary_Til_custom_%d_param_file", i_custom);
      parser_get_param_string(params, param_name, Til_custom_file);

      set_Til_custom(&e->Til_custom[i_custom],
                     (enum eos_planetary_material_id)mat_id, Til_custom_file);
      set_Til_u_cold(&e->Til_custom[i_custom],
                     (enum eos_planetary_material_id)mat_id);
      convert_units_Til(&e->Til_custom[i_custom], us);
    }
  }

  // Hubbard & MacFarlane (1980)
  if (parser_get_opt_param_int(params, "EoS:planetary_use_HM80_HHe", 0)) {
    char HM80_HHe_table_file[PARSER_MAX_LINE_SIZE];
    set_HM80_HHe(&e->HM80_HHe, eos_planetary_id_HM80_HHe);
    parser_get_param_string(params, "EoS:planetary_HM80_HHe_table_file",
                            HM80_HHe_table_file);
    load_table_HM80(&e->HM80_HHe, HM80_HHe_table_file);
    prepare_table_HM80(&e->HM80_HHe);
    convert_units_HM80(&e->HM80_HHe, us);
  }
  if (parser_get_opt_param_int(params, "EoS:planetary_use_HM80_ice", 0)) {
    char HM80_ice_table_file[PARSER_MAX_LINE_SIZE];
    set_HM80_ice(&e->HM80_ice, eos_planetary_id_HM80_ice);
    parser_get_param_string(params, "EoS:planetary_HM80_ice_table_file",
                            HM80_ice_table_file);
    load_table_HM80(&e->HM80_ice, HM80_ice_table_file);
    prepare_table_HM80(&e->HM80_ice);
    convert_units_HM80(&e->HM80_ice, us);
  }
  if (parser_get_opt_param_int(params, "EoS:planetary_use_HM80_rock", 0)) {
    char HM80_rock_table_file[PARSER_MAX_LINE_SIZE];
    set_HM80_rock(&e->HM80_rock, eos_planetary_id_HM80_rock);
    parser_get_param_string(params, "EoS:planetary_HM80_rock_table_file",
                            HM80_rock_table_file);
    load_table_HM80(&e->HM80_rock, HM80_rock_table_file);
    prepare_table_HM80(&e->HM80_rock);
    convert_units_HM80(&e->HM80_rock, us);
  }

  // SESAME
  if (parser_get_opt_param_int(params, "EoS:planetary_use_SESAME_iron", 0)) {
    char SESAME_iron_table_file[PARSER_MAX_LINE_SIZE];
    set_SESAME_iron(&e->SESAME_iron, eos_planetary_id_SESAME_iron);
    parser_get_param_string(params, "EoS:planetary_SESAME_iron_table_file",
                            SESAME_iron_table_file);
    load_table_SESAME(&e->SESAME_iron, SESAME_iron_table_file);
    prepare_table_SESAME(&e->SESAME_iron);
    convert_units_SESAME(&e->SESAME_iron, us);
  }
  if (parser_get_opt_param_int(params, "EoS:planetary_use_SESAME_basalt", 0)) {
    char SESAME_basalt_table_file[PARSER_MAX_LINE_SIZE];
    set_SESAME_basalt(&e->SESAME_basalt, eos_planetary_id_SESAME_basalt);
    parser_get_param_string(params, "EoS:planetary_SESAME_basalt_table_file",
                            SESAME_basalt_table_file);
    load_table_SESAME(&e->SESAME_basalt, SESAME_basalt_table_file);
    prepare_table_SESAME(&e->SESAME_basalt);
    convert_units_SESAME(&e->SESAME_basalt, us);
  }
  if (parser_get_opt_param_int(params, "EoS:planetary_use_SESAME_water", 0)) {
    char SESAME_water_table_file[PARSER_MAX_LINE_SIZE];
    set_SESAME_water(&e->SESAME_water, eos_planetary_id_SESAME_water);
    parser_get_param_string(params, "EoS:planetary_SESAME_water_table_file",
                            SESAME_water_table_file);
    load_table_SESAME(&e->SESAME_water, SESAME_water_table_file);
    prepare_table_SESAME(&e->SESAME_water);
    convert_units_SESAME(&e->SESAME_water, us);
  }
  if (parser_get_opt_param_int(params, "EoS:planetary_use_SS08_water", 0)) {
    char SS08_water_table_file[PARSER_MAX_LINE_SIZE];
    set_SS08_water(&e->SS08_water, eos_planetary_id_SS08_water);
    parser_get_param_string(params, "EoS:planetary_SS08_water_table_file",
                            SS08_water_table_file);
    load_table_SESAME(&e->SS08_water, SS08_water_table_file);
    prepare_table_SESAME(&e->SS08_water);
    convert_units_SESAME(&e->SS08_water, us);
  }
  if (parser_get_opt_param_int(params, "EoS:planetary_use_AQUA", 0)) {
    char AQUA_table_file[PARSER_MAX_LINE_SIZE];
    set_AQUA(&e->AQUA, eos_planetary_id_AQUA);
    parser_get_param_string(params, "EoS:planetary_AQUA_table_file",
                            AQUA_table_file);
    load_table_SESAME(&e->AQUA, AQUA_table_file);
    prepare_table_SESAME(&e->AQUA);
    convert_units_SESAME(&e->AQUA, us);
  }
  if (parser_get_opt_param_int(params, "EoS:planetary_use_CMS19_H", 0)) {
    char CMS19_H_table_file[PARSER_MAX_LINE_SIZE];
    set_CMS19_H(&e->CMS19_H, eos_planetary_id_CMS19_H);
    parser_get_param_string(params, "EoS:planetary_CMS19_H_table_file",
                            CMS19_H_table_file);
    load_table_SESAME(&e->CMS19_H, CMS19_H_table_file);
    prepare_table_SESAME(&e->CMS19_H);
    convert_units_SESAME(&e->CMS19_H, us);
  }
  if (parser_get_opt_param_int(params, "EoS:planetary_use_CMS19_He", 0)) {
    char CMS19_He_table_file[PARSER_MAX_LINE_SIZE];
    set_CMS19_He(&e->CMS19_He, eos_planetary_id_CMS19_He);
    parser_get_param_string(params, "EoS:planetary_CMS19_He_table_file",
                            CMS19_He_table_file);
    load_table_SESAME(&e->CMS19_He, CMS19_He_table_file);
    prepare_table_SESAME(&e->CMS19_He);
    convert_units_SESAME(&e->CMS19_He, us);
  }
  if (parser_get_opt_param_int(params, "EoS:planetary_use_CD21_HHe", 0)) {
    char CD21_HHe_table_file[PARSER_MAX_LINE_SIZE];
    set_CD21_HHe(&e->CD21_HHe, eos_planetary_id_CD21_HHe);
    parser_get_param_string(params, "EoS:planetary_CD21_HHe_table_file",
                            CD21_HHe_table_file);
    load_table_SESAME(&e->CD21_HHe, CD21_HHe_table_file);
    prepare_table_SESAME(&e->CD21_HHe);
    convert_units_SESAME(&e->CD21_HHe, us);
>>>>>>> d284c13f
  }

  // ANEOS -- using SESAME-style tables
  if (parser_get_opt_param_int(params, "EoS:planetary_use_ANEOS_forsterite",
                               0)) {
    set_ANEOS_forsterite(&e->all_ANEOS[eos_unit_id_ANEOS_forsterite],
                         eos_mat_id_ANEOS_forsterite);
    parser_get_param_string(params, "EoS:planetary_ANEOS_forsterite_table_file",
                            eos_file);
    load_table_SESAME(&e->all_ANEOS[eos_unit_id_ANEOS_forsterite], eos_file);
    prepare_table_SESAME(&e->all_ANEOS[eos_unit_id_ANEOS_forsterite]);
    convert_units_SESAME(&e->all_ANEOS[eos_unit_id_ANEOS_forsterite], us);

    sprintf(param_name, "EoS:ANEOS_forsterite_mat_params_file");
    parser_get_opt_param_string(params, param_name, mat_params_file, "NoFile");
    set_material_params(e->all_mat_params, &e->method_params, eos_mat_id_ANEOS_forsterite,
                        mat_params_file, us);
  }
  if (parser_get_opt_param_int(params, "EoS:planetary_use_ANEOS_iron", 0)) {
    set_ANEOS_iron(&e->all_ANEOS[eos_unit_id_ANEOS_iron],
                   eos_mat_id_ANEOS_iron);
    parser_get_param_string(params, "EoS:planetary_ANEOS_iron_table_file",
                            eos_file);
    load_table_SESAME(&e->all_ANEOS[eos_unit_id_ANEOS_iron], eos_file);
    prepare_table_SESAME(&e->all_ANEOS[eos_unit_id_ANEOS_iron]);
    convert_units_SESAME(&e->all_ANEOS[eos_unit_id_ANEOS_iron], us);

    sprintf(param_name, "EoS:ANEOS_iron_mat_params_file");
    parser_get_opt_param_string(params, param_name, mat_params_file, "NoFile");
    set_material_params(e->all_mat_params, &e->method_params, eos_mat_id_ANEOS_iron,
                        mat_params_file, us);
  }
  if (parser_get_opt_param_int(params, "EoS:planetary_use_ANEOS_Fe85Si15", 0)) {
    set_ANEOS_Fe85Si15(&e->all_ANEOS[eos_unit_id_ANEOS_Fe85Si15],
                       eos_mat_id_ANEOS_Fe85Si15);
    parser_get_param_string(params, "EoS:planetary_ANEOS_Fe85Si15_table_file",
                            eos_file);
    load_table_SESAME(&e->all_ANEOS[eos_unit_id_ANEOS_Fe85Si15], eos_file);
    prepare_table_SESAME(&e->all_ANEOS[eos_unit_id_ANEOS_Fe85Si15]);
    convert_units_SESAME(&e->all_ANEOS[eos_unit_id_ANEOS_Fe85Si15], us);

    sprintf(param_name, "EoS:ANEOS_Fe85Si15_mat_params_file");
    parser_get_opt_param_string(params, param_name, mat_params_file, "NoFile");
    set_material_params(e->all_mat_params, &e->method_params, eos_mat_id_ANEOS_Fe85Si15,
                        mat_params_file, us);
  }

  // Linear EoS -- user-provided parameters
  for (int i_linear = 0; i_linear <= 9; i_linear++) {
    sprintf(param_name, "EoS:planetary_use_linear_%d", i_linear);
    if (parser_get_opt_param_int(params, param_name, 0)) {
      int mat_id = eos_type_linear * eos_type_factor + i_linear;

      sprintf(param_name, "EoS:planetary_linear_%d_param_file", i_linear);
      parser_get_param_string(params, param_name, eos_file);
      set_linear_params(&e->all_linear[i_linear],
                        (enum eos_planetary_material_id)mat_id, eos_file);

      sprintf(param_name, "EoS:linear_%d_mat_params_file", i_linear);
      parser_get_opt_param_string(params, param_name, mat_params_file,
                                  "NoFile");
      set_material_params(e->all_mat_params, &e->method_params, mat_id, mat_params_file, us);

      convert_units_linear(&e->all_linear[i_linear], us);

      sprintf(param_name, "EoS:linear_%d_mat_params_file", i_linear);
      parser_get_opt_param_string(params, param_name, mat_params_file,
                                  "NoFile");
      set_material_params(e->all_mat_params, &e->method_params, mat_id, mat_params_file, us);
    }
  }

  // Custom generic tables -- using SESAME-style tables
  for (int i_custom = 0; i_custom <= 9; i_custom++) {
    sprintf(param_name, "EoS:planetary_use_custom_%d", i_custom);
    if (parser_get_opt_param_int(params, param_name, 0)) {
      int mat_id = eos_type_custom * eos_type_factor + i_custom;
      set_custom(&e->all_custom[i_custom],
                 (enum eos_planetary_material_id)mat_id);

      sprintf(param_name, "EoS:planetary_custom_%d_table_file", i_custom);
      parser_get_param_string(params, param_name, eos_file);
      load_table_SESAME(&e->all_custom[i_custom], eos_file);
      prepare_table_SESAME(&e->all_custom[i_custom]);
      convert_units_SESAME(&e->all_custom[i_custom], us);

      sprintf(param_name, "EoS:custom_%d_mat_params_file", i_custom);
      parser_get_opt_param_string(params, param_name, mat_params_file,
                                  "NoFile");
      set_material_params(e->all_mat_params, &e->method_params, mat_id, mat_params_file, us);
    }
  }
}

/**
 * @brief Print the equation of state
 *
 * @param e The #eos_parameters
 */
__attribute__((always_inline)) INLINE static void eos_print(
    const struct eos_parameters *e) {

  message("Equation of state: Planetary.");
}

#if defined(HAVE_HDF5)
/**
 * @brief Write equation of state information to the snapshot
 *
 * @param h_grpsph The HDF5 group in which to write
 * @param e The #eos_parameters
 */
__attribute__((always_inline)) INLINE static void eos_print_snapshot(
    hid_t h_grpsph, const struct eos_parameters *e) {

  io_write_attribute_s(h_grpsph, "Equation of state", "Planetary");
}
#endif

#endif /* SWIFT_PLANETARY_EQUATION_OF_STATE_H */<|MERGE_RESOLUTION|>--- conflicted
+++ resolved
@@ -45,161 +45,7 @@
 #include "restart.h"
 #include "units.h"
 
-<<<<<<< HEAD
-=======
-extern struct eos_parameters eos;
-
-/*! Material identifier flags (material_ID = type_ID * type_factor + unit_ID) */
-#define eos_planetary_type_factor 100
-
-/**
- * @brief Master type for the planetary equation of state.
- */
-enum eos_planetary_type_id {
-
-  /*! Ideal gas */
-  eos_planetary_type_idg = 0,
-
-  /*! Tillotson */
-  eos_planetary_type_Til = 1,
-
-  /*! Hubbard & MacFarlane (1980) Uranus/Neptune */
-  eos_planetary_type_HM80 = 2,
-
-  /*! SESAME */
-  eos_planetary_type_SESAME = 3,
-
-  /*! ANEOS */
-  eos_planetary_type_ANEOS = 4,
-
-  /*! Custom */
-  eos_planetary_type_custom = 9,
-};
-
-/**
- * @brief Minor type for the planetary equation of state.
- */
-enum eos_planetary_material_id {
-
-  /* Ideal gas */
-
-  /*! Default
-   * (adiabatic index set at configure time by --with-adiabatic-index, default
-   *  value is γ=5/3)
-   */
-  eos_planetary_id_idg_def = eos_planetary_type_idg * eos_planetary_type_factor,
-
-  /* Tillotson */
-
-  /*! Tillotson iron */
-  eos_planetary_id_Til_iron =
-      eos_planetary_type_Til * eos_planetary_type_factor,
-
-  /*! Tillotson granite */
-  eos_planetary_id_Til_granite =
-      eos_planetary_type_Til * eos_planetary_type_factor + 1,
-
-  /*! Tillotson water */
-  eos_planetary_id_Til_water =
-      eos_planetary_type_Til * eos_planetary_type_factor + 2,
-
-  /*! Tillotson basalt */
-  eos_planetary_id_Til_basalt =
-      eos_planetary_type_Til * eos_planetary_type_factor + 3,
-
-  /*! Tillotson ice */
-  eos_planetary_id_Til_ice =
-      eos_planetary_type_Til * eos_planetary_type_factor + 4,
-
-  /* Hubbard & MacFarlane (1980) Uranus/Neptune */
-
-  /*! Hydrogen-helium atmosphere */
-  eos_planetary_id_HM80_HHe =
-      eos_planetary_type_HM80 * eos_planetary_type_factor,
-
-  /*! H20-CH4-NH3 ice mix */
-  eos_planetary_id_HM80_ice =
-      eos_planetary_type_HM80 * eos_planetary_type_factor + 1,
-
-  /*! SiO2-MgO-FeS-FeO rock mix */
-  eos_planetary_id_HM80_rock =
-      eos_planetary_type_HM80 * eos_planetary_type_factor + 2,
-
-  /* SESAME */
-
-  /*! SESAME iron 2140 */
-  eos_planetary_id_SESAME_iron =
-      eos_planetary_type_SESAME * eos_planetary_type_factor,
-
-  /*! SESAME basalt 7530 */
-  eos_planetary_id_SESAME_basalt =
-      eos_planetary_type_SESAME * eos_planetary_type_factor + 1,
-
-  /*! SESAME water 7154 */
-  eos_planetary_id_SESAME_water =
-      eos_planetary_type_SESAME * eos_planetary_type_factor + 2,
-
-  /*! Senft & Stewart (2008) SESAME-like water */
-  eos_planetary_id_SS08_water =
-      eos_planetary_type_SESAME * eos_planetary_type_factor + 3,
-
-  /*! AQUA (Haldemann et al. 2020) SESAME-like water */
-  eos_planetary_id_AQUA =
-      eos_planetary_type_SESAME * eos_planetary_type_factor + 4,
-
-  /*! CMS19 hydrogen (Chabrier et al. 2019) SESAME-like hydrogen */
-  eos_planetary_id_CMS19_H =
-      eos_planetary_type_SESAME * eos_planetary_type_factor + 5,
-
-  /*! CMS19 helium (Chabrier et al. 2019) SESAME-like helium */
-  eos_planetary_id_CMS19_He =
-      eos_planetary_type_SESAME * eos_planetary_type_factor + 6,
-
-  /*! CD21 hydrogen-helium (Chabrier & Debras 2021) SESAME-like H-He mixture
-     (Y=0.245) */
-  eos_planetary_id_CD21_HHe =
-      eos_planetary_type_SESAME * eos_planetary_type_factor + 7,
-
-  /* ANEOS */
-
-  /*! ANEOS forsterite (Stewart et al. 2019) -- in SESAME-style tables */
-  eos_planetary_id_ANEOS_forsterite =
-      eos_planetary_type_ANEOS * eos_planetary_type_factor,
-
-  /*! ANEOS iron (Stewart 2020) -- in SESAME-style tables */
-  eos_planetary_id_ANEOS_iron =
-      eos_planetary_type_ANEOS * eos_planetary_type_factor + 1,
-
-  /*! ANEOS Fe85Si15 (Stewart 2020) -- in SESAME-style tables */
-  eos_planetary_id_ANEOS_Fe85Si15 =
-      eos_planetary_type_ANEOS * eos_planetary_type_factor + 2,
-};
-
-/* Base material ID for custom Tillotson EoS */
-#define eos_planetary_Til_custom_base_id \
-  (eos_planetary_type_Til * eos_planetary_type_factor + 90)
-
-/* Individual EOS function headers. */
-#include "hm80.h"
-#include "ideal_gas.h"
-#include "sesame.h"
-#include "tillotson.h"
-
-/**
- * @brief The parameters of the equation of state.
- */
-struct eos_parameters {
-  struct idg_params idg_def;
-  struct Til_params Til_iron, Til_granite, Til_water, Til_basalt, Til_ice,
-      Til_custom[10];
-  struct HM80_params HM80_HHe, HM80_ice, HM80_rock;
-  struct SESAME_params SESAME_iron, SESAME_basalt, SESAME_water, SS08_water,
-      AQUA, CMS19_H, CMS19_He, CD21_HHe;
-  struct SESAME_params ANEOS_forsterite, ANEOS_iron, ANEOS_Fe85Si15;
-  struct SESAME_params custom[10];
-};
-
->>>>>>> d284c13f
+
 /**
  * @brief Returns the internal energy given density and entropy
  *
@@ -223,7 +69,6 @@
                                               &eos.all_idg[unit_id]);
 
     /* Tillotson EoS */
-<<<<<<< HEAD
     case eos_type_Til:
       return Til_internal_energy_from_entropy(density, entropy,
                                               &eos.all_Til[unit_id]);
@@ -232,48 +77,6 @@
     case eos_type_Til_custom:
       return Til_internal_energy_from_entropy(density, entropy,
                                               &eos.all_Til_custom[unit_id]);
-=======
-    case eos_planetary_type_Til:
-
-      /* Select the material of this type */
-      switch (mat_id) {
-        case eos_planetary_id_Til_iron:
-          return Til_internal_energy_from_entropy(density, entropy,
-                                                  &eos.Til_iron);
-          break;
-
-        case eos_planetary_id_Til_granite:
-          return Til_internal_energy_from_entropy(density, entropy,
-                                                  &eos.Til_granite);
-          break;
-
-        case eos_planetary_id_Til_water:
-          return Til_internal_energy_from_entropy(density, entropy,
-                                                  &eos.Til_water);
-          break;
-
-        case eos_planetary_id_Til_basalt:
-          return Til_internal_energy_from_entropy(density, entropy,
-                                                  &eos.Til_basalt);
-          break;
-
-        case eos_planetary_id_Til_ice:
-          return Til_internal_energy_from_entropy(density, entropy,
-                                                  &eos.Til_ice);
-          break;
-
-        default:
-          // Custom user-provided Tillotson
-          if (mat_id >= eos_planetary_Til_custom_base_id) {
-            const int i_custom = mat_id - eos_planetary_Til_custom_base_id;
-            return Til_internal_energy_from_entropy(density, entropy,
-                                                    &eos.Til_custom[i_custom]);
-          } else {
-            return -1.f;
-          }
-      };
-      break;
->>>>>>> d284c13f
 
     /* Hubbard & MacFarlane (1980) EoS */
     case eos_type_HM80:
@@ -281,76 +84,9 @@
                                                &eos.all_HM80[unit_id]);
 
     /* SESAME EoS */
-<<<<<<< HEAD
     case eos_type_SESAME:
       return SESAME_internal_energy_from_entropy(density, entropy,
                                                  &eos.all_SESAME[unit_id]);
-=======
-    case eos_planetary_type_SESAME:;
-
-      /* Select the material of this type */
-      switch (mat_id) {
-        case eos_planetary_id_SESAME_iron:
-          return SESAME_internal_energy_from_entropy(density, entropy,
-                                                     &eos.SESAME_iron);
-          break;
-
-        case eos_planetary_id_SESAME_basalt:
-          return SESAME_internal_energy_from_entropy(density, entropy,
-                                                     &eos.SESAME_basalt);
-          break;
-
-        case eos_planetary_id_SESAME_water:
-          return SESAME_internal_energy_from_entropy(density, entropy,
-                                                     &eos.SESAME_water);
-          break;
-
-        case eos_planetary_id_SS08_water:
-          return SESAME_internal_energy_from_entropy(density, entropy,
-                                                     &eos.SS08_water);
-          break;
-
-        case eos_planetary_id_AQUA:
-#ifdef SWIFT_DEBUG_CHECKS
-          if (eos.AQUA.mat_id != mat_id)
-            error("EoS not enabled. Please set EoS:planetary_use_AQUA: 1");
-#endif
-          return SESAME_internal_energy_from_entropy(density, entropy,
-                                                     &eos.AQUA);
-          break;
-
-        case eos_planetary_id_CMS19_H:
-#ifdef SWIFT_DEBUG_CHECKS
-          if (eos.CMS19_H.mat_id != mat_id)
-            error("EoS not enabled. Please set EoS:planetary_use_CMS19_H: 1");
-#endif
-          return SESAME_internal_energy_from_entropy(density, entropy,
-                                                     &eos.CMS19_H);
-          break;
-
-        case eos_planetary_id_CMS19_He:
-#ifdef SWIFT_DEBUG_CHECKS
-          if (eos.CMS19_He.mat_id != mat_id)
-            error("EoS not enabled. Please set EoS:planetary_use_CMS19_He: 1");
-#endif
-          return SESAME_internal_energy_from_entropy(density, entropy,
-                                                     &eos.CMS19_He);
-          break;
-
-        case eos_planetary_id_CD21_HHe:
-#ifdef SWIFT_DEBUG_CHECKS
-          if (eos.CD21_HHe.mat_id != mat_id)
-            error("EoS not enabled. Please set EoS:planetary_use_CD21_HHe: 1");
-#endif
-          return SESAME_internal_energy_from_entropy(density, entropy,
-                                                     &eos.CD21_HHe);
-          break;
-
-        default:
-          return -1.f;
-      };
-      break;
->>>>>>> d284c13f
 
     /* ANEOS -- using SESAME-style tables */
     case eos_type_ANEOS:
@@ -396,32 +132,10 @@
     case eos_type_Til:
       return Til_pressure_from_entropy(density, entropy, &eos.all_Til[unit_id]);
 
-<<<<<<< HEAD
     /* Custom user-provided Tillotson EoS */
     case eos_type_Til_custom:
       return Til_pressure_from_entropy(density, entropy,
                                        &eos.all_Til_custom[unit_id]);
-=======
-        case eos_planetary_id_Til_basalt:
-          return Til_pressure_from_entropy(density, entropy, &eos.Til_basalt);
-          break;
-
-        case eos_planetary_id_Til_ice:
-          return Til_pressure_from_entropy(density, entropy, &eos.Til_ice);
-          break;
-
-        default:
-          // Custom user-provided Tillotson
-          if (mat_id >= eos_planetary_Til_custom_base_id) {
-            const int i_custom = mat_id - eos_planetary_Til_custom_base_id;
-            return Til_pressure_from_entropy(density, entropy,
-                                             &eos.Til_custom[i_custom]);
-          } else {
-            return -1.f;
-          }
-      };
-      break;
->>>>>>> d284c13f
 
     /* Hubbard & MacFarlane (1980) EoS */
     case eos_type_HM80:
@@ -429,56 +143,9 @@
                                         &eos.all_HM80[unit_id]);
 
     /* SESAME EoS */
-<<<<<<< HEAD
     case eos_type_SESAME:
       return SESAME_pressure_from_entropy(density, entropy,
                                           &eos.all_SESAME[unit_id]);
-=======
-    case eos_planetary_type_SESAME:;
-
-      /* Select the material of this type */
-      switch (mat_id) {
-        case eos_planetary_id_SESAME_iron:
-          return SESAME_pressure_from_entropy(density, entropy,
-                                              &eos.SESAME_iron);
-          break;
-
-        case eos_planetary_id_SESAME_basalt:
-          return SESAME_pressure_from_entropy(density, entropy,
-                                              &eos.SESAME_basalt);
-          break;
-
-        case eos_planetary_id_SESAME_water:
-          return SESAME_pressure_from_entropy(density, entropy,
-                                              &eos.SESAME_water);
-          break;
-
-        case eos_planetary_id_SS08_water:
-          return SESAME_pressure_from_entropy(density, entropy,
-                                              &eos.SS08_water);
-          break;
-
-        case eos_planetary_id_AQUA:
-          return SESAME_pressure_from_entropy(density, entropy, &eos.AQUA);
-          break;
-
-        case eos_planetary_id_CMS19_H:
-          return SESAME_pressure_from_entropy(density, entropy, &eos.CMS19_H);
-          break;
-
-        case eos_planetary_id_CMS19_He:
-          return SESAME_pressure_from_entropy(density, entropy, &eos.CMS19_He);
-          break;
-
-        case eos_planetary_id_CD21_HHe:
-          return SESAME_pressure_from_entropy(density, entropy, &eos.CD21_HHe);
-          break;
-
-        default:
-          return -1.f;
-      };
-      break;
->>>>>>> d284c13f
 
     /* ANEOS -- using SESAME-style tables */
     case eos_type_ANEOS:
@@ -525,97 +192,18 @@
     case eos_type_Til:
       return Til_entropy_from_pressure(density, P, &eos.all_Til[unit_id]);
 
-<<<<<<< HEAD
     /* Custom user-provided Tillotson EoS */
     case eos_type_Til_custom:
       return Til_entropy_from_pressure(density, P,
                                        &eos.all_Til_custom[unit_id]);
-=======
-      /* Select the material of this type */
-      switch (mat_id) {
-        case eos_planetary_id_Til_iron:
-          return Til_entropy_from_pressure(density, P, &eos.Til_iron);
-          break;
-
-        case eos_planetary_id_Til_granite:
-          return Til_entropy_from_pressure(density, P, &eos.Til_granite);
-          break;
-
-        case eos_planetary_id_Til_water:
-          return Til_entropy_from_pressure(density, P, &eos.Til_water);
-          break;
-
-        case eos_planetary_id_Til_basalt:
-          return Til_entropy_from_pressure(density, P, &eos.Til_basalt);
-          break;
-
-        case eos_planetary_id_Til_ice:
-          return Til_entropy_from_pressure(density, P, &eos.Til_ice);
-          break;
-
-        default:
-          // Custom user-provided Tillotson
-          if (mat_id >= eos_planetary_Til_custom_base_id) {
-            const int i_custom = mat_id - eos_planetary_Til_custom_base_id;
-            return Til_entropy_from_pressure(density, P,
-                                             &eos.Til_custom[i_custom]);
-          } else {
-            return -1.f;
-          }
-      };
-      break;
->>>>>>> d284c13f
 
     /* Hubbard & MacFarlane (1980) EoS */
     case eos_type_HM80:
       return HM80_entropy_from_pressure(density, P, &eos.all_HM80[unit_id]);
 
     /* SESAME EoS */
-<<<<<<< HEAD
     case eos_type_SESAME:
       return SESAME_entropy_from_pressure(density, P, &eos.all_SESAME[unit_id]);
-=======
-    case eos_planetary_type_SESAME:;
-
-      /* Select the material of this type */
-      switch (mat_id) {
-        case eos_planetary_id_SESAME_iron:
-          return SESAME_entropy_from_pressure(density, P, &eos.SESAME_iron);
-          break;
-
-        case eos_planetary_id_SESAME_basalt:
-          return SESAME_entropy_from_pressure(density, P, &eos.SESAME_basalt);
-          break;
-
-        case eos_planetary_id_SESAME_water:
-          return SESAME_entropy_from_pressure(density, P, &eos.SESAME_water);
-          break;
-
-        case eos_planetary_id_SS08_water:
-          return SESAME_entropy_from_pressure(density, P, &eos.SS08_water);
-          break;
-
-        case eos_planetary_id_AQUA:
-          return SESAME_entropy_from_pressure(density, P, &eos.AQUA);
-          break;
-
-        case eos_planetary_id_CMS19_H:
-          return SESAME_entropy_from_pressure(density, P, &eos.CMS19_H);
-          break;
-
-        case eos_planetary_id_CMS19_He:
-          return SESAME_entropy_from_pressure(density, P, &eos.CMS19_He);
-          break;
-
-        case eos_planetary_id_CD21_HHe:
-          return SESAME_entropy_from_pressure(density, P, &eos.CD21_HHe);
-          break;
-
-        default:
-          return -1.f;
-      };
-      break;
->>>>>>> d284c13f
 
     /* ANEOS -- using SESAME-style tables */
     case eos_type_ANEOS:
@@ -656,57 +244,9 @@
                                          &eos.all_idg[unit_id]);
 
     /* Tillotson EoS */
-<<<<<<< HEAD
     case eos_type_Til:
       return Til_soundspeed_from_entropy(density, entropy,
                                          &eos.all_Til[unit_id]);
-=======
-    case eos_planetary_type_Til:
-
-      /* Select the material of this type */
-      switch (mat_id) {
-        case eos_planetary_id_Til_iron:
-          return Til_soundspeed_from_entropy(density, entropy, &eos.Til_iron);
-          break;
-
-        case eos_planetary_id_Til_granite:
-          return Til_soundspeed_from_entropy(density, entropy,
-                                             &eos.Til_granite);
-          break;
-
-        case eos_planetary_id_Til_water:
-          return Til_soundspeed_from_entropy(density, entropy, &eos.Til_water);
-          break;
-
-        case eos_planetary_id_Til_basalt:
-          return Til_soundspeed_from_entropy(density, entropy, &eos.Til_basalt);
-          break;
-
-        case eos_planetary_id_Til_ice:
-          return Til_soundspeed_from_entropy(density, entropy, &eos.Til_ice);
-          break;
-
-        default:
-          // Custom user-provided Tillotson
-          if (mat_id >= eos_planetary_Til_custom_base_id) {
-            const int i_custom = mat_id - eos_planetary_Til_custom_base_id;
-            return Til_soundspeed_from_entropy(density, entropy,
-                                               &eos.Til_custom[i_custom]);
-          } else {
-            return -1.f;
-          }
-      };
-      break;
-
-    /* Hubbard & MacFarlane (1980) EoS */
-    case eos_planetary_type_HM80:
-
-      /* Select the material of this type */
-      switch (mat_id) {
-        case eos_planetary_id_HM80_HHe:
-          return HM80_soundspeed_from_entropy(density, entropy, &eos.HM80_HHe);
-          break;
->>>>>>> d284c13f
 
     /* Custom user-provided Tillotson EoS */
     case eos_type_Til_custom:
@@ -719,58 +259,9 @@
                                           &eos.all_HM80[unit_id]);
 
     /* SESAME EoS */
-<<<<<<< HEAD
     case eos_type_SESAME:
       return SESAME_soundspeed_from_entropy(density, entropy,
                                             &eos.all_SESAME[unit_id]);
-=======
-    case eos_planetary_type_SESAME:;
-
-      /* Select the material of this type */
-      switch (mat_id) {
-        case eos_planetary_id_SESAME_iron:
-          return SESAME_soundspeed_from_entropy(density, entropy,
-                                                &eos.SESAME_iron);
-          break;
-
-        case eos_planetary_id_SESAME_basalt:
-          return SESAME_soundspeed_from_entropy(density, entropy,
-                                                &eos.SESAME_basalt);
-          break;
-
-        case eos_planetary_id_SESAME_water:
-          return SESAME_soundspeed_from_entropy(density, entropy,
-                                                &eos.SESAME_water);
-          break;
-
-        case eos_planetary_id_SS08_water:
-          return SESAME_soundspeed_from_entropy(density, entropy,
-                                                &eos.SS08_water);
-          break;
-
-        case eos_planetary_id_AQUA:
-          return SESAME_soundspeed_from_entropy(density, entropy, &eos.AQUA);
-          break;
-
-        case eos_planetary_id_CMS19_H:
-          return SESAME_soundspeed_from_entropy(density, entropy, &eos.CMS19_H);
-          break;
-
-        case eos_planetary_id_CMS19_He:
-          return SESAME_soundspeed_from_entropy(density, entropy,
-                                                &eos.CMS19_He);
-          break;
-
-        case eos_planetary_id_CD21_HHe:
-          return SESAME_soundspeed_from_entropy(density, entropy,
-                                                &eos.CD21_HHe);
-          break;
-
-        default:
-          return -1.f;
-      };
-      break;
->>>>>>> d284c13f
 
     /* ANEOS -- using SESAME-style tables */
     case eos_type_ANEOS:
@@ -818,40 +309,10 @@
       return Til_entropy_from_internal_energy(density, u,
                                               &eos.all_Til[unit_id]);
 
-<<<<<<< HEAD
     /* Custom user-provided Tillotson EoS */
     case eos_type_Til_custom:
       return Til_entropy_from_internal_energy(density, u,
                                               &eos.all_Til_custom[unit_id]);
-=======
-        case eos_planetary_id_Til_granite:
-          return Til_entropy_from_internal_energy(density, u, &eos.Til_granite);
-          break;
-
-        case eos_planetary_id_Til_water:
-          return Til_entropy_from_internal_energy(density, u, &eos.Til_water);
-          break;
-
-        case eos_planetary_id_Til_basalt:
-          return Til_entropy_from_internal_energy(density, u, &eos.Til_basalt);
-          break;
-
-        case eos_planetary_id_Til_ice:
-          return Til_entropy_from_internal_energy(density, u, &eos.Til_ice);
-          break;
-
-        default:
-          // Custom user-provided Tillotson
-          if (mat_id >= eos_planetary_Til_custom_base_id) {
-            const int i_custom = mat_id - eos_planetary_Til_custom_base_id;
-            return Til_entropy_from_internal_energy(density, u,
-                                                    &eos.Til_custom[i_custom]);
-          } else {
-            return -1.f;
-          }
-      };
-      break;
->>>>>>> d284c13f
 
     /* Hubbard & MacFarlane (1980) EoS */
     case eos_type_HM80:
@@ -859,56 +320,9 @@
                                                &eos.all_HM80[unit_id]);
 
     /* SESAME EoS */
-<<<<<<< HEAD
     case eos_type_SESAME:
       return SESAME_entropy_from_internal_energy(density, u,
                                                  &eos.all_SESAME[unit_id]);
-=======
-    case eos_planetary_type_SESAME:;
-
-      /* Select the material of this type */
-      switch (mat_id) {
-        case eos_planetary_id_SESAME_iron:
-          return SESAME_entropy_from_internal_energy(density, u,
-                                                     &eos.SESAME_iron);
-          break;
-
-        case eos_planetary_id_SESAME_basalt:
-          return SESAME_entropy_from_internal_energy(density, u,
-                                                     &eos.SESAME_basalt);
-          break;
-
-        case eos_planetary_id_SESAME_water:
-          return SESAME_entropy_from_internal_energy(density, u,
-                                                     &eos.SESAME_water);
-          break;
-
-        case eos_planetary_id_SS08_water:
-          return SESAME_entropy_from_internal_energy(density, u,
-                                                     &eos.SS08_water);
-          break;
-
-        case eos_planetary_id_AQUA:
-          return SESAME_entropy_from_internal_energy(density, u, &eos.AQUA);
-          break;
-
-        case eos_planetary_id_CMS19_H:
-          return SESAME_entropy_from_internal_energy(density, u, &eos.CMS19_H);
-          break;
-
-        case eos_planetary_id_CMS19_He:
-          return SESAME_entropy_from_internal_energy(density, u, &eos.CMS19_He);
-          break;
-
-        case eos_planetary_id_CD21_HHe:
-          return SESAME_entropy_from_internal_energy(density, u, &eos.CD21_HHe);
-          break;
-
-        default:
-          return -1.f;
-      };
-      break;
->>>>>>> d284c13f
 
     /* ANEOS -- using SESAME-style tables */
     case eos_type_ANEOS:
@@ -968,7 +382,6 @@
             mat_id);
       break;
 
-<<<<<<< HEAD
     /* Custom user-provided Tillotson EoS */
     case eos_type_Til_custom:
       if (eos.all_Til_custom[unit_id].mat_id != mat_id)
@@ -976,29 +389,6 @@
             "EoS not enabled for custom Tillotson mat_id = %d, "
             "please set the corresponding EoS:planetary_use_: 1",
             mat_id);
-=======
-        case eos_planetary_id_Til_ice:
-#ifdef SWIFT_DEBUG_CHECKS
-          if (eos.Til_ice.mat_id != mat_id)
-            error("EoS not enabled. Please set EoS:planetary_use_Til_ice: 1");
-#endif
-          return Til_pressure_from_internal_energy(density, u, &eos.Til_ice);
-          break;
-
-        default:
-          // Custom user-provided Tillotson
-          if (mat_id >= eos_planetary_Til_custom_base_id) {
-            const int i_custom = mat_id - eos_planetary_Til_custom_base_id;
-            return Til_pressure_from_internal_energy(density, u,
-                                                     &eos.Til_custom[i_custom]);
-          } else {
-#ifdef SWIFT_DEBUG_CHECKS
-            error("Unknown material ID! mat_id = %d", mat_id);
-#endif
-            return -1.f;
-          }
-      };
->>>>>>> d284c13f
       break;
 
     /* Hubbard & MacFarlane (1980) EoS */
@@ -1060,54 +450,10 @@
       return idg_pressure_from_internal_energy(density, u,
                                                &eos.all_idg[unit_id]);
 
-<<<<<<< HEAD
     /* Tillotson EoS */
     case eos_type_Til:
       return Til_pressure_from_internal_energy(density, u,
                                                &eos.all_Til[unit_id]);
-=======
-        case eos_planetary_id_AQUA:
-#ifdef SWIFT_DEBUG_CHECKS
-          if (eos.AQUA.mat_id != mat_id)
-            error("EoS not enabled. Please set EoS:planetary_use_AQUA: 1");
-#endif
-          return SESAME_pressure_from_internal_energy(density, u, &eos.AQUA);
-          break;
-
-        case eos_planetary_id_CMS19_H:
-#ifdef SWIFT_DEBUG_CHECKS
-          if (eos.CMS19_H.mat_id != mat_id)
-            error("EoS not enabled. Please set EoS:planetary_use_CMS19_H: 1");
-#endif
-          return SESAME_pressure_from_internal_energy(density, u, &eos.CMS19_H);
-          break;
-
-        case eos_planetary_id_CMS19_He:
-#ifdef SWIFT_DEBUG_CHECKS
-          if (eos.CMS19_He.mat_id != mat_id)
-            error("EoS not enabled. Please set EoS:planetary_use_CMS19_He: 1");
-#endif
-          return SESAME_pressure_from_internal_energy(density, u,
-                                                      &eos.CMS19_He);
-          break;
-
-        case eos_planetary_id_CD21_HHe:
-#ifdef SWIFT_DEBUG_CHECKS
-          if (eos.CD21_HHe.mat_id != mat_id)
-            error("EoS not enabled. Please set EoS:planetary_use_CD21_HHe: 1");
-#endif
-          return SESAME_pressure_from_internal_energy(density, u,
-                                                      &eos.CD21_HHe);
-          break;
-
-        default:
-#ifdef SWIFT_DEBUG_CHECKS
-          error("Unknown material ID! mat_id = %d", mat_id);
-#endif
-          return -1.f;
-      };
-      break;
->>>>>>> d284c13f
 
     /* Custom user-provided Tillotson EoS */
     case eos_type_Til_custom:
@@ -1170,48 +516,9 @@
                                                &eos.all_idg[unit_id]);
 
     /* Tillotson EoS */
-<<<<<<< HEAD
     case eos_type_Til:
       return Til_internal_energy_from_pressure(density, P,
                                                &eos.all_Til[unit_id]);
-=======
-    case eos_planetary_type_Til:
-
-      /* Select the material of this type */
-      switch (mat_id) {
-        case eos_planetary_id_Til_iron:
-          return Til_internal_energy_from_pressure(density, P, &eos.Til_iron);
-          break;
-
-        case eos_planetary_id_Til_granite:
-          return Til_internal_energy_from_pressure(density, P,
-                                                   &eos.Til_granite);
-          break;
-
-        case eos_planetary_id_Til_water:
-          return Til_internal_energy_from_pressure(density, P, &eos.Til_water);
-          break;
-
-        case eos_planetary_id_Til_basalt:
-          return Til_internal_energy_from_pressure(density, P, &eos.Til_basalt);
-          break;
-
-        case eos_planetary_id_Til_ice:
-          return Til_internal_energy_from_pressure(density, P, &eos.Til_ice);
-          break;
-
-        default:
-          // Custom user-provided Tillotson
-          if (mat_id >= eos_planetary_Til_custom_base_id) {
-            const int i_custom = mat_id - eos_planetary_Til_custom_base_id;
-            return Til_internal_energy_from_pressure(density, P,
-                                                     &eos.Til_custom[i_custom]);
-          } else {
-            return -1.f;
-          }
-      };
-      break;
->>>>>>> d284c13f
 
     /* Custom user-provided Tillotson EoS */
     case eos_type_Til_custom:
@@ -1224,58 +531,9 @@
                                                 &eos.all_HM80[unit_id]);
 
     /* SESAME EoS */
-<<<<<<< HEAD
     case eos_type_SESAME:
       return SESAME_internal_energy_from_pressure(density, P,
                                                   &eos.all_SESAME[unit_id]);
-=======
-    case eos_planetary_type_SESAME:;
-
-      /* Select the material of this type */
-      switch (mat_id) {
-        case eos_planetary_id_SESAME_iron:
-          return SESAME_internal_energy_from_pressure(density, P,
-                                                      &eos.SESAME_iron);
-          break;
-
-        case eos_planetary_id_SESAME_basalt:
-          return SESAME_internal_energy_from_pressure(density, P,
-                                                      &eos.SESAME_basalt);
-          break;
-
-        case eos_planetary_id_SESAME_water:
-          return SESAME_internal_energy_from_pressure(density, P,
-                                                      &eos.SESAME_water);
-          break;
-
-        case eos_planetary_id_SS08_water:
-          return SESAME_internal_energy_from_pressure(density, P,
-                                                      &eos.SS08_water);
-          break;
-
-        case eos_planetary_id_AQUA:
-          return SESAME_internal_energy_from_pressure(density, P, &eos.AQUA);
-          break;
-
-        case eos_planetary_id_CMS19_H:
-          return SESAME_internal_energy_from_pressure(density, P, &eos.CMS19_H);
-          break;
-
-        case eos_planetary_id_CMS19_He:
-          return SESAME_internal_energy_from_pressure(density, P,
-                                                      &eos.CMS19_He);
-          break;
-
-        case eos_planetary_id_CD21_HHe:
-          return SESAME_internal_energy_from_pressure(density, P,
-                                                      &eos.CD21_HHe);
-          break;
-
-        default:
-          return -1.f;
-      };
-      break;
->>>>>>> d284c13f
 
     /* ANEOS -- using SESAME-style tables */
     case eos_type_ANEOS:
@@ -1320,7 +578,6 @@
                                                  &eos.all_idg[unit_id]);
 
     /* Tillotson EoS */
-<<<<<<< HEAD
     case eos_type_Til:
       return Til_soundspeed_from_internal_energy(density, u,
                                                  &eos.all_Til[unit_id]);
@@ -1329,46 +586,6 @@
     case eos_type_Til_custom:
       return Til_soundspeed_from_internal_energy(density, u,
                                                  &eos.all_Til_custom[unit_id]);
-=======
-    case eos_planetary_type_Til:
-
-      /* Select the material of this type */
-      switch (mat_id) {
-        case eos_planetary_id_Til_iron:
-          return Til_soundspeed_from_internal_energy(density, u, &eos.Til_iron);
-          break;
-
-        case eos_planetary_id_Til_granite:
-          return Til_soundspeed_from_internal_energy(density, u,
-                                                     &eos.Til_granite);
-          break;
-
-        case eos_planetary_id_Til_water:
-          return Til_soundspeed_from_internal_energy(density, u,
-                                                     &eos.Til_water);
-          break;
-
-        case eos_planetary_id_Til_basalt:
-          return Til_soundspeed_from_internal_energy(density, u,
-                                                     &eos.Til_basalt);
-          break;
-
-        case eos_planetary_id_Til_ice:
-          return Til_soundspeed_from_internal_energy(density, u, &eos.Til_ice);
-          break;
-
-        default:
-          // Custom user-provided Tillotson
-          if (mat_id >= eos_planetary_Til_custom_base_id) {
-            const int i_custom = mat_id - eos_planetary_Til_custom_base_id;
-            return Til_soundspeed_from_internal_energy(
-                density, u, &eos.Til_custom[i_custom]);
-          } else {
-            return -1.f;
-          }
-      };
-      break;
->>>>>>> d284c13f
 
     /* Hubbard & MacFarlane (1980) EoS */
     case eos_type_HM80:
@@ -1376,59 +593,9 @@
                                                   &eos.all_HM80[unit_id]);
 
     /* SESAME EoS */
-<<<<<<< HEAD
     case eos_type_SESAME:
       return SESAME_soundspeed_from_internal_energy(density, u,
                                                     &eos.all_SESAME[unit_id]);
-=======
-    case eos_planetary_type_SESAME:;
-
-      /* Select the material of this type */
-      switch (mat_id) {
-        case eos_planetary_id_SESAME_iron:
-          return SESAME_soundspeed_from_internal_energy(density, u,
-                                                        &eos.SESAME_iron);
-          break;
-
-        case eos_planetary_id_SESAME_basalt:
-          return SESAME_soundspeed_from_internal_energy(density, u,
-                                                        &eos.SESAME_basalt);
-          break;
-
-        case eos_planetary_id_SESAME_water:
-          return SESAME_soundspeed_from_internal_energy(density, u,
-                                                        &eos.SESAME_water);
-          break;
-
-        case eos_planetary_id_SS08_water:
-          return SESAME_soundspeed_from_internal_energy(density, u,
-                                                        &eos.SS08_water);
-          break;
-
-        case eos_planetary_id_AQUA:
-          return SESAME_soundspeed_from_internal_energy(density, u, &eos.AQUA);
-          break;
-
-        case eos_planetary_id_CMS19_H:
-          return SESAME_soundspeed_from_internal_energy(density, u,
-                                                        &eos.CMS19_H);
-          break;
-
-        case eos_planetary_id_CMS19_He:
-          return SESAME_soundspeed_from_internal_energy(density, u,
-                                                        &eos.CMS19_He);
-          break;
-
-        case eos_planetary_id_CD21_HHe:
-          return SESAME_soundspeed_from_internal_energy(density, u,
-                                                        &eos.CD21_HHe);
-          break;
-
-        default:
-          return -1.f;
-      };
-      break;
->>>>>>> d284c13f
 
     /* ANEOS -- using SESAME-style tables */
     case eos_type_ANEOS:
@@ -1554,13 +721,12 @@
       return SESAME_temperature_from_internal_energy(density, u,
                                                      &eos.all_ANEOS[unit_id]);
 
-<<<<<<< HEAD
-    /*! Linear EoS -- user-provided parameters */
+    /* Linear EoS -- user-provided parameters */
     case eos_type_linear:
       return linear_temperature_from_internal_energy(density, u,
                                                      &eos.all_linear[unit_id]);
 
-    /*! Generic user-provided custom tables */
+    /* Generic user-provided custom tables */
     case eos_type_custom:
       return SESAME_temperature_from_internal_energy(density, u,
                                                      &eos.all_custom[unit_id]);
@@ -1600,23 +766,6 @@
     case eos_type_Til_custom:
       return Til_density_from_pressure_and_temperature(
           P, T, &eos.all_Til_custom[unit_id]);
-=======
-        case eos_planetary_id_Til_ice:
-          return Til_soundspeed_from_pressure(density, P, &eos.Til_ice);
-          break;
-
-        default:
-          // Custom user-provided Tillotson
-          if (mat_id >= eos_planetary_Til_custom_base_id) {
-            const int i_custom = mat_id - eos_planetary_Til_custom_base_id;
-            return Til_soundspeed_from_pressure(density, P,
-                                                &eos.Til_custom[i_custom]);
-          } else {
-            return -1.f;
-          }
-      };
-      break;
->>>>>>> d284c13f
 
     /* Hubbard & MacFarlane (1980) EoS */
     case eos_type_HM80:
@@ -1686,53 +835,9 @@
           P, u, rho_ref, rho_sph, &eos.all_HM80[unit_id]);
 
     /* SESAME EoS */
-<<<<<<< HEAD
     case eos_type_SESAME:
       return SESAME_density_from_pressure_and_internal_energy(
           P, u, rho_ref, rho_sph, &eos.all_SESAME[unit_id]);
-=======
-    case eos_planetary_type_SESAME:;
-
-      /* Select the material of this type */
-      switch (mat_id) {
-        case eos_planetary_id_SESAME_iron:
-          return SESAME_soundspeed_from_pressure(density, P, &eos.SESAME_iron);
-          break;
-
-        case eos_planetary_id_SESAME_basalt:
-          return SESAME_soundspeed_from_pressure(density, P,
-                                                 &eos.SESAME_basalt);
-          break;
-
-        case eos_planetary_id_SESAME_water:
-          return SESAME_soundspeed_from_pressure(density, P, &eos.SESAME_water);
-          break;
-
-        case eos_planetary_id_SS08_water:
-          return SESAME_soundspeed_from_pressure(density, P, &eos.SS08_water);
-          break;
-
-        case eos_planetary_id_AQUA:
-          return SESAME_soundspeed_from_pressure(density, P, &eos.AQUA);
-          break;
-
-        case eos_planetary_id_CMS19_H:
-          return SESAME_soundspeed_from_pressure(density, P, &eos.CMS19_H);
-          break;
-
-        case eos_planetary_id_CMS19_He:
-          return SESAME_soundspeed_from_pressure(density, P, &eos.CMS19_He);
-          break;
-
-        case eos_planetary_id_CD21_HHe:
-          return SESAME_soundspeed_from_pressure(density, P, &eos.CD21_HHe);
-          break;
-
-        default:
-          return -1.f;
-      };
-      break;
->>>>>>> d284c13f
 
     /* ANEOS -- using SESAME-style tables */
     case eos_type_ANEOS:
@@ -1755,21 +860,18 @@
 }
 
 /**
- * @brief Returns the temperature given density and internal energy
- *
- * @param density The density \f$\rho\f$
- * @param u The internal energy \f$u\f$
- */
-__attribute__((always_inline)) INLINE static float
-gas_temperature_from_internal_energy(float density, float u,
-                                     enum eos_planetary_material_id mat_id) {
-  const enum eos_planetary_type_id type =
-      (enum eos_planetary_type_id)(mat_id / eos_planetary_type_factor);
-
-  /* Select the material base type */
-  switch (type) {
-
-<<<<<<< HEAD
+ * @brief Initialize the eos parameters
+ *
+ * @param e The #eos_parameters
+ * @param params The parsed parameters
+ */
+__attribute__((always_inline)) INLINE static void eos_init(
+    struct eos_parameters *e, const struct phys_const *phys_const,
+    const struct unit_system *us, struct swift_params *params) {
+
+  // Prepare any/all requested EoS: Set the parameters and material IDs, load
+  // tables etc., and convert to internal units
+
   char eos_file[PARSER_MAX_LINE_SIZE], mat_params_file[PARSER_MAX_LINE_SIZE];
   char param_name[PARSER_MAX_LINE_SIZE];
 
@@ -2007,728 +1109,6 @@
     parser_get_opt_param_string(params, param_name, mat_params_file, "NoFile");
     set_material_params(e->all_mat_params, &e->method_params, eos_mat_id_CD21_HHe, mat_params_file,
                         us);
-=======
-    /* Ideal gas EoS */
-    case eos_planetary_type_idg:
-
-      /* Select the material of this type */
-      switch (mat_id) {
-        case eos_planetary_id_idg_def:
-          return idg_temperature_from_internal_energy(density, u, &eos.idg_def);
-          break;
-
-        default:
-#ifdef SWIFT_DEBUG_CHECKS
-          error("Unknown material ID! mat_id = %d", mat_id);
-#endif
-          return -1.f;
-      };
-      break;
-
-    /* Tillotson EoS */
-    case eos_planetary_type_Til:
-
-      /* Select the material of this type */
-      switch (mat_id) {
-        case eos_planetary_id_Til_iron:
-          return Til_temperature_from_internal_energy(density, u,
-                                                      &eos.Til_iron);
-          break;
-
-        case eos_planetary_id_Til_granite:
-          return Til_temperature_from_internal_energy(density, u,
-                                                      &eos.Til_granite);
-          break;
-
-        case eos_planetary_id_Til_water:
-          return Til_temperature_from_internal_energy(density, u,
-                                                      &eos.Til_water);
-          break;
-
-        case eos_planetary_id_Til_basalt:
-          return Til_temperature_from_internal_energy(density, u,
-                                                      &eos.Til_basalt);
-          break;
-
-        case eos_planetary_id_Til_ice:
-          return Til_temperature_from_internal_energy(density, u, &eos.Til_ice);
-          break;
-
-        default:
-          // Custom user-provided Tillotson
-          if (mat_id >= eos_planetary_Til_custom_base_id) {
-            const int i_custom = mat_id - eos_planetary_Til_custom_base_id;
-            return Til_temperature_from_internal_energy(
-                density, u, &eos.Til_custom[i_custom]);
-          } else {
-            return -1.f;
-          }
-      };
-      break;
-
-    /* Hubbard & MacFarlane (1980) EoS */
-    case eos_planetary_type_HM80:
-
-      /* Select the material of this type */
-      switch (mat_id) {
-        case eos_planetary_id_HM80_HHe:
-          return HM80_temperature_from_internal_energy(density, u,
-                                                       &eos.HM80_HHe);
-          break;
-
-        case eos_planetary_id_HM80_ice:
-          return HM80_temperature_from_internal_energy(density, u,
-                                                       &eos.HM80_ice);
-          break;
-
-        case eos_planetary_id_HM80_rock:
-          return HM80_temperature_from_internal_energy(density, u,
-                                                       &eos.HM80_rock);
-          break;
-
-        default:
-#ifdef SWIFT_DEBUG_CHECKS
-          error("Unknown material ID! mat_id = %d", mat_id);
-#endif
-          return -1.f;
-      };
-      break;
-
-    /* SESAME EoS */
-    case eos_planetary_type_SESAME:;
-
-      /* Select the material of this type */
-      switch (mat_id) {
-        case eos_planetary_id_SESAME_iron:
-          return SESAME_temperature_from_internal_energy(density, u,
-                                                         &eos.SESAME_iron);
-          break;
-
-        case eos_planetary_id_SESAME_basalt:
-          return SESAME_temperature_from_internal_energy(density, u,
-                                                         &eos.SESAME_basalt);
-          break;
-
-        case eos_planetary_id_SESAME_water:
-          return SESAME_temperature_from_internal_energy(density, u,
-                                                         &eos.SESAME_water);
-          break;
-
-        case eos_planetary_id_SS08_water:
-          return SESAME_temperature_from_internal_energy(density, u,
-                                                         &eos.SS08_water);
-          break;
-
-        case eos_planetary_id_AQUA:
-          return SESAME_temperature_from_internal_energy(density, u, &eos.AQUA);
-          break;
-
-        case eos_planetary_id_CMS19_H:
-          return SESAME_temperature_from_internal_energy(density, u,
-                                                         &eos.CMS19_H);
-          break;
-
-        case eos_planetary_id_CMS19_He:
-          return SESAME_temperature_from_internal_energy(density, u,
-                                                         &eos.CMS19_He);
-          break;
-
-        case eos_planetary_id_CD21_HHe:
-          return SESAME_temperature_from_internal_energy(density, u,
-                                                         &eos.CD21_HHe);
-          break;
-
-        default:
-          return -1.f;
-      };
-      break;
-
-    /* ANEOS -- using SESAME-style tables */
-    case eos_planetary_type_ANEOS:;
-
-      /* Select the material of this type */
-      switch (mat_id) {
-        case eos_planetary_id_ANEOS_forsterite:
-          return SESAME_temperature_from_internal_energy(density, u,
-                                                         &eos.ANEOS_forsterite);
-          break;
-
-        case eos_planetary_id_ANEOS_iron:
-          return SESAME_temperature_from_internal_energy(density, u,
-                                                         &eos.ANEOS_iron);
-          break;
-
-        case eos_planetary_id_ANEOS_Fe85Si15:
-          return SESAME_temperature_from_internal_energy(density, u,
-                                                         &eos.ANEOS_Fe85Si15);
-          break;
-
-        default:
-          return -1.f;
-      };
-      break;
-
-    /*! Generic user-provided custom tables */
-    case eos_planetary_type_custom: {
-      const int i_custom =
-          mat_id - eos_planetary_type_custom * eos_planetary_type_factor;
-      return SESAME_temperature_from_internal_energy(density, u,
-                                                     &eos.custom[i_custom]);
-      break;
-    }
-
-    default:
-      return -1.f;
-  }
-}
-
-/**
- * @brief Returns the density given pressure and temperature
- *
- * @param P The pressure \f$P\f$
- * @param T The temperature \f$T\f$
- */
-__attribute__((always_inline)) INLINE static float
-gas_density_from_pressure_and_temperature(
-    float P, float T, enum eos_planetary_material_id mat_id) {
-  const enum eos_planetary_type_id type =
-      (enum eos_planetary_type_id)(mat_id / eos_planetary_type_factor);
-
-  /* Select the material base type */
-  switch (type) {
-
-    /* Ideal gas EoS */
-    case eos_planetary_type_idg:
-
-      /* Select the material of this type */
-      switch (mat_id) {
-        case eos_planetary_id_idg_def:
-          return idg_density_from_pressure_and_temperature(P, T, &eos.idg_def);
-          break;
-
-        default:
-#ifdef SWIFT_DEBUG_CHECKS
-          error("Unknown material ID! mat_id = %d", mat_id);
-#endif
-          return -1.f;
-      };
-      break;
-
-    /* Tillotson EoS */
-    case eos_planetary_type_Til:
-
-      /* Select the material of this type */
-      switch (mat_id) {
-        case eos_planetary_id_Til_iron:
-          return Til_density_from_pressure_and_temperature(P, T, &eos.Til_iron);
-          break;
-
-        case eos_planetary_id_Til_granite:
-          return Til_density_from_pressure_and_temperature(P, T,
-                                                           &eos.Til_granite);
-          break;
-
-        case eos_planetary_id_Til_water:
-          return Til_density_from_pressure_and_temperature(P, T,
-                                                           &eos.Til_water);
-          break;
-
-        case eos_planetary_id_Til_basalt:
-          return Til_density_from_pressure_and_temperature(P, T,
-                                                           &eos.Til_basalt);
-          break;
-
-        case eos_planetary_id_Til_ice:
-          return Til_density_from_pressure_and_temperature(P, T, &eos.Til_ice);
-          break;
-
-        default:
-          // Custom user-provided Tillotson
-          if (mat_id >= eos_planetary_Til_custom_base_id) {
-            const int i_custom = mat_id - eos_planetary_Til_custom_base_id;
-            return Til_density_from_pressure_and_temperature(
-                P, T, &eos.Til_custom[i_custom]);
-          } else {
-            return -1.f;
-          }
-      };
-      break;
-
-    /* Hubbard & MacFarlane (1980) EoS */
-    case eos_planetary_type_HM80:
-
-      /* Select the material of this type */
-      switch (mat_id) {
-        case eos_planetary_id_HM80_HHe:
-          return HM80_density_from_pressure_and_temperature(P, T,
-                                                            &eos.HM80_HHe);
-          break;
-
-        case eos_planetary_id_HM80_ice:
-          return HM80_density_from_pressure_and_temperature(P, T,
-                                                            &eos.HM80_ice);
-          break;
-
-        case eos_planetary_id_HM80_rock:
-          return HM80_density_from_pressure_and_temperature(P, T,
-                                                            &eos.HM80_rock);
-          break;
-
-        default:
-#ifdef SWIFT_DEBUG_CHECKS
-          error("Unknown material ID! mat_id = %d", mat_id);
-#endif
-          return -1.f;
-      };
-      break;
-
-    /* SESAME EoS */
-    case eos_planetary_type_SESAME:;
-
-      /* Select the material of this type */
-      switch (mat_id) {
-        case eos_planetary_id_SESAME_iron:
-          return SESAME_density_from_pressure_and_temperature(P, T,
-                                                              &eos.SESAME_iron);
-          break;
-
-        case eos_planetary_id_SESAME_basalt:
-          return SESAME_density_from_pressure_and_temperature(
-              P, T, &eos.SESAME_basalt);
-          break;
-
-        case eos_planetary_id_SESAME_water:
-          return SESAME_density_from_pressure_and_temperature(
-              P, T, &eos.SESAME_water);
-          break;
-
-        case eos_planetary_id_SS08_water:
-          return SESAME_density_from_pressure_and_temperature(P, T,
-                                                              &eos.SS08_water);
-          break;
-
-        case eos_planetary_id_AQUA:
-          return SESAME_density_from_pressure_and_temperature(P, T, &eos.AQUA);
-          break;
-
-        case eos_planetary_id_CMS19_H:
-          return SESAME_density_from_pressure_and_temperature(P, T,
-                                                              &eos.CMS19_H);
-          break;
-
-        case eos_planetary_id_CMS19_He:
-          return SESAME_density_from_pressure_and_temperature(P, T,
-                                                              &eos.CMS19_He);
-          break;
-
-        case eos_planetary_id_CD21_HHe:
-          return SESAME_density_from_pressure_and_temperature(P, T,
-                                                              &eos.CD21_HHe);
-          break;
-
-        default:
-          return -1.f;
-      };
-      break;
-
-    /* ANEOS -- using SESAME-style tables */
-    case eos_planetary_type_ANEOS:;
-
-      /* Select the material of this type */
-      switch (mat_id) {
-        case eos_planetary_id_ANEOS_forsterite:
-          return SESAME_density_from_pressure_and_temperature(
-              P, T, &eos.ANEOS_forsterite);
-          break;
-
-        case eos_planetary_id_ANEOS_iron:
-          return SESAME_density_from_pressure_and_temperature(P, T,
-                                                              &eos.ANEOS_iron);
-          break;
-
-        case eos_planetary_id_ANEOS_Fe85Si15:
-          return SESAME_density_from_pressure_and_temperature(
-              P, T, &eos.ANEOS_Fe85Si15);
-          break;
-
-        default:
-          return -1.f;
-      };
-      break;
-
-    /*! Generic user-provided custom tables */
-    case eos_planetary_type_custom: {
-      const int i_custom =
-          mat_id - eos_planetary_type_custom * eos_planetary_type_factor;
-      return SESAME_density_from_pressure_and_temperature(
-          P, T, &eos.custom[i_custom]);
-      break;
-    }
-
-    default:
-      return -1.f;
-  }
-}
-
-/**
- * @brief Returns the density given pressure and internal energy
- *
- * @param P The pressure \f$P\f$
- * @param T The temperature \f$T\f$
- */
-__attribute__((always_inline)) INLINE static float
-gas_density_from_pressure_and_internal_energy(
-    float P, float u, float rho_ref, float rho_sph,
-    enum eos_planetary_material_id mat_id) {
-  const enum eos_planetary_type_id type =
-      (enum eos_planetary_type_id)(mat_id / eos_planetary_type_factor);
-
-  /* Select the material base type */
-  switch (type) {
-
-    /* Ideal gas EoS */
-    case eos_planetary_type_idg:
-
-      /* Select the material of this type */
-      switch (mat_id) {
-        case eos_planetary_id_idg_def:
-          return idg_density_from_pressure_and_internal_energy(
-              P, u, rho_ref, rho_sph, &eos.idg_def);
-          break;
-
-        default:
-#ifdef SWIFT_DEBUG_CHECKS
-          error("Unknown material ID! mat_id = %d", mat_id);
-#endif
-          return -1.f;
-      };
-      break;
-
-    /* Tillotson EoS */
-    case eos_planetary_type_Til:
-
-      /* Select the material of this type */
-      switch (mat_id) {
-        case eos_planetary_id_Til_iron:
-          return Til_density_from_pressure_and_internal_energy(
-              P, u, rho_ref, rho_sph, &eos.Til_iron);
-          break;
-
-        case eos_planetary_id_Til_granite:
-          return Til_density_from_pressure_and_internal_energy(
-              P, u, rho_ref, rho_sph, &eos.Til_granite);
-          break;
-
-        case eos_planetary_id_Til_water:
-          return Til_density_from_pressure_and_internal_energy(
-              P, u, rho_ref, rho_sph, &eos.Til_water);
-          break;
-
-        case eos_planetary_id_Til_basalt:
-          return Til_density_from_pressure_and_internal_energy(
-              P, u, rho_ref, rho_sph, &eos.Til_basalt);
-          break;
-
-        case eos_planetary_id_Til_ice:
-          return Til_density_from_pressure_and_internal_energy(
-              P, u, rho_ref, rho_sph, &eos.Til_ice);
-          break;
-
-        default:
-          // Custom user-provided Tillotson
-          if (mat_id >= eos_planetary_Til_custom_base_id) {
-            const int i_custom = mat_id - eos_planetary_Til_custom_base_id;
-            return Til_density_from_pressure_and_internal_energy(
-                P, u, rho_ref, rho_sph, &eos.Til_custom[i_custom]);
-          } else {
-            return -1.f;
-          }
-      };
-      break;
-
-    /* Hubbard & MacFarlane (1980) EoS */
-    case eos_planetary_type_HM80:
-
-      /* Select the material of this type */
-      switch (mat_id) {
-        case eos_planetary_id_HM80_HHe:
-          return HM80_density_from_pressure_and_internal_energy(
-              P, u, rho_ref, rho_sph, &eos.HM80_HHe);
-          break;
-
-        case eos_planetary_id_HM80_ice:
-          return HM80_density_from_pressure_and_internal_energy(
-              P, u, rho_ref, rho_sph, &eos.HM80_ice);
-          break;
-
-        case eos_planetary_id_HM80_rock:
-          return HM80_density_from_pressure_and_internal_energy(
-              P, u, rho_ref, rho_sph, &eos.HM80_rock);
-          break;
-
-        default:
-#ifdef SWIFT_DEBUG_CHECKS
-          error("Unknown material ID! mat_id = %d", mat_id);
-#endif
-          return -1.f;
-      };
-      break;
-
-    /* SESAME EoS */
-    case eos_planetary_type_SESAME:;
-
-      /* Select the material of this type */
-      switch (mat_id) {
-        case eos_planetary_id_SESAME_iron:
-          return SESAME_density_from_pressure_and_internal_energy(
-              P, u, rho_ref, rho_sph, &eos.SESAME_iron);
-          break;
-
-        case eos_planetary_id_SESAME_basalt:
-          return SESAME_density_from_pressure_and_internal_energy(
-              P, u, rho_ref, rho_sph, &eos.SESAME_basalt);
-          break;
-
-        case eos_planetary_id_SESAME_water:
-          return SESAME_density_from_pressure_and_internal_energy(
-              P, u, rho_ref, rho_sph, &eos.SESAME_water);
-          break;
-
-        case eos_planetary_id_SS08_water:
-          return SESAME_density_from_pressure_and_internal_energy(
-              P, u, rho_ref, rho_sph, &eos.SS08_water);
-          break;
-
-        case eos_planetary_id_AQUA:
-          return SESAME_density_from_pressure_and_internal_energy(
-              P, u, rho_ref, rho_sph, &eos.AQUA);
-          break;
-
-        case eos_planetary_id_CMS19_H:
-          return SESAME_density_from_pressure_and_internal_energy(
-              P, u, rho_ref, rho_sph, &eos.CMS19_H);
-          break;
-
-        case eos_planetary_id_CMS19_He:
-          return SESAME_density_from_pressure_and_internal_energy(
-              P, u, rho_ref, rho_sph, &eos.CMS19_He);
-          break;
-
-        case eos_planetary_id_CD21_HHe:
-          return SESAME_density_from_pressure_and_internal_energy(
-              P, u, rho_ref, rho_sph, &eos.CD21_HHe);
-          break;
-
-        default:
-          return -1.f;
-      };
-      break;
-
-    /* ANEOS -- using SESAME-style tables */
-    case eos_planetary_type_ANEOS:;
-
-      /* Select the material of this type */
-      switch (mat_id) {
-        case eos_planetary_id_ANEOS_forsterite:
-          return SESAME_density_from_pressure_and_internal_energy(
-              P, u, rho_ref, rho_sph, &eos.ANEOS_forsterite);
-          break;
-
-        case eos_planetary_id_ANEOS_iron:
-          return SESAME_density_from_pressure_and_internal_energy(
-              P, u, rho_ref, rho_sph, &eos.ANEOS_iron);
-          break;
-
-        case eos_planetary_id_ANEOS_Fe85Si15:
-          return SESAME_density_from_pressure_and_internal_energy(
-              P, u, rho_ref, rho_sph, &eos.ANEOS_Fe85Si15);
-          break;
-
-        default:
-          return -1.f;
-      };
-      break;
-
-    /*! Generic user-provided custom tables */
-    case eos_planetary_type_custom: {
-      const int i_custom =
-          mat_id - eos_planetary_type_custom * eos_planetary_type_factor;
-      return SESAME_density_from_pressure_and_internal_energy(
-          P, u, rho_ref, rho_sph, &eos.custom[i_custom]);
-      break;
-    }
-
-    default:
-      return -1.f;
-  }
-}
-
-/**
- * @brief Initialize the eos parameters
- *
- * @param e The #eos_parameters
- * @param params The parsed parameters
- */
-__attribute__((always_inline)) INLINE static void eos_init(
-    struct eos_parameters *e, const struct phys_const *phys_const,
-    const struct unit_system *us, struct swift_params *params) {
-
-  // Prepare any/all requested EoS: Set the parameters and material IDs, load
-  // tables etc., and convert to internal units
-
-  // Ideal gas
-  if (parser_get_opt_param_int(params, "EoS:planetary_use_idg_def", 0)) {
-    set_idg_def(&e->idg_def, eos_planetary_id_idg_def);
-  }
-
-  // Tillotson
-  if (parser_get_opt_param_int(params, "EoS:planetary_use_Til_iron", 0)) {
-    set_Til_iron(&e->Til_iron, eos_planetary_id_Til_iron);
-    set_Til_u_cold(&e->Til_iron, eos_planetary_id_Til_iron);
-    convert_units_Til(&e->Til_iron, us);
-  }
-  if (parser_get_opt_param_int(params, "EoS:planetary_use_Til_granite", 0)) {
-    set_Til_granite(&e->Til_granite, eos_planetary_id_Til_granite);
-    set_Til_u_cold(&e->Til_granite, eos_planetary_id_Til_granite);
-    convert_units_Til(&e->Til_granite, us);
-  }
-  if (parser_get_opt_param_int(params, "EoS:planetary_use_Til_water", 0)) {
-    set_Til_water(&e->Til_water, eos_planetary_id_Til_water);
-    set_Til_u_cold(&e->Til_water, eos_planetary_id_Til_water);
-    convert_units_Til(&e->Til_water, us);
-  }
-  if (parser_get_opt_param_int(params, "EoS:planetary_use_Til_basalt", 0)) {
-    set_Til_basalt(&e->Til_basalt, eos_planetary_id_Til_basalt);
-    set_Til_u_cold(&e->Til_basalt, eos_planetary_id_Til_basalt);
-    convert_units_Til(&e->Til_basalt, us);
-  }
-  if (parser_get_opt_param_int(params, "EoS:planetary_use_Til_ice", 0)) {
-    set_Til_ice(&e->Til_ice, eos_planetary_id_Til_ice);
-    set_Til_u_cold(&e->Til_ice, eos_planetary_id_Til_ice);
-    convert_units_Til(&e->Til_ice, us);
-  }
-
-  // Custom user-provided Tillotson
-  for (int i_custom = 0; i_custom <= 9; i_custom++) {
-    char param_name[PARSER_MAX_LINE_SIZE];
-    sprintf(param_name, "EoS:planetary_use_Til_custom_%d", i_custom);
-    if (parser_get_opt_param_int(params, param_name, 0)) {
-      char Til_custom_file[PARSER_MAX_LINE_SIZE];
-      int mat_id = eos_planetary_Til_custom_base_id + i_custom;
-
-      sprintf(param_name, "EoS:planetary_Til_custom_%d_param_file", i_custom);
-      parser_get_param_string(params, param_name, Til_custom_file);
-
-      set_Til_custom(&e->Til_custom[i_custom],
-                     (enum eos_planetary_material_id)mat_id, Til_custom_file);
-      set_Til_u_cold(&e->Til_custom[i_custom],
-                     (enum eos_planetary_material_id)mat_id);
-      convert_units_Til(&e->Til_custom[i_custom], us);
-    }
-  }
-
-  // Hubbard & MacFarlane (1980)
-  if (parser_get_opt_param_int(params, "EoS:planetary_use_HM80_HHe", 0)) {
-    char HM80_HHe_table_file[PARSER_MAX_LINE_SIZE];
-    set_HM80_HHe(&e->HM80_HHe, eos_planetary_id_HM80_HHe);
-    parser_get_param_string(params, "EoS:planetary_HM80_HHe_table_file",
-                            HM80_HHe_table_file);
-    load_table_HM80(&e->HM80_HHe, HM80_HHe_table_file);
-    prepare_table_HM80(&e->HM80_HHe);
-    convert_units_HM80(&e->HM80_HHe, us);
-  }
-  if (parser_get_opt_param_int(params, "EoS:planetary_use_HM80_ice", 0)) {
-    char HM80_ice_table_file[PARSER_MAX_LINE_SIZE];
-    set_HM80_ice(&e->HM80_ice, eos_planetary_id_HM80_ice);
-    parser_get_param_string(params, "EoS:planetary_HM80_ice_table_file",
-                            HM80_ice_table_file);
-    load_table_HM80(&e->HM80_ice, HM80_ice_table_file);
-    prepare_table_HM80(&e->HM80_ice);
-    convert_units_HM80(&e->HM80_ice, us);
-  }
-  if (parser_get_opt_param_int(params, "EoS:planetary_use_HM80_rock", 0)) {
-    char HM80_rock_table_file[PARSER_MAX_LINE_SIZE];
-    set_HM80_rock(&e->HM80_rock, eos_planetary_id_HM80_rock);
-    parser_get_param_string(params, "EoS:planetary_HM80_rock_table_file",
-                            HM80_rock_table_file);
-    load_table_HM80(&e->HM80_rock, HM80_rock_table_file);
-    prepare_table_HM80(&e->HM80_rock);
-    convert_units_HM80(&e->HM80_rock, us);
-  }
-
-  // SESAME
-  if (parser_get_opt_param_int(params, "EoS:planetary_use_SESAME_iron", 0)) {
-    char SESAME_iron_table_file[PARSER_MAX_LINE_SIZE];
-    set_SESAME_iron(&e->SESAME_iron, eos_planetary_id_SESAME_iron);
-    parser_get_param_string(params, "EoS:planetary_SESAME_iron_table_file",
-                            SESAME_iron_table_file);
-    load_table_SESAME(&e->SESAME_iron, SESAME_iron_table_file);
-    prepare_table_SESAME(&e->SESAME_iron);
-    convert_units_SESAME(&e->SESAME_iron, us);
-  }
-  if (parser_get_opt_param_int(params, "EoS:planetary_use_SESAME_basalt", 0)) {
-    char SESAME_basalt_table_file[PARSER_MAX_LINE_SIZE];
-    set_SESAME_basalt(&e->SESAME_basalt, eos_planetary_id_SESAME_basalt);
-    parser_get_param_string(params, "EoS:planetary_SESAME_basalt_table_file",
-                            SESAME_basalt_table_file);
-    load_table_SESAME(&e->SESAME_basalt, SESAME_basalt_table_file);
-    prepare_table_SESAME(&e->SESAME_basalt);
-    convert_units_SESAME(&e->SESAME_basalt, us);
-  }
-  if (parser_get_opt_param_int(params, "EoS:planetary_use_SESAME_water", 0)) {
-    char SESAME_water_table_file[PARSER_MAX_LINE_SIZE];
-    set_SESAME_water(&e->SESAME_water, eos_planetary_id_SESAME_water);
-    parser_get_param_string(params, "EoS:planetary_SESAME_water_table_file",
-                            SESAME_water_table_file);
-    load_table_SESAME(&e->SESAME_water, SESAME_water_table_file);
-    prepare_table_SESAME(&e->SESAME_water);
-    convert_units_SESAME(&e->SESAME_water, us);
-  }
-  if (parser_get_opt_param_int(params, "EoS:planetary_use_SS08_water", 0)) {
-    char SS08_water_table_file[PARSER_MAX_LINE_SIZE];
-    set_SS08_water(&e->SS08_water, eos_planetary_id_SS08_water);
-    parser_get_param_string(params, "EoS:planetary_SS08_water_table_file",
-                            SS08_water_table_file);
-    load_table_SESAME(&e->SS08_water, SS08_water_table_file);
-    prepare_table_SESAME(&e->SS08_water);
-    convert_units_SESAME(&e->SS08_water, us);
-  }
-  if (parser_get_opt_param_int(params, "EoS:planetary_use_AQUA", 0)) {
-    char AQUA_table_file[PARSER_MAX_LINE_SIZE];
-    set_AQUA(&e->AQUA, eos_planetary_id_AQUA);
-    parser_get_param_string(params, "EoS:planetary_AQUA_table_file",
-                            AQUA_table_file);
-    load_table_SESAME(&e->AQUA, AQUA_table_file);
-    prepare_table_SESAME(&e->AQUA);
-    convert_units_SESAME(&e->AQUA, us);
-  }
-  if (parser_get_opt_param_int(params, "EoS:planetary_use_CMS19_H", 0)) {
-    char CMS19_H_table_file[PARSER_MAX_LINE_SIZE];
-    set_CMS19_H(&e->CMS19_H, eos_planetary_id_CMS19_H);
-    parser_get_param_string(params, "EoS:planetary_CMS19_H_table_file",
-                            CMS19_H_table_file);
-    load_table_SESAME(&e->CMS19_H, CMS19_H_table_file);
-    prepare_table_SESAME(&e->CMS19_H);
-    convert_units_SESAME(&e->CMS19_H, us);
-  }
-  if (parser_get_opt_param_int(params, "EoS:planetary_use_CMS19_He", 0)) {
-    char CMS19_He_table_file[PARSER_MAX_LINE_SIZE];
-    set_CMS19_He(&e->CMS19_He, eos_planetary_id_CMS19_He);
-    parser_get_param_string(params, "EoS:planetary_CMS19_He_table_file",
-                            CMS19_He_table_file);
-    load_table_SESAME(&e->CMS19_He, CMS19_He_table_file);
-    prepare_table_SESAME(&e->CMS19_He);
-    convert_units_SESAME(&e->CMS19_He, us);
-  }
-  if (parser_get_opt_param_int(params, "EoS:planetary_use_CD21_HHe", 0)) {
-    char CD21_HHe_table_file[PARSER_MAX_LINE_SIZE];
-    set_CD21_HHe(&e->CD21_HHe, eos_planetary_id_CD21_HHe);
-    parser_get_param_string(params, "EoS:planetary_CD21_HHe_table_file",
-                            CD21_HHe_table_file);
-    load_table_SESAME(&e->CD21_HHe, CD21_HHe_table_file);
-    prepare_table_SESAME(&e->CD21_HHe);
-    convert_units_SESAME(&e->CD21_HHe, us);
->>>>>>> d284c13f
   }
 
   // ANEOS -- using SESAME-style tables
