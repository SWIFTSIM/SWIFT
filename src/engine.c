--- conflicted
+++ resolved
@@ -3219,13 +3219,9 @@
   threadpool_set_affinity_mask(entry_affinity);
 
   int pin;
-<<<<<<< HEAD
-  for (pin = 0; pin < CPU_SETSIZE && !CPU_ISSET(pin, entry_affinity); ++pin);
-=======
   for (pin = 0; pin < CPU_SETSIZE && !CPU_ISSET(pin, entry_affinity); ++pin) {
     /* Nothing to do here */
   }
->>>>>>> 5c4ef7a1
 
   cpu_set_t affinity;
   CPU_ZERO(&affinity);
