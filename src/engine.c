--- conflicted
+++ resolved
@@ -295,7 +295,6 @@
 
 #if defined(WITH_MPI) && defined(HAVE_METIS)
 
-<<<<<<< HEAD
   int res;
   idx_t *inds, *nodeIDs;
   idx_t *weights_v = NULL, *weights_e = NULL;
@@ -310,15 +309,12 @@
   idx_t wmax = 1e9 / e->nr_nodes;
   idx_t wmin;
 
-=======
->>>>>>> 98fb00bc
   /* Clear the repartition flag. */
   enum repartition_type reparttype = e->forcerepart;
   e->forcerepart = REPART_NONE;
 
   /* Nothing to do if only using a single node. Also avoids METIS
    * bug that doesn't handle this case well. */
-<<<<<<< HEAD
   if (nr_nodes == 1) return;
 
   /* Allocate the inds and weights. */
@@ -637,13 +633,6 @@
   free(weights_v);
   free(weights_e);
   free(nodeIDs);
-=======
-  if (e->nr_nodes == 1) return;
-
-  /* Do the repartitioning. */
-  partition_repartition(reparttype, e->nodeID, e->nr_nodes, e->s,
-                        e->sched.tasks, e->sched.nr_tasks);
->>>>>>> 98fb00bc
 
   /* Now comes the tricky part: Exchange particles between all nodes.
      This is done in two steps, first allreducing a matrix of
@@ -698,11 +687,6 @@
 
 void engine_addtasks_send(struct engine *e, struct cell *ci, struct cell *cj) {
 
-<<<<<<< HEAD
-=======
-#ifdef WITH_MPI
-  int k;
->>>>>>> 98fb00bc
   struct link *l = NULL;
   struct scheduler *s = &e->sched;
 
@@ -756,11 +740,6 @@
 void engine_addtasks_recv(struct engine *e, struct cell *c, struct task *t_xv,
                           struct task *t_rho) {
 
-<<<<<<< HEAD
-=======
-#ifdef WITH_MPI
-  int k;
->>>>>>> 98fb00bc
   struct scheduler *s = &e->sched;
 
   /* Do we need to construct a recv task? */
@@ -1340,17 +1319,9 @@
 int engine_marktasks(struct engine *e) {
 
   struct scheduler *s = &e->sched;
-<<<<<<< HEAD
   const int nr_tasks = s->nr_tasks, *ind = s->tasks_ind;
   struct task *tasks = s->tasks;
   const float dt_step = e->dt_step;
-=======
-  int k, nr_tasks = s->nr_tasks, *ind = s->tasks_ind;
-  struct task *t, *tasks = s->tasks;
-  float ti_end = e->ti_current;
-  struct cell *ci, *cj;
-  // ticks tic = getticks();
->>>>>>> 98fb00bc
 
   /* Much less to do here if we're on a fixed time-step. */
   if ((e->policy & engine_policy_fixdt) == engine_policy_fixdt) {
@@ -1541,31 +1512,8 @@
   // message( "engine_marktasks took %.3f %s." ,
   //clocks_from_ticks(getticks() - tic), clocks_getunit());
 
-<<<<<<< HEAD
-  /* Count and print the number of each task type. */
-  int counts[task_type_count + 1];
-  for (int k = 0; k <= task_type_count; k++) counts[k] = 0;
-  for (int k = 0; k < sched->nr_tasks; k++) {
-    if (!sched->tasks[k].skip)
-      counts[(int)sched->tasks[k].type] += 1;
-    else
-      counts[task_type_count] += 1;
-  }
-#ifdef WITH_MPI
-  printf("[%03i] engine_rebuild: task counts are [ %s=%i", e->nodeID,
-         taskID_names[0], counts[0]);
-#else
-  printf("engine_rebuild: task counts are [ %s=%i", taskID_names[0], counts[0]);
-#endif
-  for (int k = 1; k < task_type_count; k++)
-    printf(" %s=%i", taskID_names[k], counts[k]);
-  printf(" skipped=%i ]\n", counts[task_type_count]);
-  fflush(stdout);
-  message("nr_parts = %i.", e->s->nr_parts);
-=======
   /* Print the status of the system */
   engine_print(e);
->>>>>>> 98fb00bc
 }
 
 /**
