--- conflicted
+++ resolved
@@ -1991,7 +1991,7 @@
 #ifdef WITH_MPI
       {
         /* Size of message in bytes. */
-        t->size = scheduler_mpi_size(t);
+        t->win_size = scheduler_mpi_size(t);
 
         /* Allocate memory for tasks that receive temporary data for
          * unpacking. */
@@ -2003,7 +2003,7 @@
             t->subtype == task_subtype_bpart_merger ||
             t->subtype == task_subtype_sf_counts ||
             t->subtype == task_subtype_multipole) {
-          t->buff = malloc(t->size);
+          t->buff = malloc(t->win_size);
         } else if (t->subtype == task_subtype_xv ||
                    t->subtype == task_subtype_rho ||
                    t->subtype == task_subtype_gradient ||
@@ -2016,10 +2016,7 @@
 
         } else if (t->subtype == task_subtype_subgpart) {
 
-          count = t->size;
-          size = count * sizeof(struct gpart);
-          type = gpart_mpi_type;
-          buff = ((char *)t->ci->grav.parts) + (t->offset * sizeof(struct gpart));
+          t->buff = ((char *)t->ci->grav.parts) + (t->sub_offset * sizeof(struct gpart));
 
         } else if (t->subtype == task_subtype_spart) {
 
@@ -2035,28 +2032,11 @@
           error("Unknown communication sub-type");
         }
 
-<<<<<<< HEAD
         /* And log, if logging enabled. */
-        mpiuse_log_allocation(t->type, t->subtype, &t->buff, 1, t->size,
+        mpiuse_log_allocation(t->type, t->subtype, &t->buff, 1, t->win_size,
                               t->ci->nodeID, t->flags, -1);
 
         qid = -1;
-=======
-        /* Don't activate sends with subsends, just use those for tidying up. */
-        if (t->flags != -1) {
-          err = MPI_Irecv(buff, count, type, t->ci->nodeID, t->flags,
-                          subtaskMPI_comms[t->subtype], &t->req);
-
-          if (err != MPI_SUCCESS) {
-            mpi_error(err, "Failed to emit irecv for particle data.");
-          }
-
-          /* And log, if logging enabled. */
-          mpiuse_log_allocation(t->type, t->subtype, &t->req, 1, size,
-                                t->ci->nodeID, t->flags);
-        }
-        qid = 1 % s->nr_queues;
->>>>>>> fb2e3f47
       }
 #else
         error("SWIFT was not compiled with MPI support.");
@@ -2066,37 +2046,37 @@
 #ifdef WITH_MPI
       {
         /* Set the size of message in bytes and point buff at message. . */
-        t->size = scheduler_mpi_size(t);
+        t->win_size = scheduler_mpi_size(t);
 
         if (t->subtype == task_subtype_tend_part) {
-          t->buff = malloc(t->size);
+          t->buff = malloc(t->win_size);
           cell_pack_end_step_hydro(t->ci, (struct pcell_step_hydro *)t->buff);
 
         } else if (t->subtype == task_subtype_tend_gpart) {
 
-          t->buff = malloc(t->size);
+          t->buff = malloc(t->win_size);
           cell_pack_end_step_grav(t->ci, (struct pcell_step_grav *)t->buff);
 
         } else if (t->subtype == task_subtype_tend_spart) {
 
-          t->buff = malloc(t->size);
+          t->buff = malloc(t->win_size);
           cell_pack_end_step_stars(t->ci, (struct pcell_step_stars *)t->buff);
 
         } else if (t->subtype == task_subtype_tend_bpart) {
 
-          t->buff = malloc(t->size);
+          t->buff = malloc(t->win_size);
           cell_pack_end_step_black_holes(
               t->ci, (struct pcell_step_black_holes *)t->buff);
 
         } else if (t->subtype == task_subtype_part_swallow) {
 
-          t->buff = malloc(t->size);
+          t->buff = malloc(t->win_size);
           cell_pack_part_swallow(t->ci,
                                  (struct black_holes_part_data *)t->buff);
 
         } else if (t->subtype == task_subtype_bpart_merger) {
 
-          t->buff = malloc(t->size);
+          t->buff = malloc(t->win_size);
           cell_pack_bpart_swallow(t->ci,
                                   (struct black_holes_bpart_data *)t->buff);
 
@@ -2113,10 +2093,7 @@
 
         } else if (t->subtype == task_subtype_subgpart) {
 
-          count = t->size;
-          size = count * sizeof(struct gpart);
-          type = gpart_mpi_type;
-          buff = ((char *)t->ci->grav.parts) + (t->offset * sizeof(struct gpart));
+          t->buff = ((char *)t->ci->grav.parts) + (t->sub_offset * sizeof(struct gpart));
 
         } else if (t->subtype == task_subtype_spart) {
 
@@ -2130,43 +2107,21 @@
 
         } else if (t->subtype == task_subtype_multipole) {
 
-          t->buff = malloc(t->size);
+          t->buff = malloc(t->win_size);
           cell_pack_multipoles(t->ci, (struct gravity_tensors *)t->buff);
 
         } else if (t->subtype == task_subtype_sf_counts) {
 
-          t->buff = malloc(t->size);
+          t->buff = malloc(t->win_size);
           cell_pack_sf_counts(t->ci, (struct pcell_sf *)t->buff);
 
         } else {
           error("Unknown communication sub-type");
         }
 
-<<<<<<< HEAD
         /* And log, if logging enabled. */
-        //mpiuse_log_allocation(t->type, t->subtype, &t->buff, 1, t->size,
+        //mpiuse_log_allocation(t->type, t->subtype, &t->buff, 1, t->win_size,
         //                      t->cj->nodeID, t->flags, -1);
-=======
-        /* Don't activate sends with subsends, just use those for tidying up. */
-        if (t->flags != -1) {
-
-          if (size > s->mpi_message_limit) {
-            err = MPI_Isend(buff, count, type, t->cj->nodeID, t->flags,
-                            subtaskMPI_comms[t->subtype], &t->req);
-          } else {
-            err = MPI_Issend(buff, count, type, t->cj->nodeID, t->flags,
-                             subtaskMPI_comms[t->subtype], &t->req);
-          }
-
-          if (err != MPI_SUCCESS) {
-            mpi_error(err, "Failed to emit isend for particle data.");
-          }
-          
-          /* And log, if logging enabled. */
-          mpiuse_log_allocation(t->type, t->subtype, &t->req, 1, size,
-                                t->cj->nodeID, t->flags);
-        }
->>>>>>> fb2e3f47
 
         qid = -1; //1 % s->nr_queues;
       }
@@ -2207,7 +2162,7 @@
 
 #ifdef WITH_MPI
   /* Unlock sends and recvs, need scheduler so no in task_unlock. */
-  if (t->type == task_type_send) {
+  if (t->type == task_type_send && t->flags != -1) {
     if (lock_unlock(&s->send_lock[t->cj->nodeID % scheduler_rdma_max_sends]) != 0) {
       error("Unlocking the MPI send lock failed.\n");
     }
@@ -2352,11 +2307,7 @@
 /* If we failed, consider taking a short nap unless we have MPI
  * sends and recvs to process. XXX old fashioned loads... */
 #ifdef WITH_MPI
-<<<<<<< HEAD
     if (res == NULL && qid > scheduler_rdma_max_sends)
-=======
-    if (res == NULL && qid > 16)
->>>>>>> fb2e3f47
 #else
     if (res == NULL)
 #endif
@@ -2695,8 +2646,17 @@
              t->subtype == task_subtype_limiter) {
     size = t->ci->hydro.count * sizeof(struct part);
 
+  } else if (t->subtype == task_subtype_subgpart) {
+    /* Only sending part of a cell. */
+    size = t->sub_size * sizeof(struct gpart);
+
   } else if (t->subtype == task_subtype_gpart) {
-    size = t->ci->grav.count * sizeof(struct gpart);
+    if (t->flags != -1) {
+      size = t->ci->grav.count * sizeof(struct gpart);
+    } else {
+      /* Never sent. */
+      size = 0;
+    }
 
   } else if (t->subtype == task_subtype_spart) {
     size = t->ci->stars.count * sizeof(struct spart);
