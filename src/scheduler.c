/*******************************************************************************
 * This file is part of SWIFT.
 * Copyright (c) 2012 Pedro Gonnet (pedro.gonnet@durham.ac.uk)
 *                    Matthieu Schaller (schaller@strw.leidenuniv.nl)
 *               2016 Peter W. Draper (p.w.draper@durham.ac.uk)
 *
 * This program is free software: you can redistribute it and/or modify
 * it under the terms of the GNU Lesser General Public License as published
 * by the Free Software Foundation, either version 3 of the License, or
 * (at your option) any later version.
 *
 * This program is distributed in the hope that it will be useful,
 * but WITHOUT ANY WARRANTY; without even the implied warranty of
 * MERCHANTABILITY or FITNESS FOR A PARTICULAR PURPOSE.  See the
 * GNU General Public License for more details.
 *
 * You should have received a copy of the GNU Lesser General Public License
 * along with this program.  If not, see <http://www.gnu.org/licenses/>.
 *
 ******************************************************************************/

/* Config parameters. */
#include "cell.h"

#include <config.h>

/* Some standard headers. */
#include <limits.h>
#include <math.h>
#include <pthread.h>
#include <stdio.h>
#include <stdlib.h>
#include <string.h>
#include <sys/stat.h>

/* MPI headers. */
#ifdef WITH_MPI
#include <mpi.h>
#endif

/* This object's header. */
#include "scheduler.h"

/* Local headers. */
#include "atomic.h"
#include "cycle.h"
#include "engine.h"
#include "error.h"
#include "intrinsics.h"
#include "kernel_hydro.h"
#include "memuse.h"
#include "mpiuse.h"
#include "queue.h"
#include "sort_part.h"
#include "space.h"
#include "space_getsid.h"
#include "task.h"
#include "threadpool.h"
#include "timers.h"
#include "version.h"

#ifdef SWIFT_DEBUG_CHECKS
int activate_by_unskip = 1;
#endif

/**
 * @brief Re-set the list of active tasks.
 */
void scheduler_clear_active(struct scheduler *s) { s->active_count = 0; }

/**
 * @brief Increase the space available for unlocks. Only call when
 *        current index == s->size_unlock;
 */
static void scheduler_extend_unlocks(struct scheduler *s) {
  /* Allocate the new buffer. */
  const int size_unlocks_new = s->size_unlocks * 2;
  struct task **unlocks_new = (struct task **)swift_malloc(
      "unlocks", sizeof(struct task *) * size_unlocks_new);
  int *unlock_ind_new =
      (int *)swift_malloc("unlock_ind", sizeof(int) * size_unlocks_new);
  if (unlocks_new == NULL || unlock_ind_new == NULL)
    error("Failed to re-allocate unlocks.");

  /* Wait for all writes to the old buffer to complete. */
  while (s->completed_unlock_writes < s->size_unlocks) {
    /* Nothing to do here. */
  }

  /* Copy the buffers. */
  memcpy(unlocks_new, s->unlocks, sizeof(struct task *) * s->size_unlocks);
  memcpy(unlock_ind_new, s->unlock_ind, sizeof(int) * s->size_unlocks);
  swift_free("unlocks", s->unlocks);
  swift_free("unlock_ind", s->unlock_ind);
  s->unlocks = unlocks_new;
  s->unlock_ind = unlock_ind_new;

  /* Publish the new buffer size. */
  s->size_unlocks = size_unlocks_new;
}

/**
 * @brief Add an unlock_task to the given task.
 *
 * @param s The #scheduler.
 * @param ta The unlocking #task.
 * @param tb The #task that will be unlocked.

 */
void scheduler_addunlock(struct scheduler *s, struct task *ta,
                         struct task *tb) {
#ifdef SWIFT_DEBUG_CHECKS
  if (ta == NULL) error("Unlocking task is NULL.");
  if (tb == NULL) error("Unlocked task is NULL.");
#endif

  /* Get an index at which to store this unlock. */
  const int ind = atomic_inc(&s->nr_unlocks);

  /* Does the buffer need to be grown? */
  if (ind == s->size_unlocks) scheduler_extend_unlocks(s);

#ifdef SWIFT_DEBUG_CHECKS
  if (ind > s->size_unlocks * 2)
    message("unlocks guard enabled: %d / %d", ind, s->size_unlocks);
#endif

  /* Wait for there to actually be space at my index. */
  while (ind > s->size_unlocks) {
    /* Nothing to do here. */
  }

  /* Guard against case when more than (old) s->size_unlocks unlocks
   * are now pending. */
  if (ind == s->size_unlocks) scheduler_extend_unlocks(s);

  /* Write the unlock to the scheduler. */
  s->unlocks[ind] = tb;
  s->unlock_ind[ind] = ta - s->tasks;
  atomic_inc(&s->completed_unlock_writes);
}

/* Conservative number of dependencies per task type */
#define MAX_NUMBER_DEP 128

/**
 * @brief Describe the level at which the task are done.
 * WARNING: the order is supposed to be sorted from the root
 * to the leaf.
 */
enum task_dependency_level {
  task_dependency_level_top = 0,
  task_dependency_level_super,
  task_dependency_level_super_hydro,
  task_dependency_level_super_grav,
  task_dependency_level_none,
};

/**
 * @brief Informations about all the task dependencies of
 *   a single task.
 */
struct task_dependency {
  /* Main task */
  /* ID of the task */
  int type_in;

  /* ID of the subtask */
  int subtype_in;

  /* Is the task implicit */
  int implicit_in;

  /* Is the taks_in at the top level? */
  int task_in_is_top;

  /* Is the taks_in at the grav.super level? */
  int task_in_is_grav_super;

  /* Is the taks_in at the hydro.super level? */
  int task_in_is_hydro_super;

  /* Dependent task */
  /* ID of the dependent task */
  int type_out[MAX_NUMBER_DEP];

  /* ID of the dependent subtask */
  int subtype_out[MAX_NUMBER_DEP];

  /* Is the dependent task implicit */
  int implicit_out[MAX_NUMBER_DEP];

  /* Is the taks_out at the top level? */
  int task_out_is_top[MAX_NUMBER_DEP];

  /* Is the taks_out at the grav.super level? */
  int task_out_is_grav_super[MAX_NUMBER_DEP];

  /* Is the taks_out at the hydro.super level? */
  int task_out_is_hydro_super[MAX_NUMBER_DEP];

  /* Statistics */
  /* number of link between the two task type */
  int number_link[MAX_NUMBER_DEP];

  /* number of ranks having this relation */
  int number_rank[MAX_NUMBER_DEP];
};

#ifdef WITH_MPI

/**
 * @brief Define the #task_dependency for MPI
 *
 * @param tstype The MPI_Datatype to initialize
 */
void task_dependency_define(MPI_Datatype *tstype) {
  /* Define the variables */
  const int count = 14;
  int blocklens[count];
  MPI_Datatype types[count];
  MPI_Aint disps[count];

  /* all the type are int */
  for (int i = 0; i < count; i++) {
    types[i] = MPI_INT;
  }

  /* Task in */
  disps[0] = offsetof(struct task_dependency, type_in);
  blocklens[0] = 1;
  disps[1] = offsetof(struct task_dependency, subtype_in);
  blocklens[1] = 1;
  disps[2] = offsetof(struct task_dependency, implicit_in);
  blocklens[2] = 1;
  disps[3] = offsetof(struct task_dependency, task_in_is_top);
  blocklens[3] = 1;
  disps[4] = offsetof(struct task_dependency, task_in_is_hydro_super);
  blocklens[4] = 1;
  disps[5] = offsetof(struct task_dependency, task_in_is_grav_super);
  blocklens[5] = 1;

  /* Task out */
  disps[6] = offsetof(struct task_dependency, type_out);
  blocklens[6] = MAX_NUMBER_DEP;
  disps[7] = offsetof(struct task_dependency, subtype_out);
  blocklens[7] = MAX_NUMBER_DEP;
  disps[8] = offsetof(struct task_dependency, implicit_out);
  blocklens[8] = MAX_NUMBER_DEP;
  disps[9] = offsetof(struct task_dependency, task_out_is_top);
  blocklens[9] = MAX_NUMBER_DEP;
  disps[10] = offsetof(struct task_dependency, task_out_is_hydro_super);
  blocklens[10] = MAX_NUMBER_DEP;
  disps[11] = offsetof(struct task_dependency, task_out_is_grav_super);
  blocklens[11] = MAX_NUMBER_DEP;

  /* statistics */
  disps[12] = offsetof(struct task_dependency, number_link);
  blocklens[12] = MAX_NUMBER_DEP;
  disps[13] = offsetof(struct task_dependency, number_rank);
  blocklens[13] = MAX_NUMBER_DEP;

  /* define it for MPI */
  MPI_Type_create_struct(count, blocklens, disps, types, tstype);
  MPI_Type_commit(tstype);
}

/**
 * @brief Sum operator of #task_dependency for MPI
 *
 * @param in_p The #task_dependency to add
 * @param out_p The #task_dependency where in_p is added
 * @param len The length of the arrays
 * @param type The MPI datatype
 */
void task_dependency_sum(void *in_p, void *out_p, int *len,
                         MPI_Datatype *type) {
  /* change pointer type */
  struct task_dependency *in = (struct task_dependency *)in_p;
  struct task_dependency *out = (struct task_dependency *)out_p;

  /* Loop over all the current objects */
  for (int i = 0; i < *len; i++) {
    /* loop over all the object set in invals */
    for (int j = 0; j < MAX_NUMBER_DEP; j++) {

      /* Have we reached the end of the links? */
      if (in[i].number_link[j] == -1) {
        break;
      }

      /* get a few variables */
      int tb_type = in[i].type_out[j];
      int tb_subtype = in[i].subtype_out[j];

#ifdef SWIFT_DEBUG_CHECKS
      /* Check tasks */
      if (tb_type >= task_type_count) {
        error("Unknown task type %i", tb_type);
      }

      if (tb_subtype >= task_subtype_count) {
        error("Unknown subtask type %i", tb_subtype);
      }
#endif

      /* find the corresponding id */
      int k = 0;
      while (k < MAX_NUMBER_DEP) {
        /* have we reached the end of the links? */
        if (out[i].number_link[k] == -1) {
          /* reset the counter in order to be safe */
          out[i].number_link[k] = 0;
          out[i].number_rank[k] = 0;

          /* set the relation */
          out[i].type_in = in[i].type_in;
          out[i].subtype_in = in[i].subtype_in;
          out[i].implicit_in = in[i].implicit_in;

          out[i].type_out[k] = in[i].type_out[j];
          out[i].subtype_out[k] = in[i].subtype_out[j];
          out[i].implicit_out[k] = in[i].implicit_out[j];
          break;
        }

        /* do we have the same relation? */
        if (out[i].type_out[k] == tb_type &&
            out[i].subtype_out[k] == tb_subtype) {
          break;
        }

        k++;
      }

      /* Check if we are still in the memory */
      if (k == MAX_NUMBER_DEP) {
        error("Not enough memory, please increase MAX_NUMBER_DEP");
      }

#ifdef SWIFT_DEBUG_CHECKS
      /* Check if correct relation */
      if (out[i].type_in != in[i].type_in ||
          out[i].subtype_in != in[i].subtype_in ||
          out[i].implicit_in != in[i].implicit_in ||
          out[i].type_out[k] != in[i].type_out[j] ||
          out[i].subtype_out[k] != in[i].subtype_out[j] ||
          out[i].implicit_out[k] != in[i].implicit_out[j]) {
        error("Tasks do not correspond");
      }
#endif
      /* sum the contributions */
      out[i].number_link[k] += in[i].number_link[j];
      out[i].number_rank[k] += in[i].number_rank[j];

      /* Get the task in level */
      out[i].task_in_is_top = min(out[i].task_in_is_top, in[i].task_in_is_top);
      out[i].task_in_is_hydro_super =
          min(out[i].task_in_is_hydro_super, in[i].task_in_is_hydro_super);
      out[i].task_in_is_grav_super =
          min(out[i].task_in_is_grav_super, in[i].task_in_is_grav_super);

      /* Get the task out level */
      out[i].task_out_is_top[j] =
          min(out[i].task_out_is_top[j], in[i].task_out_is_top[j]);
      out[i].task_out_is_hydro_super[j] = min(out[i].task_out_is_hydro_super[j],
                                              in[i].task_out_is_hydro_super[j]);
      out[i].task_out_is_grav_super[j] = min(out[i].task_out_is_grav_super[j],
                                             in[i].task_out_is_grav_super[j]);
    }
  }

  return;
}

#endif  // WITH_MPI

/**
 * @brief Write a csv file with the task dependencies.
 *
 * Run plot_task_dependencies.py for an example of how to use it
 * to generate the figure.
 *
 * @param s The #scheduler we are working in.
 * @param verbose Are we verbose about this?
 * @param step The current step number.
 */
void scheduler_write_dependencies(struct scheduler *s, int verbose, int step) {
  const ticks tic = getticks();

  /* Number of possible relations between tasks */
  const int nber_tasks = task_type_count * task_subtype_count;

  /* To get the table for a task:
   * ind = (ta * task_subtype_count + sa)
   * where ta is the value of task_type and sa is the value of
   * task_subtype  */
  struct task_dependency *task_dep = (struct task_dependency *)malloc(
      nber_tasks * sizeof(struct task_dependency));
  /* keep track of whether a task exists in this run */
  int *task_exists = (int *)malloc(nber_tasks * sizeof(int));
  /* keep track of whether a task has a dependency or an unlock,
   * and hence will be drawn in the task graph */
  int *task_has_deps = (int *)malloc(nber_tasks * sizeof(int));

  /* Special marker for tasks with no dependencies. */
  const int no_dependency = -3;

  if (task_dep == NULL)
    error("Error allocating memory for task-dependency graph (table).");

  /* Reset counter */
  for (int i = 0; i < nber_tasks; i++) {
    /* Assume that the tasks are at all levels and correct later. */
    task_dep[i].task_in_is_top = 1;
    task_dep[i].task_in_is_grav_super = 1;
    task_dep[i].task_in_is_hydro_super = 1;
    const int tt = i / task_subtype_count;
    const int tst = i % task_subtype_count;
    task_dep[i].type_in = tt;
    task_dep[i].subtype_in = tst;

    for (int j = 0; j < MAX_NUMBER_DEP; j++) {
      /* Use number_link as indicator of the existance of a relation */
      task_dep[i].number_link[j] = -1;

      /* Assume that the tasks are at all levels and correct later. */
      task_dep[i].task_out_is_top[j] = 1;
      task_dep[i].task_out_is_grav_super[j] = 1;
      task_dep[i].task_out_is_hydro_super[j] = 1;
    }
    task_exists[i] = 0;
    task_has_deps[i] = 0;
  }

  /* loop over all tasks */
  for (int i = 0; i < s->nr_tasks; i++) {
    const struct task *ta = &s->tasks[i];

    /* Are we using this task?
     * For the 0-step, we wish to show all the tasks (even the inactives). */
    if (step != 0 && ta->skip) continue;

    /* Current index */
    const int ind = ta->type * task_subtype_count + ta->subtype;

    struct task_dependency *cur = &task_dep[ind];
    task_exists[ind]++;

#ifdef SWIFT_DEBUG_CHECKS
    if (cur->type_in != ta->type)
      error("wrong indexing for task %d: Expect type %d got %d", i,
            cur->type_in, ta->type);
    if (cur->subtype_in != ta->subtype)
      error("wrong indexing for task %d: Expect subtype %d got %d", i,
            cur->subtype_in, ta->subtype);
#endif
    /* Is ta implicit? */
    cur->implicit_in = ta->implicit;

    /* Set the task level. */
    const struct cell *ci = ta->ci;
    const struct cell *cj = ta->cj;
    const int is_ci_top = ci == NULL || (ci != NULL && ci == ci->top);
    const int is_cj_top = cj == NULL || (cj != NULL && cj == cj->top);
    const int is_hydro_super =
        (cj == NULL || (cj != NULL && cj == cj->hydro.super)) &&
        (ci == NULL || (ci != NULL && ci == ci->hydro.super));
    const int is_grav_super =
        (cj == NULL || (cj != NULL && cj == cj->grav.super)) &&
        (ci == NULL || (ci != NULL && ci == ci->grav.super));

    /* Are we dealing with a task at the top level? */
    if (!(is_ci_top && is_cj_top)) {
      cur->task_in_is_top = 0;
    }
    /* At the hydro level? */
    if (!is_hydro_super) {
      cur->task_in_is_hydro_super = 0;
    }
    /* At the gravity level? */
    if (!is_grav_super) {
      cur->task_in_is_grav_super = 0;
    }

    /* If this task unlocks nothing, make a note of it. */
    if (ta->nr_unlock_tasks == 0) {
      int k = 0;
      while (k < MAX_NUMBER_DEP) {
        /* not written yet */
        if (cur->number_link[k] == -1) {
          cur->type_out[k] = no_dependency;
          cur->subtype_out[k] = no_dependency;
          cur->implicit_out[k] = no_dependency;

          /* statistics */
          cur->number_link[k] = 0;
          cur->number_rank[k] = 1;

          /* Are we dealing with a task at the top level? */
          cur->task_out_is_top[k] = no_dependency;
          cur->task_out_is_hydro_super[k] = no_dependency;
          cur->task_out_is_grav_super[k] = no_dependency;

          break;
        }

        /* already written */
        if (cur->type_out[k] == no_dependency &&
            cur->subtype_out[k] == no_dependency) {
          break;
        }
        k += 1;
      }

      /* if this task unlocks nothing, we have nothing left to do.
       * go to next. */
      continue;
    }

    /* This task unlocks stuff, so check the dependencies */
    for (int j = 0; j < ta->nr_unlock_tasks; j++) {
      const struct task *tb = ta->unlock_tasks[j];

      /* Are we using this task?
       * For the 0-step, we wish to show all the tasks (even the inactive). */
      if (step != 0 && tb->skip) continue;

      int indj = tb->type * task_subtype_count + tb->subtype;

#ifdef SWIFT_DEBUG_CHECKS
      const struct task_dependency *target = &task_dep[indj];
      if (target->type_in != tb->type)
        error("wrong indexing for task %d: Expect type %d got %d", i,
              target->type_in, tb->type);
      if (target->subtype_in != tb->subtype)
        error("wrong indexing for task %d: Expect subtype %d got %d", i,
              target->subtype_in, tb->subtype);
#endif
      task_exists[indj]++;

      const struct cell *ci_b = tb->ci;
      const struct cell *cj_b = tb->cj;
      const int is_ci_b_top =
          ci_b == NULL || (ci_b != NULL && ci_b == ci_b->top);
      const int is_cj_b_top =
          cj_b == NULL || (cj_b != NULL && cj_b == cj_b->top);
      const int is_b_hydro_super =
          (cj_b == NULL || (cj_b != NULL && cj_b == cj_b->hydro.super)) &&
          (ci_b == NULL || (ci_b != NULL && ci_b == ci_b->hydro.super));
      const int is_b_grav_super =
          (cj_b == NULL || (cj_b != NULL && cj_b == cj_b->grav.super)) &&
          (ci_b == NULL || (ci_b != NULL && ci_b == ci_b->grav.super));

      int k = 0;
      while (k < MAX_NUMBER_DEP) {
        /* not written yet */
        if (cur->number_link[k] == -1) {
          /* set tb */
          cur->type_out[k] = tb->type;
          cur->subtype_out[k] = tb->subtype;
          cur->implicit_out[k] = tb->implicit;

          /* statistics */
          cur->number_link[k] = 1;
          cur->number_rank[k] = 1;

          /* Are we dealing with a task at the top level? */
          if (!(is_ci_b_top && is_cj_b_top)) {
            cur->task_out_is_top[k] = 0;
          }
          /* At the hydro level? */
          if (!is_b_hydro_super) {
            cur->task_out_is_hydro_super[k] = 0;
          }
          /* At the gravity level? */
          if (!is_b_grav_super) {
            cur->task_out_is_grav_super[k] = 0;
          }

          break;
        }

        /* already written */
        if (cur->type_out[k] == tb->type &&
            cur->subtype_out[k] == tb->subtype) {

          /* Increase the number of link. */
          cur->number_link[k] += 1;

          /* Are we dealing with a task at the top level? */
          if (!(is_ci_b_top && is_cj_b_top)) {
            cur->task_out_is_top[k] = 0;
          }
          /* At the hydro level? */
          if (!is_b_hydro_super) {
            cur->task_out_is_hydro_super[k] = 0;
          }
          /* At the gravity level? */
          if (!is_b_grav_super) {
            cur->task_out_is_grav_super[k] = 0;
          }
          break;
        }

        k += 1;
      }

      /* MAX_NUMBER_DEP is too small */
      if (k == MAX_NUMBER_DEP)
        error("Not enough memory, please increase MAX_NUMBER_DEP");
    }
  }

#ifdef WITH_MPI
  /* create MPI operator */
  MPI_Datatype dependency_data_type;
  task_dependency_define(&dependency_data_type);

  MPI_Op dependency_sum;
  MPI_Op_create(task_dependency_sum, /* commute */ 1, &dependency_sum);

  /* create recv buffer */
  struct task_dependency *recv = NULL;
  int *recv_exists = NULL;

  if (s->nodeID == 0) {
    recv = (struct task_dependency *)malloc(nber_tasks *
                                            sizeof(struct task_dependency));
    recv_exists = (int *)malloc(nber_tasks * sizeof(int));

    /* reset counter */
    for (int i = 0; i < nber_tasks; i++) {
      for (int j = 0; j < MAX_NUMBER_DEP; j++) {
        /* Use number_link as indicator of the existance of a relation */
        recv[i].number_link[j] = -1;
      }
      recv_exists[i] = 0;
    }
  }

  /* Do the reduction */
  int test = MPI_Reduce(task_dep, recv, nber_tasks, dependency_data_type,
                        dependency_sum, 0, MPI_COMM_WORLD);
  if (test != MPI_SUCCESS) error("MPI reduce failed");

  test = MPI_Reduce(task_exists, recv_exists, nber_tasks, MPI_INT, MPI_SUM, 0,
                    MPI_COMM_WORLD);
  if (test != MPI_SUCCESS) error("MPI reduce failed");

  /* free some memory */
  if (s->nodeID == 0) {
    free(task_dep);
    task_dep = recv;
    free(task_exists);
    task_exists = recv_exists;
  }
#endif

  if (s->nodeID == 0) {
    /* Create file */
    char filename[50];
    sprintf(filename, "dependency_graph_%i.csv", step);
    FILE *f = fopen(filename, "w");
    if (f == NULL) error("Error opening dependency graph file.");

    /* Write header */
    fprintf(f, "# %s\n", git_revision());
    fprintf(
        f,
        "task_in,task_out,implicit_in,implicit_out,mpi_in,mpi_out,cluster_in,"
        "cluster_out,number_link,number_rank,task_in_is_top,task_in_is_hydro_"
        "super,task_in_is_grav_super,task_out_is_top,task_out_is_hydro_super,"
        "task_out_is_grav_super,cell_has_active_task\n");

    for (int i = 0; i < nber_tasks; i++) {
      for (int j = 0; j < MAX_NUMBER_DEP; j++) {
        /* Does this link exists */
        if (task_dep[i].number_link[j] == -1) continue;
        /* Don't write tasks without dependencies (yet) */
        if (task_dep[i].type_out[j] == no_dependency) continue;

        /* Define a few variables */
        const int ta_type = task_dep[i].type_in;
        const int ta_subtype = task_dep[i].subtype_in;
        const int ta_implicit = task_dep[i].implicit_in;

        const int tb_type = task_dep[i].type_out[j];
        const int tb_subtype = task_dep[i].subtype_out[j];
        const int tb_implicit = task_dep[i].implicit_out[j];

        const int count = task_dep[i].number_link[j];
        const int number_rank = task_dep[i].number_rank[j];

        const int task_in_is_top = task_dep[i].task_in_is_top;
        const int task_in_is_grav_super = task_dep[i].task_in_is_grav_super;
        const int task_in_is_hydro_super = task_dep[i].task_in_is_hydro_super;

        const int task_out_is_top = task_dep[i].task_out_is_top[j];
        const int task_out_is_grav_super =
            task_dep[i].task_out_is_grav_super[j];
        const int task_out_is_hydro_super =
            task_dep[i].task_out_is_hydro_super[j];

        /* text to write */
        char ta_name[200];
        char tb_name[200];

        /* take note that these tasks have dependencies and unlocks */
        task_has_deps[i]++;
        int indj = tb_type * task_subtype_count + tb_subtype;
        task_has_deps[indj]++;

        /* construct line */
        task_get_full_name(ta_type, ta_subtype, ta_name);
        task_get_full_name(tb_type, tb_subtype, tb_name);

        /* Check if MPI */
        int ta_mpi = 0;
        if (ta_type == task_type_send || ta_type == task_type_recv) ta_mpi = 1;

        int tb_mpi = 0;
        if (tb_type == task_type_send || tb_type == task_type_recv) tb_mpi = 1;

        /* Get group name */
        char ta_cluster[20];
        char tb_cluster[20];
        task_get_group_name(ta_type, ta_subtype, ta_cluster);
        task_get_group_name(tb_type, tb_subtype, tb_cluster);

        fprintf(f, "%s,%s,%d,%d,%d,%d,%s,%s,%d,%d,%d,%d,%d,%d,%d,%d,%d\n",
                ta_name, tb_name, ta_implicit, tb_implicit, ta_mpi, tb_mpi,
                ta_cluster, tb_cluster, count, number_rank, task_in_is_top,
                task_in_is_hydro_super, task_in_is_grav_super, task_out_is_top,
                task_out_is_hydro_super, task_out_is_grav_super,
                /*cell_has_active_task=*/1);
      }
    }

    /* Now write the tasks without dependencies */
    for (int i = 0; i < nber_tasks; i++) {

      /* There may be several tasks that don't unlock anything,
       * e.g. timestep_collect or kick1 tasks. Those are covered
       * in the graph by them being unlocked by some other task.
       * If a task however doesn't unlock anything, nor is unlocked
       * by any other task, it needs special treatment, which it
       * receives now. The condition to be written down is a) the
       * task must exist, i.e. we must have encountered it in the
       * list of tasks, and b) it must not have been unlocked by
       * anyting. */

      if (task_exists[i] && !task_has_deps[i]) {

        /* Define a few variables */
        const int ta_type = task_dep[i].type_in;
        const int ta_subtype = task_dep[i].subtype_in;
        const int ta_implicit = task_dep[i].implicit_in;

        const int tb_implicit = 0;

        const int count = 0;
        const int number_rank = 1;

        const int task_in_is_top = task_dep[i].task_in_is_top;
        const int task_in_is_grav_super = task_dep[i].task_in_is_grav_super;
        const int task_in_is_hydro_super = task_dep[i].task_in_is_hydro_super;

        const int task_out_is_top = -1;
        const int task_out_is_grav_super = -1;
        const int task_out_is_hydro_super = -1;

        /* text to write */
        char ta_name[200];
        task_get_full_name(ta_type, ta_subtype, ta_name);
        char *tb_name = "task_unlocks_nothing\0";

        /* Check if MPI */
        int ta_mpi = 0;
        if (ta_type == task_type_send || ta_type == task_type_recv) ta_mpi = 1;

        int tb_mpi = 0;

        /* Get group name */
        char ta_cluster[20];
        task_get_group_name(ta_type, ta_subtype, ta_cluster);
        char *tb_cluster = "None\0";

        fprintf(f, "%s,%s,%d,%d,%d,%d,%s,%s,%d,%d,%d,%d,%d,%d,%d,%d,%d\n",
                ta_name, tb_name, ta_implicit, tb_implicit, ta_mpi, tb_mpi,
                ta_cluster, tb_cluster, count, number_rank, task_in_is_top,
                task_in_is_hydro_super, task_in_is_grav_super, task_out_is_top,
                task_out_is_hydro_super, task_out_is_grav_super,
                /*cell_has_active_task=*/1);
      }
    }

    /* Close the file */
    fclose(f);
  }

#if defined(SWIFT_DEBUG_CHECKS)
  /* Check if we have the correct number of dependencies. */
  if (step == 0) {
    int count_total = 0;
    for (int i = 0; i < nber_tasks; i++) {
      for (int j = 0; j < MAX_NUMBER_DEP; j++) {
        if (task_dep[i].number_link[j] != -1)
          count_total += task_dep[i].number_link[j];
      }
    }

    /* Get the number of unlocks from all the ranks */
    int nr_unlocks = s->nr_unlocks;
#ifdef WITH_MPI
    MPI_Allreduce(MPI_IN_PLACE, &nr_unlocks, 1, MPI_INT, MPI_SUM,
                  MPI_COMM_WORLD);
#endif

    if (s->nodeID == 0 && count_total != nr_unlocks) {
      error("Not all the dependencies were found: %i != %i", count_total,
            nr_unlocks);
    }
  }
#endif

  /* Be clean */
  free(task_dep);
  free(task_exists);
  free(task_has_deps);
#ifdef WITH_MPI
  MPI_Type_free(&dependency_data_type);
  MPI_Op_free(&dependency_sum);
#endif

  if (verbose)
    message("Printing task graph took %.3f %s.",
            clocks_from_ticks(getticks() - tic), clocks_getunit());
}

/**
 * @brief Write a csv file with the task dependencies for a single cell.
 *
 * Run plot_task_dependencies.py for an example of how to use it
 * to generate the figure.
 *
 * @param s The #scheduler we are working in.
 * @param verbose Are we verbose about this?
 * @param step The current step number.
 */
void scheduler_write_cell_dependencies(struct scheduler *s, int verbose,
                                       int step) {

#if defined(SWIFT_DEBUG_CHECKS) || defined(SWIFT_CELL_GRAPH)

  const ticks tic = getticks();

  const long long cellID = s->dependency_graph_cellID;
  if (cellID == 0LL) return;

  /* Number of possible relations between tasks */
  const int nber_tasks = task_type_count * task_subtype_count;

  /* To get the table for a task:
   * ind = (ta * task_subtype_count + sa)
   * where ta is the value of task_type and sa is the value of
   * task_subtype  */
  struct task_dependency *task_dep = (struct task_dependency *)malloc(
      nber_tasks * sizeof(struct task_dependency));

  /* Keep track whether the requested cell is also involved in the
   * dependency */
  int cell_involved[nber_tasks][MAX_NUMBER_DEP];

  if (task_dep == NULL)
    error("Error allocating memory for task-dependency graph (table).");

  /* Reset counter */
  for (int i = 0; i < nber_tasks; i++) {
    /* Assume that the tasks are at all levels and correct later. */
    task_dep[i].task_in_is_top = 1;
    task_dep[i].task_in_is_grav_super = 1;
    task_dep[i].task_in_is_hydro_super = 1;
    const int tt = i / task_subtype_count;
    const int tst = i % task_subtype_count;
    task_dep[i].type_in = tt;
    task_dep[i].subtype_in = tst;

    for (int j = 0; j < MAX_NUMBER_DEP; j++) {
      /* Use number_link as indicator of the existance of a relation */
      task_dep[i].number_link[j] = -1;

      /* Assume that the tasks are at all levels and correct later. */
      task_dep[i].task_out_is_top[j] = 1;
      task_dep[i].task_out_is_grav_super[j] = 1;
      task_dep[i].task_out_is_hydro_super[j] = 1;
      cell_involved[i][j] = 0;
    }
  }

  /* loop over all tasks */
  int local_count = 0;
  for (int i = 0; i < s->nr_tasks; i++) {
    const struct task *ta = &s->tasks[i];

    /* Are we using this task?
     * For the 0-step, we wish to show all the tasks (even the inactives). */
    if (step != 0 && ta->skip) continue;
    /* Note: task_type_none may have t->ci==NULL too */
    if (!(((ta->ci != NULL) && ta->ci->cellID == cellID) ||
          ((ta->cj != NULL) && ta->cj->cellID == cellID)))
      continue;

    /* Current index */
    const int ind = ta->type * task_subtype_count + ta->subtype;
    struct task_dependency *cur = &task_dep[ind];

#ifdef SWIFT_DEBUG_CHECKS
    if (cur->type_in != ta->type)
      error("wrong indexing for task %d: Expect type %d got %d", i,
            cur->type_in, ta->type);
    if (cur->subtype_in != ta->subtype)
      error("wrong indexing for task %d: Expect subtype %d got %d", i,
            cur->subtype_in, ta->subtype);
#endif
    /* Is ta implicit? */
    cur->implicit_in = ta->implicit;

    /* Set the task level. */
    const struct cell *ci = ta->ci;
    const struct cell *cj = ta->cj;
    const int is_ci_top = ci == NULL || (ci != NULL && ci == ci->top);
    const int is_cj_top = cj == NULL || (cj != NULL && cj == cj->top);
    const int is_hydro_super =
        (cj == NULL || (cj != NULL && cj == cj->hydro.super)) &&
        (ci == NULL || (ci != NULL && ci == ci->hydro.super));
    const int is_grav_super =
        (cj == NULL || (cj != NULL && cj == cj->grav.super)) &&
        (ci == NULL || (ci != NULL && ci == ci->grav.super));

    /* Are we dealing with a task at the top level? */
    if (!(is_ci_top && is_cj_top)) {
      cur->task_in_is_top = 0;
    }
    /* At the hydro level? */
    if (!is_hydro_super) {
      cur->task_in_is_hydro_super = 0;
    }
    /* At the gravity level? */
    if (!is_grav_super) {
      cur->task_in_is_grav_super = 0;
    }

    /* and their dependencies */
    for (int j = 0; j < ta->nr_unlock_tasks; j++) {
      const struct task *tb = ta->unlock_tasks[j];

      /* Are we using this task?
       * For the 0-step, we wish to show all the tasks (even the inactive). */
      if (step != 0 && tb->skip) continue;

      /* Found a task with a dependency. */
      local_count++;

      const struct cell *ci_b = tb->ci;
      const struct cell *cj_b = tb->cj;
      const int is_ci_b_top =
          ci_b == NULL || (ci_b != NULL && ci_b == ci_b->top);
      const int is_cj_b_top =
          cj_b == NULL || (cj_b != NULL && cj_b == cj_b->top);
      const int is_b_hydro_super =
          (cj_b == NULL || (cj_b != NULL && cj_b == cj_b->hydro.super)) &&
          (ci_b == NULL || (ci_b != NULL && ci_b == ci_b->hydro.super));
      const int is_b_grav_super =
          (cj_b == NULL || (cj_b != NULL && cj_b == cj_b->grav.super)) &&
          (ci_b == NULL || (ci_b != NULL && ci_b == ci_b->grav.super));

      int k = 0;
      while (k < MAX_NUMBER_DEP) {
        /* not written yet */
        if (cur->number_link[k] == -1) {
          /* set tb */
          cur->type_out[k] = tb->type;
          cur->subtype_out[k] = tb->subtype;
          cur->implicit_out[k] = tb->implicit;

          /* statistics */
          cur->number_link[k] = 1;
          cur->number_rank[k] = 1;

          /* Are we dealing with a task at the top level? */
          if (!(is_ci_b_top && is_cj_b_top)) {
            cur->task_out_is_top[k] = 0;
          }
          /* At the hydro level? */
          if (!is_b_hydro_super) {
            cur->task_out_is_hydro_super[k] = 0;
          }
          /* At the gravity level? */
          if (!is_b_grav_super) {
            cur->task_out_is_grav_super[k] = 0;
          }

          if (ci_b->cellID == cellID) cell_involved[ind][k]++;
          if (cj_b != NULL && cj_b->cellID == cellID) cell_involved[ind][k]++;

          break;
        }

        /* already written */
        if (cur->type_out[k] == tb->type &&
            cur->subtype_out[k] == tb->subtype) {

          /* Increase the number of link. */
          cur->number_link[k] += 1;

          /* Are we dealing with a task at the top level? */
          if (!(is_ci_b_top && is_cj_b_top)) {
            cur->task_out_is_top[k] = 0;
          }
          /* At the hydro level? */
          if (!is_b_hydro_super) {
            cur->task_out_is_hydro_super[k] = 0;
          }
          /* At the gravity level? */
          if (!is_b_grav_super) {
            cur->task_out_is_grav_super[k] = 0;
          }

          if (ci_b->cellID == cellID) cell_involved[ind][k]++;
          if (cj_b != NULL && cj_b->cellID == cellID) cell_involved[ind][k]++;

          break;
        }

        k += 1;
      }

      /* MAX_NUMBER_DEP is too small */
      if (k == MAX_NUMBER_DEP)
        error("Not enough memory, please increase MAX_NUMBER_DEP");
    }

    /* Some tasks might not unlock anything, like the kick1 tasks. This is
     * expected, and they should turn up in the task graph because they are
     * being unlocked by some other task. However, if a dev missed a
     * dependency and has tasks with no unlocks nor dependencies, they
     * wouldn't show up in the graph. So we write these tasks with no
     * unlocks down too, but as a special case. */
    if (ta->nr_unlock_tasks == 0) {
      cur->number_link[0] = 0;
      cur->type_out[0] = -1;
      cur->subtype_out[0] = -1;
      cur->implicit_out[0] = -1;
      cur->number_rank[0] = 1;
      cell_involved[ind][0] = 1;
    }
  }

  if (local_count > 0) {
    /* We have tasks involving the requested cell on this node */

    /* Create file */
    char filename[50];
    sprintf(filename, "dependency_graph_cell_%lld_step_%i_rank_%i.csv", cellID,
            step, engine_rank);
    FILE *f = fopen(filename, "w");
    if (f == NULL) error("Error opening dependency graph file.");

    /* Write header */
    fprintf(f, "# %s\n", git_revision());
    fprintf(
        f,
        "task_in,task_out,implicit_in,implicit_out,mpi_in,mpi_out,cluster_in,"
        "cluster_out,number_link,number_rank,task_in_is_top,task_in_is_hydro_"
        "super,task_in_is_grav_super,task_out_is_top,task_out_is_hydro_super,"
        "task_out_is_grav_super,cell_has_active_task\n");

    for (int i = 0; i < nber_tasks; i++) {
      for (int j = 0; j < MAX_NUMBER_DEP; j++) {
        /* Does this link exists */
        if (task_dep[i].number_link[j] == -1) {
          continue;
        }

        /* Define a few variables */
        const int ta_type = task_dep[i].type_in;
        const int ta_subtype = task_dep[i].subtype_in;
        const int ta_implicit = task_dep[i].implicit_in;

        const int tb_type = task_dep[i].type_out[j];
        const int tb_subtype = task_dep[i].subtype_out[j];
        const int tb_implicit = task_dep[i].implicit_out[j];

        const int count = task_dep[i].number_link[j];
        const int number_rank = task_dep[i].number_rank[j];

        const int task_in_is_top = task_dep[i].task_in_is_top;
        const int task_in_is_grav_super = task_dep[i].task_in_is_grav_super;
        const int task_in_is_hydro_super = task_dep[i].task_in_is_hydro_super;

        const int task_out_is_top = task_dep[i].task_out_is_top[j];
        const int task_out_is_grav_super =
            task_dep[i].task_out_is_grav_super[j];
        const int task_out_is_hydro_super =
            task_dep[i].task_out_is_hydro_super[j];

        /* text to write */
        char ta_name[200];
        char tb_name[200];

        /* construct line */
        task_get_full_name(ta_type, ta_subtype, ta_name);
        if (tb_type == -1) {
          /* special handling of tasks which have no unlocks */
          strcpy(tb_name, "task_unlocks_nothing");
        } else {
          task_get_full_name(tb_type, tb_subtype, tb_name);
        }

        /* Check if MPI */
        int ta_mpi = 0;
        if (ta_type == task_type_send || ta_type == task_type_recv) ta_mpi = 1;

        int tb_mpi = 0;
        if (tb_type == task_type_send || tb_type == task_type_recv) tb_mpi = 1;

        /* Get group name */
        char ta_cluster[20];
        char tb_cluster[20];
        task_get_group_name(ta_type, ta_subtype, ta_cluster);
        task_get_group_name(tb_type, tb_subtype, tb_cluster);

        fprintf(f, "%s,%s,%d,%d,%d,%d,%s,%s,%d,%d,%d,%d,%d,%d,%d,%d,%d\n",
                ta_name, tb_name, ta_implicit, tb_implicit, ta_mpi, tb_mpi,
                ta_cluster, tb_cluster, count, number_rank, task_in_is_top,
                task_in_is_hydro_super, task_in_is_grav_super, task_out_is_top,
                task_out_is_hydro_super, task_out_is_grav_super,
                cell_involved[i][j]);
      }
    }
    /* Close the file */
    fclose(f);
  }

  /* Clean up after yourself */
  free(task_dep);

  if (verbose)
    message("Printing task graph took %.3f %s.",
            clocks_from_ticks(getticks() - tic), clocks_getunit());

#endif /* defined SWIFT_DEBUG_CHECKS || defined CELL_GRAPH */
}

/**
 * @brief Split a hydrodynamic task if too large.
 *
 * @param t The #task
 * @param s The #scheduler we are working in.
 */
static void scheduler_splittask_hydro(struct task *t, struct scheduler *s) {
  /* Are we considering both stars and hydro when splitting? */
  /* Note this is not very clean as the scheduler should not really
     access the engine... */
  const int with_feedback = (s->space->e->policy & engine_policy_feedback);
  const int with_stars = (s->space->e->policy & engine_policy_stars);
  const int with_sinks = (s->space->e->policy & engine_policy_sinks);
  const int with_black_holes =
      (s->space->e->policy & engine_policy_black_holes);

  /* Iterate on this task until we're done with it. */
  int redo = 1;
  while (redo) {
    /* Reset the redo flag. */
    redo = 0;

    /* Is this a non-empty self-task? */
    const int is_self =
        (t->type == task_type_self) && (t->ci != NULL) &&
        ((t->ci->hydro.count > 0) || (with_stars && t->ci->stars.count > 0) ||
         (with_sinks && t->ci->sinks.count > 0) ||
         (with_black_holes && t->ci->black_holes.count > 0));

    /* Is this a non-empty pair-task? */
    const int is_pair = (t->type == task_type_pair) && (t->ci != NULL) &&
                        (t->cj != NULL) &&
                        ((t->ci->hydro.count > 0) ||
                         (with_feedback && t->ci->stars.count > 0) ||
                         (with_sinks && t->ci->sinks.count > 0) ||
                         (with_black_holes && t->ci->black_holes.count > 0)) &&
                        ((t->cj->hydro.count > 0) ||
                         (with_feedback && t->cj->stars.count > 0) ||
                         (with_sinks && t->cj->sinks.count > 0) ||
                         (with_black_holes && t->cj->black_holes.count > 0));

    /* Empty task? */
    if (!is_self && !is_pair) {
      t->type = task_type_none;
      t->subtype = task_subtype_none;
      t->ci = NULL;
      t->cj = NULL;
      t->skip = 1;
      break;
    }

    /* Self-interaction? */
    if (t->type == task_type_self) {
      /* Get a handle on the cell involved. */
      struct cell *ci = t->ci;

      /* Foreign task? */
      if (ci->nodeID != s->nodeID) {
        t->skip = 1;
        break;
      }

      /* Is this cell even split and the task does not violate h ? */
      if (cell_can_split_self_hydro_task(ci)) {
        /* Make a sub? */
        if (scheduler_dosub && (ci->hydro.count < space_subsize_self_hydro) &&
            (ci->stars.count < space_subsize_self_stars)) {
          /* convert to a self-subtask. */
          t->type = task_type_sub_self;

          /* Otherwise, make tasks explicitly. */
        } else {
          /* Take a step back (we're going to recycle the current task)... */
          redo = 1;

          /* Add the self tasks. */
          int first_child = 0;
          while (ci->progeny[first_child] == NULL) first_child++;

          t->ci = ci->progeny[first_child];
          cell_set_flag(t->ci, cell_flag_has_tasks);

          for (int k = first_child + 1; k < 8; k++) {
            /* Do we have a non-empty progenitor? */
            if (ci->progeny[k] != NULL &&
                (ci->progeny[k]->hydro.count ||
                 (with_stars && ci->progeny[k]->stars.count))) {
              scheduler_splittask_hydro(
                  scheduler_addtask(s, task_type_self, t->subtype, 0, 0,
                                    ci->progeny[k], NULL),
                  s);
            }
          }

          /* Make a task for each pair of progeny */
          for (int j = 0; j < 8; j++) {
            /* Do we have a non-empty progenitor? */
            if (ci->progeny[j] != NULL &&
                (ci->progeny[j]->hydro.count ||
                 (with_feedback && ci->progeny[j]->stars.count))) {
              for (int k = j + 1; k < 8; k++) {
                /* Do we have a second non-empty progenitor? */
                if (ci->progeny[k] != NULL &&
                    (ci->progeny[k]->hydro.count ||
                     (with_feedback && ci->progeny[k]->stars.count))) {
                  scheduler_splittask_hydro(
                      scheduler_addtask(s, task_type_pair, t->subtype,
                                        sub_sid_flag[j][k], 0, ci->progeny[j],
                                        ci->progeny[k]),
                      s);
                }
              }
            }
          }
        }

      } /* Cell is split */

    } /* Self interaction */

    /* Pair interaction? */
    else if (t->type == task_type_pair) {
      /* Get a handle on the cells involved. */
      struct cell *ci = t->ci;
      struct cell *cj = t->cj;

      /* Foreign task? */
      if (ci->nodeID != s->nodeID && cj->nodeID != s->nodeID) {
        t->skip = 1;
        break;
      }

      /* Get the sort ID, use space_getsid_and_swap_cells and not t->flags
         to make sure we get ci and cj swapped if needed. */
      double shift[3];
      const int sid = space_getsid_and_swap_cells(s->space, &ci, &cj, shift);

#ifdef SWIFT_DEBUG_CHECKS
      if (sid != t->flags)
        error("Got pair task with incorrect flags: sid=%d flags=%lld", sid,
              t->flags);
#endif

      /* Should this task be split-up? */
      if (cell_can_split_pair_hydro_task(ci) &&
          cell_can_split_pair_hydro_task(cj)) {

        const int h_count_i = ci->hydro.count;
        const int h_count_j = cj->hydro.count;

        const int s_count_i = ci->stars.count;
        const int s_count_j = cj->stars.count;

        int do_sub_hydro = 1;
        int do_sub_stars_i = 1;
        int do_sub_stars_j = 1;
        if (h_count_i > 0 && h_count_j > 0) {

          /* Note: Use division to avoid integer overflow. */
          do_sub_hydro =
              h_count_i * sid_scale[sid] < space_subsize_pair_hydro / h_count_j;
        }
        if (s_count_i > 0 && h_count_j > 0) {

          /* Note: Use division to avoid integer overflow. */
          do_sub_stars_i =
              s_count_i * sid_scale[sid] < space_subsize_pair_stars / h_count_j;
        }
        if (s_count_j > 0 && h_count_i > 0) {

          /* Note: Use division to avoid integer overflow. */
          do_sub_stars_j =
              s_count_j * sid_scale[sid] < space_subsize_pair_stars / h_count_i;
        }

        /* Replace by a single sub-task? */
        if (scheduler_dosub &&
            (do_sub_hydro && do_sub_stars_i && do_sub_stars_j) &&
            !sort_is_corner(sid)) {

          /* Make this task a sub task. */
          t->type = task_type_sub_pair;

          /* Otherwise, split it. */
        } else {
          /* Take a step back (we're going to recycle the current task)... */
          redo = 1;

          /* Loop over the sub-cell pairs for the current sid and add new tasks
           * for them. */
          struct cell_split_pair *csp = &cell_split_pairs[sid];

          t->ci = ci->progeny[csp->pairs[0].pid];
          t->cj = cj->progeny[csp->pairs[0].pjd];
          if (t->ci != NULL) cell_set_flag(t->ci, cell_flag_has_tasks);
          if (t->cj != NULL) cell_set_flag(t->cj, cell_flag_has_tasks);

          t->flags = csp->pairs[0].sid;
          for (int k = 1; k < csp->count; k++) {
            scheduler_splittask_hydro(
                scheduler_addtask(s, task_type_pair, t->subtype,
                                  csp->pairs[k].sid, 0,
                                  ci->progeny[csp->pairs[k].pid],
                                  cj->progeny[csp->pairs[k].pjd]),
                s);
          }
        }

        /* Otherwise, break it up if it is too large? */
      } else if (scheduler_doforcesplit && ci->split && cj->split &&
                 (ci->hydro.count > space_maxsize / cj->hydro.count)) {
        // message( "force splitting pair with %i and %i parts." ,
        // ci->hydro.count , cj->hydro.count );

        /* Replace the current task. */
        t->type = task_type_none;

        for (int j = 0; j < 8; j++)
          if (ci->progeny[j] != NULL && ci->progeny[j]->hydro.count)
            for (int k = 0; k < 8; k++)
              if (cj->progeny[k] != NULL && cj->progeny[k]->hydro.count) {
                struct task *tl =
                    scheduler_addtask(s, task_type_pair, t->subtype, 0, 0,
                                      ci->progeny[j], cj->progeny[k]);
                scheduler_splittask_hydro(tl, s);
                tl->flags = space_getsid_and_swap_cells(s->space, &t->ci,
                                                        &t->cj, shift);
              }
      }
    } /* pair interaction? */
  } /* iterate over the current task. */
}

/**
 * @brief Split a gravity task if too large.
 *
 * @param t The #task
 * @param s The #scheduler we are working in.
 */
static void scheduler_splittask_gravity(struct task *t, struct scheduler *s) {
  const struct space *sp = s->space;
  struct engine *e = sp->e;

#ifdef SWIFT_DEBUG_CHECKS
  /* Ensure we haven't got a task including a void cell. */
  if (t->ci->subtype == cell_subtype_void ||
      (t->type == task_type_pair && t->cj->subtype == cell_subtype_void))
    error("Got a task with a void cell.");
#endif

  /* Iterate on this task until we're done with it. */
  int redo = 1;
  while (redo) {
    /* Reset the redo flag. */
    redo = 0;

    /* Non-splittable task? */
    if ((t->ci == NULL) || (t->type == task_type_pair && t->cj == NULL)) {
      t->type = task_type_none;
      t->subtype = task_subtype_none;
      t->ci = NULL;
      t->cj = NULL;
      t->skip = 1;
      break;
    }

    /* Self-interaction? */
    if (t->type == task_type_self) {
      /* Get a handle on the cell involved. */
      const struct cell *ci = t->ci;

      /* Foreign task? */
      if (ci->nodeID != s->nodeID) {
        t->skip = 1;
        break;
      }

      /* Should we split this task? */
      if (cell_can_split_self_gravity_task(ci)) {
        if (scheduler_dosub && ci->grav.count < space_subsize_self_grav) {
          /* Otherwise, split it. */
        } else {
          /* Take a step back (we're going to recycle the current task)... */
          redo = 1;

          /* Add the self tasks. */
          int first_child = 0;
          while (ci->progeny[first_child] == NULL) first_child++;

          t->ci = ci->progeny[first_child];
          cell_set_flag(t->ci, cell_flag_has_tasks);

          for (int k = first_child + 1; k < 8; k++)
            if (ci->progeny[k] != NULL)
              scheduler_splittask_gravity(
                  scheduler_addtask(s, task_type_self, t->subtype, 0, 0,
                                    ci->progeny[k], NULL),
                  s);

          /* Make a task for each pair of progeny */
          if (t->subtype != task_subtype_external_grav) {
            for (int j = 0; j < 8; j++)
              if (ci->progeny[j] != NULL)
                for (int k = j + 1; k < 8; k++)
                  if (ci->progeny[k] != NULL)
                    scheduler_splittask_gravity(
                        scheduler_addtask(s, task_type_pair, t->subtype,
                                          sub_sid_flag[j][k], 0, ci->progeny[j],
                                          ci->progeny[k]),
                        s);

          } /* Self-gravity only */
        } /* Make tasks explicitly */
      } /* Cell is split */
    } /* Self interaction */

    /* Pair interaction? */
    else if (t->type == task_type_pair) {
      /* Get a handle on the cells involved. */
      struct cell *ci = t->ci;
      struct cell *cj = t->cj;

      /* Foreign task? */
      if (ci->nodeID != s->nodeID && cj->nodeID != s->nodeID) {
        t->skip = 1;
        break;
      }

      /* Should this task be split-up? */
      if (cell_can_split_pair_gravity_task(ci, cj)) {
        const long long gcount_i = ci->grav.count;
        const long long gcount_j = cj->grav.count;

        /* Replace by a single sub-task? */
        if (scheduler_dosub &&
            gcount_i * gcount_j < ((long long)space_subsize_pair_grav)) {
          /* Otherwise, split it. */
        } else {
          /* Turn the task into a M-M task that will take care of all the
           * progeny pairs */
          t->type = task_type_grav_mm;
          t->subtype = task_subtype_none;
          t->flags = 0;

          /* Make a task for every other pair of progeny */
          for (int i = 0; i < 8; i++) {
            if (ci->progeny[i] != NULL) {
              for (int j = 0; j < 8; j++) {
                if (cj->progeny[j] != NULL) {
                  /* Can we use a M-M interaction here? */
                  if (cell_can_use_pair_mm(ci->progeny[i], cj->progeny[j], e,
                                           sp, /*use_rebuild_data=*/1,
                                           /*is_tree_walk=*/1,
                                           /*periodic boundaries*/ sp->periodic,
                                           /*use_mesh*/ sp->periodic)) {

                    /* Flag this pair as being treated by the M-M task.
                     * We use the 64 bits in the task->flags field to store
                     * this information. The corresponding taks will unpack
                     * the information and operate according to the choices
                     * made here. */
                    const int flag = i * 8 + j;
                    t->flags |= (1ULL << flag);

                  } else {
                    /* Ok, we actually have to create a task */
                    scheduler_splittask_gravity(
                        scheduler_addtask(s, task_type_pair, task_subtype_grav,
                                          0, 0, ci->progeny[i], cj->progeny[j]),
                        s);
                  }
                }
              }
            }
          }

          /* Can none of the progenies use M-M calculations? */
          if (t->flags == 0) {
            t->type = task_type_none;
            t->subtype = task_subtype_none;
            t->ci = NULL;
            t->cj = NULL;
            t->skip = 1;
          }

        } /* Split the pair */
      }
    } /* pair interaction? */
  } /* iterate over the current task. */
}

/**
<<<<<<< HEAD
 * @brief Split a void cell gravity task to get down to the zoom cells.
 *
 * Void cells never have self tasks, these are still attached at the zoom
 * top level.
=======
 * @brief Split a void cell pair gravity task to get down to the zoom cells.
 *
 * This will split in several different ways depending on what types of cells
 * are being handled:
 * - If both cells are void cells, we will split the task into all the
 *  progeny pairs.
 * - If only one cell we will split the task into all the pairs of void
 *  progeny and the (unsplit) non-void cell.
 *
 * Once the zoom region is reached scheduler_splittask_gravity is called to
 * handle any further normal splitting that is needed.
 *
 * If a grav_mm task can be used instead of a pair task it will be created but
 * unlike scheduler_splittask_gravity the new grav_mm task handles only two
 * cells and not a collection. TODO: improve this in the future to handle
 * a collection of progeny.
>>>>>>> ed17d680
 *
 * @param t The #task
 * @param s The #scheduler we are working in.
 */
static void zoom_scheduler_splittask_gravity_void_pair(struct task *t,
                                                       struct scheduler *s) {
  const struct space *sp = s->space;
  struct engine *e = sp->e;

<<<<<<< HEAD
  /* Self-interaction? */
  if (t->type == task_type_self) {
    /* Get a handle on the cell involved. */
    const struct cell *ci = t->ci;

    /* If this cell is not a void cell redirect to the normal splitter. */
    if (ci->subtype != cell_subtype_void) {
      scheduler_splittask_gravity(t, s);
      return;
    }

    /* Create a self for all progeny. */
    for (int i = 0; i < 8; i++) {
      if (ci->progeny[i] != NULL) {
        zoom_scheduler_splittask_gravity_void_pair(
            scheduler_addtask(s, task_type_self, t->subtype, 0, 0,
                              ci->progeny[i], NULL),
            s);
      }
    }

    for (int j = 0; j < 8; j++) {
      for (int k = j + 1; k < 8; k++) {
        zoom_scheduler_splittask_gravity_void_pair(
            scheduler_addtask(s, task_type_pair, t->subtype, sub_sid_flag[j][k],
                              0, ci->progeny[j], ci->progeny[k]),
            s);
      }
    }

    /* Kill of this task. TODO: use the same redo logic as above to reduce
     * the number of skipped tasks. */
=======
#ifdef SWIFT_DEBUG_CHECKS
  /* Ensure we have a pair task. */
  if (t->type != task_type_pair) {
    error("Got a non-pair task (t->type=%d)", t->type);
  }
#endif

  /* Get a handle on the cells involved. */
  struct cell *ci = t->ci;
  struct cell *cj = t->cj;

  /* If neither cell is a void cell, redirect to the normal splitter. */
  if (ci->subtype != cell_subtype_void && cj->subtype != cell_subtype_void) {
    scheduler_splittask_gravity(t, s);
    return;
  }

  /* Turn the task into a M-M task that will take care of all the
   * progeny pairs */
  t->type = task_type_grav_mm;
  t->subtype = task_subtype_none;
  t->flags = 0;

  /* Handle each individual splitting case. */
  if (ci->subtype == cell_subtype_void && cj->subtype == cell_subtype_void) {
    for (int i = 0; i < 8; i++) {
      struct cell *cpi = ci->progeny[i];
      for (int j = 0; j < 8; j++) {
        struct cell *cpj = cj->progeny[j];

        /* Can we use a M-M interaction here? */
        if (cell_can_use_pair_mm(cpi, cpj, e, sp,
                                 /*use_rebuild_data=*/1,
                                 /*is_tree_walk=*/1,
                                 /*periodic boundaries*/ sp->periodic,
                                 /*use_mesh*/ sp->periodic)) {

          scheduler_addtask(s, task_type_grav_mm, task_subtype_none, -2, 0, cpi,
                            cpj);

        } else {
          zoom_scheduler_splittask_gravity_void_pair(
              scheduler_addtask(s, task_type_pair, task_subtype_grav, 0, 0, cpi,
                                cpj),
              s);
        }
      }
    }
  } else if (ci->subtype == cell_subtype_void) {
    for (int i = 0; i < 8; i++) {

      /* Can we use a M-M interaction here? */
      if (cell_can_use_pair_mm(ci->progeny[i], cj, e, sp,
                               /*use_rebuild_data=*/1,
                               /*is_tree_walk=*/1,
                               /*periodic boundaries*/ sp->periodic,
                               /*use_mesh*/ sp->periodic)) {

        /* Since we aren't in the progeny of cj just make an mm task with
         * a negative flag (which will flag for the right mm function
         * to be used). */
        scheduler_addtask(s, task_type_grav_mm, task_subtype_none, -2, 0,
                          ci->progeny[i], cj);
      } else {
        zoom_scheduler_splittask_gravity_void_pair(
            scheduler_addtask(s, task_type_pair, task_subtype_grav, 0, 0,
                              ci->progeny[i], cj),
            s);
      }
    }
  } else {
    for (int j = 0; j < 8; j++) {

      /* Can we use a M-M interaction here? */
      if (cell_can_use_pair_mm(ci, cj->progeny[j], e, sp,
                               /*use_rebuild_data=*/1,
                               /*is_tree_walk=*/1,
                               /*periodic boundaries*/ sp->periodic,
                               /*use_mesh*/ sp->periodic)) {

        /* Since we aren't in the progeny of cj just make an mm task with
         * a negative flag (which will flag for the right mm function
         * to be used). */
        scheduler_addtask(s, task_type_grav_mm, task_subtype_none, -2, 0, ci,
                          cj->progeny[j]);
      } else {
        zoom_scheduler_splittask_gravity_void_pair(
            scheduler_addtask(s, task_type_pair, task_subtype_grav, 0, 0, ci,
                              cj->progeny[j]),
            s);
      }
    }
  }

  /* Can none of the progenies use M-M calculations? */
  if (t->flags == 0) {
>>>>>>> ed17d680
    t->type = task_type_none;
    t->subtype = task_subtype_none;
    t->ci = NULL;
    t->cj = NULL;
    t->skip = 1;
<<<<<<< HEAD

  } /* Self interaction */

  /* Pair interaction? */
  else if (t->type == task_type_pair) {
    /* Get a handle on the cells involved. */
    struct cell *ci = t->ci;
    struct cell *cj = t->cj;

    /* If neither cell is a void cell, redirect to the normal splitter. */
    if (ci->subtype != cell_subtype_void && cj->subtype != cell_subtype_void) {
      scheduler_splittask_gravity(t, s);
      return;
    }

    /* Turn the task into a M-M task that will take care of all the
     * progeny pairs */
    t->type = task_type_grav_mm;
    t->subtype = task_subtype_none;
    t->flags = 0;

    /* Handle each individual splitting case. */
    if (ci->subtype == cell_subtype_void && cj->subtype == cell_subtype_void) {
      for (int i = 0; i < 8; i++) {
        struct cell *cpi = ci->progeny[i];
        for (int j = 0; j < 8; j++) {
          struct cell *cpj = cj->progeny[j];

          /* Can we use a M-M interaction here? */
          if (cell_can_use_pair_mm(cpi, cpj, e, sp,
                                   /*use_rebuild_data=*/1,
                                   /*is_tree_walk=*/1,
                                   /*periodic boundaries*/ sp->periodic,
                                   /*use_mesh*/ sp->periodic)) {

            scheduler_addtask(s, task_type_grav_mm, task_subtype_none, -2, 0,
                              cpi, cpj);

          } else {
            zoom_scheduler_splittask_gravity_void_pair(
                scheduler_addtask(s, task_type_pair, task_subtype_grav, 0, 0,
                                  cpi, cpj),
                s);
          }
        }
      }
    } else if (ci->subtype == cell_subtype_void) {
      for (int i = 0; i < 8; i++) {

        /* Can we use a M-M interaction here? */
        if (cell_can_use_pair_mm(ci->progeny[i], cj, e, sp,
                                 /*use_rebuild_data=*/1,
                                 /*is_tree_walk=*/1,
                                 /*periodic boundaries*/ sp->periodic,
                                 /*use_mesh*/ sp->periodic)) {

          /* Since we aren't in the progeny of cj just make an mm task with
           * a negative flag (which will flag for the right mm function
           * to be used). */
          scheduler_addtask(s, task_type_grav_mm, task_subtype_none, -2, 0,
                            ci->progeny[i], cj);
        } else {
          zoom_scheduler_splittask_gravity_void_pair(
              scheduler_addtask(s, task_type_pair, task_subtype_grav, 0, 0,
                                ci->progeny[i], cj),
              s);
        }
      }
    } else {
      for (int j = 0; j < 8; j++) {

        /* Can we use a M-M interaction here? */
        if (cell_can_use_pair_mm(ci, cj->progeny[j], e, sp,
                                 /*use_rebuild_data=*/1,
                                 /*is_tree_walk=*/1,
                                 /*periodic boundaries*/ sp->periodic,
                                 /*use_mesh*/ sp->periodic)) {

          /* Since we aren't in the progeny of cj just make an mm task with
           * a negative flag (which will flag for the right mm function
           * to be used). */
          scheduler_addtask(s, task_type_grav_mm, task_subtype_none, -2, 0, ci,
                            cj->progeny[j]);
        } else {
          zoom_scheduler_splittask_gravity_void_pair(
              scheduler_addtask(s, task_type_pair, task_subtype_grav, 0, 0, ci,
                                cj->progeny[j]),
              s);
        }
      }
    }

    /* Can none of the progenies use M-M calculations? */
    if (t->flags == 0) {
      t->type = task_type_none;
      t->subtype = task_subtype_none;
      t->ci = NULL;
      t->cj = NULL;
      t->skip = 1;
    }
  }

  /* If we didn't get a pair something bad happened! */
  else {
    error(
        "Task type %s/%s not supported in "
        "zoom_scheduler_splittask_gravity_void_pair",
        taskID_names[t->type], subtaskID_names[t->subtype]);
  }
=======
  }
}

/**
 * @brief Split a void cell self gravity task to get down to the zoom cells.
 *
 * This will create a self task for each progeny and a pair task for each
 * progeny pair. This will continue splitting until we reach the zoom cells,
 * at which point scheduler_splittask_gravity will take over.
 *
 * @param t The #task
 * @param s The #scheduler we are working in.
 */
static void zoom_scheduler_splittask_gravity_void_self(struct task *t,
                                                       struct scheduler *s) {
  const struct space *sp = s->space;
  struct engine *e = sp->e;

  /* Iterate on this task until we're done with it. */
  while (1) {

    /* Non-splittable task? */
    if ((t->ci == NULL) || (t->type == task_type_pair && t->cj == NULL)) {
      t->type = task_type_none;
      t->subtype = task_subtype_none;
      t->ci = NULL;
      t->cj = NULL;
      t->skip = 1;
      break;
    }

    /* Get a handle on the cell involved. */
    const struct cell *ci = t->ci;

    /* If this cell is not a void cell redirect to the normal splitter. */
    if (ci->subtype != cell_subtype_void) {
      scheduler_splittask_gravity(t, s);
      break;
    }

    /* Foreign task? */
    if (ci->nodeID != e->nodeID) {
      t->skip = 1;
      break;
    }

    /* Reuse the task we already have. */
    t->ci = ci->progeny[0];
    cell_set_flag(t->ci, cell_flag_has_tasks);

    /* Create a self for all progeny beyond the first. */
    for (int i = 1; i < 8; i++) {
      zoom_scheduler_splittask_gravity_void_self(
          scheduler_addtask(s, task_type_self, t->subtype, 0, 0, ci->progeny[i],
                            NULL),
          s);
    }

    /* Create pair tasks for all pairs of progeny. */
    for (int j = 0; j < 8; j++) {
      for (int k = j + 1; k < 8; k++) {
        zoom_scheduler_splittask_gravity_void_pair(
            scheduler_addtask(s, task_type_pair, t->subtype, sub_sid_flag[j][k],
                              0, ci->progeny[j], ci->progeny[k]),
            s);
      }
    }
  }
>>>>>>> ed17d680
}

/**
 * @brief Split a FOF task if too large.
 *
 * @param t The #task
 * @param s The #scheduler we are working in.
 */
static void scheduler_splittask_fof(struct task *t, struct scheduler *s) {

  /* Iterate on this task until we're done with it. */
  int redo = 1;
  while (redo) {

    /* Reset the redo flag. */
    redo = 0;

    /* Non-splittable task? */
    if ((t->ci == NULL) || (t->type == task_type_fof_pair && t->cj == NULL) ||
        t->ci->grav.count == 0 || (t->cj != NULL && t->cj->grav.count == 0)) {
      t->type = task_type_none;
      t->subtype = task_subtype_none;
      t->ci = NULL;
      t->cj = NULL;
      t->skip = 1;
      break;
    }

    /* Self-interaction? */
    if (t->type == task_type_fof_self) {

      /* Get a handle on the cell involved. */
      struct cell *ci = t->ci;

      /* Foreign task? */
      if (ci->nodeID != s->nodeID) {
        t->skip = 1;
        break;
      }

      /* Is this cell even split? */
      if (cell_can_split_self_fof_task(ci)) {

        /* Take a step back (we're going to recycle the current task)... */
        redo = 1;

        /* Add the self tasks. */
        int first_child = 0;
        while (ci->progeny[first_child] == NULL) first_child++;
        t->ci = ci->progeny[first_child];
        for (int k = first_child + 1; k < 8; k++)
          if (ci->progeny[k] != NULL && ci->progeny[k]->grav.count)
            scheduler_splittask_fof(
                scheduler_addtask(s, task_type_fof_self, t->subtype, 0, 0,
                                  ci->progeny[k], NULL),
                s);

        /* Make a task for each pair of progeny */
        for (int j = 0; j < 8; j++)
          if (ci->progeny[j] != NULL && ci->progeny[j]->grav.count)
            for (int k = j + 1; k < 8; k++)
              if (ci->progeny[k] != NULL && ci->progeny[k]->grav.count)
                scheduler_splittask_fof(
                    scheduler_addtask(s, task_type_fof_pair, t->subtype, 0, 0,
                                      ci->progeny[j], ci->progeny[k]),
                    s);
      } /* Cell is split */

    } /* Self interaction */

  } /* iterate over the current task. */
}

/**
 * @brief Mapper function to split FOF tasks that may be too large.
 *
 * @param map_data the tasks to process
 * @param num_elements the number of tasks.
 * @param extra_data The #scheduler we are working in.
 */
void scheduler_splittasks_fof_mapper(void *map_data, int num_elements,
                                     void *extra_data) {
  /* Extract the parameters. */
  struct scheduler *s = (struct scheduler *)extra_data;
  struct task *tasks = (struct task *)map_data;

  for (int ind = 0; ind < num_elements; ind++) {
    struct task *t = &tasks[ind];

    /* Invoke the correct splitting strategy */
    if (t->type == task_type_fof_self || t->type == task_type_fof_pair) {
      scheduler_splittask_fof(t, s);
    }
  }
}

/**
 * @brief Mapper function to split non-FOF tasks that may be too large.
 *
 * @param map_data the tasks to process
 * @param num_elements the number of tasks.
 * @param extra_data The #scheduler we are working in.
 */
void scheduler_splittasks_mapper(void *map_data, int num_elements,
                                 void *extra_data) {
  /* Extract the parameters. */
  struct scheduler *s = (struct scheduler *)extra_data;
  struct task *tasks = (struct task *)map_data;

  for (int ind = 0; ind < num_elements; ind++) {
    struct task *t = &tasks[ind];

    /* Invoke the correct splitting strategy */
    if (t->subtype == task_subtype_density) {
      scheduler_splittask_hydro(t, s);
    } else if ((t->type == task_type_self &&
                t->ci->subtype == cell_subtype_void) ||
               (t->type == task_type_pair &&
                (t->ci->subtype == cell_subtype_void ||
                 t->cj->subtype == cell_subtype_void))) {
      zoom_scheduler_splittask_gravity_void_pair(t, s);
    } else if (t->subtype == task_subtype_external_grav) {
      scheduler_splittask_gravity(t, s);
    } else if (t->type == task_type_self &&
               t->ci->subtype == cell_subtype_void) {
      zoom_scheduler_splittask_gravity_void_self(t, s);
    } else if (t->type == task_type_pair &&
               (t->ci->subtype == cell_subtype_void ||
                t->cj->subtype == cell_subtype_void)) {
      zoom_scheduler_splittask_gravity_void_pair(t, s);
    } else if (t->subtype == task_subtype_grav) {
      scheduler_splittask_gravity(t, s);
    } else {
#ifdef SWIFT_DEBUG_CHECKS
      error("Unexpected task sub-type %s/%s", taskID_names[t->type],
            subtaskID_names[t->subtype]);
#endif
    }
  }
}

/**
 * @brief Splits all the tasks in the scheduler that are too large.
 *
 * @param s The #scheduler.
 * @param fof_tasks Are we splitting the FOF tasks (1)? Or the regular tasks
 * (0)?
 * @param verbose Are we talkative?
 */
void scheduler_splittasks(struct scheduler *s, const int fof_tasks,
                          const int verbose) {

  if (verbose) {
    message("space_subsize_self_hydro= %d", space_subsize_self_hydro);
    message("space_subsize_pair_hydro= %d", space_subsize_pair_hydro);
    message("space_subsize_self_stars= %d", space_subsize_self_stars);
    message("space_subsize_pair_stars= %d", space_subsize_pair_stars);
    message("space_subsize_self_grav= %d", space_subsize_self_grav);
    message("space_subsize_pair_grav= %d", space_subsize_pair_grav);
  }

  if (fof_tasks) {
    /* Call the mapper on each current task. */
    threadpool_map(s->threadpool, scheduler_splittasks_fof_mapper, s->tasks,
                   s->nr_tasks, sizeof(struct task), threadpool_auto_chunk_size,
                   s);

  } else {
    /* Call the mapper on each current task. */
    threadpool_map(s->threadpool, scheduler_splittasks_mapper, s->tasks,
                   s->nr_tasks, sizeof(struct task), threadpool_auto_chunk_size,
                   s);
  }
}

/**
 * @brief Add a #task to the #scheduler.
 *
 * @param s The #scheduler we are working in.
 * @param type The type of the task.
 * @param subtype The sub-type of the task.
 * @param flags The flags of the task.
 * @param implicit If true, only use this task to unlock dependencies, i.e.
 *        this task is never enqueued.
 * @param ci The first cell to interact.
 * @param cj The second cell to interact.
 */
struct task *scheduler_addtask(struct scheduler *s, enum task_types type,
                               enum task_subtypes subtype, long long flags,
                               int implicit, struct cell *ci, struct cell *cj) {
  /* Get the next free task. */
  const int ind = atomic_inc(&s->tasks_next);

  /* Overflow? */
  if (ind >= s->size)
    error(
        "Task list overflow (%d). Need to increase "
        "Scheduler:tasks_per_cell.",
        ind);

  /* Get a pointer to the new task. */
  struct task *t = &s->tasks[ind];

  /* Copy the data. */
  t->type = type;
  t->subtype = subtype;
  t->flags = flags;
  t->wait = 0;
  t->ci = ci;
  t->cj = cj;
  t->skip = 1; /* Mark tasks as skip by default. */
  t->implicit = implicit;
  t->weight = 0;
  t->rank = 0;
  t->nr_unlock_tasks = 0;
#ifdef SWIFT_DEBUG_TASKS
  t->rid = -1;
#endif
  t->tic = 0;
  t->toc = 0;
  t->total_ticks = 0;
#ifdef SWIFT_DEBUG_CHECKS
  t->activated_by_unskip = 0;
  t->activated_by_marktask = 0;
#endif

  if (ci != NULL) cell_set_flag(ci, cell_flag_has_tasks);
  if (cj != NULL) cell_set_flag(cj, cell_flag_has_tasks);

  /* Add an index for it. */
  // lock_lock( &s->lock );
  s->tasks_ind[atomic_inc(&s->nr_tasks)] = ind;
  // lock_unlock_blind( &s->lock );

  /* Return a pointer to the new task. */
  return t;
}

/**
 * @brief Set the unlock pointers in each task.
 *
 * @param s The #scheduler.
 */
void scheduler_set_unlocks(struct scheduler *s) {
  /* Store the counts for each task. */
  int *counts;
  if ((counts = (int *)swift_malloc("counts", sizeof(int) * s->nr_tasks)) ==
      NULL)
    error("Failed to allocate temporary counts array.");
  bzero(counts, sizeof(int) * s->nr_tasks);
  for (int k = 0; k < s->nr_unlocks; k++) {
    counts[s->unlock_ind[k]] += 1;

    /* Check that we are not overflowing */
    if (counts[s->unlock_ind[k]] < 0)
      error(
          "Task (type=%s/%s) unlocking more than %lld other tasks!\n"
          "This likely a result of having tasks at vastly different levels"
          "in the tree.\nYou may want to play with the 'Scheduler' "
          "parameters to modify the task splitting strategy and reduce"
          "the difference in task depths.",
          taskID_names[s->tasks[s->unlock_ind[k]].type],
          subtaskID_names[s->tasks[s->unlock_ind[k]].subtype],
          (1LL << (8 * sizeof(int) - 1)) - 1);
  }

  /* Compute the offset for each unlock block. */
  int *offsets;
  if ((offsets = (int *)swift_malloc("offsets",
                                     sizeof(int) * (s->nr_tasks + 1))) == NULL)
    error("Failed to allocate temporary offsets array.");
  offsets[0] = 0;
  for (int k = 0; k < s->nr_tasks; k++) {
    offsets[k + 1] = offsets[k] + counts[k];

#ifdef SWIFT_DEBUG_CHECKS
    /* Check that we are not overflowing */
    if (offsets[k + 1] < 0) error("Task unlock offset array overflowing");
#endif
  }

  /* Create and fill a temporary array with the sorted unlocks. */
  struct task **unlocks;
  if ((unlocks = (struct task **)swift_malloc(
           "unlocks", sizeof(struct task *) * s->size_unlocks)) == NULL)
    error("Failed to allocate temporary unlocks array.");
  for (int k = 0; k < s->nr_unlocks; k++) {
    const int ind = s->unlock_ind[k];
    unlocks[offsets[ind]] = s->unlocks[k];
    offsets[ind] += 1;
  }

  /* Swap the unlocks. */
  swift_free("unlocks", s->unlocks);
  s->unlocks = unlocks;

  /* Re-set the offsets. */
  offsets[0] = 0;
  for (int k = 1; k < s->nr_tasks; k++)
    offsets[k] = offsets[k - 1] + counts[k - 1];

  /* Set the unlocks in the tasks. */
  for (int k = 0; k < s->nr_tasks; k++) {
    struct task *t = &s->tasks[k];
    t->nr_unlock_tasks = counts[k];
    t->unlock_tasks = &s->unlocks[offsets[k]];
  }

#ifdef SWIFT_DEBUG_CHECKS
  /* Verify that there are no duplicate unlocks. */
  for (int k = 0; k < s->nr_tasks; k++) {
    struct task *t = &s->tasks[k];
    for (int i = 0; i < t->nr_unlock_tasks; i++) {
      for (int j = i + 1; j < t->nr_unlock_tasks; j++) {
        if (t->unlock_tasks[i] == t->unlock_tasks[j])
          error("duplicate unlock! t->type=%s/%s unlocking type=%s/%s",
                taskID_names[t->type], subtaskID_names[t->subtype],
                taskID_names[t->unlock_tasks[i]->type],
                subtaskID_names[t->unlock_tasks[i]->subtype]);
      }
    }
  }
#endif

  /* Clean up. */
  swift_free("counts", counts);
  swift_free("offsets", offsets);
}

/**
 * @brief Sort the tasks in topological order over all queues.
 *
 * @param s The #scheduler.
 */
void scheduler_ranktasks(struct scheduler *s) {
  struct task *tasks = s->tasks;
  int *tid = s->tasks_ind;
  const int nr_tasks = s->nr_tasks;

  /* Run through the tasks and get all the waits right. */
  for (int i = 0; i < nr_tasks; i++) {
    struct task *t = &tasks[i];

    // Increment the waits of the dependances
    for (int k = 0; k < t->nr_unlock_tasks; k++) {
      t->unlock_tasks[k]->wait++;
    }
  }

  /* Load the tids of tasks with no waits. */
  int left = 0;
  for (int k = 0; k < nr_tasks; k++)
    if (tasks[k].wait == 0) {
      tid[left] = k;
      left += 1;
    }

  /* Main loop. */
  for (int j = 0, rank = 0; j < nr_tasks; rank++) {
    /* Did we get anything? */
    if (j == left) error("Unsatisfiable task dependencies detected.");

    /* Unlock the next layer of tasks. */
    const int left_old = left;
    for (; j < left_old; j++) {
      struct task *t = &tasks[tid[j]];
      t->rank = rank;
      /* message( "task %i of type %s has rank %i." , i ,
          (t->type == task_type_self) ? "self" : (t->type == task_type_pair) ?
         "pair" : "sort" , rank ); */
      for (int k = 0; k < t->nr_unlock_tasks; k++) {
        struct task *u = t->unlock_tasks[k];
        if (--u->wait == 0) {
          tid[left] = u - tasks;
          left += 1;
        }
      }
    }

    /* Move back to the old left (like Sanders!). */
    j = left_old;
  }

#ifdef SWIFT_DEBUG_CHECKS
  /* Verify that the tasks were ranked correctly. */
  for (int k = 1; k < s->nr_tasks; k++)
    if (tasks[tid[k - 1]].rank > tasks[tid[k]].rank)
      error("Task ranking failed.");
#endif
}

/**
 * @brief (Re)allocate the task arrays.
 *
 * @param s The #scheduler.
 * @param size The maximum number of tasks in the #scheduler.
 */
void scheduler_reset(struct scheduler *s, int size) {

  /* Do we need to re-allocate? */
  if (size > s->size) {
    /* Free existing task lists if necessary. */
    scheduler_free_tasks(s);

    /* Allocate the new lists. */
    if (swift_memalign("tasks", (void **)&s->tasks, task_align,
                       size * sizeof(struct task)) != 0)
      error("Failed to allocate task array.");

    if ((s->tasks_ind = (int *)swift_malloc("tasks_ind", sizeof(int) * size)) ==
        NULL)
      error("Failed to allocate task lists.");

    if ((s->tid_active =
             (int *)swift_malloc("tid_active", sizeof(int) * size)) == NULL)
      error("Failed to allocate aactive task lists.");
  }

  /* Reset the counters. */
  s->size = size;
  s->nr_tasks = 0;
  s->tasks_next = 0;
  s->waiting = 0;
  s->nr_unlocks = 0;
  s->completed_unlock_writes = 0;
  s->active_count = 0;
  s->total_ticks = 0;

  /* Set the task pointers in the queues. */
  for (int k = 0; k < s->nr_queues; k++) s->queues[k].tasks = s->tasks;
}

/**
 * @brief Compute the task weights
 *
 * @param s The #scheduler.
 * @param verbose Are we talkative?
 */
void scheduler_reweight(struct scheduler *s, int verbose) {
  const int nr_tasks = s->nr_tasks;
  int *tid = s->tasks_ind;
  struct task *tasks = s->tasks;
  const int nodeID = s->nodeID;
  const float wscale = 0.001f;
  const ticks tic = getticks();

  /* Run through the tasks backwards and set their weights. */
  for (int k = nr_tasks - 1; k >= 0; k--) {
    struct task *t = &tasks[tid[k]];
    float cost = 0.f;
    t->weight = 0.f;

    for (int j = 0; j < t->nr_unlock_tasks; j++)
      t->weight += t->unlock_tasks[j]->weight;

    const float count_i = (t->ci != NULL) ? t->ci->hydro.count : 0.f;
    const float count_j = (t->cj != NULL) ? t->cj->hydro.count : 0.f;
    const float gcount_i = (t->ci != NULL) ? t->ci->grav.count : 0.f;
    const float gcount_j = (t->cj != NULL) ? t->cj->grav.count : 0.f;
    const float scount_i = (t->ci != NULL) ? t->ci->stars.count : 0.f;
    const float scount_j = (t->cj != NULL) ? t->cj->stars.count : 0.f;
    const float sink_count_i = (t->ci != NULL) ? t->ci->sinks.count : 0.f;
    const float sink_count_j = (t->cj != NULL) ? t->cj->sinks.count : 0.f;
    const float bcount_i = (t->ci != NULL) ? t->ci->black_holes.count : 0.f;
    const float bcount_j = (t->cj != NULL) ? t->cj->black_holes.count : 0.f;

    switch (t->type) {
      case task_type_sort:
      case task_type_rt_sort:
        cost = wscale * intrinsics_popcount(t->flags) * count_i *
               (sizeof(int) * 8 - (count_i ? intrinsics_clz(count_i) : 0));
        break;

      case task_type_stars_sort:
        cost = wscale * intrinsics_popcount(t->flags) * scount_i *
               (sizeof(int) * 8 - (scount_i ? intrinsics_clz(scount_i) : 0));
        break;

      case task_type_stars_resort:
        cost = wscale * intrinsics_popcount(t->flags) * scount_i *
               (sizeof(int) * 8 - (scount_i ? intrinsics_clz(scount_i) : 0));
        break;

      case task_type_self:
        if (t->subtype == task_subtype_grav) {
          cost = 1.f * (wscale * gcount_i) * gcount_i;
        } else if (t->subtype == task_subtype_external_grav)
          cost = 1.f * wscale * gcount_i;
        else if (t->subtype == task_subtype_stars_density ||
                 t->subtype == task_subtype_stars_prep1 ||
                 t->subtype == task_subtype_stars_prep2 ||
                 t->subtype == task_subtype_stars_feedback)
          cost = 1.f * wscale * scount_i * count_i;
        else if (t->subtype == task_subtype_sink_swallow ||
                 t->subtype == task_subtype_sink_do_gas_swallow)
          cost = 1.f * wscale * count_i * sink_count_i;
        else if (t->subtype == task_subtype_sink_do_sink_swallow)
          cost = 1.f * wscale * sink_count_i * sink_count_i;
        else if (t->subtype == task_subtype_bh_density ||
                 t->subtype == task_subtype_bh_swallow ||
                 t->subtype == task_subtype_bh_feedback)
          cost = 1.f * wscale * bcount_i * count_i;
        else if (t->subtype == task_subtype_do_gas_swallow)
          cost = 1.f * wscale * count_i;
        else if (t->subtype == task_subtype_do_bh_swallow)
          cost = 1.f * wscale * bcount_i;
        else if (t->subtype == task_subtype_density ||
                 t->subtype == task_subtype_gradient ||
                 t->subtype == task_subtype_force ||
                 t->subtype == task_subtype_limiter)
          cost = 1.f * (wscale * count_i) * count_i;
        else if (t->subtype == task_subtype_rt_gradient)
          cost = 1.f * wscale * count_i * count_i;
        else if (t->subtype == task_subtype_rt_transport)
          cost = 1.f * wscale * count_i * count_i;
        else
          error("Untreated sub-type for selfs: %s",
                subtaskID_names[t->subtype]);
        break;

      case task_type_pair:
        if (t->subtype == task_subtype_grav) {
          if (t->ci->nodeID != nodeID || t->cj->nodeID != nodeID)
            cost = 3.f * (wscale * gcount_i) * gcount_j;
          else
            cost = 2.f * (wscale * gcount_i) * gcount_j;

        } else if (t->subtype == task_subtype_stars_density ||
                   t->subtype == task_subtype_stars_prep1 ||
                   t->subtype == task_subtype_stars_prep2 ||
                   t->subtype == task_subtype_stars_feedback) {
          if (t->ci->nodeID != nodeID)
            cost = 3.f * wscale * count_i * scount_j * sid_scale[t->flags];
          else if (t->cj->nodeID != nodeID)
            cost = 3.f * wscale * scount_i * count_j * sid_scale[t->flags];
          else
            cost = 2.f * wscale * (scount_i * count_j + scount_j * count_i) *
                   sid_scale[t->flags];

        } else if (t->subtype == task_subtype_sink_swallow ||
                   t->subtype == task_subtype_sink_do_gas_swallow) {
          if (t->ci->nodeID != nodeID)
            cost = 3.f * wscale * count_i * sink_count_j * sid_scale[t->flags];
          else if (t->cj->nodeID != nodeID)
            cost = 3.f * wscale * sink_count_i * count_j * sid_scale[t->flags];
          else
            cost = 2.f * wscale *
                   (sink_count_i * count_j + sink_count_j * count_i) *
                   sid_scale[t->flags];

        } else if (t->subtype == task_subtype_sink_do_sink_swallow) {
          if (t->ci->nodeID != nodeID)
            cost = 3.f * wscale * sink_count_i * sink_count_j *
                   sid_scale[t->flags];
          else if (t->cj->nodeID != nodeID)
            cost = 3.f * wscale * sink_count_i * sink_count_j *
                   sid_scale[t->flags];
          else
            cost = 2.f * wscale *
                   (sink_count_i * sink_count_j + sink_count_j * sink_count_i) *
                   sid_scale[t->flags];

        } else if (t->subtype == task_subtype_bh_density ||
                   t->subtype == task_subtype_bh_swallow ||
                   t->subtype == task_subtype_bh_feedback) {
          if (t->ci->nodeID != nodeID)
            cost = 3.f * wscale * count_i * bcount_j * sid_scale[t->flags];
          else if (t->cj->nodeID != nodeID)
            cost = 3.f * wscale * bcount_i * count_j * sid_scale[t->flags];
          else
            cost = 2.f * wscale * (bcount_i * count_j + bcount_j * count_i) *
                   sid_scale[t->flags];

        } else if (t->subtype == task_subtype_do_gas_swallow) {
          cost = 1.f * wscale * (count_i + count_j);

        } else if (t->subtype == task_subtype_do_bh_swallow) {
          cost = 1.f * wscale * (bcount_i + bcount_j);

        } else if (t->subtype == task_subtype_density ||
                   t->subtype == task_subtype_gradient ||
                   t->subtype == task_subtype_force ||
                   t->subtype == task_subtype_limiter) {
          if (t->ci->nodeID != nodeID || t->cj->nodeID != nodeID)
            cost = 3.f * (wscale * count_i) * count_j * sid_scale[t->flags];
          else
            cost = 2.f * (wscale * count_i) * count_j * sid_scale[t->flags];

        } else if (t->subtype == task_subtype_rt_gradient) {
          cost = 1.f * wscale * count_i * count_j;
        } else if (t->subtype == task_subtype_rt_transport) {
          cost = 1.f * wscale * count_i * count_j;
        } else {
          error("Untreated sub-type for pairs: %s",
                subtaskID_names[t->subtype]);
        }
        break;

      case task_type_sub_pair:
#ifdef SWIFT_DEBUG_CHECKS
        if (t->flags < 0) error("Negative flag value!");
#endif
        if (t->subtype == task_subtype_stars_density ||
            t->subtype == task_subtype_stars_prep1 ||
            t->subtype == task_subtype_stars_prep2 ||
            t->subtype == task_subtype_stars_feedback) {
          if (t->ci->nodeID != nodeID) {
            cost = 3.f * (wscale * count_i) * scount_j * sid_scale[t->flags];
          } else if (t->cj->nodeID != nodeID) {
            cost = 3.f * (wscale * scount_i) * count_j * sid_scale[t->flags];
          } else {
            cost = 2.f * wscale * (scount_i * count_j + scount_j * count_i) *
                   sid_scale[t->flags];
          }

        } else if (t->subtype == task_subtype_sink_swallow ||
                   t->subtype == task_subtype_sink_do_gas_swallow) {
          if (t->ci->nodeID != nodeID) {
            cost =
                3.f * (wscale * count_i) * sink_count_j * sid_scale[t->flags];
          } else if (t->cj->nodeID != nodeID) {
            cost =
                3.f * (wscale * sink_count_i) * count_j * sid_scale[t->flags];
          } else {
            cost = 2.f * wscale *
                   (sink_count_i * count_j + sink_count_j * count_i) *
                   sid_scale[t->flags];
          }

        } else if (t->subtype == task_subtype_sink_do_sink_swallow) {
          if (t->ci->nodeID != nodeID) {
            cost = 3.f * (wscale * sink_count_i) * sink_count_j *
                   sid_scale[t->flags];
          } else if (t->cj->nodeID != nodeID) {
            cost = 3.f * (wscale * sink_count_i) * sink_count_j *
                   sid_scale[t->flags];
          } else {
            cost = 2.f * wscale *
                   (sink_count_i * sink_count_j + sink_count_j * sink_count_i) *
                   sid_scale[t->flags];
          }
        } else if (t->subtype == task_subtype_bh_density ||
                   t->subtype == task_subtype_bh_swallow ||
                   t->subtype == task_subtype_bh_feedback) {
          if (t->ci->nodeID != nodeID) {
            cost = 3.f * (wscale * count_i) * bcount_j * sid_scale[t->flags];
          } else if (t->cj->nodeID != nodeID) {
            cost = 3.f * (wscale * bcount_i) * count_j * sid_scale[t->flags];
          } else {
            cost = 2.f * wscale * (bcount_i * count_j + bcount_j * count_i) *
                   sid_scale[t->flags];
          }

        } else if (t->subtype == task_subtype_do_gas_swallow) {
          cost = 1.f * wscale * (count_i + count_j);

        } else if (t->subtype == task_subtype_do_bh_swallow) {
          cost = 1.f * wscale * (bcount_i + bcount_j);

        } else if (t->subtype == task_subtype_density ||
                   t->subtype == task_subtype_gradient ||
                   t->subtype == task_subtype_force ||
                   t->subtype == task_subtype_limiter) {
          if (t->ci->nodeID != nodeID || t->cj->nodeID != nodeID) {
            cost = 3.f * (wscale * count_i) * count_j * sid_scale[t->flags];
          } else {
            cost = 2.f * (wscale * count_i) * count_j * sid_scale[t->flags];
          }
        } else if (t->subtype == task_subtype_rt_gradient) {
          cost = 1.f * wscale * count_i * count_j;
        } else if (t->subtype == task_subtype_rt_transport) {
          cost = 1.f * wscale * count_i * count_j;
        } else {
          error("Untreated sub-type for sub-pairs: %s",
                subtaskID_names[t->subtype]);
        }
        break;

      case task_type_sub_self:
        if (t->subtype == task_subtype_stars_density ||
            t->subtype == task_subtype_stars_prep1 ||
            t->subtype == task_subtype_stars_prep2 ||
            t->subtype == task_subtype_stars_feedback) {
          cost = 1.f * (wscale * scount_i) * count_i;
        } else if (t->subtype == task_subtype_sink_swallow ||
                   t->subtype == task_subtype_sink_do_gas_swallow) {
          cost = 1.f * (wscale * sink_count_i) * count_i;
        } else if (t->subtype == task_subtype_sink_do_sink_swallow) {
          cost = 1.f * (wscale * sink_count_i) * sink_count_i;
        } else if (t->subtype == task_subtype_bh_density ||
                   t->subtype == task_subtype_bh_swallow ||
                   t->subtype == task_subtype_bh_feedback) {
          cost = 1.f * (wscale * bcount_i) * count_i;
        } else if (t->subtype == task_subtype_do_gas_swallow) {
          cost = 1.f * wscale * count_i;
        } else if (t->subtype == task_subtype_do_bh_swallow) {
          cost = 1.f * wscale * bcount_i;
        } else if (t->subtype == task_subtype_density ||
                   t->subtype == task_subtype_gradient ||
                   t->subtype == task_subtype_force ||
                   t->subtype == task_subtype_limiter) {
          cost = 1.f * (wscale * count_i) * count_i;
        } else if (t->subtype == task_subtype_rt_gradient) {
          cost = 1.f * wscale * scount_i * count_i;
        } else if (t->subtype == task_subtype_rt_transport) {
          cost = 1.f * wscale * scount_i * count_i;
        } else {
          error("Untreated sub-type for sub-selfs: %s",
                subtaskID_names[t->subtype]);
        }
        break;
      case task_type_ghost:
        if (t->ci == t->ci->hydro.super) cost = wscale * count_i;
        break;
      case task_type_extra_ghost:
        if (t->ci == t->ci->hydro.super) cost = wscale * count_i;
        break;
      case task_type_stars_ghost:
        if (t->ci == t->ci->hydro.super) cost = wscale * scount_i;
        break;
      case task_type_bh_density_ghost:
        if (t->ci == t->ci->hydro.super) cost = wscale * bcount_i;
        break;
      case task_type_bh_swallow_ghost2:
        if (t->ci == t->ci->hydro.super) cost = wscale * bcount_i;
        break;
      case task_type_drift_part:
        cost = wscale * count_i;
        break;
      case task_type_drift_gpart:
        cost = wscale * gcount_i;
        break;
      case task_type_drift_spart:
        cost = wscale * scount_i;
        break;
      case task_type_drift_sink:
        cost = wscale * sink_count_i;
        break;
      case task_type_drift_bpart:
        cost = wscale * bcount_i;
        break;
      case task_type_init_grav:
        cost = wscale * gcount_i;
        break;
      case task_type_grav_down:
        cost = wscale * gcount_i;
        break;
      case task_type_grav_long_range:
        cost = wscale * gcount_i;
        break;
      case task_type_grav_mm:
        cost = wscale * (gcount_i + gcount_j);
        break;
      case task_type_end_hydro_force:
        cost = wscale * count_i;
        break;
      case task_type_end_grav_force:
        cost = wscale * gcount_i;
        break;
      case task_type_cooling:
        cost = wscale * count_i;
        break;
      case task_type_star_formation:
        cost = wscale * (count_i + scount_i);
        break;
      case task_type_star_formation_sink:
        cost = wscale * (sink_count_i + scount_i);
        break;
      case task_type_sink_formation:
        cost = wscale * (count_i + sink_count_i);
        break;
      case task_type_rt_ghost1:
        cost = wscale * count_i;
        break;
      case task_type_rt_ghost2:
        cost = wscale * count_i;
        break;
      case task_type_rt_tchem:
        cost = wscale * count_i;
        break;
      case task_type_rt_advance_cell_time:
      case task_type_rt_collect_times:
        cost = wscale;
        break;
      case task_type_csds:
        cost =
            wscale * (count_i + gcount_i + scount_i + sink_count_i + bcount_i);
        break;
      case task_type_kick1:
        cost =
            wscale * (count_i + gcount_i + scount_i + sink_count_i + bcount_i);
        break;
      case task_type_kick2:
        cost =
            wscale * (count_i + gcount_i + scount_i + sink_count_i + bcount_i);
        break;
      case task_type_timestep:
        cost =
            wscale * (count_i + gcount_i + scount_i + sink_count_i + bcount_i);
        break;
      case task_type_timestep_limiter:
        cost = wscale * count_i;
        break;
      case task_type_timestep_sync:
        cost = wscale * count_i;
        break;
      case task_type_send:
        if (count_i < 1e5)
          cost = 10.f * (wscale * count_i) * count_i;
        else
          cost = 2e9;
        break;
      case task_type_recv:
        if (count_i < 1e5)
          cost = 5.f * (wscale * count_i) * count_i;
        else
          cost = 1e9;
        break;
      default:
        cost = 0;
        break;
    }
    t->weight += cost;
  }

  if (verbose)
    message("took %.3f %s.", clocks_from_ticks(getticks() - tic),
            clocks_getunit());

  /* int min = tasks[0].weight, max = tasks[0].weight;
  for ( int k = 1 ; k < nr_tasks ; k++ )
      if ( tasks[k].weight < min )
          min = tasks[k].weight;
      else if ( tasks[k].weight > max )
          max = tasks[k].weight;
  message( "task weights are in [ %i , %i ]." , min , max ); */
}

/**
 * @brief #threadpool_map function which runs through the task
 *        graph and re-computes the task wait counters.
 */
void scheduler_rewait_mapper(void *map_data, int num_elements,
                             void *extra_data) {
  struct scheduler *s = (struct scheduler *)extra_data;
  const int *tid = (int *)map_data;

  for (int ind = 0; ind < num_elements; ind++) {
    struct task *t = &s->tasks[tid[ind]];

    /* Ignore skipped tasks. */
    if (t->skip) continue;

    /* Increment the task's own wait counter for the enqueueing. */
    atomic_inc(&t->wait);

#ifdef SWIFT_DEBUG_CHECKS
    /* Check that we don't have more waits that what can be stored. */
    if (t->wait < 0)
      error("Task (type=%s/%s) unlocked by more than %lld tasks!",
            taskID_names[t->type], subtaskID_names[t->subtype],
            (1LL << (8 * sizeof(t->wait) - 1)) - 1);
#endif

    /* Sets the waits of the dependances */
    for (int k = 0; k < t->nr_unlock_tasks; k++) {
      struct task *u = t->unlock_tasks[k];
      atomic_inc(&u->wait);
    }
  }
}

void scheduler_enqueue_mapper(void *map_data, int num_elements,
                              void *extra_data) {
  struct scheduler *s = (struct scheduler *)extra_data;
  const int *tid = (int *)map_data;
  struct task *tasks = s->tasks;
  for (int ind = 0; ind < num_elements; ind++) {
    struct task *t = &tasks[tid[ind]];
    if (atomic_dec(&t->wait) == 1 && !t->skip) {
      scheduler_enqueue(s, t);
    }
  }
  pthread_cond_broadcast(&s->sleep_cond);
}

/**
 * @brief Start the scheduler, i.e. fill the queues with ready tasks.
 *
 * @param s The #scheduler.
 */
void scheduler_start(struct scheduler *s) {

  /* Re-wait the tasks. */
  if (s->active_count > 1000) {
    threadpool_map(s->threadpool, scheduler_rewait_mapper, s->tid_active,
                   s->active_count, sizeof(int), threadpool_auto_chunk_size, s);
  } else {
    scheduler_rewait_mapper(s->tid_active, s->active_count, s);
  }

  /* Loop over the tasks and enqueue whoever is ready. */
  if (s->active_count > 1000) {
    threadpool_map(s->threadpool, scheduler_enqueue_mapper, s->tid_active,
                   s->active_count, sizeof(int), threadpool_auto_chunk_size, s);
  } else {
    scheduler_enqueue_mapper(s->tid_active, s->active_count, s);
  }

  /* Clear the list of active tasks. */
  s->active_count = 0;

  /* To be safe, fire of one last sleep_cond in a safe way. */
  pthread_mutex_lock(&s->sleep_mutex);
  pthread_cond_broadcast(&s->sleep_cond);
  pthread_mutex_unlock(&s->sleep_mutex);
}

/**
 * @brief Put a task on one of the queues.
 *
 * @param s The #scheduler.
 * @param t The #task.
 */
void scheduler_enqueue(struct scheduler *s, struct task *t) {

  /* Ignore skipped tasks */
  if (t->skip) return;

  /* If this is an implicit task, just pretend it's done. */
  if (t->implicit) {
#ifdef SWIFT_DEBUG_CHECKS
    t->ti_run = s->space->e->ti_current;

    /* Mark that we have run this task on these cells */
    if (t->ci != NULL) {
      t->ci->tasks_executed[t->type]++;
      t->ci->subtasks_executed[t->subtype]++;
    }
    if (t->cj != NULL) {
      t->cj->tasks_executed[t->type]++;
      t->cj->subtasks_executed[t->subtype]++;
    }
#endif
    t->skip = 1;
    for (int j = 0; j < t->nr_unlock_tasks; j++) {
      struct task *t2 = t->unlock_tasks[j];
      if (atomic_dec(&t2->wait) == 1) scheduler_enqueue(s, t2);
    }
  }

  /* Otherwise, look for a suitable queue. */
  else {
#ifdef WITH_MPI
    int err = MPI_SUCCESS;
#endif

    /* Find the previous owner for each task type, and do
     * any pre-processing needed. */
    short int qid = -1;
    short int *owner = NULL;
    switch (t->type) {
      case task_type_self:
      case task_type_sub_self:
        if (t->subtype == task_subtype_grav ||
            t->subtype == task_subtype_external_grav) {
          qid = t->ci->grav.super->owner;
          owner = &t->ci->grav.super->owner;
        } else {
          qid = t->ci->hydro.super->owner;
          owner = &t->ci->hydro.super->owner;
        }
        break;
      case task_type_sort:
      case task_type_ghost:
      case task_type_drift_part:
        qid = t->ci->hydro.super->owner;
        owner = &t->ci->hydro.super->owner;
        break;
      case task_type_drift_gpart:
        qid = t->ci->grav.super->owner;
        owner = &t->ci->grav.super->owner;
        break;
      case task_type_kick1:
      case task_type_kick2:
      case task_type_stars_ghost:
      case task_type_csds:
      case task_type_stars_sort:
      case task_type_timestep:
        qid = t->ci->super->owner;
        owner = &t->ci->super->owner;
        break;
      case task_type_pair:
      case task_type_sub_pair:
        qid = t->ci->super->owner;
        owner = &t->ci->super->owner;
        if ((qid < 0) ||
            ((t->cj->super->owner > -1) &&
             (s->queues[qid].count > s->queues[t->cj->super->owner].count))) {
          qid = t->cj->super->owner;
          owner = &t->cj->super->owner;
        }
        break;
      case task_type_recv:
#ifdef WITH_MPI
      {
        size_t size = 0;              /* Size in bytes. */
        size_t count = 0;             /* Number of elements to receive */
        MPI_Datatype type = MPI_BYTE; /* Type of the elements */
        void *buff = NULL;            /* Buffer to accept elements */

        if (t->subtype == task_subtype_tend) {

          count = size = t->ci->mpi.pcell_size * sizeof(struct pcell_step);
          buff = t->buff = malloc(count);

        } else if (t->subtype == task_subtype_part_swallow) {

          count = size =
              t->ci->hydro.count * sizeof(struct black_holes_part_data);
          buff = t->buff = malloc(count);

        } else if (t->subtype == task_subtype_bpart_merger) {
          count = size =
              sizeof(struct black_holes_bpart_data) * t->ci->black_holes.count;
          buff = t->buff = malloc(count);

        } else if (t->subtype == task_subtype_xv ||
                   t->subtype == task_subtype_rho ||
                   t->subtype == task_subtype_gradient ||
                   t->subtype == task_subtype_rt_gradient ||
                   t->subtype == task_subtype_rt_transport ||
                   t->subtype == task_subtype_part_prep1) {

          count = t->ci->hydro.count;
          size = count * sizeof(struct part);
          type = part_mpi_type;
          buff = t->ci->hydro.parts;

        } else if (t->subtype == task_subtype_limiter) {

          size = count = t->ci->hydro.count * sizeof(timebin_t);
          if (posix_memalign((void **)&buff, SWIFT_CACHE_ALIGNMENT, count) != 0)
            error("Error allocating timebin recv buffer");
          type = MPI_BYTE;
          t->buff = buff;
          task_get_unique_dependent(t)->buff = buff;

        } else if (t->subtype == task_subtype_gpart) {

          count = t->ci->grav.count;
          size = count * sizeof(struct gpart);
          type = gpart_mpi_type;
          buff = t->ci->grav.parts;

        } else if (t->subtype == task_subtype_spart_density ||
                   t->subtype == task_subtype_spart_prep2) {

          count = t->ci->stars.count;
          size = count * sizeof(struct spart);
          type = spart_mpi_type;
          buff = t->ci->stars.parts;

        } else if (t->subtype == task_subtype_bpart_rho ||
                   t->subtype == task_subtype_bpart_feedback) {

          count = t->ci->black_holes.count;
          size = count * sizeof(struct bpart);
          type = bpart_mpi_type;
          buff = t->ci->black_holes.parts;

        } else if (t->subtype == task_subtype_sf_counts) {

          count = size = t->ci->mpi.pcell_size * sizeof(struct pcell_sf);
          buff = t->buff = malloc(count);

        } else {
          error("Unknown communication sub-type");
        }

        err = MPI_Irecv(buff, count, type, t->ci->nodeID, t->flags,
                        subtaskMPI_comms[t->subtype], &t->req);

        if (err != MPI_SUCCESS) {
          mpi_error(err, "Failed to emit irecv for particle data.");
        }

        /* And log, if logging enabled. */
        mpiuse_log_allocation(t->type, t->subtype, &t->req, 1, size,
                              t->ci->nodeID, t->flags);

        qid = 1 % s->nr_queues;
      }
#else
        error("SWIFT was not compiled with MPI support.");
#endif
      break;
      case task_type_send:
#ifdef WITH_MPI
      {
        size_t size = 0;              /* Size in bytes. */
        size_t count = 0;             /* Number of elements to send */
        MPI_Datatype type = MPI_BYTE; /* Type of the elements */
        void *buff = NULL;            /* Buffer to send */

        if (t->subtype == task_subtype_tend) {

          size = count = t->ci->mpi.pcell_size * sizeof(struct pcell_step);
          buff = t->buff = malloc(size);
          cell_pack_end_step(t->ci, (struct pcell_step *)buff);

        } else if (t->subtype == task_subtype_part_swallow) {

          size = count =
              t->ci->hydro.count * sizeof(struct black_holes_part_data);
          buff = t->buff = malloc(size);
          cell_pack_part_swallow(t->ci, (struct black_holes_part_data *)buff);

        } else if (t->subtype == task_subtype_bpart_merger) {

          size = count =
              sizeof(struct black_holes_bpart_data) * t->ci->black_holes.count;
          buff = t->buff = malloc(size);
          cell_pack_bpart_swallow(t->ci,
                                  (struct black_holes_bpart_data *)t->buff);

        } else if (t->subtype == task_subtype_xv ||
                   t->subtype == task_subtype_rho ||
                   t->subtype == task_subtype_gradient ||
                   t->subtype == task_subtype_rt_gradient ||
                   t->subtype == task_subtype_rt_transport ||
                   t->subtype == task_subtype_part_prep1) {

          count = t->ci->hydro.count;
          size = count * sizeof(struct part);
          type = part_mpi_type;
          buff = t->ci->hydro.parts;

        } else if (t->subtype == task_subtype_limiter) {

          size = count = t->ci->hydro.count * sizeof(timebin_t);
          type = MPI_BYTE;
          buff = t->buff;

        } else if (t->subtype == task_subtype_gpart) {

          count = t->ci->grav.count;
          size = count * sizeof(struct gpart);
          type = gpart_mpi_type;
          buff = t->ci->grav.parts;

        } else if (t->subtype == task_subtype_spart_density ||
                   t->subtype == task_subtype_spart_prep2) {

          count = t->ci->stars.count;
          size = count * sizeof(struct spart);
          type = spart_mpi_type;
          buff = t->ci->stars.parts;

        } else if (t->subtype == task_subtype_bpart_rho ||
                   t->subtype == task_subtype_bpart_feedback) {

          count = t->ci->black_holes.count;
          size = count * sizeof(struct bpart);
          type = bpart_mpi_type;
          buff = t->ci->black_holes.parts;

        } else if (t->subtype == task_subtype_sf_counts) {

          size = count = t->ci->mpi.pcell_size * sizeof(struct pcell_sf);
          buff = t->buff = malloc(size);
          cell_pack_sf_counts(t->ci, (struct pcell_sf *)t->buff);

        } else {
          error("Unknown communication sub-type");
        }

        if (size > s->mpi_message_limit) {
          err = MPI_Isend(buff, count, type, t->cj->nodeID, t->flags,
                          subtaskMPI_comms[t->subtype], &t->req);
        } else {
          err = MPI_Issend(buff, count, type, t->cj->nodeID, t->flags,
                           subtaskMPI_comms[t->subtype], &t->req);
        }

        if (err != MPI_SUCCESS) {
          mpi_error(err, "Failed to emit isend for particle data.");
        }

        /* And log, if logging enabled. */
        mpiuse_log_allocation(t->type, t->subtype, &t->req, 1, size,
                              t->cj->nodeID, t->flags);

        qid = 0;
      }
#else
        error("SWIFT was not compiled with MPI support.");
#endif
      break;
      default:
        qid = -1;
    }

    if (qid >= s->nr_queues) error("Bad computed qid.");

    /* If no qid, pick a random queue. */
    if (qid < 0) qid = rand() % s->nr_queues;

    /* Save qid as owner for next time a task accesses this cell. */
    if (owner != NULL) *owner = qid;

    /* Increase the waiting counter. */
    atomic_inc(&s->waiting);

    /* Insert the task into that queue. */
    queue_insert(&s->queues[qid], t);
  }
}

/**
 * @brief Take care of a tasks dependencies.
 *
 * @param s The #scheduler.
 * @param t The finished #task.
 *
 * @return A pointer to the next task, if a suitable one has
 *         been identified.
 */
struct task *scheduler_done(struct scheduler *s, struct task *t) {
  /* Release whatever locks this task held. */
  if (!t->implicit) task_unlock(t);

  /* Loop through the dependencies and add them to a queue if
     they are ready. */
  for (int k = 0; k < t->nr_unlock_tasks; k++) {
    struct task *t2 = t->unlock_tasks[k];
    if (t2->skip) continue;

    const int res = atomic_dec(&t2->wait);
    if (res < 1) {
      error("Negative wait!");
    } else if (res == 1) {
      scheduler_enqueue(s, t2);
    }
  }

  /* Task definitely done, signal any sleeping runners. */
  if (!t->implicit) {
    t->toc = getticks();
    t->total_ticks += t->toc - t->tic;
    pthread_mutex_lock(&s->sleep_mutex);
    atomic_dec(&s->waiting);
    pthread_cond_broadcast(&s->sleep_cond);
    pthread_mutex_unlock(&s->sleep_mutex);
  }

  /* Mark the task as skip. */
  t->skip = 1;

  /* Return the next best task. Note that we currently do not
     implement anything that does this, as getting it to respect
     priorities is too tricky and currently unnecessary. */
  return NULL;
}

/**
 * @brief Resolve a single dependency by hand.
 *
 * @param s The #scheduler.
 * @param t The dependent #task.
 *
 * @return A pointer to the next task, if a suitable one has
 *         been identified.
 */
struct task *scheduler_unlock(struct scheduler *s, struct task *t) {
  /* Loop through the dependencies and add them to a queue if
     they are ready. */
  for (int k = 0; k < t->nr_unlock_tasks; k++) {
    struct task *t2 = t->unlock_tasks[k];
    const int res = atomic_dec(&t2->wait);
    if (res < 1) {
      error("Negative wait!");
    } else if (res == 1) {
      scheduler_enqueue(s, t2);
    }
  }

  /* Task definitely done. */
  if (!t->implicit) {
    t->toc = getticks();
    t->total_ticks += t->toc - t->tic;
    pthread_mutex_lock(&s->sleep_mutex);
    atomic_dec(&s->waiting);
    pthread_cond_broadcast(&s->sleep_cond);
    pthread_mutex_unlock(&s->sleep_mutex);
  }

  /* Return the next best task. Note that we currently do not
     implement anything that does this, as getting it to respect
     priorities is too tricky and currently unnecessary. */
  return NULL;
}

/**
 * Take note of the time at which a task was successfully fetched from the
 * queue.
 *
 * @param s The #scheduler.
 */
void scheduler_mark_last_fetch(struct scheduler *s) {

#if defined(SWIFT_DEBUG_CHECKS)
  if (s->deadlock_waiting_time_ms <= 0.f) return;

  ticks now = getticks();
  ticks last = s->last_successful_task_fetch;
  while (atomic_cas(&s->last_successful_task_fetch, last, now) != last) {
    now = getticks();
    last = s->last_successful_task_fetch;
  }
#endif
}

/**
 * Abort the run if you're stuck doing nothing for too long.
 * This function is intended to abort the mission if you're
 * deadlocked somewhere and somehow. You might get core dumps
 * this way. Alternatively, you might manually set a breakpoint
 * with gdb when this function is called.
 *
 * @param s The #scheduler.
 */
void scheduler_check_deadlock(struct scheduler *s) {

#if defined(SWIFT_DEBUG_CHECKS)
  if (s->deadlock_waiting_time_ms <= 0.f) return;

  /* lock_lock(&s->last_task_fetch_lock); */
  ticks now = getticks();
  ticks last = s->last_successful_task_fetch;

  if (last == 0LL) {
    /* Ensure that the first check each engine_launch doesn't fail. There is
     * no guarantee how long it will take from the point where
     * last_successful_task_fetch was reset to get to this point. A poorly
     * chosen scheduler->deadlock_waiting_time_ms may abort a big run in
     * places where there is no deadlock. Better safe than sorry, so at
     * start-up, the last successful task fetch time is marked as 0. So we
     * just exit without checking the time. */
    while (atomic_cas(&s->last_successful_task_fetch, last, now) != last) {
      now = getticks();
      last = s->last_successful_task_fetch;
    }
    return;
  }

  /* ticks on different CPUs may disagree a bit. So we may end up
   * with last > now, and consequently negative idle time, which
   * then overflows unsigned long longs and gives false positives. */
  const ticks big = max(now, last);
  const ticks small = min(now, last);
  const double idle_time = clocks_diff_ticks(big, small);

  if (idle_time > s->deadlock_waiting_time_ms) {
    message(
        "Detected what looks like a deadlock after %g ms of no new task "
        "being "
        "fetched from queues. Dumping diagnostic data.",
        idle_time);
    engine_dump_diagnostic_data(s->e);
    error("Aborting now.");
  }
#endif
}

/**
 * @brief Get a task, preferably from the given queue.
 *
 * @param s The #scheduler.
 * @param qid The ID of the preferred #queue.
 * @param prev the previous task that was run.
 *
 * @return A pointer to a #task or @c NULL if there are no available tasks.
 */
struct task *scheduler_gettask(struct scheduler *s, int qid,
                               const struct task *prev) {
  struct task *res = NULL;
  const int nr_queues = s->nr_queues;
  unsigned int seed = qid;

  /* Check qid. */
  if (qid >= nr_queues || qid < 0) error("Bad queue ID.");

  /* Loop as long as there are tasks... */
  while (s->waiting > 0 && res == NULL) {
    /* Try more than once before sleeping. */
    for (int tries = 0; res == NULL && s->waiting && tries < scheduler_maxtries;
         tries++) {
      /* Try to get a task from the suggested queue. */
      if (s->queues[qid].count > 0 || s->queues[qid].count_incoming > 0) {
        TIMER_TIC
        res = queue_gettask(&s->queues[qid], prev, 0);
        TIMER_TOC(timer_qget);
        if (res != NULL) break;
      }

      /* If unsuccessful, try stealing from the other queues. */
      if (s->flags & scheduler_flag_steal) {
        int count = 0, qids[nr_queues];
        for (int k = 0; k < nr_queues; k++)
          if (s->queues[k].count > 0 || s->queues[k].count_incoming > 0) {
            qids[count++] = k;
          }
        for (int k = 0; k < scheduler_maxsteal && count > 0; k++) {
          const int ind = rand_r(&seed) % count;
          TIMER_TIC
          res = queue_gettask(&s->queues[qids[ind]], prev, 0);
          TIMER_TOC(timer_qsteal);
          if (res != NULL) {
            break;
          } else {
            qids[ind] = qids[--count];
          }
        }
        if (res != NULL) break;
      }
    }

/* If we failed, take a short nap. */
#ifdef WITH_MPI
    if (res == NULL && qid > 1)
#else
    if (res == NULL)
#endif
    {
      pthread_mutex_lock(&s->sleep_mutex);
      res = queue_gettask(&s->queues[qid], prev, 1);
      if (res == NULL && s->waiting > 0) {
        pthread_cond_wait(&s->sleep_cond, &s->sleep_mutex);
      }
      pthread_mutex_unlock(&s->sleep_mutex);
    }

    scheduler_check_deadlock(s);
  }

  if (res != NULL) {
    scheduler_mark_last_fetch(s);
    /* Start the timer on this task, if we got one. */
    res->tic = getticks();
#ifdef SWIFT_DEBUG_TASKS
    res->rid = qid;
#endif
  }

  /* No milk today. */
  return res;
}

/**
 * @brief Initialize the #scheduler.
 *
 * @param s The #scheduler.
 * @param space The #space we are working with
 * @param nr_tasks The number of tasks to allocate initially.
 * @param nr_queues The number of queues in this scheduler.
 * @param flags The #scheduler flags.
 * @param nodeID The MPI rank
 * @param tp Parallel processing threadpool.
 */
void scheduler_init(struct scheduler *s, struct space *space, int nr_tasks,
                    int nr_queues, unsigned int flags, int nodeID,
                    struct threadpool *tp) {
  /* Init the lock. */
  lock_init(&s->lock);

  /* Allocate the queues. */
  if (swift_memalign("queues", (void **)&s->queues, queue_struct_align,
                     sizeof(struct queue) * nr_queues) != 0)
    error("Failed to allocate queues.");

  /* Initialize each queue. */
  for (int k = 0; k < nr_queues; k++) queue_init(&s->queues[k], NULL);

  /* Init the sleep mutex and cond. */
  if (pthread_cond_init(&s->sleep_cond, NULL) != 0 ||
      pthread_mutex_init(&s->sleep_mutex, NULL) != 0)
    error("Failed to initialize sleep barrier.");

  /* Init the unlocks. */
  if ((s->unlocks = (struct task **)swift_malloc(
           "unlocks", sizeof(struct task *) * scheduler_init_nr_unlocks)) ==
          NULL ||
      (s->unlock_ind = (int *)swift_malloc(
           "unlock_ind", sizeof(int) * scheduler_init_nr_unlocks)) == NULL)
    error("Failed to allocate unlocks.");
  s->nr_unlocks = 0;
  s->size_unlocks = scheduler_init_nr_unlocks;

  /* Set the scheduler variables. */
  s->nr_queues = nr_queues;
  s->flags = flags;
  s->space = space;
  s->nodeID = nodeID;
  s->threadpool = tp;

  /* Init the tasks array. */
  s->size = 0;
  s->tasks = NULL;
  s->tasks_ind = NULL;
  scheduler_reset(s, nr_tasks);

#if defined(SWIFT_DEBUG_CHECKS)
  s->e = space->e;
  s->last_successful_task_fetch = 0LL;
#endif
}

/**
 * @brief Prints the list of tasks to a file
 *
 * @param s The #scheduler
 * @param fileName Name of the file to write to
 */
void scheduler_print_tasks(const struct scheduler *s, const char *fileName) {
  const int nr_tasks = s->nr_tasks, *tid = s->tasks_ind;
  struct task *t, *tasks = s->tasks;

  FILE *file = fopen(fileName, "w");
  if (file == NULL) error("Could not create file '%s'.", fileName);

  fprintf(file, "# Rank  Name  Subname  unlocks  waits\n");

  for (int k = nr_tasks - 1; k >= 0; k--) {
    t = &tasks[tid[k]];
    if (t->skip) continue;
    fprintf(file, "%d %s %s %d %d\n", k, taskID_names[t->type],
            subtaskID_names[t->subtype], t->nr_unlock_tasks, t->wait);
  }

  fclose(file);
}

/**
 * @brief Frees up the memory allocated for this #scheduler
 */
void scheduler_clean(struct scheduler *s) {
  scheduler_free_tasks(s);
  swift_free("unlocks", s->unlocks);
  swift_free("unlock_ind", s->unlock_ind);
  for (int i = 0; i < s->nr_queues; ++i) queue_clean(&s->queues[i]);
  swift_free("queues", s->queues);
}

/**
 * @brief Free the task arrays allocated by this #scheduler.
 */
void scheduler_free_tasks(struct scheduler *s) {
  if (s->tasks != NULL) {
    swift_free("tasks", s->tasks);
    s->tasks = NULL;
  }
  if (s->tasks_ind != NULL) {
    swift_free("tasks_ind", s->tasks_ind);
    s->tasks_ind = NULL;
  }
  if (s->tid_active != NULL) {
    swift_free("tid_active", s->tid_active);
    s->tid_active = NULL;
  }
  s->size = 0;
  s->nr_tasks = 0;
}

/**
 * @brief write down the levels and the number of tasks at that level.
 *
 * Run plot_task_level.py for an example of how to use it
 * to generate the figure.
 *
 * @param s The #scheduler we are working in.
 * @param step The current step number.
 */
void scheduler_write_task_level(const struct scheduler *s, int step) {

  /* init */
  const int max_depth = 30;
  const struct task *tasks = s->tasks;
  int nr_tasks = s->nr_tasks;

  /* Init counter */
  int size = task_type_count * task_subtype_count * max_depth;
  int *count = (int *)malloc(size * sizeof(int));
  if (count == NULL) error("Failed to allocate memory");

  for (int i = 0; i < size; i++) count[i] = 0;

  /* Count tasks */
  for (int i = 0; i < nr_tasks; i++) {
    const struct task *t = &tasks[i];
    if (t->ci) {
      if ((int)t->ci->depth >= max_depth)
        error("Cell is too deep, you need to increase max_depth");

      int ind = t->type * task_subtype_count * max_depth;
      ind += t->subtype * max_depth;
      ind += (int)t->ci->depth;

      count[ind] += 1;
    }
  }

  /* Generate filename */
  char filename[200] = "task_level_\0";
#ifdef WITH_MPI
  char rankstr[6];
  sprintf(rankstr, "%04d_", s->nodeID);
  strcat(filename, rankstr);
#endif
  char stepstr[100];
  sprintf(stepstr, "%d.txt", step);
  strcat(filename, stepstr);

  /* Open file */
  FILE *f = fopen(filename, "w");
  if (f == NULL) error("Error opening task level file.");

  /* Print header */
  fprintf(f, "# task_type, task_subtype, depth, count\n");

  /* Print tasks level */
  for (int i = 0; i < size; i++) {
    if (count[i] == 0) continue;

    int type = i / (task_subtype_count * max_depth);
    int subtype = i - task_subtype_count * max_depth * type;
    subtype /= max_depth;
    int depth = i - task_subtype_count * max_depth * type;
    depth -= subtype * max_depth;
    fprintf(f, "%s %s %i %i\n", taskID_names[type], subtaskID_names[subtype],
            depth, count[i]);
  }

  /* clean up */
  fclose(f);
  free(count);
}
/**
 * @brief dump all the active queues of all the known schedulers into files.
 *
 * @param e the #scheduler
 */
void scheduler_dump_queues(struct engine *e) {

  struct scheduler *s = &e->sched;
  char dumpfile[35];

#ifdef WITH_MPI
  /* Open a file per rank and write the header. Use per rank to avoid MPI
   * calls that can interact with other blocking ones.  */
  snprintf(dumpfile, sizeof(dumpfile), "queue_dump_MPI-step%d.dat_%d", e->step,
           e->nodeID);
#else
  snprintf(dumpfile, sizeof(dumpfile), "queue_dump-step%d.dat", e->step);
#endif

  FILE *file_thread = fopen(dumpfile, "w");
  if (file_thread == NULL) error("Could not create file '%s'.", dumpfile);
  fprintf(file_thread, "# rank queue index type subtype weight\n");
  for (int l = 0; l < s->nr_queues; l++) {
    queue_dump(engine_rank, l, file_thread, &s->queues[l]);
  }
  fclose(file_thread);
}

void scheduler_report_task_times_mapper(void *map_data, int num_elements,
                                        void *extra_data) {

  struct task *tasks = (struct task *)map_data;
  float time_local[task_category_count] = {0};
  float *time_global = (float *)extra_data;

  /* Gather the times spent in the different task categories */
  for (int i = 0; i < num_elements; ++i) {

    const struct task *t = &tasks[i];
    const float total_time = clocks_from_ticks(t->total_ticks);
    const enum task_categories cat = task_get_category(t);
    time_local[cat] += total_time;
  }

  /* Update the global counters */
  for (int i = 0; i < task_category_count; ++i) {
    atomic_add_f(&time_global[i], time_local[i]);
  }
}

/**
 * @brief Display the time spent in the different task categories.
 *
 * @param s The #scheduler.
 * @param nr_threads The number of threads used in the engine.
 */
void scheduler_report_task_times(const struct scheduler *s,
                                 const int nr_threads) {

  const ticks tic = getticks();

  /* Total CPU time spent in engine_launch() */
  const float total_tasks_time = clocks_from_ticks(s->total_ticks) * nr_threads;

  if (total_tasks_time > 0.) {

    /* Initialise counters */
    float time[task_category_count] = {0};
    threadpool_map(s->threadpool, scheduler_report_task_times_mapper, s->tasks,
                   s->nr_tasks, sizeof(struct task), threadpool_auto_chunk_size,
                   time);

    /* Compute the dead time */
    float total_time = 0.;
    for (int i = 0; i < task_category_count; ++i) {
      total_time += time[i];
    }
    const float dead_time = total_tasks_time - total_time;

    message("*** CPU time spent in different task categories:");
    for (int i = 0; i < task_category_count; ++i) {
      message("*** %20s: %8.2f %s (%.2f %%)", task_category_names[i], time[i],
              clocks_getunit(), time[i] / total_tasks_time * 100.);
    }
    message("*** %20s: %8.2f %s (%.2f %%)", "dead time", dead_time,
            clocks_getunit(), dead_time / total_tasks_time * 100.);
    message("*** %20s: %8.2f %s (%.2f %%)", "total", total_tasks_time,
            clocks_getunit(), total_tasks_time / total_tasks_time * 100.);
  }

  /* Done. Report the time spent doing this analysis */
  message("took %.3f %s.", clocks_from_ticks(getticks() - tic),
          clocks_getunit());
}<|MERGE_RESOLUTION|>--- conflicted
+++ resolved
@@ -1545,12 +1545,6 @@
 }
 
 /**
-<<<<<<< HEAD
- * @brief Split a void cell gravity task to get down to the zoom cells.
- *
- * Void cells never have self tasks, these are still attached at the zoom
- * top level.
-=======
  * @brief Split a void cell pair gravity task to get down to the zoom cells.
  *
  * This will split in several different ways depending on what types of cells
@@ -1567,7 +1561,6 @@
  * unlike scheduler_splittask_gravity the new grav_mm task handles only two
  * cells and not a collection. TODO: improve this in the future to handle
  * a collection of progeny.
->>>>>>> ed17d680
  *
  * @param t The #task
  * @param s The #scheduler we are working in.
@@ -1577,40 +1570,6 @@
   const struct space *sp = s->space;
   struct engine *e = sp->e;
 
-<<<<<<< HEAD
-  /* Self-interaction? */
-  if (t->type == task_type_self) {
-    /* Get a handle on the cell involved. */
-    const struct cell *ci = t->ci;
-
-    /* If this cell is not a void cell redirect to the normal splitter. */
-    if (ci->subtype != cell_subtype_void) {
-      scheduler_splittask_gravity(t, s);
-      return;
-    }
-
-    /* Create a self for all progeny. */
-    for (int i = 0; i < 8; i++) {
-      if (ci->progeny[i] != NULL) {
-        zoom_scheduler_splittask_gravity_void_pair(
-            scheduler_addtask(s, task_type_self, t->subtype, 0, 0,
-                              ci->progeny[i], NULL),
-            s);
-      }
-    }
-
-    for (int j = 0; j < 8; j++) {
-      for (int k = j + 1; k < 8; k++) {
-        zoom_scheduler_splittask_gravity_void_pair(
-            scheduler_addtask(s, task_type_pair, t->subtype, sub_sid_flag[j][k],
-                              0, ci->progeny[j], ci->progeny[k]),
-            s);
-      }
-    }
-
-    /* Kill of this task. TODO: use the same redo logic as above to reduce
-     * the number of skipped tasks. */
-=======
 #ifdef SWIFT_DEBUG_CHECKS
   /* Ensure we have a pair task. */
   if (t->type != task_type_pair) {
@@ -1707,123 +1666,11 @@
 
   /* Can none of the progenies use M-M calculations? */
   if (t->flags == 0) {
->>>>>>> ed17d680
     t->type = task_type_none;
     t->subtype = task_subtype_none;
     t->ci = NULL;
     t->cj = NULL;
     t->skip = 1;
-<<<<<<< HEAD
-
-  } /* Self interaction */
-
-  /* Pair interaction? */
-  else if (t->type == task_type_pair) {
-    /* Get a handle on the cells involved. */
-    struct cell *ci = t->ci;
-    struct cell *cj = t->cj;
-
-    /* If neither cell is a void cell, redirect to the normal splitter. */
-    if (ci->subtype != cell_subtype_void && cj->subtype != cell_subtype_void) {
-      scheduler_splittask_gravity(t, s);
-      return;
-    }
-
-    /* Turn the task into a M-M task that will take care of all the
-     * progeny pairs */
-    t->type = task_type_grav_mm;
-    t->subtype = task_subtype_none;
-    t->flags = 0;
-
-    /* Handle each individual splitting case. */
-    if (ci->subtype == cell_subtype_void && cj->subtype == cell_subtype_void) {
-      for (int i = 0; i < 8; i++) {
-        struct cell *cpi = ci->progeny[i];
-        for (int j = 0; j < 8; j++) {
-          struct cell *cpj = cj->progeny[j];
-
-          /* Can we use a M-M interaction here? */
-          if (cell_can_use_pair_mm(cpi, cpj, e, sp,
-                                   /*use_rebuild_data=*/1,
-                                   /*is_tree_walk=*/1,
-                                   /*periodic boundaries*/ sp->periodic,
-                                   /*use_mesh*/ sp->periodic)) {
-
-            scheduler_addtask(s, task_type_grav_mm, task_subtype_none, -2, 0,
-                              cpi, cpj);
-
-          } else {
-            zoom_scheduler_splittask_gravity_void_pair(
-                scheduler_addtask(s, task_type_pair, task_subtype_grav, 0, 0,
-                                  cpi, cpj),
-                s);
-          }
-        }
-      }
-    } else if (ci->subtype == cell_subtype_void) {
-      for (int i = 0; i < 8; i++) {
-
-        /* Can we use a M-M interaction here? */
-        if (cell_can_use_pair_mm(ci->progeny[i], cj, e, sp,
-                                 /*use_rebuild_data=*/1,
-                                 /*is_tree_walk=*/1,
-                                 /*periodic boundaries*/ sp->periodic,
-                                 /*use_mesh*/ sp->periodic)) {
-
-          /* Since we aren't in the progeny of cj just make an mm task with
-           * a negative flag (which will flag for the right mm function
-           * to be used). */
-          scheduler_addtask(s, task_type_grav_mm, task_subtype_none, -2, 0,
-                            ci->progeny[i], cj);
-        } else {
-          zoom_scheduler_splittask_gravity_void_pair(
-              scheduler_addtask(s, task_type_pair, task_subtype_grav, 0, 0,
-                                ci->progeny[i], cj),
-              s);
-        }
-      }
-    } else {
-      for (int j = 0; j < 8; j++) {
-
-        /* Can we use a M-M interaction here? */
-        if (cell_can_use_pair_mm(ci, cj->progeny[j], e, sp,
-                                 /*use_rebuild_data=*/1,
-                                 /*is_tree_walk=*/1,
-                                 /*periodic boundaries*/ sp->periodic,
-                                 /*use_mesh*/ sp->periodic)) {
-
-          /* Since we aren't in the progeny of cj just make an mm task with
-           * a negative flag (which will flag for the right mm function
-           * to be used). */
-          scheduler_addtask(s, task_type_grav_mm, task_subtype_none, -2, 0, ci,
-                            cj->progeny[j]);
-        } else {
-          zoom_scheduler_splittask_gravity_void_pair(
-              scheduler_addtask(s, task_type_pair, task_subtype_grav, 0, 0, ci,
-                                cj->progeny[j]),
-              s);
-        }
-      }
-    }
-
-    /* Can none of the progenies use M-M calculations? */
-    if (t->flags == 0) {
-      t->type = task_type_none;
-      t->subtype = task_subtype_none;
-      t->ci = NULL;
-      t->cj = NULL;
-      t->skip = 1;
-    }
-  }
-
-  /* If we didn't get a pair something bad happened! */
-  else {
-    error(
-        "Task type %s/%s not supported in "
-        "zoom_scheduler_splittask_gravity_void_pair",
-        taskID_names[t->type], subtaskID_names[t->subtype]);
-  }
-=======
   }
 }
 
@@ -1892,7 +1739,6 @@
       }
     }
   }
->>>>>>> ed17d680
 }
 
 /**
