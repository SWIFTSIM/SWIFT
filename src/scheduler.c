/*******************************************************************************
 * This file is part of SWIFT.
 * Copyright (c) 2012 Pedro Gonnet (pedro.gonnet@durham.ac.uk)
 *                    Matthieu Schaller (schaller@strw.leidenuniv.nl)
 *               2016 Peter W. Draper (p.w.draper@durham.ac.uk)
 *
 * This program is free software: you can redistribute it and/or modify
 * it under the terms of the GNU Lesser General Public License as published
 * by the Free Software Foundation, either version 3 of the License, or
 * (at your option) any later version.
 *
 * This program is distributed in the hope that it will be useful,
 * but WITHOUT ANY WARRANTY; without even the implied warranty of
 * MERCHANTABILITY or FITNESS FOR A PARTICULAR PURPOSE.  See the
 * GNU General Public License for more details.
 *
 * You should have received a copy of the GNU Lesser General Public License
 * along with this program.  If not, see <http://www.gnu.org/licenses/>.
 *
 ******************************************************************************/

/* Config parameters. */
#include "cell.h"

#include <config.h>

/* Some standard headers. */
#include <limits.h>
#include <math.h>
#include <pthread.h>
#include <stdio.h>
#include <stdlib.h>
#include <string.h>
#include <sys/stat.h>

/* MPI headers. */
#ifdef WITH_MPI
#include <mpi.h>
#endif

/* This object's header. */
#include "scheduler.h"

/* Local headers. */
#include "atomic.h"
#include "cycle.h"
#include "engine.h"
#include "error.h"
#include "intrinsics.h"
#include "kernel_hydro.h"
#include "memuse.h"
#include "mpiuse.h"
#include "queue.h"
#include "sort_part.h"
#include "space.h"
#include "space_getsid.h"
#include "task.h"
#include "threadpool.h"
#include "timers.h"
#include "version.h"

#ifdef SWIFT_DEBUG_CHECKS
int activate_by_unskip = 1;
#endif

/**
 * @brief Re-set the list of active tasks.
 */
void scheduler_clear_active(struct scheduler *s) { s->active_count = 0; }

/**
 * @brief Increase the space available for unlocks. Only call when
 *        current index == s->size_unlock;
 */
static void scheduler_extend_unlocks(struct scheduler *s) {
  /* Allocate the new buffer. */
  const int size_unlocks_new = s->size_unlocks * 2;
  struct task **unlocks_new = (struct task **)swift_malloc(
      "unlocks", sizeof(struct task *) * size_unlocks_new);
  int *unlock_ind_new =
      (int *)swift_malloc("unlock_ind", sizeof(int) * size_unlocks_new);
  if (unlocks_new == NULL || unlock_ind_new == NULL)
    error("Failed to re-allocate unlocks.");

  /* Wait for all writes to the old buffer to complete. */
  while (s->completed_unlock_writes < s->size_unlocks) {
    /* Nothing to do here. */
  }

  /* Copy the buffers. */
  memcpy(unlocks_new, s->unlocks, sizeof(struct task *) * s->size_unlocks);
  memcpy(unlock_ind_new, s->unlock_ind, sizeof(int) * s->size_unlocks);
  swift_free("unlocks", s->unlocks);
  swift_free("unlock_ind", s->unlock_ind);
  s->unlocks = unlocks_new;
  s->unlock_ind = unlock_ind_new;

  /* Publish the new buffer size. */
  s->size_unlocks = size_unlocks_new;
}

/**
 * @brief Add an unlock_task to the given task.
 *
 * @param s The #scheduler.
 * @param ta The unlocking #task.
 * @param tb The #task that will be unlocked.

 */
void scheduler_addunlock(struct scheduler *s, struct task *ta,
                         struct task *tb) {
#ifdef SWIFT_DEBUG_CHECKS
  if (ta == NULL) error("Unlocking task is NULL.");
  if (tb == NULL) error("Unlocked task is NULL.");
#endif

  /* Get an index at which to store this unlock. */
  const int ind = atomic_inc(&s->nr_unlocks);

  /* Does the buffer need to be grown? */
  if (ind == s->size_unlocks) scheduler_extend_unlocks(s);

#ifdef SWIFT_DEBUG_CHECKS
  if (ind > s->size_unlocks * 2)
    message("unlocks guard enabled: %d / %d", ind, s->size_unlocks);
#endif

  /* Wait for there to actually be space at my index. */
  while (ind > s->size_unlocks) {
    /* Nothing to do here. */
  }

  /* Guard against case when more than (old) s->size_unlocks unlocks
   * are now pending. */
  if (ind == s->size_unlocks) scheduler_extend_unlocks(s);

  /* Write the unlock to the scheduler. */
  s->unlocks[ind] = tb;
  s->unlock_ind[ind] = ta - s->tasks;
  atomic_inc(&s->completed_unlock_writes);
}

/* Conservative number of dependencies per task type */
#define MAX_NUMBER_DEP 128

/**
 * @brief Describe the level at which the task are done.
 * WARNING: the order is supposed to be sorted from the root
 * to the leaf.
 */
enum task_dependency_level {
  task_dependency_level_top = 0,
  task_dependency_level_super,
  task_dependency_level_super_hydro,
  task_dependency_level_super_grav,
  task_dependency_level_none,
};

/**
 * @brief Informations about all the task dependencies of
 *   a single task.
 */
struct task_dependency {
  /* Main task */
  /* ID of the task */
  int type_in;

  /* ID of the subtask */
  int subtype_in;

  /* Is the task implicit */
  int implicit_in;

  /* Is the taks_in at the top level? */
  int task_in_is_top;

  /* Is the taks_in at the grav.super level? */
  int task_in_is_grav_super;

  /* Is the taks_in at the hydro.super level? */
  int task_in_is_hydro_super;

  /* Dependent task */
  /* ID of the dependent task */
  int type_out[MAX_NUMBER_DEP];

  /* ID of the dependent subtask */
  int subtype_out[MAX_NUMBER_DEP];

  /* Is the dependent task implicit */
  int implicit_out[MAX_NUMBER_DEP];

  /* Is the taks_out at the top level? */
  int task_out_is_top[MAX_NUMBER_DEP];

  /* Is the taks_out at the grav.super level? */
  int task_out_is_grav_super[MAX_NUMBER_DEP];

  /* Is the taks_out at the hydro.super level? */
  int task_out_is_hydro_super[MAX_NUMBER_DEP];

  /* Statistics */
  /* number of link between the two task type */
  int number_link[MAX_NUMBER_DEP];

  /* number of ranks having this relation */
  int number_rank[MAX_NUMBER_DEP];
};

#ifdef WITH_MPI

/**
 * @brief Define the #task_dependency for MPI
 *
 * @param tstype The MPI_Datatype to initialize
 */
void task_dependency_define(MPI_Datatype *tstype) {
  /* Define the variables */
  const int count = 14;
  int blocklens[count];
  MPI_Datatype types[count];
  MPI_Aint disps[count];

  /* all the type are int */
  for (int i = 0; i < count; i++) {
    types[i] = MPI_INT;
  }

  /* Task in */
  disps[0] = offsetof(struct task_dependency, type_in);
  blocklens[0] = 1;
  disps[1] = offsetof(struct task_dependency, subtype_in);
  blocklens[1] = 1;
  disps[2] = offsetof(struct task_dependency, implicit_in);
  blocklens[2] = 1;
  disps[3] = offsetof(struct task_dependency, task_in_is_top);
  blocklens[3] = 1;
  disps[4] = offsetof(struct task_dependency, task_in_is_hydro_super);
  blocklens[4] = 1;
  disps[5] = offsetof(struct task_dependency, task_in_is_grav_super);
  blocklens[5] = 1;

  /* Task out */
  disps[6] = offsetof(struct task_dependency, type_out);
  blocklens[6] = MAX_NUMBER_DEP;
  disps[7] = offsetof(struct task_dependency, subtype_out);
  blocklens[7] = MAX_NUMBER_DEP;
  disps[8] = offsetof(struct task_dependency, implicit_out);
  blocklens[8] = MAX_NUMBER_DEP;
  disps[9] = offsetof(struct task_dependency, task_out_is_top);
  blocklens[9] = MAX_NUMBER_DEP;
  disps[10] = offsetof(struct task_dependency, task_out_is_hydro_super);
  blocklens[10] = MAX_NUMBER_DEP;
  disps[11] = offsetof(struct task_dependency, task_out_is_grav_super);
  blocklens[11] = MAX_NUMBER_DEP;

  /* statistics */
  disps[12] = offsetof(struct task_dependency, number_link);
  blocklens[12] = MAX_NUMBER_DEP;
  disps[13] = offsetof(struct task_dependency, number_rank);
  blocklens[13] = MAX_NUMBER_DEP;

  /* define it for MPI */
  MPI_Type_create_struct(count, blocklens, disps, types, tstype);
  MPI_Type_commit(tstype);
}

/**
 * @brief Sum operator of #task_dependency for MPI
 *
 * @param in_p The #task_dependency to add
 * @param out_p The #task_dependency where in_p is added
 * @param len The length of the arrays
 * @param type The MPI datatype
 */
void task_dependency_sum(void *in_p, void *out_p, int *len,
                         MPI_Datatype *type) {
  /* change pointer type */
  struct task_dependency *in = (struct task_dependency *)in_p;
  struct task_dependency *out = (struct task_dependency *)out_p;

  /* Loop over all the current objects */
  for (int i = 0; i < *len; i++) {
    /* loop over all the object set in invals */
    for (int j = 0; j < MAX_NUMBER_DEP; j++) {

      /* Have we reached the end of the links? */
      if (in[i].number_link[j] == -1) {
        break;
      }

      /* get a few variables */
      int tb_type = in[i].type_out[j];
      int tb_subtype = in[i].subtype_out[j];

#ifdef SWIFT_DEBUG_CHECKS
      /* Check tasks */
      if (tb_type >= task_type_count) {
        error("Unknown task type %i", tb_type);
      }

      if (tb_subtype >= task_subtype_count) {
        error("Unknown subtask type %i", tb_subtype);
      }
#endif

      /* find the corresponding id */
      int k = 0;
      while (k < MAX_NUMBER_DEP) {
        /* have we reached the end of the links? */
        if (out[i].number_link[k] == -1) {
          /* reset the counter in order to be safe */
          out[i].number_link[k] = 0;
          out[i].number_rank[k] = 0;

          /* set the relation */
          out[i].type_in = in[i].type_in;
          out[i].subtype_in = in[i].subtype_in;
          out[i].implicit_in = in[i].implicit_in;

          out[i].type_out[k] = in[i].type_out[j];
          out[i].subtype_out[k] = in[i].subtype_out[j];
          out[i].implicit_out[k] = in[i].implicit_out[j];
          break;
        }

        /* do we have the same relation? */
        if (out[i].type_out[k] == tb_type &&
            out[i].subtype_out[k] == tb_subtype) {
          break;
        }

        k++;
      }

      /* Check if we are still in the memory */
      if (k == MAX_NUMBER_DEP) {
        error("Not enough memory, please increase MAX_NUMBER_DEP");
      }

#ifdef SWIFT_DEBUG_CHECKS
      /* Check if correct relation */
      if (out[i].type_in != in[i].type_in ||
          out[i].subtype_in != in[i].subtype_in ||
          out[i].implicit_in != in[i].implicit_in ||
          out[i].type_out[k] != in[i].type_out[j] ||
          out[i].subtype_out[k] != in[i].subtype_out[j] ||
          out[i].implicit_out[k] != in[i].implicit_out[j]) {
        error("Tasks do not correspond");
      }
#endif
      /* sum the contributions */
      out[i].number_link[k] += in[i].number_link[j];
      out[i].number_rank[k] += in[i].number_rank[j];

      /* Get the task in level */
      out[i].task_in_is_top = min(out[i].task_in_is_top, in[i].task_in_is_top);
      out[i].task_in_is_hydro_super =
          min(out[i].task_in_is_hydro_super, in[i].task_in_is_hydro_super);
      out[i].task_in_is_grav_super =
          min(out[i].task_in_is_grav_super, in[i].task_in_is_grav_super);

      /* Get the task out level */
      out[i].task_out_is_top[j] =
          min(out[i].task_out_is_top[j], in[i].task_out_is_top[j]);
      out[i].task_out_is_hydro_super[j] = min(out[i].task_out_is_hydro_super[j],
                                              in[i].task_out_is_hydro_super[j]);
      out[i].task_out_is_grav_super[j] = min(out[i].task_out_is_grav_super[j],
                                             in[i].task_out_is_grav_super[j]);
    }
  }

  return;
}

#endif  // WITH_MPI

/**
 * @brief Write a csv file with the task dependencies.
 *
 * Run plot_task_dependencies.py for an example of how to use it
 * to generate the figure.
 *
 * @param s The #scheduler we are working in.
 * @param verbose Are we verbose about this?
 * @param step The current step number.
 */
void scheduler_write_dependencies(struct scheduler *s, int verbose, int step) {
  const ticks tic = getticks();

  /* Number of possible relations between tasks */
  const int nber_tasks = task_type_count * task_subtype_count;

  /* To get the table for a task:
   * ind = (ta * task_subtype_count + sa)
   * where ta is the value of task_type and sa is the value of
   * task_subtype  */
  struct task_dependency *task_dep = (struct task_dependency *)malloc(
      nber_tasks * sizeof(struct task_dependency));
  /* keep track of whether a task exists in this run */
  int *task_exists = (int *)malloc(nber_tasks * sizeof(int));
  /* keep track of whether a task has a dependency or an unlock,
   * and hence will be drawn in the task graph */
  int *task_has_deps = (int *)malloc(nber_tasks * sizeof(int));

  /* Special marker for tasks with no dependencies. */
  const int no_dependency = -3;

  if (task_dep == NULL)
    error("Error allocating memory for task-dependency graph (table).");

  /* Reset counter */
  for (int i = 0; i < nber_tasks; i++) {
    /* Assume that the tasks are at all levels and correct later. */
    task_dep[i].task_in_is_top = 1;
    task_dep[i].task_in_is_grav_super = 1;
    task_dep[i].task_in_is_hydro_super = 1;
    const int tt = i / task_subtype_count;
    const int tst = i % task_subtype_count;
    task_dep[i].type_in = tt;
    task_dep[i].subtype_in = tst;

    for (int j = 0; j < MAX_NUMBER_DEP; j++) {
      /* Use number_link as indicator of the existance of a relation */
      task_dep[i].number_link[j] = -1;

      /* Assume that the tasks are at all levels and correct later. */
      task_dep[i].task_out_is_top[j] = 1;
      task_dep[i].task_out_is_grav_super[j] = 1;
      task_dep[i].task_out_is_hydro_super[j] = 1;
    }
    task_exists[i] = 0;
    task_has_deps[i] = 0;
  }

  /* loop over all tasks */
  for (int i = 0; i < s->nr_tasks; i++) {
    const struct task *ta = &s->tasks[i];

    /* Are we using this task?
     * For the 0-step, we wish to show all the tasks (even the inactives). */
    if (step != 0 && ta->skip) continue;

    /* Current index */
    const int ind = ta->type * task_subtype_count + ta->subtype;

    struct task_dependency *cur = &task_dep[ind];
    task_exists[ind]++;

#ifdef SWIFT_DEBUG_CHECKS
    if (cur->type_in != ta->type)
      error("wrong indexing for task %d: Expect type %d got %d", i,
            cur->type_in, ta->type);
    if (cur->subtype_in != ta->subtype)
      error("wrong indexing for task %d: Expect subtype %d got %d", i,
            cur->subtype_in, ta->subtype);
#endif
    /* Is ta implicit? */
    cur->implicit_in = ta->implicit;

    /* Set the task level. */
    const struct cell *ci = ta->ci;
    const struct cell *cj = ta->cj;
    const int is_ci_top = ci == NULL || (ci != NULL && ci == ci->top);
    const int is_cj_top = cj == NULL || (cj != NULL && cj == cj->top);
    const int is_hydro_super =
        (cj == NULL || (cj != NULL && cj == cj->hydro.super)) &&
        (ci == NULL || (ci != NULL && ci == ci->hydro.super));
    const int is_grav_super =
        (cj == NULL || (cj != NULL && cj == cj->grav.super)) &&
        (ci == NULL || (ci != NULL && ci == ci->grav.super));

    /* Are we dealing with a task at the top level? */
    if (!(is_ci_top && is_cj_top)) {
      cur->task_in_is_top = 0;
    }
    /* At the hydro level? */
    if (!is_hydro_super) {
      cur->task_in_is_hydro_super = 0;
    }
    /* At the gravity level? */
    if (!is_grav_super) {
      cur->task_in_is_grav_super = 0;
    }

    /* If this task unlocks nothing, make a note of it. */
    if (ta->nr_unlock_tasks == 0) {
      int k = 0;
      while (k < MAX_NUMBER_DEP) {
        /* not written yet */
        if (cur->number_link[k] == -1) {
          cur->type_out[k] = no_dependency;
          cur->subtype_out[k] = no_dependency;
          cur->implicit_out[k] = no_dependency;

          /* statistics */
          cur->number_link[k] = 0;
          cur->number_rank[k] = 1;

          /* Are we dealing with a task at the top level? */
          cur->task_out_is_top[k] = no_dependency;
          cur->task_out_is_hydro_super[k] = no_dependency;
          cur->task_out_is_grav_super[k] = no_dependency;

          break;
        }

        /* already written */
        if (cur->type_out[k] == no_dependency &&
            cur->subtype_out[k] == no_dependency) {
          break;
        }
        k += 1;
      }

      /* if this task unlocks nothing, we have nothing left to do.
       * go to next. */
      continue;
    }

    /* This task unlocks stuff, so check the dependencies */
    for (int j = 0; j < ta->nr_unlock_tasks; j++) {
      const struct task *tb = ta->unlock_tasks[j];

      /* Are we using this task?
       * For the 0-step, we wish to show all the tasks (even the inactive). */
      if (step != 0 && tb->skip) continue;

      int indj = tb->type * task_subtype_count + tb->subtype;

#ifdef SWIFT_DEBUG_CHECKS
      const struct task_dependency *target = &task_dep[indj];
      if (target->type_in != tb->type)
        error("wrong indexing for task %d: Expect type %d got %d", i,
              target->type_in, tb->type);
      if (target->subtype_in != tb->subtype)
        error("wrong indexing for task %d: Expect subtype %d got %d", i,
              target->subtype_in, tb->subtype);
#endif
      task_exists[indj]++;

      const struct cell *ci_b = tb->ci;
      const struct cell *cj_b = tb->cj;
      const int is_ci_b_top =
          ci_b == NULL || (ci_b != NULL && ci_b == ci_b->top);
      const int is_cj_b_top =
          cj_b == NULL || (cj_b != NULL && cj_b == cj_b->top);
      const int is_b_hydro_super =
          (cj_b == NULL || (cj_b != NULL && cj_b == cj_b->hydro.super)) &&
          (ci_b == NULL || (ci_b != NULL && ci_b == ci_b->hydro.super));
      const int is_b_grav_super =
          (cj_b == NULL || (cj_b != NULL && cj_b == cj_b->grav.super)) &&
          (ci_b == NULL || (ci_b != NULL && ci_b == ci_b->grav.super));

      int k = 0;
      while (k < MAX_NUMBER_DEP) {
        /* not written yet */
        if (cur->number_link[k] == -1) {
          /* set tb */
          cur->type_out[k] = tb->type;
          cur->subtype_out[k] = tb->subtype;
          cur->implicit_out[k] = tb->implicit;

          /* statistics */
          cur->number_link[k] = 1;
          cur->number_rank[k] = 1;

          /* Are we dealing with a task at the top level? */
          if (!(is_ci_b_top && is_cj_b_top)) {
            cur->task_out_is_top[k] = 0;
          }
          /* At the hydro level? */
          if (!is_b_hydro_super) {
            cur->task_out_is_hydro_super[k] = 0;
          }
          /* At the gravity level? */
          if (!is_b_grav_super) {
            cur->task_out_is_grav_super[k] = 0;
          }

          break;
        }

        /* already written */
        if (cur->type_out[k] == tb->type &&
            cur->subtype_out[k] == tb->subtype) {

          /* Increase the number of link. */
          cur->number_link[k] += 1;

          /* Are we dealing with a task at the top level? */
          if (!(is_ci_b_top && is_cj_b_top)) {
            cur->task_out_is_top[k] = 0;
          }
          /* At the hydro level? */
          if (!is_b_hydro_super) {
            cur->task_out_is_hydro_super[k] = 0;
          }
          /* At the gravity level? */
          if (!is_b_grav_super) {
            cur->task_out_is_grav_super[k] = 0;
          }
          break;
        }

        k += 1;
      }

      /* MAX_NUMBER_DEP is too small */
      if (k == MAX_NUMBER_DEP)
        error("Not enough memory, please increase MAX_NUMBER_DEP");
    }
  }

#ifdef WITH_MPI
  /* create MPI operator */
  MPI_Datatype dependency_data_type;
  task_dependency_define(&dependency_data_type);

  MPI_Op dependency_sum;
  MPI_Op_create(task_dependency_sum, /* commute */ 1, &dependency_sum);

  /* create recv buffer */
  struct task_dependency *recv = NULL;
  int *recv_exists = NULL;

  if (s->nodeID == 0) {
    recv = (struct task_dependency *)malloc(nber_tasks *
                                            sizeof(struct task_dependency));
    recv_exists = (int *)malloc(nber_tasks * sizeof(int));

    /* reset counter */
    for (int i = 0; i < nber_tasks; i++) {
      for (int j = 0; j < MAX_NUMBER_DEP; j++) {
        /* Use number_link as indicator of the existance of a relation */
        recv[i].number_link[j] = -1;
      }
      recv_exists[i] = 0;
    }
  }

  /* Do the reduction */
  int test = MPI_Reduce(task_dep, recv, nber_tasks, dependency_data_type,
                        dependency_sum, 0, MPI_COMM_WORLD);
  if (test != MPI_SUCCESS) error("MPI reduce failed");

  test = MPI_Reduce(task_exists, recv_exists, nber_tasks, MPI_INT, MPI_SUM, 0,
                    MPI_COMM_WORLD);
  if (test != MPI_SUCCESS) error("MPI reduce failed");

  /* free some memory */
  if (s->nodeID == 0) {
    free(task_dep);
    task_dep = recv;
    free(task_exists);
    task_exists = recv_exists;
  }
#endif

  if (s->nodeID == 0) {
    /* Create file */
    char filename[50];
    sprintf(filename, "dependency_graph_%i.csv", step);
    FILE *f = fopen(filename, "w");
    if (f == NULL) error("Error opening dependency graph file.");

    /* Write header */
    fprintf(f, "# %s\n", git_revision());
    fprintf(
        f,
        "task_in,task_out,implicit_in,implicit_out,mpi_in,mpi_out,cluster_in,"
        "cluster_out,number_link,number_rank,task_in_is_top,task_in_is_hydro_"
        "super,task_in_is_grav_super,task_out_is_top,task_out_is_hydro_super,"
        "task_out_is_grav_super,cell_has_active_task\n");

    for (int i = 0; i < nber_tasks; i++) {
      for (int j = 0; j < MAX_NUMBER_DEP; j++) {
        /* Does this link exists */
        if (task_dep[i].number_link[j] == -1) continue;
        /* Don't write tasks without dependencies (yet) */
        if (task_dep[i].type_out[j] == no_dependency) continue;

        /* Define a few variables */
        const int ta_type = task_dep[i].type_in;
        const int ta_subtype = task_dep[i].subtype_in;
        const int ta_implicit = task_dep[i].implicit_in;

        const int tb_type = task_dep[i].type_out[j];
        const int tb_subtype = task_dep[i].subtype_out[j];
        const int tb_implicit = task_dep[i].implicit_out[j];

        const int count = task_dep[i].number_link[j];
        const int number_rank = task_dep[i].number_rank[j];

        const int task_in_is_top = task_dep[i].task_in_is_top;
        const int task_in_is_grav_super = task_dep[i].task_in_is_grav_super;
        const int task_in_is_hydro_super = task_dep[i].task_in_is_hydro_super;

        const int task_out_is_top = task_dep[i].task_out_is_top[j];
        const int task_out_is_grav_super =
            task_dep[i].task_out_is_grav_super[j];
        const int task_out_is_hydro_super =
            task_dep[i].task_out_is_hydro_super[j];

        /* text to write */
        char ta_name[200];
        char tb_name[200];

        /* take note that these tasks have dependencies and unlocks */
        task_has_deps[i]++;
        int indj = tb_type * task_subtype_count + tb_subtype;
        task_has_deps[indj]++;

        /* construct line */
        task_get_full_name(ta_type, ta_subtype, ta_name);
        task_get_full_name(tb_type, tb_subtype, tb_name);

        /* Check if MPI */
        int ta_mpi = 0;
        if (ta_type == task_type_send || ta_type == task_type_recv) ta_mpi = 1;

        int tb_mpi = 0;
        if (tb_type == task_type_send || tb_type == task_type_recv) tb_mpi = 1;

        /* Get group name */
        char ta_cluster[20];
        char tb_cluster[20];
        task_get_group_name(ta_type, ta_subtype, ta_cluster);
        task_get_group_name(tb_type, tb_subtype, tb_cluster);

        fprintf(f, "%s,%s,%d,%d,%d,%d,%s,%s,%d,%d,%d,%d,%d,%d,%d,%d,%d\n",
                ta_name, tb_name, ta_implicit, tb_implicit, ta_mpi, tb_mpi,
                ta_cluster, tb_cluster, count, number_rank, task_in_is_top,
                task_in_is_hydro_super, task_in_is_grav_super, task_out_is_top,
                task_out_is_hydro_super, task_out_is_grav_super,
                /*cell_has_active_task=*/1);
      }
    }

    /* Now write the tasks without dependencies */
    for (int i = 0; i < nber_tasks; i++) {

      /* There may be several tasks that don't unlock anything,
       * e.g. timestep_collect or kick1 tasks. Those are covered
       * in the graph by them being unlocked by some other task.
       * If a task however doesn't unlock anything, nor is unlocked
       * by any other task, it needs special treatment, which it
       * receives now. The condition to be written down is a) the
       * task must exist, i.e. we must have encountered it in the
       * list of tasks, and b) it must not have been unlocked by
       * anyting. */

      if (task_exists[i] && !task_has_deps[i]) {

        /* Define a few variables */
        const int ta_type = task_dep[i].type_in;
        const int ta_subtype = task_dep[i].subtype_in;
        const int ta_implicit = task_dep[i].implicit_in;

        const int tb_implicit = 0;

        const int count = 0;
        const int number_rank = 1;

        const int task_in_is_top = task_dep[i].task_in_is_top;
        const int task_in_is_grav_super = task_dep[i].task_in_is_grav_super;
        const int task_in_is_hydro_super = task_dep[i].task_in_is_hydro_super;

        const int task_out_is_top = -1;
        const int task_out_is_grav_super = -1;
        const int task_out_is_hydro_super = -1;

        /* text to write */
        char ta_name[200];
        task_get_full_name(ta_type, ta_subtype, ta_name);
        char *tb_name = "task_unlocks_nothing\0";

        /* Check if MPI */
        int ta_mpi = 0;
        if (ta_type == task_type_send || ta_type == task_type_recv) ta_mpi = 1;

        int tb_mpi = 0;

        /* Get group name */
        char ta_cluster[20];
        task_get_group_name(ta_type, ta_subtype, ta_cluster);
        char *tb_cluster = "None\0";

        fprintf(f, "%s,%s,%d,%d,%d,%d,%s,%s,%d,%d,%d,%d,%d,%d,%d,%d,%d\n",
                ta_name, tb_name, ta_implicit, tb_implicit, ta_mpi, tb_mpi,
                ta_cluster, tb_cluster, count, number_rank, task_in_is_top,
                task_in_is_hydro_super, task_in_is_grav_super, task_out_is_top,
                task_out_is_hydro_super, task_out_is_grav_super,
                /*cell_has_active_task=*/1);
      }
    }

    /* Close the file */
    fclose(f);
  }

#if defined(SWIFT_DEBUG_CHECKS)
  /* Check if we have the correct number of dependencies. */
  if (step == 0) {
    int count_total = 0;
    for (int i = 0; i < nber_tasks; i++) {
      for (int j = 0; j < MAX_NUMBER_DEP; j++) {
        if (task_dep[i].number_link[j] != -1)
          count_total += task_dep[i].number_link[j];
      }
    }

    /* Get the number of unlocks from all the ranks */
    int nr_unlocks = s->nr_unlocks;
#ifdef WITH_MPI
    MPI_Allreduce(MPI_IN_PLACE, &nr_unlocks, 1, MPI_INT, MPI_SUM,
                  MPI_COMM_WORLD);
#endif

    if (s->nodeID == 0 && count_total != nr_unlocks) {
      error("Not all the dependencies were found: %i != %i", count_total,
            nr_unlocks);
    }
  }
#endif

  /* Be clean */
  free(task_dep);
  free(task_exists);
  free(task_has_deps);
#ifdef WITH_MPI
  MPI_Type_free(&dependency_data_type);
  MPI_Op_free(&dependency_sum);
#endif

  if (verbose)
    message("Printing task graph took %.3f %s.",
            clocks_from_ticks(getticks() - tic), clocks_getunit());
}

/**
 * @brief Write a csv file with the task dependencies for a single cell.
 *
 * Run plot_task_dependencies.py for an example of how to use it
 * to generate the figure.
 *
 * @param s The #scheduler we are working in.
 * @param verbose Are we verbose about this?
 * @param step The current step number.
 */
void scheduler_write_cell_dependencies(struct scheduler *s, int verbose,
                                       int step) {

#if defined(SWIFT_DEBUG_CHECKS) || defined(SWIFT_CELL_GRAPH)

  const ticks tic = getticks();

  const long long cellID = s->dependency_graph_cellID;
  if (cellID == 0LL) return;

  /* Number of possible relations between tasks */
  const int nber_tasks = task_type_count * task_subtype_count;

  /* To get the table for a task:
   * ind = (ta * task_subtype_count + sa)
   * where ta is the value of task_type and sa is the value of
   * task_subtype  */
  struct task_dependency *task_dep = (struct task_dependency *)malloc(
      nber_tasks * sizeof(struct task_dependency));

  /* Keep track whether the requested cell is also involved in the
   * dependency */
  int cell_involved[nber_tasks][MAX_NUMBER_DEP];

  if (task_dep == NULL)
    error("Error allocating memory for task-dependency graph (table).");

  /* Reset counter */
  for (int i = 0; i < nber_tasks; i++) {
    /* Assume that the tasks are at all levels and correct later. */
    task_dep[i].task_in_is_top = 1;
    task_dep[i].task_in_is_grav_super = 1;
    task_dep[i].task_in_is_hydro_super = 1;
    const int tt = i / task_subtype_count;
    const int tst = i % task_subtype_count;
    task_dep[i].type_in = tt;
    task_dep[i].subtype_in = tst;

    for (int j = 0; j < MAX_NUMBER_DEP; j++) {
      /* Use number_link as indicator of the existance of a relation */
      task_dep[i].number_link[j] = -1;

      /* Assume that the tasks are at all levels and correct later. */
      task_dep[i].task_out_is_top[j] = 1;
      task_dep[i].task_out_is_grav_super[j] = 1;
      task_dep[i].task_out_is_hydro_super[j] = 1;
      cell_involved[i][j] = 0;
    }
  }

  /* loop over all tasks */
  int local_count = 0;
  for (int i = 0; i < s->nr_tasks; i++) {
    const struct task *ta = &s->tasks[i];

    /* Are we using this task?
     * For the 0-step, we wish to show all the tasks (even the inactives). */
    if (step != 0 && ta->skip) continue;
    /* Note: task_type_none may have t->ci==NULL too */
    if (!(((ta->ci != NULL) && ta->ci->cellID == cellID) ||
          ((ta->cj != NULL) && ta->cj->cellID == cellID)))
      continue;

    /* Current index */
    const int ind = ta->type * task_subtype_count + ta->subtype;
    struct task_dependency *cur = &task_dep[ind];

#ifdef SWIFT_DEBUG_CHECKS
    if (cur->type_in != ta->type)
      error("wrong indexing for task %d: Expect type %d got %d", i,
            cur->type_in, ta->type);
    if (cur->subtype_in != ta->subtype)
      error("wrong indexing for task %d: Expect subtype %d got %d", i,
            cur->subtype_in, ta->subtype);
#endif
    /* Is ta implicit? */
    cur->implicit_in = ta->implicit;

    /* Set the task level. */
    const struct cell *ci = ta->ci;
    const struct cell *cj = ta->cj;
    const int is_ci_top = ci == NULL || (ci != NULL && ci == ci->top);
    const int is_cj_top = cj == NULL || (cj != NULL && cj == cj->top);
    const int is_hydro_super =
        (cj == NULL || (cj != NULL && cj == cj->hydro.super)) &&
        (ci == NULL || (ci != NULL && ci == ci->hydro.super));
    const int is_grav_super =
        (cj == NULL || (cj != NULL && cj == cj->grav.super)) &&
        (ci == NULL || (ci != NULL && ci == ci->grav.super));

    /* Are we dealing with a task at the top level? */
    if (!(is_ci_top && is_cj_top)) {
      cur->task_in_is_top = 0;
    }
    /* At the hydro level? */
    if (!is_hydro_super) {
      cur->task_in_is_hydro_super = 0;
    }
    /* At the gravity level? */
    if (!is_grav_super) {
      cur->task_in_is_grav_super = 0;
    }

    /* and their dependencies */
    for (int j = 0; j < ta->nr_unlock_tasks; j++) {
      const struct task *tb = ta->unlock_tasks[j];

      /* Are we using this task?
       * For the 0-step, we wish to show all the tasks (even the inactive). */
      if (step != 0 && tb->skip) continue;

      /* Found a task with a dependency. */
      local_count++;

      const struct cell *ci_b = tb->ci;
      const struct cell *cj_b = tb->cj;
      const int is_ci_b_top =
          ci_b == NULL || (ci_b != NULL && ci_b == ci_b->top);
      const int is_cj_b_top =
          cj_b == NULL || (cj_b != NULL && cj_b == cj_b->top);
      const int is_b_hydro_super =
          (cj_b == NULL || (cj_b != NULL && cj_b == cj_b->hydro.super)) &&
          (ci_b == NULL || (ci_b != NULL && ci_b == ci_b->hydro.super));
      const int is_b_grav_super =
          (cj_b == NULL || (cj_b != NULL && cj_b == cj_b->grav.super)) &&
          (ci_b == NULL || (ci_b != NULL && ci_b == ci_b->grav.super));

      int k = 0;
      while (k < MAX_NUMBER_DEP) {
        /* not written yet */
        if (cur->number_link[k] == -1) {
          /* set tb */
          cur->type_out[k] = tb->type;
          cur->subtype_out[k] = tb->subtype;
          cur->implicit_out[k] = tb->implicit;

          /* statistics */
          cur->number_link[k] = 1;
          cur->number_rank[k] = 1;

          /* Are we dealing with a task at the top level? */
          if (!(is_ci_b_top && is_cj_b_top)) {
            cur->task_out_is_top[k] = 0;
          }
          /* At the hydro level? */
          if (!is_b_hydro_super) {
            cur->task_out_is_hydro_super[k] = 0;
          }
          /* At the gravity level? */
          if (!is_b_grav_super) {
            cur->task_out_is_grav_super[k] = 0;
          }

          if (ci_b->cellID == cellID) cell_involved[ind][k]++;
          if (cj_b != NULL && cj_b->cellID == cellID) cell_involved[ind][k]++;

          break;
        }

        /* already written */
        if (cur->type_out[k] == tb->type &&
            cur->subtype_out[k] == tb->subtype) {

          /* Increase the number of link. */
          cur->number_link[k] += 1;

          /* Are we dealing with a task at the top level? */
          if (!(is_ci_b_top && is_cj_b_top)) {
            cur->task_out_is_top[k] = 0;
          }
          /* At the hydro level? */
          if (!is_b_hydro_super) {
            cur->task_out_is_hydro_super[k] = 0;
          }
          /* At the gravity level? */
          if (!is_b_grav_super) {
            cur->task_out_is_grav_super[k] = 0;
          }

          if (ci_b->cellID == cellID) cell_involved[ind][k]++;
          if (cj_b != NULL && cj_b->cellID == cellID) cell_involved[ind][k]++;

          break;
        }

        k += 1;
      }

      /* MAX_NUMBER_DEP is too small */
      if (k == MAX_NUMBER_DEP)
        error("Not enough memory, please increase MAX_NUMBER_DEP");
    }

    /* Some tasks might not unlock anything, like the kick1 tasks. This is
     * expected, and they should turn up in the task graph because they are
     * being unlocked by some other task. However, if a dev missed a
     * dependency and has tasks with no unlocks nor dependencies, they
     * wouldn't show up in the graph. So we write these tasks with no
     * unlocks down too, but as a special case. */
    if (ta->nr_unlock_tasks == 0) {
      cur->number_link[0] = 0;
      cur->type_out[0] = -1;
      cur->subtype_out[0] = -1;
      cur->implicit_out[0] = -1;
      cur->number_rank[0] = 1;
      cell_involved[ind][0] = 1;
    }
  }

  if (local_count > 0) {
    /* We have tasks involving the requested cell on this node */

    /* Create file */
    char filename[50];
    sprintf(filename, "dependency_graph_cell_%lld_step_%i_rank_%i.csv", cellID,
            step, engine_rank);
    FILE *f = fopen(filename, "w");
    if (f == NULL) error("Error opening dependency graph file.");

    /* Write header */
    fprintf(f, "# %s\n", git_revision());
    fprintf(
        f,
        "task_in,task_out,implicit_in,implicit_out,mpi_in,mpi_out,cluster_in,"
        "cluster_out,number_link,number_rank,task_in_is_top,task_in_is_hydro_"
        "super,task_in_is_grav_super,task_out_is_top,task_out_is_hydro_super,"
        "task_out_is_grav_super,cell_has_active_task\n");

    for (int i = 0; i < nber_tasks; i++) {
      for (int j = 0; j < MAX_NUMBER_DEP; j++) {
        /* Does this link exists */
        if (task_dep[i].number_link[j] == -1) {
          continue;
        }

        /* Define a few variables */
        const int ta_type = task_dep[i].type_in;
        const int ta_subtype = task_dep[i].subtype_in;
        const int ta_implicit = task_dep[i].implicit_in;

        const int tb_type = task_dep[i].type_out[j];
        const int tb_subtype = task_dep[i].subtype_out[j];
        const int tb_implicit = task_dep[i].implicit_out[j];

        const int count = task_dep[i].number_link[j];
        const int number_rank = task_dep[i].number_rank[j];

        const int task_in_is_top = task_dep[i].task_in_is_top;
        const int task_in_is_grav_super = task_dep[i].task_in_is_grav_super;
        const int task_in_is_hydro_super = task_dep[i].task_in_is_hydro_super;

        const int task_out_is_top = task_dep[i].task_out_is_top[j];
        const int task_out_is_grav_super =
            task_dep[i].task_out_is_grav_super[j];
        const int task_out_is_hydro_super =
            task_dep[i].task_out_is_hydro_super[j];

        /* text to write */
        char ta_name[200];
        char tb_name[200];

        /* construct line */
        task_get_full_name(ta_type, ta_subtype, ta_name);
        if (tb_type == -1) {
          /* special handling of tasks which have no unlocks */
          strcpy(tb_name, "task_unlocks_nothing");
        } else {
          task_get_full_name(tb_type, tb_subtype, tb_name);
        }

        /* Check if MPI */
        int ta_mpi = 0;
        if (ta_type == task_type_send || ta_type == task_type_recv) ta_mpi = 1;

        int tb_mpi = 0;
        if (tb_type == task_type_send || tb_type == task_type_recv) tb_mpi = 1;

        /* Get group name */
        char ta_cluster[20];
        char tb_cluster[20];
        task_get_group_name(ta_type, ta_subtype, ta_cluster);
        task_get_group_name(tb_type, tb_subtype, tb_cluster);

        fprintf(f, "%s,%s,%d,%d,%d,%d,%s,%s,%d,%d,%d,%d,%d,%d,%d,%d,%d\n",
                ta_name, tb_name, ta_implicit, tb_implicit, ta_mpi, tb_mpi,
                ta_cluster, tb_cluster, count, number_rank, task_in_is_top,
                task_in_is_hydro_super, task_in_is_grav_super, task_out_is_top,
                task_out_is_hydro_super, task_out_is_grav_super,
                cell_involved[i][j]);
      }
    }
    /* Close the file */
    fclose(f);
  }

  /* Clean up after yourself */
  free(task_dep);

  if (verbose)
    message("Printing task graph took %.3f %s.",
            clocks_from_ticks(getticks() - tic), clocks_getunit());

#endif /* defined SWIFT_DEBUG_CHECKS || defined CELL_GRAPH */
}

/**
 * @brief Split a hydrodynamic task if too large.
 *
 * @param t The #task
 * @param s The #scheduler we are working in.
 */
static void scheduler_splittask_hydro(struct task *t, struct scheduler *s) {
  /* Are we considering both stars and hydro when splitting? */
  /* Note this is not very clean as the scheduler should not really
     access the engine... */
  const int with_feedback = (s->space->e->policy & engine_policy_feedback);
  const int with_stars = (s->space->e->policy & engine_policy_stars);
  const int with_sinks = (s->space->e->policy & engine_policy_sinks);
  const int with_black_holes =
      (s->space->e->policy & engine_policy_black_holes);

  /* Iterate on this task until we're done with it. */
  int redo = 1;
  while (redo) {
    /* Reset the redo flag. */
    redo = 0;

    /* Is this a non-empty self-task? */
    const int is_self =
        (t->type == task_type_self) && (t->ci != NULL) &&
        ((t->ci->hydro.count > 0) || (with_stars && t->ci->stars.count > 0) ||
         (with_sinks && t->ci->sinks.count > 0) ||
         (with_black_holes && t->ci->black_holes.count > 0));

    /* Is this a non-empty pair-task? */
    const int is_pair = (t->type == task_type_pair) && (t->ci != NULL) &&
                        (t->cj != NULL) &&
                        ((t->ci->hydro.count > 0) ||
                         (with_feedback && t->ci->stars.count > 0) ||
                         (with_sinks && t->ci->sinks.count > 0) ||
                         (with_black_holes && t->ci->black_holes.count > 0)) &&
                        ((t->cj->hydro.count > 0) ||
                         (with_feedback && t->cj->stars.count > 0) ||
                         (with_sinks && t->cj->sinks.count > 0) ||
                         (with_black_holes && t->cj->black_holes.count > 0));

    /* Empty task? */
    if (!is_self && !is_pair) {
      t->type = task_type_none;
      t->subtype = task_subtype_none;
      t->ci = NULL;
      t->cj = NULL;
      t->skip = 1;
      break;
    }

    /* Self-interaction? */
    if (t->type == task_type_self) {
      /* Get a handle on the cell involved. */
      struct cell *ci = t->ci;

      /* Foreign task? */
      if (ci->nodeID != s->nodeID) {
        t->skip = 1;
        break;
      }

      /* Is this cell even split and the task does not violate h ? */
      if (cell_can_split_self_hydro_task(ci)) {
        /* Make a sub? */
        if (scheduler_dosub && (ci->hydro.count < space_subsize_self_hydro) &&
            (ci->stars.count < space_subsize_self_stars)) {
          /* convert to a self-subtask. */
          t->type = task_type_sub_self;

          /* Otherwise, make tasks explicitly. */
        } else {
          /* Take a step back (we're going to recycle the current task)... */
          redo = 1;

          /* Add the self tasks. */
          int first_child = 0;
          while (ci->progeny[first_child] == NULL) first_child++;

          t->ci = ci->progeny[first_child];
          cell_set_flag(t->ci, cell_flag_has_tasks);

          for (int k = first_child + 1; k < 8; k++) {
            /* Do we have a non-empty progenitor? */
            if (ci->progeny[k] != NULL &&
                (ci->progeny[k]->hydro.count ||
                 (with_stars && ci->progeny[k]->stars.count))) {
              scheduler_splittask_hydro(
                  scheduler_addtask(s, task_type_self, t->subtype, 0, 0,
                                    ci->progeny[k], NULL),
                  s);
            }
          }

          /* Make a task for each pair of progeny */
          for (int j = 0; j < 8; j++) {
            /* Do we have a non-empty progenitor? */
            if (ci->progeny[j] != NULL &&
                (ci->progeny[j]->hydro.count ||
                 (with_feedback && ci->progeny[j]->stars.count))) {
              for (int k = j + 1; k < 8; k++) {
                /* Do we have a second non-empty progenitor? */
                if (ci->progeny[k] != NULL &&
                    (ci->progeny[k]->hydro.count ||
                     (with_feedback && ci->progeny[k]->stars.count))) {
                  scheduler_splittask_hydro(
                      scheduler_addtask(s, task_type_pair, t->subtype,
                                        sub_sid_flag[j][k], 0, ci->progeny[j],
                                        ci->progeny[k]),
                      s);
                }
              }
            }
          }
        }

      } /* Cell is split */

    } /* Self interaction */

    /* Pair interaction? */
    else if (t->type == task_type_pair) {
      /* Get a handle on the cells involved. */
      struct cell *ci = t->ci;
      struct cell *cj = t->cj;

      /* Foreign task? */
      if (ci->nodeID != s->nodeID && cj->nodeID != s->nodeID) {
        t->skip = 1;
        break;
      }

      /* Get the sort ID, use space_getsid_and_swap_cells and not t->flags
         to make sure we get ci and cj swapped if needed. */
      double shift[3];
      const int sid = space_getsid_and_swap_cells(s->space, &ci, &cj, shift);

#ifdef SWIFT_DEBUG_CHECKS
      if (sid != t->flags)
        error("Got pair task with incorrect flags: sid=%d flags=%lld", sid,
              t->flags);
#endif

      /* Should this task be split-up? */
      if (cell_can_split_pair_hydro_task(ci) &&
          cell_can_split_pair_hydro_task(cj)) {

        const int h_count_i = ci->hydro.count;
        const int h_count_j = cj->hydro.count;

        const int s_count_i = ci->stars.count;
        const int s_count_j = cj->stars.count;

        int do_sub_hydro = 1;
        int do_sub_stars_i = 1;
        int do_sub_stars_j = 1;
        if (h_count_i > 0 && h_count_j > 0) {

          /* Note: Use division to avoid integer overflow. */
          do_sub_hydro =
              h_count_i * sid_scale[sid] < space_subsize_pair_hydro / h_count_j;
        }
        if (s_count_i > 0 && h_count_j > 0) {

          /* Note: Use division to avoid integer overflow. */
          do_sub_stars_i =
              s_count_i * sid_scale[sid] < space_subsize_pair_stars / h_count_j;
        }
        if (s_count_j > 0 && h_count_i > 0) {

          /* Note: Use division to avoid integer overflow. */
          do_sub_stars_j =
              s_count_j * sid_scale[sid] < space_subsize_pair_stars / h_count_i;
        }

        /* Replace by a single sub-task? */
        if (scheduler_dosub &&
            (do_sub_hydro && do_sub_stars_i && do_sub_stars_j) &&
            !sort_is_corner(sid)) {

          /* Make this task a sub task. */
          t->type = task_type_sub_pair;

          /* Otherwise, split it. */
        } else {
          /* Take a step back (we're going to recycle the current task)... */
          redo = 1;

          /* Loop over the sub-cell pairs for the current sid and add new tasks
           * for them. */
          struct cell_split_pair *csp = &cell_split_pairs[sid];

          t->ci = ci->progeny[csp->pairs[0].pid];
          t->cj = cj->progeny[csp->pairs[0].pjd];
          if (t->ci != NULL) cell_set_flag(t->ci, cell_flag_has_tasks);
          if (t->cj != NULL) cell_set_flag(t->cj, cell_flag_has_tasks);

          t->flags = csp->pairs[0].sid;
          for (int k = 1; k < csp->count; k++) {
            scheduler_splittask_hydro(
                scheduler_addtask(s, task_type_pair, t->subtype,
                                  csp->pairs[k].sid, 0,
                                  ci->progeny[csp->pairs[k].pid],
                                  cj->progeny[csp->pairs[k].pjd]),
                s);
          }
        }

        /* Otherwise, break it up if it is too large? */
      } else if (scheduler_doforcesplit && ci->split && cj->split &&
                 (ci->hydro.count > space_maxsize / cj->hydro.count)) {
        // message( "force splitting pair with %i and %i parts." ,
        // ci->hydro.count , cj->hydro.count );

        /* Replace the current task. */
        t->type = task_type_none;

        for (int j = 0; j < 8; j++)
          if (ci->progeny[j] != NULL && ci->progeny[j]->hydro.count)
            for (int k = 0; k < 8; k++)
              if (cj->progeny[k] != NULL && cj->progeny[k]->hydro.count) {
                struct task *tl =
                    scheduler_addtask(s, task_type_pair, t->subtype, 0, 0,
                                      ci->progeny[j], cj->progeny[k]);
                scheduler_splittask_hydro(tl, s);
                tl->flags = space_getsid_and_swap_cells(s->space, &t->ci,
                                                        &t->cj, shift);
              }
      }
    } /* pair interaction? */
  } /* iterate over the current task. */
}

/**
 * @brief Split a gravity task if too large.
 *
 * @param t The #task
 * @param s The #scheduler we are working in.
 */
static void scheduler_splittask_gravity(struct task *t, struct scheduler *s) {
  const struct space *sp = s->space;
  struct engine *e = sp->e;

#ifdef SWIFT_DEBUG_CHECKS
  /* Ensure we haven't got a task including a void cell. */
  if (t->ci->subtype == cell_subtype_void ||
      (t->type == task_type_pair && t->cj->subtype == cell_subtype_void))
    error("Got a task with a void cell.");
#endif

  /* Iterate on this task until we're done with it. */
  int redo = 1;
  while (redo) {
    /* Reset the redo flag. */
    redo = 0;

    /* Non-splittable task? */
    if ((t->ci == NULL) || (t->type == task_type_pair && t->cj == NULL)) {
      t->type = task_type_none;
      t->subtype = task_subtype_none;
      t->ci = NULL;
      t->cj = NULL;
      t->skip = 1;
      break;
    }

    /* Self-interaction? */
    if (t->type == task_type_self) {
      /* Get a handle on the cell involved. */
      const struct cell *ci = t->ci;

      /* Foreign task? */
      if (ci->nodeID != s->nodeID) {
        t->skip = 1;
        break;
      }

      /* Should we split this task? */
      if (cell_can_split_self_gravity_task(ci)) {
        if (scheduler_dosub && ci->grav.count < space_subsize_self_grav) {
          /* Otherwise, split it. */
        } else {
          /* Take a step back (we're going to recycle the current task)... */
          redo = 1;

          /* Add the self tasks. */
          int first_child = 0;
          while (ci->progeny[first_child] == NULL) first_child++;

          t->ci = ci->progeny[first_child];
          cell_set_flag(t->ci, cell_flag_has_tasks);

          for (int k = first_child + 1; k < 8; k++)
            if (ci->progeny[k] != NULL)
              scheduler_splittask_gravity(
                  scheduler_addtask(s, task_type_self, t->subtype, 0, 0,
                                    ci->progeny[k], NULL),
                  s);

          /* Make a task for each pair of progeny */
          if (t->subtype != task_subtype_external_grav) {
            for (int j = 0; j < 8; j++)
              if (ci->progeny[j] != NULL)
                for (int k = j + 1; k < 8; k++)
                  if (ci->progeny[k] != NULL)
                    scheduler_splittask_gravity(
                        scheduler_addtask(s, task_type_pair, t->subtype,
                                          sub_sid_flag[j][k], 0, ci->progeny[j],
                                          ci->progeny[k]),
                        s);

          } /* Self-gravity only */
        } /* Make tasks explicitly */
      } /* Cell is split */
    } /* Self interaction */

    /* Pair interaction? */
    else if (t->type == task_type_pair) {
      /* Get a handle on the cells involved. */
      struct cell *ci = t->ci;
      struct cell *cj = t->cj;

      /* Foreign task? */
      if (ci->nodeID != s->nodeID && cj->nodeID != s->nodeID) {
        t->skip = 1;
        break;
      }

      /* Should this task be split-up? */
      if (cell_can_split_pair_gravity_task(ci, cj)) {
        const long long gcount_i = ci->grav.count;
        const long long gcount_j = cj->grav.count;

        /* Replace by a single sub-task? */
        if (scheduler_dosub &&
            gcount_i * gcount_j < ((long long)space_subsize_pair_grav)) {
          /* Otherwise, split it. */
        } else {
          /* Turn the task into a M-M task that will take care of all the
           * progeny pairs */
          t->type = task_type_grav_mm;
          t->subtype = task_subtype_none;
          t->flags = 0;

          /* Make a task for every other pair of progeny */
          for (int i = 0; i < 8; i++) {
            if (ci->progeny[i] != NULL) {
              for (int j = 0; j < 8; j++) {
                if (cj->progeny[j] != NULL) {
                  /* Can we use a M-M interaction here? */
                  if (cell_can_use_pair_mm(ci->progeny[i], cj->progeny[j], e,
                                           sp, /*use_rebuild_data=*/1,
                                           /*is_tree_walk=*/1,
                                           /*periodic boundaries*/ sp->periodic,
                                           /*use_mesh*/ sp->periodic)) {

                    /* Flag this pair as being treated by the M-M task.
                     * We use the 64 bits in the task->flags field to store
                     * this information. The corresponding taks will unpack
                     * the information and operate according to the choices
                     * made here. */
                    const int flag = i * 8 + j;
                    t->flags |= (1ULL << flag);

                  } else {
                    /* Ok, we actually have to create a task */
                    scheduler_splittask_gravity(
                        scheduler_addtask(s, task_type_pair, task_subtype_grav,
                                          0, 0, ci->progeny[i], cj->progeny[j]),
                        s);
                  }
                }
              }
            }
          }

          /* Can none of the progenies use M-M calculations? */
          if (t->flags == 0) {
            t->type = task_type_none;
            t->subtype = task_subtype_none;
            t->ci = NULL;
            t->cj = NULL;
            t->skip = 1;
          }

        } /* Split the pair */
      }
    } /* pair interaction? */
  } /* iterate over the current task. */
}

/**
 * @brief Split a void cell pair gravity task to get down to the zoom cells.
 *
 * This will split in several different ways depending on what types of cells
 * are being handled:
 * - If both cells are void cells, we will split the task into all the
 *  progeny pairs.
 * - If only one cell we will split the task into all the pairs of void
 *  progeny and the (unsplit) non-void cell.
 *
 * Once the zoom region is reached scheduler_splittask_gravity is called to
 * handle any further normal splitting that is needed.
 *
 * If a grav_mm task can be used instead of a pair task it will be created but
 * unlike scheduler_splittask_gravity the new grav_mm task handles only two
 * cells and not a collection. TODO: improve this in the future to handle
 * a collection of progeny.
 *
 * @param t The #task
 * @param s The #scheduler we are working in.
 */
static void zoom_scheduler_splittask_gravity_void_pair(struct task *t,
                                                       struct scheduler *s) {
  const struct space *sp = s->space;
  struct engine *e = sp->e;

#ifdef SWIFT_DEBUG_CHECKS
  /* Ensure we have a pair task. */
  if (t->type != task_type_pair) {
    error("Got a non-pair task (t->type=%s)", taskID_names[t->type]);
  }
#endif

  /* Get a handle on the cells involved. */
  struct cell *ci = t->ci;
  struct cell *cj = t->cj;

  /* If neither cell is a void cell, redirect to the normal splitter. */
  if (ci->subtype != cell_subtype_void && cj->subtype != cell_subtype_void) {
    scheduler_splittask_gravity(t, s);
    return;
  }

  /* Turn the task into a M-M task that will take care of all the
   * progeny pairs */
  t->type = task_type_grav_mm;
  t->subtype = task_subtype_none;
  t->flags = 0;

  /* Handle each individual splitting case. */
  if (ci->subtype == cell_subtype_void && cj->subtype == cell_subtype_void) {
    for (int i = 0; i < 8; i++) {
      struct cell *cpi = ci->progeny[i];
      for (int j = 0; j < 8; j++) {
        struct cell *cpj = cj->progeny[j];

        /* Can we use a M-M interaction here? */
        if (cell_can_use_pair_mm(cpi, cpj, e, sp,
                                 /*use_rebuild_data=*/1,
                                 /*is_tree_walk=*/1,
                                 /*periodic boundaries*/ sp->periodic,
                                 /*use_mesh*/ sp->periodic)) {

          scheduler_addtask(s, task_type_grav_mm, task_subtype_none, -2, 0, cpi,
                            cpj);

        } else {
          zoom_scheduler_splittask_gravity_void_pair(
              scheduler_addtask(s, task_type_pair, task_subtype_grav, 0, 0, cpi,
                                cpj),
              s);
        }
      }
    }
  } else if (ci->subtype == cell_subtype_void) {
    for (int i = 0; i < 8; i++) {

      /* Can we use a M-M interaction here? */
      if (cell_can_use_pair_mm(ci->progeny[i], cj, e, sp,
                               /*use_rebuild_data=*/1,
                               /*is_tree_walk=*/1,
                               /*periodic boundaries*/ sp->periodic,
                               /*use_mesh*/ sp->periodic)) {

        /* Since we aren't in the progeny of cj just make an mm task with
         * a negative flag (which will flag for the right mm function
         * to be used). */
        scheduler_addtask(s, task_type_grav_mm, task_subtype_none, -2, 0,
                          ci->progeny[i], cj);
      } else {
        zoom_scheduler_splittask_gravity_void_pair(
            scheduler_addtask(s, task_type_pair, task_subtype_grav, 0, 0,
                              ci->progeny[i], cj),
            s);
      }
    }
  } else {
    for (int j = 0; j < 8; j++) {

      /* Can we use a M-M interaction here? */
      if (cell_can_use_pair_mm(ci, cj->progeny[j], e, sp,
                               /*use_rebuild_data=*/1,
                               /*is_tree_walk=*/1,
                               /*periodic boundaries*/ sp->periodic,
                               /*use_mesh*/ sp->periodic)) {

        /* Since we aren't in the progeny of cj just make an mm task with
         * a negative flag (which will flag for the right mm function
         * to be used). */
        scheduler_addtask(s, task_type_grav_mm, task_subtype_none, -2, 0, ci,
                          cj->progeny[j]);
      } else {
        zoom_scheduler_splittask_gravity_void_pair(
            scheduler_addtask(s, task_type_pair, task_subtype_grav, 0, 0, ci,
                              cj->progeny[j]),
            s);
      }
    }
  }

  /* Can none of the progenies use M-M calculations? */
  if (t->flags == 0) {
    t->type = task_type_none;
    t->subtype = task_subtype_none;
    t->ci = NULL;
    t->cj = NULL;
    t->skip = 1;
  }
}

/**
 * @brief Split a void cell self gravity task to get down to the zoom cells.
 *
 * This will create a self task for each progeny and a pair task for each
 * progeny pair. This will continue splitting until we reach the zoom cells,
 * at which point scheduler_splittask_gravity will take over.
 *
 * @param t The #task
 * @param s The #scheduler we are working in.
 */
static void zoom_scheduler_splittask_gravity_void_self(struct task *t,
                                                       struct scheduler *s) {
  const struct space *sp = s->space;
  struct engine *e = sp->e;

#ifdef SWIFT_DEBUG_CHECKS
<<<<<<< HEAD
  /* Ensure we have a pair task. */
  if (t->type != task_type_self) {
    error("Got a non-pair task (t->type=%s)", taskID_names[t->type]);
=======
  /* Ensure we have a self task. */
  if (t->type != task_type_self) {
    error("Got a non-self task (t->type=%s)", taskID_names[t->type]);
>>>>>>> 8d75d08a
  }
#endif

  /* Iterate on this task until we're done with it. */
  while (1) {

    /* Non-splittable task? */
    if (t->ci == NULL) {
      t->type = task_type_none;
      t->subtype = task_subtype_none;
      t->ci = NULL;
      t->cj = NULL;
      t->skip = 1;
      break;
    }

    /* Get a handle on the cell involved. */
    const struct cell *ci = t->ci;

    /* If this cell is not a void cell redirect to the normal splitter. */
    if (ci->subtype != cell_subtype_void) {
      scheduler_splittask_gravity(t, s);
      break;
    }

    /* Foreign task? */
    if (ci->nodeID != e->nodeID) {
      t->skip = 1;
      break;
    }

    /* Reuse the task we already have. */
    t->ci = ci->progeny[0];
    cell_set_flag(t->ci, cell_flag_has_tasks);

    /* Create a self for all progeny beyond the first. */
    for (int i = 1; i < 8; i++) {
      zoom_scheduler_splittask_gravity_void_self(
          scheduler_addtask(s, task_type_self, t->subtype, 0, 0, ci->progeny[i],
                            NULL),
          s);
    }

    /* Create pair tasks for all pairs of progeny. */
    for (int j = 0; j < 8; j++) {
      for (int k = j + 1; k < 8; k++) {
        zoom_scheduler_splittask_gravity_void_pair(
            scheduler_addtask(s, task_type_pair, t->subtype, sub_sid_flag[j][k],
                              0, ci->progeny[j], ci->progeny[k]),
            s);
      }
    }
  }
}

/**
 * @brief Split a FOF task if too large.
 *
 * @param t The #task
 * @param s The #scheduler we are working in.
 */
static void scheduler_splittask_fof(struct task *t, struct scheduler *s) {

  /* Iterate on this task until we're done with it. */
  int redo = 1;
  while (redo) {

    /* Reset the redo flag. */
    redo = 0;

    /* Non-splittable task? */
    if ((t->ci == NULL) || (t->type == task_type_fof_pair && t->cj == NULL) ||
        t->ci->grav.count == 0 || (t->cj != NULL && t->cj->grav.count == 0)) {
      t->type = task_type_none;
      t->subtype = task_subtype_none;
      t->ci = NULL;
      t->cj = NULL;
      t->skip = 1;
      break;
    }

    /* Self-interaction? */
    if (t->type == task_type_fof_self) {

      /* Get a handle on the cell involved. */
      struct cell *ci = t->ci;

      /* Foreign task? */
      if (ci->nodeID != s->nodeID) {
        t->skip = 1;
        break;
      }

      /* Is this cell even split? */
      if (cell_can_split_self_fof_task(ci)) {

        /* Take a step back (we're going to recycle the current task)... */
        redo = 1;

        /* Add the self tasks. */
        int first_child = 0;
        while (ci->progeny[first_child] == NULL) first_child++;
        t->ci = ci->progeny[first_child];
        for (int k = first_child + 1; k < 8; k++)
          if (ci->progeny[k] != NULL && ci->progeny[k]->grav.count)
            scheduler_splittask_fof(
                scheduler_addtask(s, task_type_fof_self, t->subtype, 0, 0,
                                  ci->progeny[k], NULL),
                s);

        /* Make a task for each pair of progeny */
        for (int j = 0; j < 8; j++)
          if (ci->progeny[j] != NULL && ci->progeny[j]->grav.count)
            for (int k = j + 1; k < 8; k++)
              if (ci->progeny[k] != NULL && ci->progeny[k]->grav.count)
                scheduler_splittask_fof(
                    scheduler_addtask(s, task_type_fof_pair, t->subtype, 0, 0,
                                      ci->progeny[j], ci->progeny[k]),
                    s);
      } /* Cell is split */

    } /* Self interaction */

  } /* iterate over the current task. */
}

/**
 * @brief Mapper function to split FOF tasks that may be too large.
 *
 * @param map_data the tasks to process
 * @param num_elements the number of tasks.
 * @param extra_data The #scheduler we are working in.
 */
void scheduler_splittasks_fof_mapper(void *map_data, int num_elements,
                                     void *extra_data) {
  /* Extract the parameters. */
  struct scheduler *s = (struct scheduler *)extra_data;
  struct task *tasks = (struct task *)map_data;

  for (int ind = 0; ind < num_elements; ind++) {
    struct task *t = &tasks[ind];

    /* Invoke the correct splitting strategy */
    if (t->type == task_type_fof_self || t->type == task_type_fof_pair) {
      scheduler_splittask_fof(t, s);
    }
  }
}

/**
 * @brief Mapper function to split non-FOF tasks that may be too large.
 *
 * @param map_data the tasks to process
 * @param num_elements the number of tasks.
 * @param extra_data The #scheduler we are working in.
 */
void scheduler_splittasks_mapper(void *map_data, int num_elements,
                                 void *extra_data) {
  /* Extract the parameters. */
  struct scheduler *s = (struct scheduler *)extra_data;
  struct task *tasks = (struct task *)map_data;

  for (int ind = 0; ind < num_elements; ind++) {
    struct task *t = &tasks[ind];

    /* Invoke the correct splitting strategy */
    if (t->subtype == task_subtype_density) {
      scheduler_splittask_hydro(t, s);
    } else if ((t->type == task_type_self &&
                t->ci->subtype == cell_subtype_void) ||
               (t->type == task_type_pair &&
                (t->ci->subtype == cell_subtype_void ||
                 t->cj->subtype == cell_subtype_void))) {
      zoom_scheduler_splittask_gravity_void_pair(t, s);
    } else if (t->subtype == task_subtype_external_grav) {
      scheduler_splittask_gravity(t, s);
    } else if (t->type == task_type_self &&
               t->ci->subtype == cell_subtype_void) {
      zoom_scheduler_splittask_gravity_void_self(t, s);
    } else if (t->type == task_type_pair &&
               (t->ci->subtype == cell_subtype_void ||
                t->cj->subtype == cell_subtype_void)) {
      zoom_scheduler_splittask_gravity_void_pair(t, s);
    } else if (t->subtype == task_subtype_grav) {
      scheduler_splittask_gravity(t, s);
    } else {
#ifdef SWIFT_DEBUG_CHECKS
      error("Unexpected task sub-type %s/%s", taskID_names[t->type],
            subtaskID_names[t->subtype]);
#endif
    }
  }
}

/**
 * @brief Splits all the tasks in the scheduler that are too large.
 *
 * @param s The #scheduler.
 * @param fof_tasks Are we splitting the FOF tasks (1)? Or the regular tasks
 * (0)?
 * @param verbose Are we talkative?
 */
void scheduler_splittasks(struct scheduler *s, const int fof_tasks,
                          const int verbose) {

  if (verbose) {
    message("space_subsize_self_hydro= %d", space_subsize_self_hydro);
    message("space_subsize_pair_hydro= %d", space_subsize_pair_hydro);
    message("space_subsize_self_stars= %d", space_subsize_self_stars);
    message("space_subsize_pair_stars= %d", space_subsize_pair_stars);
    message("space_subsize_self_grav= %d", space_subsize_self_grav);
    message("space_subsize_pair_grav= %d", space_subsize_pair_grav);
  }

  if (fof_tasks) {
    /* Call the mapper on each current task. */
    threadpool_map(s->threadpool, scheduler_splittasks_fof_mapper, s->tasks,
                   s->nr_tasks, sizeof(struct task), threadpool_auto_chunk_size,
                   s);

  } else {
    /* Call the mapper on each current task. */
    threadpool_map(s->threadpool, scheduler_splittasks_mapper, s->tasks,
                   s->nr_tasks, sizeof(struct task), threadpool_auto_chunk_size,
                   s);
  }
}

/**
 * @brief Add a #task to the #scheduler.
 *
 * @param s The #scheduler we are working in.
 * @param type The type of the task.
 * @param subtype The sub-type of the task.
 * @param flags The flags of the task.
 * @param implicit If true, only use this task to unlock dependencies, i.e.
 *        this task is never enqueued.
 * @param ci The first cell to interact.
 * @param cj The second cell to interact.
 */
struct task *scheduler_addtask(struct scheduler *s, enum task_types type,
                               enum task_subtypes subtype, long long flags,
                               int implicit, struct cell *ci, struct cell *cj) {
  /* Get the next free task. */
  const int ind = atomic_inc(&s->tasks_next);

  /* Overflow? */
  if (ind >= s->size)
    error(
        "Task list overflow (%d). Need to increase "
        "Scheduler:tasks_per_cell.",
        ind);

  /* Get a pointer to the new task. */
  struct task *t = &s->tasks[ind];

  /* Copy the data. */
  t->type = type;
  t->subtype = subtype;
  t->flags = flags;
  t->wait = 0;
  t->ci = ci;
  t->cj = cj;
  t->skip = 1; /* Mark tasks as skip by default. */
  t->implicit = implicit;
  t->weight = 0;
  t->rank = 0;
  t->nr_unlock_tasks = 0;
#ifdef SWIFT_DEBUG_TASKS
  t->rid = -1;
#endif
  t->tic = 0;
  t->toc = 0;
  t->total_ticks = 0;
#ifdef SWIFT_DEBUG_CHECKS
  t->activated_by_unskip = 0;
  t->activated_by_marktask = 0;
#endif

  if (ci != NULL) cell_set_flag(ci, cell_flag_has_tasks);
  if (cj != NULL) cell_set_flag(cj, cell_flag_has_tasks);

  /* Add an index for it. */
  // lock_lock( &s->lock );
  s->tasks_ind[atomic_inc(&s->nr_tasks)] = ind;
  // lock_unlock_blind( &s->lock );

  /* Return a pointer to the new task. */
  return t;
}

/**
 * @brief Set the unlock pointers in each task.
 *
 * @param s The #scheduler.
 */
void scheduler_set_unlocks(struct scheduler *s) {
  /* Store the counts for each task. */
  int *counts;
  if ((counts = (int *)swift_malloc("counts", sizeof(int) * s->nr_tasks)) ==
      NULL)
    error("Failed to allocate temporary counts array.");
  bzero(counts, sizeof(int) * s->nr_tasks);
  for (int k = 0; k < s->nr_unlocks; k++) {
    counts[s->unlock_ind[k]] += 1;

    /* Check that we are not overflowing */
    if (counts[s->unlock_ind[k]] < 0)
      error(
          "Task (type=%s/%s) unlocking more than %lld other tasks!\n"
          "This likely a result of having tasks at vastly different levels"
          "in the tree.\nYou may want to play with the 'Scheduler' "
          "parameters to modify the task splitting strategy and reduce"
          "the difference in task depths.",
          taskID_names[s->tasks[s->unlock_ind[k]].type],
          subtaskID_names[s->tasks[s->unlock_ind[k]].subtype],
          (1LL << (8 * sizeof(int) - 1)) - 1);
  }

  /* Compute the offset for each unlock block. */
  int *offsets;
  if ((offsets = (int *)swift_malloc("offsets",
                                     sizeof(int) * (s->nr_tasks + 1))) == NULL)
    error("Failed to allocate temporary offsets array.");
  offsets[0] = 0;
  for (int k = 0; k < s->nr_tasks; k++) {
    offsets[k + 1] = offsets[k] + counts[k];

#ifdef SWIFT_DEBUG_CHECKS
    /* Check that we are not overflowing */
    if (offsets[k + 1] < 0) error("Task unlock offset array overflowing");
#endif
  }

  /* Create and fill a temporary array with the sorted unlocks. */
  struct task **unlocks;
  if ((unlocks = (struct task **)swift_malloc(
           "unlocks", sizeof(struct task *) * s->size_unlocks)) == NULL)
    error("Failed to allocate temporary unlocks array.");
  for (int k = 0; k < s->nr_unlocks; k++) {
    const int ind = s->unlock_ind[k];
    unlocks[offsets[ind]] = s->unlocks[k];
    offsets[ind] += 1;
  }

  /* Swap the unlocks. */
  swift_free("unlocks", s->unlocks);
  s->unlocks = unlocks;

  /* Re-set the offsets. */
  offsets[0] = 0;
  for (int k = 1; k < s->nr_tasks; k++)
    offsets[k] = offsets[k - 1] + counts[k - 1];

  /* Set the unlocks in the tasks. */
  for (int k = 0; k < s->nr_tasks; k++) {
    struct task *t = &s->tasks[k];
    t->nr_unlock_tasks = counts[k];
    t->unlock_tasks = &s->unlocks[offsets[k]];
  }

#ifdef SWIFT_DEBUG_CHECKS
  /* Verify that there are no duplicate unlocks. */
  for (int k = 0; k < s->nr_tasks; k++) {
    struct task *t = &s->tasks[k];
    for (int i = 0; i < t->nr_unlock_tasks; i++) {
      for (int j = i + 1; j < t->nr_unlock_tasks; j++) {
        if (t->unlock_tasks[i] == t->unlock_tasks[j])
          error("duplicate unlock! t->type=%s/%s unlocking type=%s/%s",
                taskID_names[t->type], subtaskID_names[t->subtype],
                taskID_names[t->unlock_tasks[i]->type],
                subtaskID_names[t->unlock_tasks[i]->subtype]);
      }
    }
  }
#endif

  /* Clean up. */
  swift_free("counts", counts);
  swift_free("offsets", offsets);
}

/**
 * @brief Sort the tasks in topological order over all queues.
 *
 * @param s The #scheduler.
 */
void scheduler_ranktasks(struct scheduler *s) {
  struct task *tasks = s->tasks;
  int *tid = s->tasks_ind;
  const int nr_tasks = s->nr_tasks;

  /* Run through the tasks and get all the waits right. */
  for (int i = 0; i < nr_tasks; i++) {
    struct task *t = &tasks[i];

    // Increment the waits of the dependances
    for (int k = 0; k < t->nr_unlock_tasks; k++) {
      t->unlock_tasks[k]->wait++;
    }
  }

  /* Load the tids of tasks with no waits. */
  int left = 0;
  for (int k = 0; k < nr_tasks; k++)
    if (tasks[k].wait == 0) {
      tid[left] = k;
      left += 1;
    }

  /* Main loop. */
  for (int j = 0, rank = 0; j < nr_tasks; rank++) {
    /* Did we get anything? */
    if (j == left) error("Unsatisfiable task dependencies detected.");

    /* Unlock the next layer of tasks. */
    const int left_old = left;
    for (; j < left_old; j++) {
      struct task *t = &tasks[tid[j]];
      t->rank = rank;
      /* message( "task %i of type %s has rank %i." , i ,
          (t->type == task_type_self) ? "self" : (t->type == task_type_pair) ?
         "pair" : "sort" , rank ); */
      for (int k = 0; k < t->nr_unlock_tasks; k++) {
        struct task *u = t->unlock_tasks[k];
        if (--u->wait == 0) {
          tid[left] = u - tasks;
          left += 1;
        }
      }
    }

    /* Move back to the old left (like Sanders!). */
    j = left_old;
  }

#ifdef SWIFT_DEBUG_CHECKS
  /* Verify that the tasks were ranked correctly. */
  for (int k = 1; k < s->nr_tasks; k++)
    if (tasks[tid[k - 1]].rank > tasks[tid[k]].rank)
      error("Task ranking failed.");
#endif
}

/**
 * @brief (Re)allocate the task arrays.
 *
 * @param s The #scheduler.
 * @param size The maximum number of tasks in the #scheduler.
 */
void scheduler_reset(struct scheduler *s, int size) {

  /* Do we need to re-allocate? */
  if (size > s->size) {
    /* Free existing task lists if necessary. */
    scheduler_free_tasks(s);

    /* Allocate the new lists. */
    if (swift_memalign("tasks", (void **)&s->tasks, task_align,
                       size * sizeof(struct task)) != 0)
      error("Failed to allocate task array.");

    if ((s->tasks_ind = (int *)swift_malloc("tasks_ind", sizeof(int) * size)) ==
        NULL)
      error("Failed to allocate task lists.");

    if ((s->tid_active =
             (int *)swift_malloc("tid_active", sizeof(int) * size)) == NULL)
      error("Failed to allocate aactive task lists.");
  }

  /* Reset the counters. */
  s->size = size;
  s->nr_tasks = 0;
  s->tasks_next = 0;
  s->waiting = 0;
  s->nr_unlocks = 0;
  s->completed_unlock_writes = 0;
  s->active_count = 0;
  s->total_ticks = 0;

  /* Set the task pointers in the queues. */
  for (int k = 0; k < s->nr_queues; k++) s->queues[k].tasks = s->tasks;
}

/**
 * @brief Compute the task weights
 *
 * @param s The #scheduler.
 * @param verbose Are we talkative?
 */
void scheduler_reweight(struct scheduler *s, int verbose) {
  const int nr_tasks = s->nr_tasks;
  int *tid = s->tasks_ind;
  struct task *tasks = s->tasks;
  const int nodeID = s->nodeID;
  const float wscale = 0.001f;
  const ticks tic = getticks();

  /* Run through the tasks backwards and set their weights. */
  for (int k = nr_tasks - 1; k >= 0; k--) {
    struct task *t = &tasks[tid[k]];
    float cost = 0.f;
    t->weight = 0.f;

    for (int j = 0; j < t->nr_unlock_tasks; j++)
      t->weight += t->unlock_tasks[j]->weight;

    const float count_i = (t->ci != NULL) ? t->ci->hydro.count : 0.f;
    const float count_j = (t->cj != NULL) ? t->cj->hydro.count : 0.f;
    const float gcount_i = (t->ci != NULL) ? t->ci->grav.count : 0.f;
    const float gcount_j = (t->cj != NULL) ? t->cj->grav.count : 0.f;
    const float scount_i = (t->ci != NULL) ? t->ci->stars.count : 0.f;
    const float scount_j = (t->cj != NULL) ? t->cj->stars.count : 0.f;
    const float sink_count_i = (t->ci != NULL) ? t->ci->sinks.count : 0.f;
    const float sink_count_j = (t->cj != NULL) ? t->cj->sinks.count : 0.f;
    const float bcount_i = (t->ci != NULL) ? t->ci->black_holes.count : 0.f;
    const float bcount_j = (t->cj != NULL) ? t->cj->black_holes.count : 0.f;

    switch (t->type) {
      case task_type_sort:
      case task_type_rt_sort:
        cost = wscale * intrinsics_popcount(t->flags) * count_i *
               (sizeof(int) * 8 - (count_i ? intrinsics_clz(count_i) : 0));
        break;

      case task_type_stars_sort:
        cost = wscale * intrinsics_popcount(t->flags) * scount_i *
               (sizeof(int) * 8 - (scount_i ? intrinsics_clz(scount_i) : 0));
        break;

      case task_type_stars_resort:
        cost = wscale * intrinsics_popcount(t->flags) * scount_i *
               (sizeof(int) * 8 - (scount_i ? intrinsics_clz(scount_i) : 0));
        break;

      case task_type_self:
        if (t->subtype == task_subtype_grav) {
          cost = 1.f * (wscale * gcount_i) * gcount_i;
        } else if (t->subtype == task_subtype_external_grav)
          cost = 1.f * wscale * gcount_i;
        else if (t->subtype == task_subtype_stars_density ||
                 t->subtype == task_subtype_stars_prep1 ||
                 t->subtype == task_subtype_stars_prep2 ||
                 t->subtype == task_subtype_stars_feedback)
          cost = 1.f * wscale * scount_i * count_i;
        else if (t->subtype == task_subtype_sink_swallow ||
                 t->subtype == task_subtype_sink_do_gas_swallow)
          cost = 1.f * wscale * count_i * sink_count_i;
        else if (t->subtype == task_subtype_sink_do_sink_swallow)
          cost = 1.f * wscale * sink_count_i * sink_count_i;
        else if (t->subtype == task_subtype_bh_density ||
                 t->subtype == task_subtype_bh_swallow ||
                 t->subtype == task_subtype_bh_feedback)
          cost = 1.f * wscale * bcount_i * count_i;
        else if (t->subtype == task_subtype_do_gas_swallow)
          cost = 1.f * wscale * count_i;
        else if (t->subtype == task_subtype_do_bh_swallow)
          cost = 1.f * wscale * bcount_i;
        else if (t->subtype == task_subtype_density ||
                 t->subtype == task_subtype_gradient ||
                 t->subtype == task_subtype_force ||
                 t->subtype == task_subtype_limiter)
          cost = 1.f * (wscale * count_i) * count_i;
        else if (t->subtype == task_subtype_rt_gradient)
          cost = 1.f * wscale * count_i * count_i;
        else if (t->subtype == task_subtype_rt_transport)
          cost = 1.f * wscale * count_i * count_i;
        else
          error("Untreated sub-type for selfs: %s",
                subtaskID_names[t->subtype]);
        break;

      case task_type_pair:
        if (t->subtype == task_subtype_grav) {
          if (t->ci->nodeID != nodeID || t->cj->nodeID != nodeID)
            cost = 3.f * (wscale * gcount_i) * gcount_j;
          else
            cost = 2.f * (wscale * gcount_i) * gcount_j;

        } else if (t->subtype == task_subtype_stars_density ||
                   t->subtype == task_subtype_stars_prep1 ||
                   t->subtype == task_subtype_stars_prep2 ||
                   t->subtype == task_subtype_stars_feedback) {
          if (t->ci->nodeID != nodeID)
            cost = 3.f * wscale * count_i * scount_j * sid_scale[t->flags];
          else if (t->cj->nodeID != nodeID)
            cost = 3.f * wscale * scount_i * count_j * sid_scale[t->flags];
          else
            cost = 2.f * wscale * (scount_i * count_j + scount_j * count_i) *
                   sid_scale[t->flags];

        } else if (t->subtype == task_subtype_sink_swallow ||
                   t->subtype == task_subtype_sink_do_gas_swallow) {
          if (t->ci->nodeID != nodeID)
            cost = 3.f * wscale * count_i * sink_count_j * sid_scale[t->flags];
          else if (t->cj->nodeID != nodeID)
            cost = 3.f * wscale * sink_count_i * count_j * sid_scale[t->flags];
          else
            cost = 2.f * wscale *
                   (sink_count_i * count_j + sink_count_j * count_i) *
                   sid_scale[t->flags];

        } else if (t->subtype == task_subtype_sink_do_sink_swallow) {
          if (t->ci->nodeID != nodeID)
            cost = 3.f * wscale * sink_count_i * sink_count_j *
                   sid_scale[t->flags];
          else if (t->cj->nodeID != nodeID)
            cost = 3.f * wscale * sink_count_i * sink_count_j *
                   sid_scale[t->flags];
          else
            cost = 2.f * wscale *
                   (sink_count_i * sink_count_j + sink_count_j * sink_count_i) *
                   sid_scale[t->flags];

        } else if (t->subtype == task_subtype_bh_density ||
                   t->subtype == task_subtype_bh_swallow ||
                   t->subtype == task_subtype_bh_feedback) {
          if (t->ci->nodeID != nodeID)
            cost = 3.f * wscale * count_i * bcount_j * sid_scale[t->flags];
          else if (t->cj->nodeID != nodeID)
            cost = 3.f * wscale * bcount_i * count_j * sid_scale[t->flags];
          else
            cost = 2.f * wscale * (bcount_i * count_j + bcount_j * count_i) *
                   sid_scale[t->flags];

        } else if (t->subtype == task_subtype_do_gas_swallow) {
          cost = 1.f * wscale * (count_i + count_j);

        } else if (t->subtype == task_subtype_do_bh_swallow) {
          cost = 1.f * wscale * (bcount_i + bcount_j);

        } else if (t->subtype == task_subtype_density ||
                   t->subtype == task_subtype_gradient ||
                   t->subtype == task_subtype_force ||
                   t->subtype == task_subtype_limiter) {
          if (t->ci->nodeID != nodeID || t->cj->nodeID != nodeID)
            cost = 3.f * (wscale * count_i) * count_j * sid_scale[t->flags];
          else
            cost = 2.f * (wscale * count_i) * count_j * sid_scale[t->flags];

        } else if (t->subtype == task_subtype_rt_gradient) {
          cost = 1.f * wscale * count_i * count_j;
        } else if (t->subtype == task_subtype_rt_transport) {
          cost = 1.f * wscale * count_i * count_j;
        } else {
          error("Untreated sub-type for pairs: %s",
                subtaskID_names[t->subtype]);
        }
        break;

      case task_type_sub_pair:
#ifdef SWIFT_DEBUG_CHECKS
        if (t->flags < 0) error("Negative flag value!");
#endif
        if (t->subtype == task_subtype_stars_density ||
            t->subtype == task_subtype_stars_prep1 ||
            t->subtype == task_subtype_stars_prep2 ||
            t->subtype == task_subtype_stars_feedback) {
          if (t->ci->nodeID != nodeID) {
            cost = 3.f * (wscale * count_i) * scount_j * sid_scale[t->flags];
          } else if (t->cj->nodeID != nodeID) {
            cost = 3.f * (wscale * scount_i) * count_j * sid_scale[t->flags];
          } else {
            cost = 2.f * wscale * (scount_i * count_j + scount_j * count_i) *
                   sid_scale[t->flags];
          }

        } else if (t->subtype == task_subtype_sink_swallow ||
                   t->subtype == task_subtype_sink_do_gas_swallow) {
          if (t->ci->nodeID != nodeID) {
            cost =
                3.f * (wscale * count_i) * sink_count_j * sid_scale[t->flags];
          } else if (t->cj->nodeID != nodeID) {
            cost =
                3.f * (wscale * sink_count_i) * count_j * sid_scale[t->flags];
          } else {
            cost = 2.f * wscale *
                   (sink_count_i * count_j + sink_count_j * count_i) *
                   sid_scale[t->flags];
          }

        } else if (t->subtype == task_subtype_sink_do_sink_swallow) {
          if (t->ci->nodeID != nodeID) {
            cost = 3.f * (wscale * sink_count_i) * sink_count_j *
                   sid_scale[t->flags];
          } else if (t->cj->nodeID != nodeID) {
            cost = 3.f * (wscale * sink_count_i) * sink_count_j *
                   sid_scale[t->flags];
          } else {
            cost = 2.f * wscale *
                   (sink_count_i * sink_count_j + sink_count_j * sink_count_i) *
                   sid_scale[t->flags];
          }
        } else if (t->subtype == task_subtype_bh_density ||
                   t->subtype == task_subtype_bh_swallow ||
                   t->subtype == task_subtype_bh_feedback) {
          if (t->ci->nodeID != nodeID) {
            cost = 3.f * (wscale * count_i) * bcount_j * sid_scale[t->flags];
          } else if (t->cj->nodeID != nodeID) {
            cost = 3.f * (wscale * bcount_i) * count_j * sid_scale[t->flags];
          } else {
            cost = 2.f * wscale * (bcount_i * count_j + bcount_j * count_i) *
                   sid_scale[t->flags];
          }

        } else if (t->subtype == task_subtype_do_gas_swallow) {
          cost = 1.f * wscale * (count_i + count_j);

        } else if (t->subtype == task_subtype_do_bh_swallow) {
          cost = 1.f * wscale * (bcount_i + bcount_j);

        } else if (t->subtype == task_subtype_density ||
                   t->subtype == task_subtype_gradient ||
                   t->subtype == task_subtype_force ||
                   t->subtype == task_subtype_limiter) {
          if (t->ci->nodeID != nodeID || t->cj->nodeID != nodeID) {
            cost = 3.f * (wscale * count_i) * count_j * sid_scale[t->flags];
          } else {
            cost = 2.f * (wscale * count_i) * count_j * sid_scale[t->flags];
          }
        } else if (t->subtype == task_subtype_rt_gradient) {
          cost = 1.f * wscale * count_i * count_j;
        } else if (t->subtype == task_subtype_rt_transport) {
          cost = 1.f * wscale * count_i * count_j;
        } else {
          error("Untreated sub-type for sub-pairs: %s",
                subtaskID_names[t->subtype]);
        }
        break;

      case task_type_sub_self:
        if (t->subtype == task_subtype_stars_density ||
            t->subtype == task_subtype_stars_prep1 ||
            t->subtype == task_subtype_stars_prep2 ||
            t->subtype == task_subtype_stars_feedback) {
          cost = 1.f * (wscale * scount_i) * count_i;
        } else if (t->subtype == task_subtype_sink_swallow ||
                   t->subtype == task_subtype_sink_do_gas_swallow) {
          cost = 1.f * (wscale * sink_count_i) * count_i;
        } else if (t->subtype == task_subtype_sink_do_sink_swallow) {
          cost = 1.f * (wscale * sink_count_i) * sink_count_i;
        } else if (t->subtype == task_subtype_bh_density ||
                   t->subtype == task_subtype_bh_swallow ||
                   t->subtype == task_subtype_bh_feedback) {
          cost = 1.f * (wscale * bcount_i) * count_i;
        } else if (t->subtype == task_subtype_do_gas_swallow) {
          cost = 1.f * wscale * count_i;
        } else if (t->subtype == task_subtype_do_bh_swallow) {
          cost = 1.f * wscale * bcount_i;
        } else if (t->subtype == task_subtype_density ||
                   t->subtype == task_subtype_gradient ||
                   t->subtype == task_subtype_force ||
                   t->subtype == task_subtype_limiter) {
          cost = 1.f * (wscale * count_i) * count_i;
        } else if (t->subtype == task_subtype_rt_gradient) {
          cost = 1.f * wscale * scount_i * count_i;
        } else if (t->subtype == task_subtype_rt_transport) {
          cost = 1.f * wscale * scount_i * count_i;
        } else {
          error("Untreated sub-type for sub-selfs: %s",
                subtaskID_names[t->subtype]);
        }
        break;
      case task_type_ghost:
        if (t->ci == t->ci->hydro.super) cost = wscale * count_i;
        break;
      case task_type_extra_ghost:
        if (t->ci == t->ci->hydro.super) cost = wscale * count_i;
        break;
      case task_type_stars_ghost:
        if (t->ci == t->ci->hydro.super) cost = wscale * scount_i;
        break;
      case task_type_bh_density_ghost:
        if (t->ci == t->ci->hydro.super) cost = wscale * bcount_i;
        break;
      case task_type_bh_swallow_ghost2:
        if (t->ci == t->ci->hydro.super) cost = wscale * bcount_i;
        break;
      case task_type_drift_part:
        cost = wscale * count_i;
        break;
      case task_type_drift_gpart:
        cost = wscale * gcount_i;
        break;
      case task_type_drift_spart:
        cost = wscale * scount_i;
        break;
      case task_type_drift_sink:
        cost = wscale * sink_count_i;
        break;
      case task_type_drift_bpart:
        cost = wscale * bcount_i;
        break;
      case task_type_init_grav:
        cost = wscale * gcount_i;
        break;
      case task_type_grav_down:
        cost = wscale * gcount_i;
        break;
      case task_type_grav_long_range:
        cost = wscale * gcount_i;
        break;
      case task_type_grav_mm:
        cost = wscale * (gcount_i + gcount_j);
        break;
      case task_type_end_hydro_force:
        cost = wscale * count_i;
        break;
      case task_type_end_grav_force:
        cost = wscale * gcount_i;
        break;
      case task_type_cooling:
        cost = wscale * count_i;
        break;
      case task_type_star_formation:
        cost = wscale * (count_i + scount_i);
        break;
      case task_type_star_formation_sink:
        cost = wscale * (sink_count_i + scount_i);
        break;
      case task_type_sink_formation:
        cost = wscale * (count_i + sink_count_i);
        break;
      case task_type_rt_ghost1:
        cost = wscale * count_i;
        break;
      case task_type_rt_ghost2:
        cost = wscale * count_i;
        break;
      case task_type_rt_tchem:
        cost = wscale * count_i;
        break;
      case task_type_rt_advance_cell_time:
      case task_type_rt_collect_times:
        cost = wscale;
        break;
      case task_type_csds:
        cost =
            wscale * (count_i + gcount_i + scount_i + sink_count_i + bcount_i);
        break;
      case task_type_kick1:
        cost =
            wscale * (count_i + gcount_i + scount_i + sink_count_i + bcount_i);
        break;
      case task_type_kick2:
        cost =
            wscale * (count_i + gcount_i + scount_i + sink_count_i + bcount_i);
        break;
      case task_type_timestep:
        cost =
            wscale * (count_i + gcount_i + scount_i + sink_count_i + bcount_i);
        break;
      case task_type_timestep_limiter:
        cost = wscale * count_i;
        break;
      case task_type_timestep_sync:
        cost = wscale * count_i;
        break;
      case task_type_send:
        if (count_i < 1e5)
          cost = 10.f * (wscale * count_i) * count_i;
        else
          cost = 2e9;
        break;
      case task_type_recv:
        if (count_i < 1e5)
          cost = 5.f * (wscale * count_i) * count_i;
        else
          cost = 1e9;
        break;
      default:
        cost = 0;
        break;
    }
    t->weight += cost;
  }

  if (verbose)
    message("took %.3f %s.", clocks_from_ticks(getticks() - tic),
            clocks_getunit());

  /* int min = tasks[0].weight, max = tasks[0].weight;
  for ( int k = 1 ; k < nr_tasks ; k++ )
      if ( tasks[k].weight < min )
          min = tasks[k].weight;
      else if ( tasks[k].weight > max )
          max = tasks[k].weight;
  message( "task weights are in [ %i , %i ]." , min , max ); */
}

/**
 * @brief #threadpool_map function which runs through the task
 *        graph and re-computes the task wait counters.
 */
void scheduler_rewait_mapper(void *map_data, int num_elements,
                             void *extra_data) {
  struct scheduler *s = (struct scheduler *)extra_data;
  const int *tid = (int *)map_data;

  for (int ind = 0; ind < num_elements; ind++) {
    struct task *t = &s->tasks[tid[ind]];

    /* Ignore skipped tasks. */
    if (t->skip) continue;

    /* Increment the task's own wait counter for the enqueueing. */
    atomic_inc(&t->wait);

#ifdef SWIFT_DEBUG_CHECKS
    /* Check that we don't have more waits that what can be stored. */
    if (t->wait < 0)
      error("Task (type=%s/%s) unlocked by more than %lld tasks!",
            taskID_names[t->type], subtaskID_names[t->subtype],
            (1LL << (8 * sizeof(t->wait) - 1)) - 1);
#endif

    /* Sets the waits of the dependances */
    for (int k = 0; k < t->nr_unlock_tasks; k++) {
      struct task *u = t->unlock_tasks[k];
      atomic_inc(&u->wait);
    }
  }
}

void scheduler_enqueue_mapper(void *map_data, int num_elements,
                              void *extra_data) {
  struct scheduler *s = (struct scheduler *)extra_data;
  const int *tid = (int *)map_data;
  struct task *tasks = s->tasks;
  for (int ind = 0; ind < num_elements; ind++) {
    struct task *t = &tasks[tid[ind]];
    if (atomic_dec(&t->wait) == 1 && !t->skip) {
      scheduler_enqueue(s, t);
    }
  }
  pthread_cond_broadcast(&s->sleep_cond);
}

/**
 * @brief Start the scheduler, i.e. fill the queues with ready tasks.
 *
 * @param s The #scheduler.
 */
void scheduler_start(struct scheduler *s) {

  /* Re-wait the tasks. */
  if (s->active_count > 1000) {
    threadpool_map(s->threadpool, scheduler_rewait_mapper, s->tid_active,
                   s->active_count, sizeof(int), threadpool_auto_chunk_size, s);
  } else {
    scheduler_rewait_mapper(s->tid_active, s->active_count, s);
  }

  /* Loop over the tasks and enqueue whoever is ready. */
  if (s->active_count > 1000) {
    threadpool_map(s->threadpool, scheduler_enqueue_mapper, s->tid_active,
                   s->active_count, sizeof(int), threadpool_auto_chunk_size, s);
  } else {
    scheduler_enqueue_mapper(s->tid_active, s->active_count, s);
  }

  /* Clear the list of active tasks. */
  s->active_count = 0;

  /* To be safe, fire of one last sleep_cond in a safe way. */
  pthread_mutex_lock(&s->sleep_mutex);
  pthread_cond_broadcast(&s->sleep_cond);
  pthread_mutex_unlock(&s->sleep_mutex);
}

/**
 * @brief Put a task on one of the queues.
 *
 * @param s The #scheduler.
 * @param t The #task.
 */
void scheduler_enqueue(struct scheduler *s, struct task *t) {

  /* Ignore skipped tasks */
  if (t->skip) return;

  /* If this is an implicit task, just pretend it's done. */
  if (t->implicit) {
#ifdef SWIFT_DEBUG_CHECKS
    t->ti_run = s->space->e->ti_current;

    /* Mark that we have run this task on these cells */
    if (t->ci != NULL) {
      t->ci->tasks_executed[t->type]++;
      t->ci->subtasks_executed[t->subtype]++;
    }
    if (t->cj != NULL) {
      t->cj->tasks_executed[t->type]++;
      t->cj->subtasks_executed[t->subtype]++;
    }
#endif
    t->skip = 1;
    for (int j = 0; j < t->nr_unlock_tasks; j++) {
      struct task *t2 = t->unlock_tasks[j];
      if (atomic_dec(&t2->wait) == 1) scheduler_enqueue(s, t2);
    }
  }

  /* Otherwise, look for a suitable queue. */
  else {
#ifdef WITH_MPI
    int err = MPI_SUCCESS;
#endif

    /* Find the previous owner for each task type, and do
     * any pre-processing needed. */
    short int qid = -1;
    short int *owner = NULL;
    switch (t->type) {
      case task_type_self:
      case task_type_sub_self:
        if (t->subtype == task_subtype_grav ||
            t->subtype == task_subtype_external_grav) {
          qid = t->ci->grav.super->owner;
          owner = &t->ci->grav.super->owner;
        } else {
          qid = t->ci->hydro.super->owner;
          owner = &t->ci->hydro.super->owner;
        }
        break;
      case task_type_sort:
      case task_type_ghost:
      case task_type_drift_part:
        qid = t->ci->hydro.super->owner;
        owner = &t->ci->hydro.super->owner;
        break;
      case task_type_drift_gpart:
        qid = t->ci->grav.super->owner;
        owner = &t->ci->grav.super->owner;
        break;
      case task_type_kick1:
      case task_type_kick2:
      case task_type_stars_ghost:
      case task_type_csds:
      case task_type_stars_sort:
      case task_type_timestep:
        qid = t->ci->super->owner;
        owner = &t->ci->super->owner;
        break;
      case task_type_pair:
      case task_type_sub_pair:
        qid = t->ci->super->owner;
        owner = &t->ci->super->owner;
        if ((qid < 0) ||
            ((t->cj->super->owner > -1) &&
             (s->queues[qid].count > s->queues[t->cj->super->owner].count))) {
          qid = t->cj->super->owner;
          owner = &t->cj->super->owner;
        }
        break;
      case task_type_recv:
#ifdef WITH_MPI
      {
        size_t size = 0;              /* Size in bytes. */
        size_t count = 0;             /* Number of elements to receive */
        MPI_Datatype type = MPI_BYTE; /* Type of the elements */
        void *buff = NULL;            /* Buffer to accept elements */

        if (t->subtype == task_subtype_tend) {

          count = size = t->ci->mpi.pcell_size * sizeof(struct pcell_step);
          buff = t->buff = malloc(count);

        } else if (t->subtype == task_subtype_part_swallow) {

          count = size =
              t->ci->hydro.count * sizeof(struct black_holes_part_data);
          buff = t->buff = malloc(count);

        } else if (t->subtype == task_subtype_bpart_merger) {
          count = size =
              sizeof(struct black_holes_bpart_data) * t->ci->black_holes.count;
          buff = t->buff = malloc(count);

        } else if (t->subtype == task_subtype_xv ||
                   t->subtype == task_subtype_rho ||
                   t->subtype == task_subtype_gradient ||
                   t->subtype == task_subtype_rt_gradient ||
                   t->subtype == task_subtype_rt_transport ||
                   t->subtype == task_subtype_part_prep1) {

          count = t->ci->hydro.count;
          size = count * sizeof(struct part);
          type = part_mpi_type;
          buff = t->ci->hydro.parts;

        } else if (t->subtype == task_subtype_limiter) {

          size = count = t->ci->hydro.count * sizeof(timebin_t);
          if (posix_memalign((void **)&buff, SWIFT_CACHE_ALIGNMENT, count) != 0)
            error("Error allocating timebin recv buffer");
          type = MPI_BYTE;
          t->buff = buff;
          task_get_unique_dependent(t)->buff = buff;

        } else if (t->subtype == task_subtype_gpart) {

          count = t->ci->grav.count;
          size = count * sizeof(struct gpart);
          type = gpart_mpi_type;
          buff = t->ci->grav.parts;

        } else if (t->subtype == task_subtype_spart_density ||
                   t->subtype == task_subtype_spart_prep2) {

          count = t->ci->stars.count;
          size = count * sizeof(struct spart);
          type = spart_mpi_type;
          buff = t->ci->stars.parts;

        } else if (t->subtype == task_subtype_bpart_rho ||
                   t->subtype == task_subtype_bpart_feedback) {

          count = t->ci->black_holes.count;
          size = count * sizeof(struct bpart);
          type = bpart_mpi_type;
          buff = t->ci->black_holes.parts;

        } else if (t->subtype == task_subtype_sf_counts) {

          count = size = t->ci->mpi.pcell_size * sizeof(struct pcell_sf);
          buff = t->buff = malloc(count);

        } else {
          error("Unknown communication sub-type");
        }

        err = MPI_Irecv(buff, count, type, t->ci->nodeID, t->flags,
                        subtaskMPI_comms[t->subtype], &t->req);

        if (err != MPI_SUCCESS) {
          mpi_error(err, "Failed to emit irecv for particle data.");
        }

        /* And log, if logging enabled. */
        mpiuse_log_allocation(t->type, t->subtype, &t->req, 1, size,
                              t->ci->nodeID, t->flags);

        qid = 1 % s->nr_queues;
      }
#else
        error("SWIFT was not compiled with MPI support.");
#endif
      break;
      case task_type_send:
#ifdef WITH_MPI
      {
        size_t size = 0;              /* Size in bytes. */
        size_t count = 0;             /* Number of elements to send */
        MPI_Datatype type = MPI_BYTE; /* Type of the elements */
        void *buff = NULL;            /* Buffer to send */

        if (t->subtype == task_subtype_tend) {

          size = count = t->ci->mpi.pcell_size * sizeof(struct pcell_step);
          buff = t->buff = malloc(size);
          cell_pack_end_step(t->ci, (struct pcell_step *)buff);

        } else if (t->subtype == task_subtype_part_swallow) {

          size = count =
              t->ci->hydro.count * sizeof(struct black_holes_part_data);
          buff = t->buff = malloc(size);
          cell_pack_part_swallow(t->ci, (struct black_holes_part_data *)buff);

        } else if (t->subtype == task_subtype_bpart_merger) {

          size = count =
              sizeof(struct black_holes_bpart_data) * t->ci->black_holes.count;
          buff = t->buff = malloc(size);
          cell_pack_bpart_swallow(t->ci,
                                  (struct black_holes_bpart_data *)t->buff);

        } else if (t->subtype == task_subtype_xv ||
                   t->subtype == task_subtype_rho ||
                   t->subtype == task_subtype_gradient ||
                   t->subtype == task_subtype_rt_gradient ||
                   t->subtype == task_subtype_rt_transport ||
                   t->subtype == task_subtype_part_prep1) {

          count = t->ci->hydro.count;
          size = count * sizeof(struct part);
          type = part_mpi_type;
          buff = t->ci->hydro.parts;

        } else if (t->subtype == task_subtype_limiter) {

          size = count = t->ci->hydro.count * sizeof(timebin_t);
          type = MPI_BYTE;
          buff = t->buff;

        } else if (t->subtype == task_subtype_gpart) {

          count = t->ci->grav.count;
          size = count * sizeof(struct gpart);
          type = gpart_mpi_type;
          buff = t->ci->grav.parts;

        } else if (t->subtype == task_subtype_spart_density ||
                   t->subtype == task_subtype_spart_prep2) {

          count = t->ci->stars.count;
          size = count * sizeof(struct spart);
          type = spart_mpi_type;
          buff = t->ci->stars.parts;

        } else if (t->subtype == task_subtype_bpart_rho ||
                   t->subtype == task_subtype_bpart_feedback) {

          count = t->ci->black_holes.count;
          size = count * sizeof(struct bpart);
          type = bpart_mpi_type;
          buff = t->ci->black_holes.parts;

        } else if (t->subtype == task_subtype_sf_counts) {

          size = count = t->ci->mpi.pcell_size * sizeof(struct pcell_sf);
          buff = t->buff = malloc(size);
          cell_pack_sf_counts(t->ci, (struct pcell_sf *)t->buff);

        } else {
          error("Unknown communication sub-type");
        }

        if (size > s->mpi_message_limit) {
          err = MPI_Isend(buff, count, type, t->cj->nodeID, t->flags,
                          subtaskMPI_comms[t->subtype], &t->req);
        } else {
          err = MPI_Issend(buff, count, type, t->cj->nodeID, t->flags,
                           subtaskMPI_comms[t->subtype], &t->req);
        }

        if (err != MPI_SUCCESS) {
          mpi_error(err, "Failed to emit isend for particle data.");
        }

        /* And log, if logging enabled. */
        mpiuse_log_allocation(t->type, t->subtype, &t->req, 1, size,
                              t->cj->nodeID, t->flags);

        qid = 0;
      }
#else
        error("SWIFT was not compiled with MPI support.");
#endif
      break;
      default:
        qid = -1;
    }

    if (qid >= s->nr_queues) error("Bad computed qid.");

    /* If no qid, pick a random queue. */
    if (qid < 0) qid = rand() % s->nr_queues;

    /* Save qid as owner for next time a task accesses this cell. */
    if (owner != NULL) *owner = qid;

    /* Increase the waiting counter. */
    atomic_inc(&s->waiting);

    /* Insert the task into that queue. */
    queue_insert(&s->queues[qid], t);
  }
}

/**
 * @brief Take care of a tasks dependencies.
 *
 * @param s The #scheduler.
 * @param t The finished #task.
 *
 * @return A pointer to the next task, if a suitable one has
 *         been identified.
 */
struct task *scheduler_done(struct scheduler *s, struct task *t) {
  /* Release whatever locks this task held. */
  if (!t->implicit) task_unlock(t);

  /* Loop through the dependencies and add them to a queue if
     they are ready. */
  for (int k = 0; k < t->nr_unlock_tasks; k++) {
    struct task *t2 = t->unlock_tasks[k];
    if (t2->skip) continue;

    const int res = atomic_dec(&t2->wait);
    if (res < 1) {
      error("Negative wait!");
    } else if (res == 1) {
      scheduler_enqueue(s, t2);
    }
  }

  /* Task definitely done, signal any sleeping runners. */
  if (!t->implicit) {
    t->toc = getticks();
    t->total_ticks += t->toc - t->tic;
    pthread_mutex_lock(&s->sleep_mutex);
    atomic_dec(&s->waiting);
    pthread_cond_broadcast(&s->sleep_cond);
    pthread_mutex_unlock(&s->sleep_mutex);
  }

  /* Mark the task as skip. */
  t->skip = 1;

  /* Return the next best task. Note that we currently do not
     implement anything that does this, as getting it to respect
     priorities is too tricky and currently unnecessary. */
  return NULL;
}

/**
 * @brief Resolve a single dependency by hand.
 *
 * @param s The #scheduler.
 * @param t The dependent #task.
 *
 * @return A pointer to the next task, if a suitable one has
 *         been identified.
 */
struct task *scheduler_unlock(struct scheduler *s, struct task *t) {
  /* Loop through the dependencies and add them to a queue if
     they are ready. */
  for (int k = 0; k < t->nr_unlock_tasks; k++) {
    struct task *t2 = t->unlock_tasks[k];
    const int res = atomic_dec(&t2->wait);
    if (res < 1) {
      error("Negative wait!");
    } else if (res == 1) {
      scheduler_enqueue(s, t2);
    }
  }

  /* Task definitely done. */
  if (!t->implicit) {
    t->toc = getticks();
    t->total_ticks += t->toc - t->tic;
    pthread_mutex_lock(&s->sleep_mutex);
    atomic_dec(&s->waiting);
    pthread_cond_broadcast(&s->sleep_cond);
    pthread_mutex_unlock(&s->sleep_mutex);
  }

  /* Return the next best task. Note that we currently do not
     implement anything that does this, as getting it to respect
     priorities is too tricky and currently unnecessary. */
  return NULL;
}

/**
 * Take note of the time at which a task was successfully fetched from the
 * queue.
 *
 * @param s The #scheduler.
 */
void scheduler_mark_last_fetch(struct scheduler *s) {

#if defined(SWIFT_DEBUG_CHECKS)
  if (s->deadlock_waiting_time_ms <= 0.f) return;

  ticks now = getticks();
  ticks last = s->last_successful_task_fetch;
  while (atomic_cas(&s->last_successful_task_fetch, last, now) != last) {
    now = getticks();
    last = s->last_successful_task_fetch;
  }
#endif
}

/**
 * Abort the run if you're stuck doing nothing for too long.
 * This function is intended to abort the mission if you're
 * deadlocked somewhere and somehow. You might get core dumps
 * this way. Alternatively, you might manually set a breakpoint
 * with gdb when this function is called.
 *
 * @param s The #scheduler.
 */
void scheduler_check_deadlock(struct scheduler *s) {

#if defined(SWIFT_DEBUG_CHECKS)
  if (s->deadlock_waiting_time_ms <= 0.f) return;

  /* lock_lock(&s->last_task_fetch_lock); */
  ticks now = getticks();
  ticks last = s->last_successful_task_fetch;

  if (last == 0LL) {
    /* Ensure that the first check each engine_launch doesn't fail. There is
     * no guarantee how long it will take from the point where
     * last_successful_task_fetch was reset to get to this point. A poorly
     * chosen scheduler->deadlock_waiting_time_ms may abort a big run in
     * places where there is no deadlock. Better safe than sorry, so at
     * start-up, the last successful task fetch time is marked as 0. So we
     * just exit without checking the time. */
    while (atomic_cas(&s->last_successful_task_fetch, last, now) != last) {
      now = getticks();
      last = s->last_successful_task_fetch;
    }
    return;
  }

  /* ticks on different CPUs may disagree a bit. So we may end up
   * with last > now, and consequently negative idle time, which
   * then overflows unsigned long longs and gives false positives. */
  const ticks big = max(now, last);
  const ticks small = min(now, last);
  const double idle_time = clocks_diff_ticks(big, small);

  if (idle_time > s->deadlock_waiting_time_ms) {
    message(
        "Detected what looks like a deadlock after %g ms of no new task "
        "being "
        "fetched from queues. Dumping diagnostic data.",
        idle_time);
    engine_dump_diagnostic_data(s->e);
    error("Aborting now.");
  }
#endif
}

/**
 * @brief Get a task, preferably from the given queue.
 *
 * @param s The #scheduler.
 * @param qid The ID of the preferred #queue.
 * @param prev the previous task that was run.
 *
 * @return A pointer to a #task or @c NULL if there are no available tasks.
 */
struct task *scheduler_gettask(struct scheduler *s, int qid,
                               const struct task *prev) {
  struct task *res = NULL;
  const int nr_queues = s->nr_queues;
  unsigned int seed = qid;

  /* Check qid. */
  if (qid >= nr_queues || qid < 0) error("Bad queue ID.");

  /* Loop as long as there are tasks... */
  while (s->waiting > 0 && res == NULL) {
    /* Try more than once before sleeping. */
    for (int tries = 0; res == NULL && s->waiting && tries < scheduler_maxtries;
         tries++) {
      /* Try to get a task from the suggested queue. */
      if (s->queues[qid].count > 0 || s->queues[qid].count_incoming > 0) {
        TIMER_TIC
        res = queue_gettask(&s->queues[qid], prev, 0);
        TIMER_TOC(timer_qget);
        if (res != NULL) break;
      }

      /* If unsuccessful, try stealing from the other queues. */
      if (s->flags & scheduler_flag_steal) {
        int count = 0, qids[nr_queues];
        for (int k = 0; k < nr_queues; k++)
          if (s->queues[k].count > 0 || s->queues[k].count_incoming > 0) {
            qids[count++] = k;
          }
        for (int k = 0; k < scheduler_maxsteal && count > 0; k++) {
          const int ind = rand_r(&seed) % count;
          TIMER_TIC
          res = queue_gettask(&s->queues[qids[ind]], prev, 0);
          TIMER_TOC(timer_qsteal);
          if (res != NULL) {
            break;
          } else {
            qids[ind] = qids[--count];
          }
        }
        if (res != NULL) break;
      }
    }

/* If we failed, take a short nap. */
#ifdef WITH_MPI
    if (res == NULL && qid > 1)
#else
    if (res == NULL)
#endif
    {
      pthread_mutex_lock(&s->sleep_mutex);
      res = queue_gettask(&s->queues[qid], prev, 1);
      if (res == NULL && s->waiting > 0) {
        pthread_cond_wait(&s->sleep_cond, &s->sleep_mutex);
      }
      pthread_mutex_unlock(&s->sleep_mutex);
    }

    scheduler_check_deadlock(s);
  }

  if (res != NULL) {
    scheduler_mark_last_fetch(s);
    /* Start the timer on this task, if we got one. */
    res->tic = getticks();
#ifdef SWIFT_DEBUG_TASKS
    res->rid = qid;
#endif
  }

  /* No milk today. */
  return res;
}

/**
 * @brief Initialize the #scheduler.
 *
 * @param s The #scheduler.
 * @param space The #space we are working with
 * @param nr_tasks The number of tasks to allocate initially.
 * @param nr_queues The number of queues in this scheduler.
 * @param flags The #scheduler flags.
 * @param nodeID The MPI rank
 * @param tp Parallel processing threadpool.
 */
void scheduler_init(struct scheduler *s, struct space *space, int nr_tasks,
                    int nr_queues, unsigned int flags, int nodeID,
                    struct threadpool *tp) {
  /* Init the lock. */
  lock_init(&s->lock);

  /* Allocate the queues. */
  if (swift_memalign("queues", (void **)&s->queues, queue_struct_align,
                     sizeof(struct queue) * nr_queues) != 0)
    error("Failed to allocate queues.");

  /* Initialize each queue. */
  for (int k = 0; k < nr_queues; k++) queue_init(&s->queues[k], NULL);

  /* Init the sleep mutex and cond. */
  if (pthread_cond_init(&s->sleep_cond, NULL) != 0 ||
      pthread_mutex_init(&s->sleep_mutex, NULL) != 0)
    error("Failed to initialize sleep barrier.");

  /* Init the unlocks. */
  if ((s->unlocks = (struct task **)swift_malloc(
           "unlocks", sizeof(struct task *) * scheduler_init_nr_unlocks)) ==
          NULL ||
      (s->unlock_ind = (int *)swift_malloc(
           "unlock_ind", sizeof(int) * scheduler_init_nr_unlocks)) == NULL)
    error("Failed to allocate unlocks.");
  s->nr_unlocks = 0;
  s->size_unlocks = scheduler_init_nr_unlocks;

  /* Set the scheduler variables. */
  s->nr_queues = nr_queues;
  s->flags = flags;
  s->space = space;
  s->nodeID = nodeID;
  s->threadpool = tp;

  /* Init the tasks array. */
  s->size = 0;
  s->tasks = NULL;
  s->tasks_ind = NULL;
  scheduler_reset(s, nr_tasks);

#if defined(SWIFT_DEBUG_CHECKS)
  s->e = space->e;
  s->last_successful_task_fetch = 0LL;
#endif
}

/**
 * @brief Prints the list of tasks to a file
 *
 * @param s The #scheduler
 * @param fileName Name of the file to write to
 */
void scheduler_print_tasks(const struct scheduler *s, const char *fileName) {
  const int nr_tasks = s->nr_tasks, *tid = s->tasks_ind;
  struct task *t, *tasks = s->tasks;

  FILE *file = fopen(fileName, "w");
  if (file == NULL) error("Could not create file '%s'.", fileName);

  fprintf(file, "# Rank  Name  Subname  unlocks  waits\n");

  for (int k = nr_tasks - 1; k >= 0; k--) {
    t = &tasks[tid[k]];
    if (t->skip) continue;
    fprintf(file, "%d %s %s %d %d\n", k, taskID_names[t->type],
            subtaskID_names[t->subtype], t->nr_unlock_tasks, t->wait);
  }

  fclose(file);
}

/**
 * @brief Frees up the memory allocated for this #scheduler
 */
void scheduler_clean(struct scheduler *s) {
  scheduler_free_tasks(s);
  swift_free("unlocks", s->unlocks);
  swift_free("unlock_ind", s->unlock_ind);
  for (int i = 0; i < s->nr_queues; ++i) queue_clean(&s->queues[i]);
  swift_free("queues", s->queues);
}

/**
 * @brief Free the task arrays allocated by this #scheduler.
 */
void scheduler_free_tasks(struct scheduler *s) {
  if (s->tasks != NULL) {
    swift_free("tasks", s->tasks);
    s->tasks = NULL;
  }
  if (s->tasks_ind != NULL) {
    swift_free("tasks_ind", s->tasks_ind);
    s->tasks_ind = NULL;
  }
  if (s->tid_active != NULL) {
    swift_free("tid_active", s->tid_active);
    s->tid_active = NULL;
  }
  s->size = 0;
  s->nr_tasks = 0;
}

/**
 * @brief write down the levels and the number of tasks at that level.
 *
 * Run plot_task_level.py for an example of how to use it
 * to generate the figure.
 *
 * @param s The #scheduler we are working in.
 * @param step The current step number.
 */
void scheduler_write_task_level(const struct scheduler *s, int step) {

  /* init */
  const int max_depth = 30;
  const struct task *tasks = s->tasks;
  int nr_tasks = s->nr_tasks;

  /* Init counter */
  int size = task_type_count * task_subtype_count * max_depth;
  int *count = (int *)malloc(size * sizeof(int));
  if (count == NULL) error("Failed to allocate memory");

  for (int i = 0; i < size; i++) count[i] = 0;

  /* Count tasks */
  for (int i = 0; i < nr_tasks; i++) {
    const struct task *t = &tasks[i];
    if (t->ci) {
      if ((int)t->ci->depth >= max_depth)
        error("Cell is too deep, you need to increase max_depth");

      int ind = t->type * task_subtype_count * max_depth;
      ind += t->subtype * max_depth;
      ind += (int)t->ci->depth;

      count[ind] += 1;
    }
  }

  /* Generate filename */
  char filename[200] = "task_level_\0";
#ifdef WITH_MPI
  char rankstr[6];
  sprintf(rankstr, "%04d_", s->nodeID);
  strcat(filename, rankstr);
#endif
  char stepstr[100];
  sprintf(stepstr, "%d.txt", step);
  strcat(filename, stepstr);

  /* Open file */
  FILE *f = fopen(filename, "w");
  if (f == NULL) error("Error opening task level file.");

  /* Print header */
  fprintf(f, "# task_type, task_subtype, depth, count\n");

  /* Print tasks level */
  for (int i = 0; i < size; i++) {
    if (count[i] == 0) continue;

    int type = i / (task_subtype_count * max_depth);
    int subtype = i - task_subtype_count * max_depth * type;
    subtype /= max_depth;
    int depth = i - task_subtype_count * max_depth * type;
    depth -= subtype * max_depth;
    fprintf(f, "%s %s %i %i\n", taskID_names[type], subtaskID_names[subtype],
            depth, count[i]);
  }

  /* clean up */
  fclose(f);
  free(count);
}
/**
 * @brief dump all the active queues of all the known schedulers into files.
 *
 * @param e the #scheduler
 */
void scheduler_dump_queues(struct engine *e) {

  struct scheduler *s = &e->sched;
  char dumpfile[35];

#ifdef WITH_MPI
  /* Open a file per rank and write the header. Use per rank to avoid MPI
   * calls that can interact with other blocking ones.  */
  snprintf(dumpfile, sizeof(dumpfile), "queue_dump_MPI-step%d.dat_%d", e->step,
           e->nodeID);
#else
  snprintf(dumpfile, sizeof(dumpfile), "queue_dump-step%d.dat", e->step);
#endif

  FILE *file_thread = fopen(dumpfile, "w");
  if (file_thread == NULL) error("Could not create file '%s'.", dumpfile);
  fprintf(file_thread, "# rank queue index type subtype weight\n");
  for (int l = 0; l < s->nr_queues; l++) {
    queue_dump(engine_rank, l, file_thread, &s->queues[l]);
  }
  fclose(file_thread);
}

void scheduler_report_task_times_mapper(void *map_data, int num_elements,
                                        void *extra_data) {

  struct task *tasks = (struct task *)map_data;
  float time_local[task_category_count] = {0};
  float *time_global = (float *)extra_data;

  /* Gather the times spent in the different task categories */
  for (int i = 0; i < num_elements; ++i) {

    const struct task *t = &tasks[i];
    const float total_time = clocks_from_ticks(t->total_ticks);
    const enum task_categories cat = task_get_category(t);
    time_local[cat] += total_time;
  }

  /* Update the global counters */
  for (int i = 0; i < task_category_count; ++i) {
    atomic_add_f(&time_global[i], time_local[i]);
  }
}

/**
 * @brief Display the time spent in the different task categories.
 *
 * @param s The #scheduler.
 * @param nr_threads The number of threads used in the engine.
 */
void scheduler_report_task_times(const struct scheduler *s,
                                 const int nr_threads) {

  const ticks tic = getticks();

  /* Total CPU time spent in engine_launch() */
  const float total_tasks_time = clocks_from_ticks(s->total_ticks) * nr_threads;

  if (total_tasks_time > 0.) {

    /* Initialise counters */
    float time[task_category_count] = {0};
    threadpool_map(s->threadpool, scheduler_report_task_times_mapper, s->tasks,
                   s->nr_tasks, sizeof(struct task), threadpool_auto_chunk_size,
                   time);

    /* Compute the dead time */
    float total_time = 0.;
    for (int i = 0; i < task_category_count; ++i) {
      total_time += time[i];
    }
    const float dead_time = total_tasks_time - total_time;

    message("*** CPU time spent in different task categories:");
    for (int i = 0; i < task_category_count; ++i) {
      message("*** %20s: %8.2f %s (%.2f %%)", task_category_names[i], time[i],
              clocks_getunit(), time[i] / total_tasks_time * 100.);
    }
    message("*** %20s: %8.2f %s (%.2f %%)", "dead time", dead_time,
            clocks_getunit(), dead_time / total_tasks_time * 100.);
    message("*** %20s: %8.2f %s (%.2f %%)", "total", total_tasks_time,
            clocks_getunit(), total_tasks_time / total_tasks_time * 100.);
  }

  /* Done. Report the time spent doing this analysis */
  message("took %.3f %s.", clocks_from_ticks(getticks() - tic),
          clocks_getunit());
}<|MERGE_RESOLUTION|>--- conflicted
+++ resolved
@@ -1690,15 +1690,9 @@
   struct engine *e = sp->e;
 
 #ifdef SWIFT_DEBUG_CHECKS
-<<<<<<< HEAD
-  /* Ensure we have a pair task. */
-  if (t->type != task_type_self) {
-    error("Got a non-pair task (t->type=%s)", taskID_names[t->type]);
-=======
   /* Ensure we have a self task. */
   if (t->type != task_type_self) {
     error("Got a non-self task (t->type=%s)", taskID_names[t->type]);
->>>>>>> 8d75d08a
   }
 #endif
 
