--- conflicted
+++ resolved
@@ -2056,56 +2056,11 @@
           cost = 1.f * (wscale * gcount_i) * gcount_i;
         } else if (t->subtype == task_subtype_external_grav) {
           cost = 1.f * wscale * gcount_i;
-<<<<<<< HEAD
-        else if (t->subtype == task_subtype_stars_density ||
-                 t->subtype == task_subtype_stars_prep1 ||
-                 t->subtype == task_subtype_stars_prep2 ||
-                 t->subtype == task_subtype_stars_prep3 ||
-                 t->subtype == task_subtype_stars_prep4 ||
-                 t->subtype == task_subtype_stars_feedback)
-          cost = 1.f * wscale * scount_i * count_i;
-        else if (t->subtype == task_subtype_sink_density ||
-                 t->subtype == task_subtype_sink_swallow ||
-                 t->subtype == task_subtype_sink_do_gas_swallow)
-          cost = 1.f * wscale * count_i * sink_count_i;
-        else if (t->subtype == task_subtype_sink_do_sink_swallow)
-          cost = 1.f * wscale * sink_count_i * sink_count_i;
-        else if (t->subtype == task_subtype_bh_density ||
-                 t->subtype == task_subtype_bh_swallow ||
-                 t->subtype == task_subtype_bh_feedback)
-          cost = 1.f * wscale * bcount_i * count_i;
-        else if (t->subtype == task_subtype_do_gas_swallow)
-          cost = 1.f * wscale * count_i;
-        else if (t->subtype == task_subtype_do_bh_swallow)
-          cost = 1.f * wscale * bcount_i;
-        else if (t->subtype == task_subtype_density ||
-                 t->subtype == task_subtype_gradient ||
-                 t->subtype == task_subtype_force ||
-                 t->subtype == task_subtype_limiter)
-          cost = 1.f * (wscale * count_i) * count_i;
-        else if (t->subtype == task_subtype_rt_gradient)
-          cost = 1.f * wscale * count_i * count_i;
-        else if (t->subtype == task_subtype_rt_transport)
-          cost = 1.f * wscale * count_i * count_i;
-        else
-          error("Untreated sub-type for selfs: %s",
-                subtaskID_names[t->subtype]);
-        break;
-
-      case task_type_pair:
-        if (t->subtype == task_subtype_grav) {
-          if (t->ci->nodeID != nodeID || t->cj->nodeID != nodeID)
-            cost = 3.f * (wscale * gcount_i) * gcount_j;
-          else
-            cost = 2.f * (wscale * gcount_i) * gcount_j;
-
-=======
->>>>>>> 9c17498b
         } else if (t->subtype == task_subtype_stars_density ||
                    t->subtype == task_subtype_stars_prep1 ||
                    t->subtype == task_subtype_stars_prep2 ||
-                   t->subtype == task_subtype_stars_prep3 ||
-                   t->subtype == task_subtype_stars_prep4 ||
+		   t->subtype == task_subtype_stars_prep3 ||
+		   t->subtype == task_subtype_stars_prep4 ||
                    t->subtype == task_subtype_stars_feedback) {
           cost = 1.f * (wscale * scount_i) * count_i;
         } else if (t->subtype == task_subtype_sink_density ||
@@ -2141,14 +2096,6 @@
 #ifdef SWIFT_DEBUG_CHECKS
         if (t->flags < 0) error("Negative flag value!");
 #endif
-<<<<<<< HEAD
-        if (t->subtype == task_subtype_stars_density ||
-            t->subtype == task_subtype_stars_prep1 ||
-            t->subtype == task_subtype_stars_prep2 ||
-            t->subtype == task_subtype_stars_prep3 ||
-            t->subtype == task_subtype_stars_prep4 ||
-            t->subtype == task_subtype_stars_feedback) {
-=======
         if (t->subtype == task_subtype_grav) {
           if (t->ci->nodeID != nodeID || t->cj->nodeID != nodeID)
             cost = 3.f * (wscale * gcount_i) * gcount_j;
@@ -2157,8 +2104,9 @@
         } else if (t->subtype == task_subtype_stars_density ||
                    t->subtype == task_subtype_stars_prep1 ||
                    t->subtype == task_subtype_stars_prep2 ||
+                   t->subtype == task_subtype_stars_prep3 ||
+                   t->subtype == task_subtype_stars_prep4 ||
                    t->subtype == task_subtype_stars_feedback) {
->>>>>>> 9c17498b
           if (t->ci->nodeID != nodeID) {
             cost = 3.f * (wscale * count_i) * scount_j * sid_scale[t->flags];
           } else if (t->cj->nodeID != nodeID) {
@@ -2232,45 +2180,6 @@
         }
         break;
 
-<<<<<<< HEAD
-      case task_type_sub_self:
-        if (t->subtype == task_subtype_stars_density ||
-            t->subtype == task_subtype_stars_prep1 ||
-            t->subtype == task_subtype_stars_prep2 ||
-            t->subtype == task_subtype_stars_prep3 ||
-            t->subtype == task_subtype_stars_prep4 ||
-            t->subtype == task_subtype_stars_feedback) {
-          cost = 1.f * (wscale * scount_i) * count_i;
-        } else if (t->subtype == task_subtype_sink_density ||
-                   t->subtype == task_subtype_sink_swallow ||
-                   t->subtype == task_subtype_sink_do_gas_swallow) {
-          cost = 1.f * (wscale * sink_count_i) * count_i;
-        } else if (t->subtype == task_subtype_sink_do_sink_swallow) {
-          cost = 1.f * (wscale * sink_count_i) * sink_count_i;
-        } else if (t->subtype == task_subtype_bh_density ||
-                   t->subtype == task_subtype_bh_swallow ||
-                   t->subtype == task_subtype_bh_feedback) {
-          cost = 1.f * (wscale * bcount_i) * count_i;
-        } else if (t->subtype == task_subtype_do_gas_swallow) {
-          cost = 1.f * wscale * count_i;
-        } else if (t->subtype == task_subtype_do_bh_swallow) {
-          cost = 1.f * wscale * bcount_i;
-        } else if (t->subtype == task_subtype_density ||
-                   t->subtype == task_subtype_gradient ||
-                   t->subtype == task_subtype_force ||
-                   t->subtype == task_subtype_limiter) {
-          cost = 1.f * (wscale * count_i) * count_i;
-        } else if (t->subtype == task_subtype_rt_gradient) {
-          cost = 1.f * wscale * scount_i * count_i;
-        } else if (t->subtype == task_subtype_rt_transport) {
-          cost = 1.f * wscale * scount_i * count_i;
-        } else {
-          error("Untreated sub-type for sub-selfs: %s",
-                subtaskID_names[t->subtype]);
-        }
-        break;
-=======
->>>>>>> 9c17498b
       case task_type_ghost:
         if (t->ci == t->ci->hydro.super) cost = wscale * count_i;
         break;
