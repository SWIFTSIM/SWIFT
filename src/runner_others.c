--- conflicted
+++ resolved
@@ -252,7 +252,9 @@
         error("TODO");
 #endif
 
-<<<<<<< HEAD
+	/* Update the sink properties before spwaning stars */
+	sink_update_sink_properties_before_star_formation(s, e, sink_props, phys_const);
+
         /* Spawn as many stars as necessary
            - loop counter for the random seed.
            - Start by 1 as 0 is used at init (sink_copy_properties) */
@@ -261,21 +263,6 @@
              star_counter++) {
 
           /* Create a new star with a mass s->target_mass */
-=======
-        /* loop counter for the random seed. Start by 1 as 0 is used at init
-         * (sink_copy_properties) */
-        int loop = 1;
-
-	/* Update the sink properties before spwaning stars */
-	sink_update_sink_properties_before_star_formation(s, e, sink_props, phys_const);
-
-        /* Spawn as many star as necessary */
-        while (sink_spawn_star(s, e, sink_props, cosmo, with_cosmology,
-                               phys_const, us)) {
-
-          /* Create a new star with a mass s->target_mass */
-
->>>>>>> 7cac6abf
           struct spart *sp = cell_spawn_new_spart_from_sink(e, c, s);
           if (sp == NULL)
             error("Run out of available star particles or gparts");
@@ -299,41 +286,12 @@
           c->stars.h_max = max(c->stars.h_max, sp->h);
           c->stars.h_max_active = max(c->stars.h_max_active, sp->h);
 
-<<<<<<< HEAD
-          /* count the number of stars spawned by this particle */
-          s->n_stars++;
-
-          /* Update the mass */
-          s->mass = s->mass - s->target_mass * phys_const->const_solar_mass;
-
-          /* Bug fix: Do not forget to update the sink gpart's mass. */
-          s->gpart->mass = s->mass;
-
-#ifdef SWIFT_DEBUG_CHECKS
-          /* This message must be put carefully after giving the star its mass,
-             updated the sink mass and before changing the target_type */
-          message(
-              "%010lld spawn a star (%010lld) with mass %8.2f Msol type=%d  "
-              "loop=%03d. Sink remaining mass: %e Msol.",
-              s->id, sp->id, sp->mass / phys_const->const_solar_mass,
-              s->target_type, star_counter,
-              s->mass / phys_const->const_solar_mass);
-#endif
-
-          /* Sample the IMF to the get next target mass */
-          sink_update_target_mass(s, sink_props, e, star_counter);
+	  /* Update sink properties */
+	  sink_update_sink_properties_after_star_formation(s, sp, e, sink_props,
+							   phys_const, star_counter);
         } /* Loop over the stars to spawn */
       }   /* if sink_is_active */
     }     /* Loop over the particles */
-=======
-	  /* Update sink properties */
-	  sink_update_sink_properties_after_star_formation(s, sp, e, sink_props,
-							   phys_const, loop);
-	  loop++;
-        }
-      }
-    } /* Loop over the particles */
->>>>>>> 7cac6abf
   }
 
   /* If we formed any stars, the star sorts are now invalid. We need to
