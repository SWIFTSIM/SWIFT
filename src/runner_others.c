--- conflicted
+++ resolved
@@ -436,17 +436,10 @@
             int n_spart_to_create = n_spart_spawn + n_spart_convert;
 
             while (n_spart_to_create > 0) {
-<<<<<<< HEAD
 
               struct spart *sp = NULL;
               int part_converted;
 
-=======
-
-              struct spart *sp = NULL;
-              int part_converted;
-
->>>>>>> 9947b22a
               /* Are we using a model that actually generates star particles? */
               if (swift_star_formation_model_creates_stars) {
 
