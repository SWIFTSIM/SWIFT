--- conflicted
+++ resolved
@@ -684,13 +684,8 @@
 
           /* Some values need to be reset in the Gizmo case. */
           hydro_prepare_force(p, &c->hydro.xparts[k], cosmo,
-<<<<<<< HEAD
-                              e->hydro_properties, e->pressure_floor_props, 0,
-                              0);
-=======
                               e->hydro_properties, e->pressure_floor_props,
                               /*dt_alpha=*/0, /*dt_therm=*/0);
->>>>>>> 57cd90e0
           rt_prepare_force(p);
 #endif
         }
