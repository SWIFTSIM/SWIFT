/*******************************************************************************
 * This file is part of SWIFT.
 * Copyright (c) 2012 Pedro Gonnet (pedro.gonnet@durham.ac.uk),
 *                    Matthieu Schaller (matthieu.schaller@durham.ac.uk).
 *
 * This program is free software: you can redistribute it and/or modify
 * it under the terms of the GNU Lesser General Public License as published
 * by the Free Software Foundation, either version 3 of the License, or
 * (at your option) any later version.
 *
 * This program is distributed in the hope that it will be useful,
 * but WITHOUT ANY WARRANTY; without even the implied warranty of
 * MERCHANTABILITY or FITNESS FOR A PARTICULAR PURPOSE.  See the
 * GNU General Public License for more details.
 *
 * You should have received a copy of the GNU Lesser General Public License
 * along with this program.  If not, see <http://www.gnu.org/licenses/>.
 *
 ******************************************************************************/

/* Config parameters. */
#include "../config.h"

#if defined(HAVE_HDF5) && !defined(WITH_MPI)

/* Some standard headers. */
#include <hdf5.h>
#include <math.h>
#include <stddef.h>
#include <stdio.h>
#include <stdlib.h>
#include <string.h>
#include <time.h>

/* This object's header. */
#include "single_io.h"

/* Local includes. */
#include "black_holes_io.h"
#include "chemistry_io.h"
#include "common_io.h"
<<<<<<< HEAD
=======
#include "cooling_io.h"
#include "dark_matter_io.h"
>>>>>>> 4e26a0e3
#include "dimension.h"
#include "engine.h"
#include "error.h"
#include "gravity_io.h"
#include "gravity_properties.h"
#include "hydro_io.h"
#include "hydro_properties.h"
#include "io_compression.h"
#include "io_properties.h"
#include "memuse.h"
#include "output_list.h"
#include "output_options.h"
#include "part.h"
#include "part_type.h"
#include "sink_io.h"
#include "star_formation_io.h"
#include "stars_io.h"
#include "tools.h"
#include "units.h"
#include "xmf.h"

/**
 * @brief Reads a data array from a given HDF5 group.
 *
 * @param h_grp The group from which to read.
 * @param prop The #io_props of the field to read
 * @param N The number of particles.
 * @param internal_units The #unit_system used internally
 * @param ic_units The #unit_system used in the ICs
 * @param cleanup_h Are we removing h-factors from the ICs?
 * @param cleanup_sqrt_a Are we cleaning-up the sqrt(a) factors in the Gadget
 * IC velocities?
 * @param h The value of the reduced Hubble constant.
 * @param a The current value of the scale-factor.
 *
 * @todo A better version using HDF5 hyper-slabs to read the file directly into
 * the part array will be written once the structures have been stabilized.
 */
void read_array_single(hid_t h_grp, const struct io_props props, size_t N,
                       const struct unit_system* internal_units,
                       const struct unit_system* ic_units, int cleanup_h,
                       int cleanup_sqrt_a, double h, double a) {

  const size_t typeSize = io_sizeof_type(props.type);
  const size_t copySize = typeSize * props.dimension;
  const size_t num_elements = N * props.dimension;

  /* Check whether the dataspace exists or not */
  const htri_t exist = H5Lexists(h_grp, props.name, 0);
  if (exist < 0) {
    error("Error while checking the existence of data set '%s'.", props.name);
  } else if (exist == 0) {
    if (props.importance == COMPULSORY) {
      error("Compulsory data set '%s' not present in the file.", props.name);
    } else {

      /* Create a single instance of the default value */
      float* temp = (float*)malloc(copySize);
      for (int i = 0; i < props.dimension; ++i) temp[i] = props.default_value;

      /* Copy it everywhere in the particle array */
      for (size_t i = 0; i < N; ++i)
        memcpy(props.field + i * props.partSize, temp, copySize);

      free(temp);
      return;
    }
  }

  /* message("Reading %s '%s' array...", */
  /*         props.importance == COMPULSORY ? "compulsory" : "optional  ", */
  /*         props.name); */

  /* Open data space */
  const hid_t h_data = H5Dopen(h_grp, props.name, H5P_DEFAULT);
  if (h_data < 0) error("Error while opening data space '%s'.", props.name);

  /* Allocate temporary buffer */
  void* temp = malloc(num_elements * typeSize);
  if (temp == NULL) error("Unable to allocate memory for temporary buffer");

  /* Read HDF5 dataspace in temporary buffer */
  /* Dirty version that happens to work for vectors but should be improved */
  /* Using HDF5 dataspaces would be better */
  const hid_t h_err = H5Dread(h_data, io_hdf5_type(props.type), H5S_ALL,
                              H5S_ALL, H5P_DEFAULT, temp);
  if (h_err < 0) error("Error while reading data array '%s'.", props.name);

  /* Unit conversion if necessary */
  const double unit_factor =
      units_conversion_factor(ic_units, internal_units, props.units);
  if (unit_factor != 1. && exist != 0) {

    /* message("Converting ! factor=%e", factor); */

    if (io_is_double_precision(props.type)) {
      double* temp_d = (double*)temp;
      for (size_t i = 0; i < num_elements; ++i) temp_d[i] *= unit_factor;

    } else {
      float* temp_f = (float*)temp;

#ifdef SWIFT_DEBUG_CHECKS
      float maximum = 0.f;
      float minimum = FLT_MAX;
#endif

      /* Loop that converts the Units */
      for (size_t i = 0; i < num_elements; ++i) {

#ifdef SWIFT_DEBUG_CHECKS
        /* Find the absolute minimum and maximum values */
        const float abstemp_f = fabsf(temp_f[i]);
        if (abstemp_f != 0.f) {
          maximum = max(maximum, abstemp_f);
          minimum = min(minimum, abstemp_f);
        }
#endif

        /* Convert the float units */
        temp_f[i] *= unit_factor;
      }

#ifdef SWIFT_DEBUG_CHECKS
      /* The two possible errors: larger than float or smaller
       * than float precision. */
      if (unit_factor * maximum > FLT_MAX) {
        error("Unit conversion results in numbers larger than floats");
      } else if (unit_factor * minimum < FLT_MIN) {
        error("Numbers smaller than float precision");
      }
#endif
    }
  }

  /* Clean-up h if necessary */
  const float h_factor_exp = units_h_factor(internal_units, props.units);
  if (cleanup_h && h_factor_exp != 0.f && exist != 0) {

    /* message("Multipltying '%s' by h^%f=%f", props.name, h_factor_exp,
     * h_factor); */

    if (io_is_double_precision(props.type)) {
      double* temp_d = (double*)temp;
      const double h_factor = pow(h, h_factor_exp);
      for (size_t i = 0; i < num_elements; ++i) temp_d[i] *= h_factor;
    } else {
      float* temp_f = (float*)temp;
      const float h_factor = pow(h, h_factor_exp);
      for (size_t i = 0; i < num_elements; ++i) temp_f[i] *= h_factor;
    }
  }

  /* Clean-up a if necessary */
  if (cleanup_sqrt_a && a != 1. && (strcmp(props.name, "Velocities") == 0)) {

    if (io_is_double_precision(props.type)) {
      double* temp_d = (double*)temp;
      const double vel_factor = sqrt(a);
      for (size_t i = 0; i < num_elements; ++i) temp_d[i] *= vel_factor;
    } else {
      float* temp_f = (float*)temp;
      const float vel_factor = sqrt(a);
      for (size_t i = 0; i < num_elements; ++i) temp_f[i] *= vel_factor;
    }
  }

  /* Copy temporary buffer to particle data */
  char* temp_c = (char*)temp;
  for (size_t i = 0; i < N; ++i)
    memcpy(props.field + i * props.partSize, &temp_c[i * copySize], copySize);

  /* Free and close everything */
  free(temp);
  H5Dclose(h_data);
}

/**
 * @brief Writes a data array in given HDF5 group.
 *
 * @param e The #engine we are writing from.
 * @param grp The group in which to write.
 * @param fileName The name of the file in which the data is written
 * @param xmfFile The FILE used to write the XMF description
 * @param partTypeGroupName The name of the group containing the particles in
 * the HDF5 file.
 * @param props The #io_props of the field to read
 * @param N The number of particles to write.
 * @param internal_units The #unit_system used internally
 * @param snapshot_units The #unit_system used in the snapshots
 *
 * @todo A better version using HDF5 hyper-slabs to write the file directly from
 * the part array will be written once the structures have been stabilized.
 */
void write_array_single(const struct engine* e, hid_t grp, char* fileName,
                        FILE* xmfFile, char* partTypeGroupName,
                        const struct io_props props, size_t N,
                        const enum lossy_compression_schemes lossy_compression,
                        const struct unit_system* internal_units,
                        const struct unit_system* snapshot_units) {

  const size_t typeSize = io_sizeof_type(props.type);
  const size_t num_elements = N * props.dimension;

  /* message("Writing '%s' array...", props.name); */

  /* Allocate temporary buffer */
  void* temp = NULL;
  if (swift_memalign("writebuff", (void**)&temp, IO_BUFFER_ALIGNMENT,
                     num_elements * typeSize) != 0)
    error("Unable to allocate temporary i/o buffer");

  /* Copy the particle data to the temporary buffer */
  io_copy_temp_buffer(temp, e, props, N, internal_units, snapshot_units);

  /* Create data space */
  const hid_t h_space = H5Screate(H5S_SIMPLE);
  if (h_space < 0)
    error("Error while creating data space for field '%s'.", props.name);

  /* Decide what chunk size to use based on compression */
  int log2_chunk_size = 20;

  int rank;
  hsize_t shape[2];
  hsize_t chunk_shape[2];

  if (props.dimension > 1) {
    rank = 2;
    shape[0] = N;
    shape[1] = props.dimension;
    chunk_shape[0] = 1 << log2_chunk_size;
    chunk_shape[1] = props.dimension;
  } else {
    rank = 1;
    shape[0] = N;
    shape[1] = 0;
    chunk_shape[0] = 1 << log2_chunk_size;
    chunk_shape[1] = 0;
  }

  /* Make sure the chunks are not larger than the dataset */
  if (chunk_shape[0] > N) chunk_shape[0] = N;

  /* Change shape of data space */
  hid_t h_err = H5Sset_extent_simple(h_space, rank, shape, shape);
  if (h_err < 0)
    error("Error while changing data space shape for field '%s'.", props.name);

  /* Dataset type */
  hid_t h_type = H5Tcopy(io_hdf5_type(props.type));

  /* Dataset properties */
  hid_t h_prop = H5Pcreate(H5P_DATASET_CREATE);

  /* Set chunk size */
  h_err = H5Pset_chunk(h_prop, rank, chunk_shape);
  if (h_err < 0)
    error("Error while setting chunk size (%llu, %llu) for field '%s'.",
          chunk_shape[0], chunk_shape[1], props.name);

  /* Are we imposing some form of lossy compression filter? */
  if (lossy_compression != compression_write_lossless)
    set_hdf5_lossy_compression(&h_prop, &h_type, lossy_compression, props.name);

  /* Impose GZIP data compression */
  if (e->snapshot_compression > 0) {
    h_err = H5Pset_shuffle(h_prop);
    if (h_err < 0)
      error("Error while setting shuffling options for field '%s'.",
            props.name);

    h_err = H5Pset_deflate(h_prop, e->snapshot_compression);
    if (h_err < 0)
      error("Error while setting compression options for field '%s'.",
            props.name);
  }

  /* Impose check-sum to verify data corruption */
  h_err = H5Pset_fletcher32(h_prop);
  if (h_err < 0)
    error("Error while setting checksum options for field '%s'.", props.name);

  /* Create dataset */
  const hid_t h_data = H5Dcreate(grp, props.name, h_type, h_space, H5P_DEFAULT,
                                 h_prop, H5P_DEFAULT);
  if (h_data < 0) error("Error while creating dataspace '%s'.", props.name);

  /* Write temporary buffer to HDF5 dataspace */
  h_err = H5Dwrite(h_data, io_hdf5_type(props.type), h_space, H5S_ALL,
                   H5P_DEFAULT, temp);
  if (h_err < 0) error("Error while writing data array '%s'.", props.name);

  /* Write XMF description for this data set */
  if (xmfFile != NULL)
    xmf_write_line(xmfFile, fileName, partTypeGroupName, props.name, N,
                   props.dimension, props.type);

  /* Write unit conversion factors for this data set */
  char buffer[FIELD_BUFFER_SIZE] = {0};
  units_cgs_conversion_string(buffer, snapshot_units, props.units,
                              props.scale_factor_exponent);
  float baseUnitsExp[5];
  units_get_base_unit_exponents_array(baseUnitsExp, props.units);
  io_write_attribute_f(h_data, "U_M exponent", baseUnitsExp[UNIT_MASS]);
  io_write_attribute_f(h_data, "U_L exponent", baseUnitsExp[UNIT_LENGTH]);
  io_write_attribute_f(h_data, "U_t exponent", baseUnitsExp[UNIT_TIME]);
  io_write_attribute_f(h_data, "U_I exponent", baseUnitsExp[UNIT_CURRENT]);
  io_write_attribute_f(h_data, "U_T exponent", baseUnitsExp[UNIT_TEMPERATURE]);
  io_write_attribute_f(h_data, "h-scale exponent", 0.f);
  io_write_attribute_f(h_data, "a-scale exponent", props.scale_factor_exponent);
  io_write_attribute_s(h_data, "Expression for physical CGS units", buffer);

  /* Write the actual number this conversion factor corresponds to */
  const double factor =
      units_cgs_conversion_factor(snapshot_units, props.units);
  io_write_attribute_d(
      h_data,
      "Conversion factor to CGS (not including cosmological corrections)",
      factor);
  io_write_attribute_d(
      h_data,
      "Conversion factor to physical CGS (including cosmological corrections)",
      factor * pow(e->cosmology->a, props.scale_factor_exponent));

#ifdef SWIFT_DEBUG_CHECKS
  if (strlen(props.description) == 0)
    error("Invalid (empty) description of the field '%s'", props.name);
#endif

  /* Write the full description */
  io_write_attribute_s(h_data, "Description", props.description);

  /* Free and close everything */
  swift_free("writebuff", temp);
  H5Tclose(h_type);
  H5Pclose(h_prop);
  H5Dclose(h_data);
  H5Sclose(h_space);
}

/**
 * @brief Reads an HDF5 initial condition file (GADGET-3 type)
 *
 * @param fileName The file to read.
 * @param internal_units The system units used internally
 * @param dim (output) The dimension of the volume.
 * @param parts (output) Array of #part particles.
 * @param gparts (output) Array of #gpart particles.
 * @param sinks (output) Array of #sink particles.
 * @param sparts (output) Array of #spart particles.
 * @param bparts (output) Array of #bpart particles.
 * @param dmparts (output) Array of #dmpart particles.
 * @param Ngas (output) number of Gas particles read.
 * @param Ndarkmatter (output) number of dark matter particles read.
 * @param Ngparts (output) The number of #gpart read.
 * @param Ngparts_background (output) The number of background #gpart (type 2)
 * @param Nnuparts (output) The number of neutrino #gpart (type 6)
 * @param Nsinks (output) The number of #sink read.
 * @param Nstars (output) The number of #spart read.
 * @param Nblackholes (output) The number of #bpart read.
 * @param flag_entropy (output) 1 if the ICs contained Entropy in the
 * InternalEnergy field
 * @param with_hydro Are we reading gas particles ?
 * @param with_gravity Are we reading/creating #gpart arrays ?
 * @param with_sink Are we reading sink particles ?
 * @param with_stars Are we reading star particles ?
 * @param with_black_hole Are we reading black hole particles ?
 * @param with_sidm Are we reading dark matter particles ?
 * @param with_cosmology Are we running with cosmology ?
 * @param cleanup_h Are we cleaning-up h-factors from the quantities we read?
 * @param cleanup_sqrt_a Are we cleaning-up the sqrt(a) factors in the Gadget
 * IC velocities?
 * @param h The value of the reduced Hubble constant to use for correction.
 * @param a The current value of the scale-factor.
 * @prarm n_threads The number of threads to use for the temporary threadpool.
 * @param dry_run If 1, don't read the particle. Only allocates the arrays.
 *
 * Opens the HDF5 file fileName and reads the particles contained
 * in the parts array. N is the returned number of particles found
 * in the file.
 *
 * @warning Can not read snapshot distributed over more than 1 file !!!
 * @todo Read snapshots distributed in more than one file.
 */
<<<<<<< HEAD
void read_ic_single(
    const char* fileName, const struct unit_system* internal_units,
    double dim[3], struct part** parts, struct gpart** gparts,
    struct sink** sinks, struct spart** sparts, struct bpart** bparts,
    size_t* Ngas, size_t* Ngparts, size_t* Ngparts_background, size_t* Nnuparts,
    size_t* Nsinks, size_t* Nstars, size_t* Nblackholes, int* flag_entropy,
    int with_hydro, int with_gravity, int with_sink, int with_stars,
    int with_black_holes, int with_cosmology, int cleanup_h, int cleanup_sqrt_a,
    double h, double a, int n_threads, int dry_run, int remap_ids) {
=======
void read_ic_single(const char* fileName,
                    const struct unit_system* internal_units, double dim[3],
                    struct part** parts, struct gpart** gparts,
                    struct sink** sinks, struct spart** sparts,
                    struct bpart** bparts, struct dmpart** dmparts,
                    size_t* Ngas, size_t* Ndarkmatter, size_t* Ngparts,
                    size_t* Ngparts_background, size_t* Nsinks, size_t* Nstars,
                    size_t* Nblackholes, int* flag_entropy, int with_hydro,
                    int with_gravity, int with_sink, int with_stars,
                    int with_black_holes, int with_sidm, int with_cosmology, int cleanup_h,
                    int cleanup_sqrt_a, double h, double a, int n_threads,
                    int dry_run) {
>>>>>>> 4e26a0e3

  hid_t h_file = 0, h_grp = 0;
  /* GADGET has only cubic boxes (in cosmological mode) */
  double boxSize[3] = {0.0, -1.0, -1.0};
  long long numParticles[swift_type_count] = {0};
  long long numParticles_highWord[swift_type_count] = {0};
  size_t N[swift_type_count] = {0};
  int dimension = 3; /* Assume 3D if nothing is specified */
  size_t Ndm = 0;
  size_t Ndm_background = 0;
  size_t Ndm_neutrino = 0;

  /* Initialise counters */
  *Ngas = 0, *Ngparts = 0, *Ngparts_background = 0, *Nstars = 0,
<<<<<<< HEAD
  *Nblackholes = 0, *Nsinks = 0, *Nnuparts = 0;
=======
  *Nblackholes = 0, *Ndarkmatter = 0, *Nsinks = 0;
>>>>>>> 4e26a0e3

  /* Open file */
  /* message("Opening file '%s' as IC.", fileName); */
  h_file = H5Fopen(fileName, H5F_ACC_RDONLY, H5P_DEFAULT);
  if (h_file < 0) error("Error while opening file '%s'.", fileName);

  /* Open header to read simulation properties */
  /* message("Reading file header..."); */
  h_grp = H5Gopen(h_file, "/Header", H5P_DEFAULT);
  if (h_grp < 0) error("Error while opening file header\n");

  /* Check the dimensionality of the ICs (if the info exists) */
  const hid_t hid_dim = H5Aexists(h_grp, "Dimension");
  if (hid_dim < 0)
    error("Error while testing existance of 'Dimension' attribute");
  if (hid_dim > 0) io_read_attribute(h_grp, "Dimension", INT, &dimension);
  if (dimension != hydro_dimension)
    error("ICs dimensionality (%dD) does not match code dimensionality (%dD)",
          dimension, (int)hydro_dimension);

  /* Check whether the number of files is specified (if the info exists) */
  const hid_t hid_files = H5Aexists(h_grp, "NumFilesPerSnapshot");
  int num_files = 1;
  if (hid_files < 0)
    error(
        "Error while testing the existance of 'NumFilesPerSnapshot' attribute");
  if (hid_files > 0)
    io_read_attribute(h_grp, "NumFilesPerSnapshot", INT, &num_files);
  if (num_files != 1)
    error(
        "ICs are split over multiples files (%d). SWIFT cannot handle this "
        "case. The script /tools/combine_ics.py is availalbe in the repository "
        "to combine files into a valid input file.",
        num_files);

  /* Read the relevant information and print status */
  int flag_entropy_temp[swift_type_count];
  io_read_attribute(h_grp, "Flag_Entropy_ICs", INT, flag_entropy_temp);
  *flag_entropy = flag_entropy_temp[0];
  io_read_attribute(h_grp, "BoxSize", DOUBLE, boxSize);
  io_read_attribute(h_grp, "NumPart_Total", LONGLONG, numParticles);
  io_read_attribute(h_grp, "NumPart_Total_HighWord", LONGLONG,
                    numParticles_highWord);

  /* Check that the user is not doing something silly when they e.g. restart
   * from a snapshot by asserting that the current scale-factor (from
   * parameter file) and the redshift in the header are consistent */
  if (with_cosmology) {
    io_assert_valid_header_cosmology(h_grp, a);
  }

  for (int ptype = 0; ptype < swift_type_count; ++ptype)
    N[ptype] = (numParticles[ptype]) + (numParticles_highWord[ptype] << 32);

  /* Get the box size if not cubic */
  dim[0] = boxSize[0];
  dim[1] = (boxSize[1] < 0) ? boxSize[0] : boxSize[1];
  dim[2] = (boxSize[2] < 0) ? boxSize[0] : boxSize[2];

  /* Change box size in the 1D and 2D case */
  if (hydro_dimension == 2)
    dim[2] = min(dim[0], dim[1]);
  else if (hydro_dimension == 1)
    dim[2] = dim[1] = dim[0];

  /* Convert the box size if we want to clean-up h-factors */
  if (cleanup_h) {
    dim[0] /= h;
    dim[1] /= h;
    dim[2] /= h;
  }

  /* message("Found %d particles in a %speriodic box of size [%f %f %f].",  */
  /* 	  *N, (periodic ? "": "non-"), dim[0], dim[1], dim[2]);  */

  /* Close header */
  H5Gclose(h_grp);

  /* Read the unit system used in the ICs */
  struct unit_system* ic_units =
      (struct unit_system*)malloc(sizeof(struct unit_system));
  if (ic_units == NULL) error("Unable to allocate memory for IC unit system");
  io_read_unit_system(h_file, ic_units, internal_units, 0);

  /* Tell the user if a conversion will be needed */
  if (units_are_equal(ic_units, internal_units)) {

    message("IC and internal units match. No conversion needed.");

  } else {

    message("Conversion needed from:");
    message("(ICs) Unit system: U_M =      %e g.", ic_units->UnitMass_in_cgs);
    message("(ICs) Unit system: U_L =      %e cm.",
            ic_units->UnitLength_in_cgs);
    message("(ICs) Unit system: U_t =      %e s.", ic_units->UnitTime_in_cgs);
    message("(ICs) Unit system: U_I =      %e A.",
            ic_units->UnitCurrent_in_cgs);
    message("(ICs) Unit system: U_T =      %e K.",
            ic_units->UnitTemperature_in_cgs);
    message("to:");
    message("(internal) Unit system: U_M = %e g.",
            internal_units->UnitMass_in_cgs);
    message("(internal) Unit system: U_L = %e cm.",
            internal_units->UnitLength_in_cgs);
    message("(internal) Unit system: U_t = %e s.",
            internal_units->UnitTime_in_cgs);
    message("(internal) Unit system: U_I = %e A.",
            internal_units->UnitCurrent_in_cgs);
    message("(internal) Unit system: U_T = %e K.",
            internal_units->UnitTemperature_in_cgs);
  }

  /* Convert the dimensions of the box */
  for (int j = 0; j < 3; j++)
    dim[j] *=
        units_conversion_factor(ic_units, internal_units, UNIT_CONV_LENGTH);

  /* Allocate memory to store SPH particles */
  if (with_hydro) {
    *Ngas = N[swift_type_gas];
    if (swift_memalign("parts", (void**)parts, part_align,
                       *Ngas * sizeof(struct part)) != 0)
      error("Error while allocating memory for SPH particles");
    bzero(*parts, *Ngas * sizeof(struct part));
  }

  /* Allocate memory to store star particles */
  if (with_sink) {
    *Nsinks = N[swift_type_sink];
    if (swift_memalign("sinks", (void**)sinks, sink_align,
                       *Nsinks * sizeof(struct sink)) != 0)
      error("Error while allocating memory for sink particles");
    bzero(*sinks, *Nsinks * sizeof(struct sink));
  }

  /* Allocate memory to store star particles */
  if (with_stars) {
    *Nstars = N[swift_type_stars];
    if (swift_memalign("sparts", (void**)sparts, spart_align,
                       *Nstars * sizeof(struct spart)) != 0)
      error("Error while allocating memory for stars particles");
    bzero(*sparts, *Nstars * sizeof(struct spart));
  }

  /* Allocate memory to store black hole particles */
  if (with_black_holes) {
    *Nblackholes = N[swift_type_black_hole];
    if (swift_memalign("bparts", (void**)bparts, bpart_align,
                       *Nblackholes * sizeof(struct bpart)) != 0)
      error("Error while allocating memory for black hole particles");
    bzero(*bparts, *Nblackholes * sizeof(struct bpart));
  }

  /* Allocate memory to store all gravity particles */
  if (with_gravity && with_sidm) {
    *Ndarkmatter = N[swift_type_dark_matter];
    Ndm = *Ndarkmatter;
    if (swift_memalign("dmparts", (void**)dmparts, dmpart_align,
                         *Ndarkmatter * sizeof(struct dmpart)) != 0)
        error("Error while allocating memory for dark matter particles");
    bzero(*dmparts, *Ndarkmatter * sizeof(struct dmpart));

    Ndm_background = N[swift_type_dark_matter_background];
    Ndm_neutrino = N[swift_type_neutrino];
    *Ngparts = (with_hydro ? N[swift_type_gas] : 0) +
               N[swift_type_dark_matter] +
               N[swift_type_dark_matter_background] + N[swift_type_neutrino] +
               (with_sink ? N[swift_type_sink] : 0) +
               (with_stars ? N[swift_type_stars] : 0) +
               (with_black_holes ? N[swift_type_black_hole] : 0);
    *Ngparts_background = Ndm_background;
    *Nnuparts = Ndm_neutrino;
    if (swift_memalign("gparts", (void**)gparts, gpart_align,
                       *Ngparts * sizeof(struct gpart)) != 0)
      error("Error while allocating memory for gravity particles");
    bzero(*gparts, *Ngparts * sizeof(struct gpart));

  } else if (with_gravity) {

      Ndm = N[swift_type_dark_matter];
      Ndm_background = N[swift_type_dark_matter_background];
      *Ngparts = (with_hydro ? N[swift_type_gas] : 0) +
                 N[swift_type_dark_matter] +
                 N[swift_type_dark_matter_background] +
                 (with_sink ? N[swift_type_sink] : 0) +
                 (with_stars ? N[swift_type_stars] : 0) +
                 (with_black_holes ? N[swift_type_black_hole] : 0);
      *Ngparts_background = Ndm_background;
      if (swift_memalign("gparts", (void**)gparts, gpart_align,
                         *Ngparts * sizeof(struct gpart)) != 0)
          error("Error while allocating memory for gravity particles");
      bzero(*gparts, *Ngparts * sizeof(struct gpart));

  }

  /* message("Allocated %8.2f MB for particles.", *N * sizeof(struct part) /
   * (1024.*1024.)); */

  /* message("BoxSize = %lf", dim[0]); */
  /* message("NumPart = [%zd, %zd] Total = %zd", *Ngas, Ndm, *Ngparts); */

  /* Loop over all particle types */
  for (int ptype = 0; ptype < swift_type_count; ptype++) {

    /* Don't do anything if no particle of this kind */
    if (N[ptype] == 0) continue;

    /* Open the particle group in the file */
    char partTypeGroupName[PARTICLE_GROUP_BUFFER_SIZE];
    snprintf(partTypeGroupName, PARTICLE_GROUP_BUFFER_SIZE, "/PartType%d",
             ptype);
    h_grp = H5Gopen(h_file, partTypeGroupName, H5P_DEFAULT);
    if (h_grp < 0)
      error("Error while opening particle group %s.", partTypeGroupName);

    int num_fields = 0;
    struct io_props list[100];
    size_t Nparticles = 0;

    /* Read particle fields into the structure */
    switch (ptype) {

      case swift_type_gas:
        if (with_hydro) {
          Nparticles = *Ngas;
          hydro_read_particles(*parts, list, &num_fields);
          num_fields += chemistry_read_particles(*parts, list + num_fields);
        }
        break;

      case swift_type_dark_matter:
        if (with_gravity && with_sidm) {
          Nparticles = Ndm;
          darkmatter_read_as_dmparticles(*dmparts, list, &num_fields);

        } else if (with_gravity){
            Nparticles = Ndm;
            darkmatter_read_particles(*gparts, list, &num_fields);
        }
        break;

      case swift_type_dark_matter_background:
        if (with_gravity) {
          Nparticles = Ndm_background;
          darkmatter_read_particles(*gparts + Ndm, list, &num_fields);
        }
        break;

      case swift_type_neutrino:
        if (with_gravity) {
          Nparticles = Ndm_neutrino;
          darkmatter_read_particles(*gparts + Ndm + Ndm_background, list,
                                    &num_fields);
        }
        break;

      case swift_type_sink:
        if (with_sink) {
          Nparticles = *Nsinks;
          sink_read_particles(*sinks, list, &num_fields);
        }
        break;

      case swift_type_stars:
        if (with_stars) {
          Nparticles = *Nstars;
          stars_read_particles(*sparts, list, &num_fields);
          num_fields +=
              star_formation_read_particles(*sparts, list + num_fields);
        }
        break;

      case swift_type_black_hole:
        if (with_black_holes) {
          Nparticles = *Nblackholes;
          black_holes_read_particles(*bparts, list, &num_fields);
        }
        break;

      default:
        message("Particle Type %d not yet supported. Particles ignored", ptype);
    }

    /* Read everything */
    if (!dry_run)
      for (int i = 0; i < num_fields; ++i) {
        /* If we are remapping ParticleIDs later, don't need to read them. */
        if (remap_ids && strcmp(list[i].name, "ParticleIDs") == 0) continue;

        /* Read array. */
        read_array_single(h_grp, list[i], Nparticles, internal_units, ic_units,
                          cleanup_h, cleanup_sqrt_a, h, a);
      }

    /* Close particle group */
    H5Gclose(h_grp);
  }

  /* If we are remapping ParticleIDs later, start by setting them to 1. */
  if (remap_ids) io_set_ids_to_one(*gparts, *Ngparts);

  /* Duplicate the parts for gravity */
  if (!dry_run && with_gravity) {

    /* Let's initialise a bit of thread parallelism here */
    struct threadpool tp;
    threadpool_init(&tp, n_threads);

    /* Prepare the DM background particles */
    io_prepare_dm_background_gparts(&tp, *gparts + Ndm, Ndm_background);

<<<<<<< HEAD
    /* Prepare the DM neutrino particles */
    io_prepare_dm_neutrino_gparts(&tp, *gparts + Ndm + Ndm_background,
                                  Ndm_neutrino);
=======
    /* Prepare the DM particles */
    if (with_sidm) {
        io_duplicate_darkmatter_gparts(&tp, *dmparts, *gparts, *Ndarkmatter);
    } else {
        io_prepare_dm_gparts(&tp, *gparts, Ndm);
    }
>>>>>>> 4e26a0e3

    /* Duplicate the hydro particles into gparts */
    if (with_hydro)
      io_duplicate_hydro_gparts(&tp, *parts, *gparts, *Ngas,
                                Ndm + Ndm_background + Ndm_neutrino);

    /* Duplicate the star particles into gparts */
    if (with_sink)
      io_duplicate_sinks_gparts(&tp, *sinks, *gparts, *Nsinks,
                                Ndm + Ndm_background + Ndm_neutrino + *Ngas);

    /* Duplicate the star particles into gparts */
    if (with_stars)
      io_duplicate_stars_gparts(
          &tp, *sparts, *gparts, *Nstars,
          Ndm + Ndm_background + Ndm_neutrino + *Ngas + *Nsinks);

    /* Duplicate the black hole particles into gparts */
    if (with_black_holes)
      io_duplicate_black_holes_gparts(
          &tp, *bparts, *gparts, *Nblackholes,
          Ndm + Ndm_background + Ndm_neutrino + *Ngas + *Nsinks + *Nstars);

    threadpool_clean(&tp);
  }

  /* message("Done Reading particles..."); */

  /* Clean up */
  free(ic_units);

  /* Close file */
  H5Fclose(h_file);
}

/**
 * @brief Writes an HDF5 output file (GADGET-3 type) with its XMF descriptor
 *
 * @param e The engine containing all the system.
 * @param internal_units The #unit_system used internally
 * @param snapshot_units The #unit_system used in the snapshots
 *
 * Creates an HDF5 output file and writes the particles contained
 * in the engine. If such a file already exists, it is erased and replaced
 * by the new one.
 * The companion XMF file is also updated accordingly.
 *
 * Calls #error() if an error occurs.
 *
 */
void write_output_single(struct engine* e,
                         const struct unit_system* internal_units,
                         const struct unit_system* snapshot_units) {

  hid_t h_file = 0, h_grp = 0;
  int numFiles = 1;
  const struct part* parts = e->s->parts;
  const struct xpart* xparts = e->s->xparts;
  const struct gpart* gparts = e->s->gparts;
  const struct spart* sparts = e->s->sparts;
  const struct bpart* bparts = e->s->bparts;
  const struct dmpart* dmparts = e->s->dmparts;
  const struct sink* sinks = e->s->sinks;
  struct output_options* output_options = e->output_options;
  struct output_list* output_list = e->output_list_snapshots;
  const int with_cosmology = e->policy & engine_policy_cosmology;
  const int with_cooling = e->policy & engine_policy_cooling;
  const int with_temperature = e->policy & engine_policy_temperature;
  const int with_fof = e->policy & engine_policy_fof;
  const int with_DM_background = e->s->with_DM_background;
<<<<<<< HEAD
  const int with_neutrinos = e->s->with_neutrinos;
=======
  const int with_sidm = e->policy & engine_policy_sidm;
>>>>>>> 4e26a0e3
#ifdef HAVE_VELOCIRAPTOR
  const int with_stf = (e->policy & engine_policy_structure_finding) &&
                       (e->s->gpart_group_data != NULL);
#else
  const int with_stf = 0;
#endif
  const int with_rt = e->policy & engine_policy_rt;

  /* Number of particles currently in the arrays */
  const size_t Ntot = e->s->nr_gparts;
  const size_t Ngas = e->s->nr_parts;
  const size_t Nstars = e->s->nr_sparts;
  const size_t Nsinks = e->s->nr_sinks;
  const size_t Nblackholes = e->s->nr_bparts;
  const size_t Nbaryons = Ngas + Nstars;

  size_t Ndm_background = 0;
  if (with_DM_background) {
    Ndm_background = io_count_dm_background_gparts(gparts, Ntot);
  }
  size_t Ndm_neutrino = 0;
  if (with_neutrinos) {
    Ndm_neutrino = io_count_dm_neutrino_gparts(gparts, Ntot);
  }

  size_t Ndm = 0;
  if (with_sidm) {
      Ndm = e->s->nr_dmparts;
  } else {
      Ndm = Ntot > 0 ? Ntot - Nbaryons - Ndm_background : 0;
  }

  /* Number of particles that we will write
   * Recall that background particles are never inhibited and have no extras */
  const size_t Ngas_written =
      e->s->nr_parts - e->s->nr_inhibited_parts - e->s->nr_extra_parts;
  const size_t Nstars_written =
      e->s->nr_sparts - e->s->nr_inhibited_sparts - e->s->nr_extra_sparts;
  const size_t Nsinks_written =
      e->s->nr_sinks - e->s->nr_inhibited_sinks - e->s->nr_extra_sinks;
  const size_t Nblackholes_written =
      e->s->nr_bparts - e->s->nr_inhibited_bparts - e->s->nr_extra_bparts;
  const size_t Nbaryons_written =
      Ngas_written + Nstars_written + Nblackholes_written + Nsinks_written;
<<<<<<< HEAD
  const size_t Ndm_written =
      Ntot_written > 0
          ? Ntot_written - Nbaryons_written - Ndm_background - Ndm_neutrino
          : 0;
=======
  const size_t Ntot_written =
      e->s->nr_gparts - e->s->nr_inhibited_gparts - e->s->nr_extra_gparts;

  size_t Ndm_written = 0;
  if (with_sidm) {
      Ndm_written = e->s->nr_dmparts - e->s->nr_inhibited_dmparts - e->s->nr_extra_dmparts;
  } else {
    Ndm_written = Ntot_written > 0 ? Ntot_written - Nbaryons_written - Ndm_background : 0;
  }
>>>>>>> 4e26a0e3

  /* Format things in a Gadget-friendly array */
  long long N_total[swift_type_count] = {
      (long long)Ngas_written,   (long long)Ndm_written,
      (long long)Ndm_background, (long long)Nsinks_written,
      (long long)Nstars_written, (long long)Nblackholes_written,
      (long long)Ndm_neutrino};

  /* Determine if we are writing a reduced snapshot, and if so which
   * output selection type to use */
  char current_selection_name[FIELD_BUFFER_SIZE] =
      select_output_header_default_name;
  if (output_list) {
    /* Users could have specified a different Select Output scheme for each
     * snapshot. */
    output_list_get_current_select_output(output_list, current_selection_name);
  }

  /* File name */
  char fileName[FILENAME_BUFFER_SIZE];
  char xmfFileName[FILENAME_BUFFER_SIZE];
  char snapshot_subdir_name[FILENAME_BUFFER_SIZE];
  char snapshot_base_name[FILENAME_BUFFER_SIZE];

  output_options_get_basename(output_options, current_selection_name,
                              e->snapshot_subdir, e->snapshot_base_name,
                              snapshot_subdir_name, snapshot_base_name);

  io_get_snapshot_filename(
      fileName, xmfFileName, output_list, e->snapshot_invoke_stf,
      e->stf_output_count, e->snapshot_output_count, e->snapshot_subdir,
      snapshot_subdir_name, e->snapshot_base_name, snapshot_base_name);

  /* Create the directory */
  safe_checkdir(snapshot_subdir_name, /*create=*/1);

  /* First time, we need to create the XMF file */
  if (e->snapshot_output_count == 0) xmf_create_file(xmfFileName);

  /* Prepare the XMF file for the new entry */
  FILE* xmfFile = 0;
  xmfFile = xmf_prepare_file(xmfFileName);

  /* Write the part corresponding to this specific output */
  xmf_write_outputheader(xmfFile, fileName, e->time);

  /* Open file */
  /* message("Opening file '%s'.", fileName); */
  h_file = H5Fcreate(fileName, H5F_ACC_TRUNC, H5P_DEFAULT, H5P_DEFAULT);
  if (h_file < 0) error("Error while opening file '%s'.", fileName);

  /* Open header to write simulation properties */
  /* message("Writing file header..."); */
  h_grp = H5Gcreate(h_file, "/Header", H5P_DEFAULT, H5P_DEFAULT, H5P_DEFAULT);
  if (h_grp < 0) error("Error while creating file header\n");

  /* Convert basic output information to snapshot units */
  const double factor_time =
      units_conversion_factor(internal_units, snapshot_units, UNIT_CONV_TIME);
  const double factor_length =
      units_conversion_factor(internal_units, snapshot_units, UNIT_CONV_LENGTH);
  const double dblTime = e->time * factor_time;
  const double dim[3] = {e->s->dim[0] * factor_length,
                         e->s->dim[1] * factor_length,
                         e->s->dim[2] * factor_length};

  /* Print the relevant information and print status */
  io_write_attribute(h_grp, "BoxSize", DOUBLE, dim, 3);
  io_write_attribute(h_grp, "Time", DOUBLE, &dblTime, 1);
  const int dimension = (int)hydro_dimension;
  io_write_attribute(h_grp, "Dimension", INT, &dimension, 1);
  io_write_attribute(h_grp, "Redshift", DOUBLE, &e->cosmology->z, 1);
  io_write_attribute(h_grp, "Scale-factor", DOUBLE, &e->cosmology->a, 1);
  io_write_attribute_s(h_grp, "Code", "SWIFT");
  io_write_attribute_s(h_grp, "RunName", e->run_name);

  /* Write out the particle types */
  io_write_part_type_names(h_grp);

  /* Write out the time-base */
  if (with_cosmology) {
    io_write_attribute_d(h_grp, "TimeBase_dloga", e->time_base);
    const double delta_t = cosmology_get_timebase(e->cosmology, e->ti_current);
    io_write_attribute_d(h_grp, "TimeBase_dt", delta_t);
  } else {
    io_write_attribute_d(h_grp, "TimeBase_dloga", 0);
    io_write_attribute_d(h_grp, "TimeBase_dt", e->time_base);
  }

  /* Store the time at which the snapshot was written */
  time_t tm = time(NULL);
  struct tm* timeinfo = localtime(&tm);
  char snapshot_date[64];
  strftime(snapshot_date, 64, "%T %F %Z", timeinfo);
  io_write_attribute_s(h_grp, "Snapshot date", snapshot_date);

  /* GADGET-2 legacy values: number of particles of each type */
  long long numParticlesThisFile[swift_type_count] = {0};
  unsigned int numParticles[swift_type_count] = {0};
  unsigned int numParticlesHighWord[swift_type_count] = {0};

  /* Total number of fields to write per ptype */
  int numFields[swift_type_count] = {0};

  for (int ptype = 0; ptype < swift_type_count; ++ptype) {
    numParticles[ptype] = (unsigned int)N_total[ptype];
    numParticlesHighWord[ptype] = (unsigned int)(N_total[ptype] >> 32);

    numFields[ptype] = output_options_get_num_fields_to_write(
        output_options, current_selection_name, ptype);

    if (numFields[ptype] == 0) {
      numParticlesThisFile[ptype] = 0;
    } else {
      numParticlesThisFile[ptype] = N_total[ptype];
    }
  }

  io_write_attribute(h_grp, "NumPart_ThisFile", LONGLONG, numParticlesThisFile,
                     swift_type_count);
  io_write_attribute(h_grp, "NumPart_Total", UINT, numParticles,
                     swift_type_count);
  io_write_attribute(h_grp, "NumPart_Total_HighWord", UINT,
                     numParticlesHighWord, swift_type_count);
  double MassTable[swift_type_count] = {0};
  io_write_attribute(h_grp, "MassTable", DOUBLE, MassTable, swift_type_count);
  io_write_attribute(h_grp, "InitialMassTable", DOUBLE,
                     e->s->initial_mean_mass_particles, swift_type_count);
  unsigned int flagEntropy[swift_type_count] = {0};
  flagEntropy[0] = writeEntropyFlag();
  io_write_attribute(h_grp, "Flag_Entropy_ICs", UINT, flagEntropy,
                     swift_type_count);
  io_write_attribute(h_grp, "NumFilesPerSnapshot", INT, &numFiles, 1);
  io_write_attribute_i(h_grp, "ThisFile", 0);
  io_write_attribute_s(h_grp, "OutputType", "FullVolume");
  io_write_attribute_s(h_grp, "SelectOutput", current_selection_name);

  /* Close header */
  H5Gclose(h_grp);

  /* Write all the meta-data */
  io_write_meta_data(h_file, e, internal_units, snapshot_units);

  /* Now write the top-level cell structure */
  long long global_offsets[swift_type_count] = {0};
  h_grp = H5Gcreate(h_file, "/Cells", H5P_DEFAULT, H5P_DEFAULT, H5P_DEFAULT);
  if (h_grp < 0) error("Error while creating cells group");

  /* Write the location of the particles in the arrays */
  io_write_cell_offsets(h_grp, e->s->cdim, e->s->dim, e->s->cells_top,
                        e->s->nr_cells, e->s->width, e->nodeID,
                        /*distributed=*/0, N_total, global_offsets, numFields,
                        internal_units, snapshot_units);
  H5Gclose(h_grp);

  /* Loop over all particle types */
  for (int ptype = 0; ptype < swift_type_count; ptype++) {

    /* Don't do anything if there are (a) no particles of this kind, or (b)
     * if we have disabled every field of this particle type. */
    if (numParticles[ptype] == 0 || numFields[ptype] == 0) continue;

    /* Add the global information for that particle type to the XMF meta-file */
    xmf_write_groupheader(xmfFile, fileName, numParticles[ptype],
                          (enum part_type)ptype);

    /* Open the particle group in the file */
    char partTypeGroupName[PARTICLE_GROUP_BUFFER_SIZE];
    snprintf(partTypeGroupName, PARTICLE_GROUP_BUFFER_SIZE, "/PartType%d",
             ptype);
    h_grp = H5Gcreate(h_file, partTypeGroupName, H5P_DEFAULT, H5P_DEFAULT,
                      H5P_DEFAULT);
    if (h_grp < 0) error("Error while creating particle group.\n");

    /* Add an alias name for convenience */
    char aliasName[PARTICLE_GROUP_BUFFER_SIZE];
    snprintf(aliasName, PARTICLE_GROUP_BUFFER_SIZE, "/%sParticles",
             part_type_names[ptype]);
    hid_t h_err = H5Lcreate_soft(partTypeGroupName, h_grp, aliasName,
                                 H5P_DEFAULT, H5P_DEFAULT);
    if (h_err < 0) error("Error while creating alias for particle group.\n");

    /* Write the number of particles and fields as an attribute */
    io_write_attribute_l(h_grp, "NumberOfParticles", numParticles[ptype]);

    int num_fields = 0;
    struct io_props list[100];
    size_t N = 0;

    struct part* parts_written = NULL;
    struct xpart* xparts_written = NULL;
    struct gpart* gparts_written = NULL;
    struct dmpart* dmparts_written = NULL;
    struct velociraptor_gpart_data* gpart_group_data_written = NULL;
    struct spart* sparts_written = NULL;
    struct bpart* bparts_written = NULL;
    struct sink* sinks_written = NULL;

    /* Write particle fields from the particle structure */
    switch (ptype) {

      case swift_type_gas: {
        if (Ngas == Ngas_written) {

          /* No inhibted particles: easy case */
          N = Ngas;
<<<<<<< HEAD

          /* Select the fields to write */
          io_select_hydro_fields(parts, xparts, with_cosmology, with_cooling,
                                 with_temperature, with_fof, with_stf, with_rt,
                                 e, &num_fields, list);
=======
          hydro_write_particles(parts, xparts, list, &num_fields);
          num_fields += chemistry_write_particles(parts, list + num_fields);

          if (with_cooling || with_temperature) {
            num_fields += cooling_write_particles(
                parts, xparts, list + num_fields, e->cooling_func);
          }
          if (with_fof) {
            num_fields += fof_write_parts(parts, xparts, list + num_fields);
          }
          if (with_stf) {
            num_fields +=
                velociraptor_write_parts(parts, xparts, list + num_fields);
          }
          num_fields += tracers_write_particles(
              parts, xparts, list + num_fields, with_cosmology);
          num_fields +=
              star_formation_write_particles(parts, xparts, list + num_fields);
>>>>>>> 4e26a0e3

        } else {

          /* Ok, we need to fish out the particles we want */
          N = Ngas_written;

          /* Allocate temporary arrays */
          if (swift_memalign("parts_written", (void**)&parts_written,
                             part_align,
                             Ngas_written * sizeof(struct part)) != 0)
            error("Error while allocating temporary memory for parts");
          if (swift_memalign("xparts_written", (void**)&xparts_written,
                             xpart_align,
                             Ngas_written * sizeof(struct xpart)) != 0)
            error("Error while allocating temporary memory for xparts");

          /* Collect the particles we want to write */
          io_collect_parts_to_write(parts, xparts, parts_written,
                                    xparts_written, Ngas, Ngas_written);

          /* Select the fields to write */
          io_select_hydro_fields(parts_written, xparts_written, with_cosmology,
                                 with_cooling, with_temperature, with_fof,
                                 with_stf, with_rt, e, &num_fields, list);
        }
      } break;

      case swift_type_dark_matter: {
        if (Ntot == Ndm_written) {

          /* This is a DM-only run without background or inhibited particles or
           * neutrinos */
          N = Ntot;
<<<<<<< HEAD

          /* Select the fields to write */
          io_select_dm_fields(gparts, e->s->gpart_group_data, with_fof,
                              with_stf, e, &num_fields, list);

        } else {
=======
>>>>>>> 4e26a0e3

          if (with_sidm) {
              darkmatter_write_dmparts(dmparts, list, &num_fields);
              num_fields += sidm_write_dmparts(dmparts, list + num_fields);

              if (with_fof) num_fields += fof_write_dmparts(dmparts, list + num_fields);
              if (with_stf)  num_fields += velociraptor_write_gparts(e->s->gpart_group_data, list + num_fields);

          } else {
              darkmatter_write_particles(gparts, list, &num_fields);

              if (with_fof) num_fields += fof_write_gparts(gparts, list + num_fields);
              if (with_stf) num_fields += velociraptor_write_gparts(e->s->gpart_group_data, list + num_fields);
          }

        } else {

<<<<<<< HEAD
          /* Select the fields to write */
          io_select_dm_fields(gparts_written, gpart_group_data_written,
                              with_fof, with_stf, e, &num_fields, list);
=======
          /* Ok, we need to fish out the particles we want */
          N = Ndm_written;

          if (with_sidm) {

              /* Allocate temporary array */
              if (swift_memalign("dmparts_written", (void **) &dmparts_written,
                                 dmpart_align, Ndm_written * sizeof(struct dmpart)) != 0)
                  error("Error while allocating temporary memory for dmparts");

              if (with_stf) {
                  if (swift_memalign("gpart_group_written", (void**)&gpart_group_data_written,
                          gpart_align,Ndm_written * sizeof(struct velociraptor_gpart_data)) != 0)
                      error("Error while allocating temporary memory for gparts STF data");
              }

              /* Collect the non-inhibited DM particles from gpart */
              io_collect_dmparts_to_write(dmparts, dmparts_written, Ndm, Ndm_written);

              /* Select the fields to write */
              darkmatter_write_dmparts(dmparts_written, list, &num_fields);
              num_fields += sidm_write_dmparts(dmparts_written, list + num_fields);

              if (with_fof) {
                  num_fields += fof_write_dmparts(dmparts_written, list + num_fields);
              }
              if (with_stf) {
                  num_fields += velociraptor_write_gparts(gpart_group_data_written, list + num_fields);
              }

          } else {

              /* Allocate temporary array */
              if (swift_memalign("gparts_written", (void **) &gparts_written,
                                 gpart_align, Ndm_written * sizeof(struct gpart)) != 0)
                  error("Error while allocating temporary memory for gparts");

              if (with_stf) {
                  if (swift_memalign("gpart_group_written", (void**)&gpart_group_data_written,
                                     gpart_align,Ndm_written * sizeof(struct velociraptor_gpart_data)) != 0)
                      error("Error while allocating temporary memory for gparts STF data");
              }

              /* Collect the non-inhibited DM particles from gpart */
              io_collect_gparts_to_write(gparts, e->s->gpart_group_data, gparts_written,
                      gpart_group_data_written, Ntot, Ndm_written, with_stf);

              /* Select the fields to write */
              darkmatter_write_particles(gparts_written, list, &num_fields);
              if (with_fof) num_fields += fof_write_gparts(gparts_written, list + num_fields);
              if (with_stf) num_fields += velociraptor_write_gparts(gpart_group_data_written, list + num_fields);
          }
>>>>>>> 4e26a0e3
        }
      } break;

      case swift_type_dark_matter_background: {

        /* Ok, we need to fish out the particles we want */
        N = Ndm_background;

        /* Allocate temporary array */
        if (swift_memalign("gparts_written", (void**)&gparts_written,
                           gpart_align,
                           Ndm_background * sizeof(struct gpart)) != 0)
          error("Error while allocating temporary memory for gparts");

        if (with_stf) {
          if (swift_memalign(
                  "gpart_group_written", (void**)&gpart_group_data_written,
                  gpart_align,
                  Ndm_background * sizeof(struct velociraptor_gpart_data)) != 0)
            error(
                "Error while allocating temporary memory for gparts STF "
                "data");
        }

        /* Collect the non-inhibited DM particles from gpart */
        io_collect_gparts_background_to_write(
            gparts, e->s->gpart_group_data, gparts_written,
            gpart_group_data_written, Ntot, Ndm_background, with_stf);

        /* Select the fields to write */
        io_select_dm_fields(gparts_written, gpart_group_data_written, with_fof,
                            with_stf, e, &num_fields, list);

      } break;

      case swift_type_neutrino: {

        /* Ok, we need to fish out the particles we want */
        N = Ndm_neutrino;

        /* Allocate temporary array */
        if (swift_memalign("gparts_written", (void**)&gparts_written,
                           gpart_align,
                           Ndm_neutrino * sizeof(struct gpart)) != 0)
          error("Error while allocating temporary memory for gparts");

        if (with_stf) {
          if (swift_memalign(
                  "gpart_group_written", (void**)&gpart_group_data_written,
                  gpart_align,
                  Ndm_neutrino * sizeof(struct velociraptor_gpart_data)) != 0)
            error(
                "Error while allocating temporary memory for gparts STF "
                "data");
        }

        /* Collect the non-inhibited DM particles from gpart */
        io_collect_gparts_neutrino_to_write(
            gparts, e->s->gpart_group_data, gparts_written,
            gpart_group_data_written, Ntot, Ndm_neutrino, with_stf);

        /* Select the fields to write */
        io_select_neutrino_fields(gparts_written, gpart_group_data_written,
                                  with_fof, with_stf, e, &num_fields, list);

      } break;

      case swift_type_sink: {
        if (Nsinks == Nsinks_written) {

          /* No inhibted particles: easy case */
          N = Nsinks;

          /* Select the fields to write */
          io_select_sink_fields(sinks, with_cosmology, with_fof, with_stf, e,
                                &num_fields, list);
        } else {

          /* Ok, we need to fish out the particles we want */
          N = Nsinks_written;

          /* Allocate temporary arrays */
          if (swift_memalign("sinks_written", (void**)&sinks_written,
                             sink_align,
                             Nsinks_written * sizeof(struct sink)) != 0)
            error("Error while allocating temporary memory for sinks");

          /* Collect the particles we want to write */
          io_collect_sinks_to_write(sinks, sinks_written, Nsinks,
                                    Nsinks_written);

          /* Select the fields to write */
          io_select_sink_fields(sinks_written, with_cosmology, with_fof,
                                with_stf, e, &num_fields, list);
        }
      } break;

      case swift_type_stars: {
        if (Nstars == Nstars_written) {

          /* No inhibited particles: easy case */
          N = Nstars;

          /* Select the fields to write */
          io_select_star_fields(sparts, with_cosmology, with_fof, with_stf,
                                with_rt, e, &num_fields, list);

        } else {

          /* Ok, we need to fish out the particles we want */
          N = Nstars_written;

          /* Allocate temporary arrays */
          if (swift_memalign("sparts_written", (void**)&sparts_written,
                             spart_align,
                             Nstars_written * sizeof(struct spart)) != 0)
            error("Error while allocating temporary memory for sparts");

          /* Collect the particles we want to write */
          io_collect_sparts_to_write(sparts, sparts_written, Nstars,
                                     Nstars_written);

          /* Select the fields to write */
          io_select_star_fields(sparts_written, with_cosmology, with_fof,
                                with_stf, with_rt, e, &num_fields, list);
        }
      } break;

      case swift_type_black_hole: {
        if (Nblackholes == Nblackholes_written) {

          /* No inhibited particles: easy case */
          N = Nblackholes;

          /* Select the fields to write */
          io_select_bh_fields(bparts, with_cosmology, with_fof, with_stf, e,
                              &num_fields, list);

        } else {

          /* Ok, we need to fish out the particles we want */
          N = Nblackholes_written;

          /* Allocate temporary arrays */
          if (swift_memalign("bparts_written", (void**)&bparts_written,
                             bpart_align,
                             Nblackholes_written * sizeof(struct bpart)) != 0)
            error("Error while allocating temporary memory for bparts");

          /* Collect the particles we want to write */
          io_collect_bparts_to_write(bparts, bparts_written, Nblackholes,
                                     Nblackholes_written);

          /* Select the fields to write */
          io_select_bh_fields(bparts_written, with_cosmology, with_fof,
                              with_stf, e, &num_fields, list);
        }
      } break;

      default:
        error("Particle Type %d not yet supported. Aborting", ptype);
    }

    /* Did the user specify a non-standard default for the entire particle
     * type? */
    const enum lossy_compression_schemes compression_level_current_default =
        output_options_get_ptype_default_compression(
            output_options->select_output, current_selection_name,
            (enum part_type)ptype, e->verbose);

    /* Write everything that is not cancelled */
    int num_fields_written = 0;
    for (int i = 0; i < num_fields; ++i) {

      /* Did the user cancel this field? */
      const enum lossy_compression_schemes compression_level =
          output_options_get_field_compression(
              output_options, current_selection_name, list[i].name,
              (enum part_type)ptype, compression_level_current_default,
              e->verbose);

      if (compression_level != compression_do_not_write) {
        write_array_single(e, h_grp, fileName, xmfFile, partTypeGroupName,
                           list[i], N, compression_level, internal_units,
                           snapshot_units);
        num_fields_written++;
      }
    }

    /* Only write this now that we know exactly how many fields there are. */
    io_write_attribute_i(h_grp, "NumberOfFields", num_fields_written);

    /* Free temporary arrays */
    if (parts_written) swift_free("parts_written", parts_written);
    if (xparts_written) swift_free("xparts_written", xparts_written);
    if (gparts_written) swift_free("gparts_written", gparts_written);
    if (gpart_group_data_written) swift_free("gpart_group_written", gpart_group_data_written);
    if (sparts_written) swift_free("sparts_written", sparts_written);
    if (bparts_written) swift_free("bparts_written", bparts_written);
    if (sinks_written) swift_free("sinks_written", sinks_written);
    if (dmparts_written) swift_free("dmparts_written", dmparts_written);

    /* Close particle group */
    H5Gclose(h_grp);

    /* Close this particle group in the XMF file as well */
    xmf_write_groupfooter(xmfFile, (enum part_type)ptype);
  } /* ends loop over particle types */

  /* Write LXMF file descriptor */
  xmf_write_outputfooter(xmfFile, e->snapshot_output_count, e->time);

  /* Close file */
  H5Fclose(h_file);

  e->snapshot_output_count++;
  if (e->snapshot_invoke_stf) e->stf_output_count++;
}

#endif /* HAVE_HDF5 && !WITH_MPI */<|MERGE_RESOLUTION|>--- conflicted
+++ resolved
@@ -39,11 +39,7 @@
 #include "black_holes_io.h"
 #include "chemistry_io.h"
 #include "common_io.h"
-<<<<<<< HEAD
-=======
-#include "cooling_io.h"
 #include "dark_matter_io.h"
->>>>>>> 4e26a0e3
 #include "dimension.h"
 #include "engine.h"
 #include "error.h"
@@ -429,30 +425,15 @@
  * @warning Can not read snapshot distributed over more than 1 file !!!
  * @todo Read snapshots distributed in more than one file.
  */
-<<<<<<< HEAD
 void read_ic_single(
     const char* fileName, const struct unit_system* internal_units,
     double dim[3], struct part** parts, struct gpart** gparts,
-    struct sink** sinks, struct spart** sparts, struct bpart** bparts,
-    size_t* Ngas, size_t* Ngparts, size_t* Ngparts_background, size_t* Nnuparts,
+    struct sink** sinks, struct spart** sparts, struct bpart** bparts, struct dmpart** dmparts,
+    size_t* Ngas, size_t* Ndarkmatter, size_t* Ngparts, size_t* Ngparts_background, size_t* Nnuparts,
     size_t* Nsinks, size_t* Nstars, size_t* Nblackholes, int* flag_entropy,
     int with_hydro, int with_gravity, int with_sink, int with_stars,
-    int with_black_holes, int with_cosmology, int cleanup_h, int cleanup_sqrt_a,
+    int with_black_holes, int with_sidm, int with_cosmology, int cleanup_h, int cleanup_sqrt_a,
     double h, double a, int n_threads, int dry_run, int remap_ids) {
-=======
-void read_ic_single(const char* fileName,
-                    const struct unit_system* internal_units, double dim[3],
-                    struct part** parts, struct gpart** gparts,
-                    struct sink** sinks, struct spart** sparts,
-                    struct bpart** bparts, struct dmpart** dmparts,
-                    size_t* Ngas, size_t* Ndarkmatter, size_t* Ngparts,
-                    size_t* Ngparts_background, size_t* Nsinks, size_t* Nstars,
-                    size_t* Nblackholes, int* flag_entropy, int with_hydro,
-                    int with_gravity, int with_sink, int with_stars,
-                    int with_black_holes, int with_sidm, int with_cosmology, int cleanup_h,
-                    int cleanup_sqrt_a, double h, double a, int n_threads,
-                    int dry_run) {
->>>>>>> 4e26a0e3
 
   hid_t h_file = 0, h_grp = 0;
   /* GADGET has only cubic boxes (in cosmological mode) */
@@ -467,11 +448,7 @@
 
   /* Initialise counters */
   *Ngas = 0, *Ngparts = 0, *Ngparts_background = 0, *Nstars = 0,
-<<<<<<< HEAD
-  *Nblackholes = 0, *Nsinks = 0, *Nnuparts = 0;
-=======
-  *Nblackholes = 0, *Ndarkmatter = 0, *Nsinks = 0;
->>>>>>> 4e26a0e3
+  *Nnuparts = 0; *Nblackholes = 0, *Ndarkmatter = 0, *Nsinks = 0;
 
   /* Open file */
   /* message("Opening file '%s' as IC.", fileName); */
@@ -635,32 +612,18 @@
         error("Error while allocating memory for dark matter particles");
     bzero(*dmparts, *Ndarkmatter * sizeof(struct dmpart));
 
-    Ndm_background = N[swift_type_dark_matter_background];
-    Ndm_neutrino = N[swift_type_neutrino];
-    *Ngparts = (with_hydro ? N[swift_type_gas] : 0) +
-               N[swift_type_dark_matter] +
-               N[swift_type_dark_matter_background] + N[swift_type_neutrino] +
-               (with_sink ? N[swift_type_sink] : 0) +
-               (with_stars ? N[swift_type_stars] : 0) +
-               (with_black_holes ? N[swift_type_black_hole] : 0);
-    *Ngparts_background = Ndm_background;
-    *Nnuparts = Ndm_neutrino;
-    if (swift_memalign("gparts", (void**)gparts, gpart_align,
-                       *Ngparts * sizeof(struct gpart)) != 0)
-      error("Error while allocating memory for gravity particles");
-    bzero(*gparts, *Ngparts * sizeof(struct gpart));
-
   } else if (with_gravity) {
 
-      Ndm = N[swift_type_dark_matter];
       Ndm_background = N[swift_type_dark_matter_background];
+      Ndm_neutrino = N[swift_type_neutrino];
       *Ngparts = (with_hydro ? N[swift_type_gas] : 0) +
                  N[swift_type_dark_matter] +
-                 N[swift_type_dark_matter_background] +
+                 N[swift_type_dark_matter_background] + N[swift_type_neutrino] +
                  (with_sink ? N[swift_type_sink] : 0) +
                  (with_stars ? N[swift_type_stars] : 0) +
                  (with_black_holes ? N[swift_type_black_hole] : 0);
       *Ngparts_background = Ndm_background;
+      *Nnuparts = Ndm_neutrino;
       if (swift_memalign("gparts", (void**)gparts, gpart_align,
                          *Ngparts * sizeof(struct gpart)) != 0)
           error("Error while allocating memory for gravity particles");
@@ -784,18 +747,15 @@
     /* Prepare the DM background particles */
     io_prepare_dm_background_gparts(&tp, *gparts + Ndm, Ndm_background);
 
-<<<<<<< HEAD
     /* Prepare the DM neutrino particles */
     io_prepare_dm_neutrino_gparts(&tp, *gparts + Ndm + Ndm_background,
                                   Ndm_neutrino);
-=======
     /* Prepare the DM particles */
     if (with_sidm) {
         io_duplicate_darkmatter_gparts(&tp, *dmparts, *gparts, *Ndarkmatter);
     } else {
         io_prepare_dm_gparts(&tp, *gparts, Ndm);
     }
->>>>>>> 4e26a0e3
 
     /* Duplicate the hydro particles into gparts */
     if (with_hydro)
@@ -866,11 +826,8 @@
   const int with_temperature = e->policy & engine_policy_temperature;
   const int with_fof = e->policy & engine_policy_fof;
   const int with_DM_background = e->s->with_DM_background;
-<<<<<<< HEAD
   const int with_neutrinos = e->s->with_neutrinos;
-=======
   const int with_sidm = e->policy & engine_policy_sidm;
->>>>>>> 4e26a0e3
 #ifdef HAVE_VELOCIRAPTOR
   const int with_stf = (e->policy & engine_policy_structure_finding) &&
                        (e->s->gpart_group_data != NULL);
@@ -915,12 +872,6 @@
       e->s->nr_bparts - e->s->nr_inhibited_bparts - e->s->nr_extra_bparts;
   const size_t Nbaryons_written =
       Ngas_written + Nstars_written + Nblackholes_written + Nsinks_written;
-<<<<<<< HEAD
-  const size_t Ndm_written =
-      Ntot_written > 0
-          ? Ntot_written - Nbaryons_written - Ndm_background - Ndm_neutrino
-          : 0;
-=======
   const size_t Ntot_written =
       e->s->nr_gparts - e->s->nr_inhibited_gparts - e->s->nr_extra_gparts;
 
@@ -928,9 +879,8 @@
   if (with_sidm) {
       Ndm_written = e->s->nr_dmparts - e->s->nr_inhibited_dmparts - e->s->nr_extra_dmparts;
   } else {
-    Ndm_written = Ntot_written > 0 ? Ntot_written - Nbaryons_written - Ndm_background : 0;
-  }
->>>>>>> 4e26a0e3
+    Ndm_written = Ntot_written > 0 ? Ntot_written - Nbaryons_written - Ndm_background - Ndm_neutrino : 0;
+  }
 
   /* Format things in a Gadget-friendly array */
   long long N_total[swift_type_count] = {
@@ -1137,32 +1087,11 @@
 
           /* No inhibted particles: easy case */
           N = Ngas;
-<<<<<<< HEAD
 
           /* Select the fields to write */
           io_select_hydro_fields(parts, xparts, with_cosmology, with_cooling,
                                  with_temperature, with_fof, with_stf, with_rt,
                                  e, &num_fields, list);
-=======
-          hydro_write_particles(parts, xparts, list, &num_fields);
-          num_fields += chemistry_write_particles(parts, list + num_fields);
-
-          if (with_cooling || with_temperature) {
-            num_fields += cooling_write_particles(
-                parts, xparts, list + num_fields, e->cooling_func);
-          }
-          if (with_fof) {
-            num_fields += fof_write_parts(parts, xparts, list + num_fields);
-          }
-          if (with_stf) {
-            num_fields +=
-                velociraptor_write_parts(parts, xparts, list + num_fields);
-          }
-          num_fields += tracers_write_particles(
-              parts, xparts, list + num_fields, with_cosmology);
-          num_fields +=
-              star_formation_write_particles(parts, xparts, list + num_fields);
->>>>>>> 4e26a0e3
 
         } else {
 
@@ -1196,38 +1125,21 @@
           /* This is a DM-only run without background or inhibited particles or
            * neutrinos */
           N = Ntot;
-<<<<<<< HEAD
-
-          /* Select the fields to write */
-          io_select_dm_fields(gparts, e->s->gpart_group_data, with_fof,
-                              with_stf, e, &num_fields, list);
+
+          if (with_sidm) {
+              /* Select the fields to write */
+              io_select_dark_matter_fields(dmparts, e->s->gpart_group_data, with_fof,
+                                  with_stf, e, &num_fields, list);
+
+          } else {
+              /* Select the fields to write */
+              io_select_dm_fields(gparts, e->s->gpart_group_data, with_fof,
+                                  with_stf, e, &num_fields, list);
+          }
 
         } else {
-=======
->>>>>>> 4e26a0e3
-
-          if (with_sidm) {
-              darkmatter_write_dmparts(dmparts, list, &num_fields);
-              num_fields += sidm_write_dmparts(dmparts, list + num_fields);
-
-              if (with_fof) num_fields += fof_write_dmparts(dmparts, list + num_fields);
-              if (with_stf)  num_fields += velociraptor_write_gparts(e->s->gpart_group_data, list + num_fields);
-
-          } else {
-              darkmatter_write_particles(gparts, list, &num_fields);
-
-              if (with_fof) num_fields += fof_write_gparts(gparts, list + num_fields);
-              if (with_stf) num_fields += velociraptor_write_gparts(e->s->gpart_group_data, list + num_fields);
-          }
-
-        } else {
-
-<<<<<<< HEAD
-          /* Select the fields to write */
-          io_select_dm_fields(gparts_written, gpart_group_data_written,
-                              with_fof, with_stf, e, &num_fields, list);
-=======
-          /* Ok, we need to fish out the particles we want */
+
+            /* Ok, we need to fish out the particles we want */
           N = Ndm_written;
 
           if (with_sidm) {
@@ -1247,15 +1159,9 @@
               io_collect_dmparts_to_write(dmparts, dmparts_written, Ndm, Ndm_written);
 
               /* Select the fields to write */
-              darkmatter_write_dmparts(dmparts_written, list, &num_fields);
-              num_fields += sidm_write_dmparts(dmparts_written, list + num_fields);
-
-              if (with_fof) {
-                  num_fields += fof_write_dmparts(dmparts_written, list + num_fields);
-              }
-              if (with_stf) {
-                  num_fields += velociraptor_write_gparts(gpart_group_data_written, list + num_fields);
-              }
+              io_select_dark_matter_fields(dmparts_written, gpart_group_data_written,
+                                  with_fof, with_stf, e, &num_fields, list);
+
 
           } else {
 
@@ -1275,11 +1181,10 @@
                       gpart_group_data_written, Ntot, Ndm_written, with_stf);
 
               /* Select the fields to write */
-              darkmatter_write_particles(gparts_written, list, &num_fields);
-              if (with_fof) num_fields += fof_write_gparts(gparts_written, list + num_fields);
-              if (with_stf) num_fields += velociraptor_write_gparts(gpart_group_data_written, list + num_fields);
+              io_select_dm_fields(gparts_written, gpart_group_data_written,
+                                  with_fof, with_stf, e, &num_fields, list);
+
           }
->>>>>>> 4e26a0e3
         }
       } break;
 
