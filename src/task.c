/*******************************************************************************
 * This file is part of SWIFT.
 * Copyright (c) 2012 Pedro Gonnet (pedro.gonnet@durham.ac.uk)
 *                    Matthieu Schaller (matthieu.schaller@durham.ac.uk)
 *               2015 Peter W. Draper (p.w.draper@durham.ac.uk)
 *               2016 John A. Regan (john.a.regan@durham.ac.uk)
 *                    Tom Theuns (tom.theuns@durham.ac.uk)
 *
 * This program is free software: you can redistribute it and/or modify
 * it under the terms of the GNU Lesser General Public License as published
 * by the Free Software Foundation, either version 3 of the License, or
 * (at your option) any later version.
 *
 * This program is distributed in the hope that it will be useful,
 * but WITHOUT ANY WARRANTY; without even the implied warranty of
 * MERCHANTABILITY or FITNESS FOR A PARTICULAR PURPOSE.  See the
 * GNU General Public License for more details.
 *
 * You should have received a copy of the GNU Lesser General Public License
 * along with this program.  If not, see <http://www.gnu.org/licenses/>.
 *
 ******************************************************************************/

/* Config parameters. */
#include "../config.h"

/* Some standard headers. */
#include <float.h>
#include <limits.h>
#include <sched.h>
#include <stdio.h>
#include <stdlib.h>
#include <string.h>

/* MPI headers. */
#ifdef WITH_MPI
#include <mpi.h>
#endif

/* This object's header. */
#include "task.h"

/* Local headers. */
#include "atomic.h"
#include "engine.h"
#include "error.h"
#include "infinity_wrapper.h"
#include "inline.h"
#include "lock.h"
#include "mpiuse.h"

/* Task type names. */
const char *taskID_names[task_type_count] = {
    "none",
    "sort",
    "self",
    "pair",
    "sub_self",
    "sub_pair",
    "init_grav",
    "init_grav_out",
    "ghost_in",
    "ghost",
    "ghost_out",
    "extra_ghost",
    "drift_part",
    "drift_spart",
    "drift_sink",
    "drift_bpart",
    "drift_gpart",
    "drift_gpart_out",
    "end_hydro_force",
    "kick1",
    "kick2",
    "timestep",
    "timestep_limiter",
    "timestep_sync",
    "send",
    "recv",
    "pack",
    "unpack",
    "grav_long_range",
    "grav_mm",
    "grav_down_in",
    "grav_down",
    "grav_end_force",
    "cooling",
    "cooling_in",
    "cooling_out",
    "star_formation",
    "star_formation_in",
    "star_formation_out",
    "star_formation_sink",
    "csds",
    "stars_in",
    "stars_out",
    "stars_ghost_in",
    "stars_density_ghost",
    "stars_ghost_out",
    "stars_prep_ghost1",
    "hydro_prep_ghost1",
    "stars_prep_ghost2",
    "stars_sort",
    "stars_resort",
    "bh_in",
    "bh_out",
    "bh_density_ghost",
    "bh_swallow_ghost1",
    "bh_swallow_ghost2",
    "bh_swallow_ghost3",
    "fof_self",
    "fof_pair",
    "neutrino_weight",
    "sink_in",
    "sink_ghost",
    "sink_out",
    "rt_in",
    "rt_out",
    "sink_formation",
    "rt_ghost1",
    "rt_ghost2",
    "rt_transport_out",
    "rt_tchem",
};

/* Sub-task type names. */
const char *subtaskID_names[task_subtype_count] = {
    "none",
    "density",
    "gradient",
    "force",
    "limiter",
    "grav",
    "external_grav",
    "tend_part",
    "tend_gpart",
    "tend_spart",
    "tend_sink",
    "tend_bpart",
    "xv",
    "doxv",
    "subxv",
    "rho",
    "part_swallow",
    "bpart_merger",
    "gpart",
    "dogpart",
    "subgpart",
    "multipole",
    "spart_density",
    "part_prep1",
    "spart_prep2",
    "stars_density",
    "stars_prep1",
    "stars_prep2",
    "stars_feedback",
    "sf_count",
    "bpart_rho",
    "bpart_swallow",
    "bpart_feedback",
    "bh_density",
    "bh_swallow",
    "do_gas_swallow",
    "do_bh_swallow",
    "bh_feedback",
    "sink_merger",
    "rt_inject",
    "sink_compute_formation",
    "sink_accretion",
    "rt_gradient",
    "rt_transport",
};

const char *task_category_names[task_category_count] = {
    "drift",       "sorts",    "resort",
    "hydro",       "gravity",  "feedback",
    "black holes", "cooling",  "star formation",
    "limiter",     "sync",     "time integration",
    "mpi",         "pack",     "fof",
    "others",      "neutrino", "sink",
    "RT",          "CSDS"};

#ifdef WITH_MPI
/* MPI communicators for the subtypes. */
MPI_Comm subtaskMPI_comms[task_subtype_count];
#endif

/**
 * @brief Computes the overlap between the parts array of two given cells.
 *
 * @param TYPE is the type of parts (e.g. #part, #gpart, #spart)
 * @param ARRAY is the array of this specific type.
 * @param COUNT is the number of elements in the array.
 */
#define TASK_CELL_OVERLAP(TYPE, ARRAY, COUNT)                               \
  __attribute__((always_inline))                                            \
      INLINE static size_t task_cell_overlap_##TYPE(                        \
          const struct cell *restrict ci, const struct cell *restrict cj) { \
                                                                            \
    if (ci == NULL || cj == NULL) return 0;                                 \
                                                                            \
    if (ci->ARRAY <= cj->ARRAY &&                                           \
        ci->ARRAY + ci->COUNT >= cj->ARRAY + cj->COUNT) {                   \
      return cj->COUNT;                                                     \
    } else if (cj->ARRAY <= ci->ARRAY &&                                    \
               cj->ARRAY + cj->COUNT >= ci->ARRAY + ci->COUNT) {            \
      return ci->COUNT;                                                     \
    }                                                                       \
                                                                            \
    return 0;                                                               \
  }

TASK_CELL_OVERLAP(part, hydro.parts, hydro.count);
TASK_CELL_OVERLAP(gpart, grav.parts, grav.count);
TASK_CELL_OVERLAP(spart, stars.parts, stars.count);
TASK_CELL_OVERLAP(sink, sinks.parts, sinks.count);
TASK_CELL_OVERLAP(bpart, black_holes.parts, black_holes.count);

/**
 * @brief Returns the #task_actions for a given task.
 *
 * @param t The #task.
 */
__attribute__((always_inline)) INLINE static enum task_actions task_acts_on(
    const struct task *t) {

  switch (t->type) {

    case task_type_none:
      return task_action_none;
      break;

    case task_type_drift_part:
    case task_type_sort:
    case task_type_ghost:
    case task_type_extra_ghost:
    case task_type_cooling:
    case task_type_end_hydro_force:
      return task_action_part;
      break;

    case task_type_star_formation:
    case task_type_star_formation_sink:
    case task_type_sink_formation:
      return task_action_all;

    case task_type_drift_spart:
    case task_type_stars_ghost:
    case task_type_stars_sort:
    case task_type_stars_resort:
      return task_action_spart;
      break;

    case task_type_drift_sink:
      return task_action_sink;
      break;

    case task_type_drift_bpart:
    case task_type_bh_density_ghost:
    case task_type_bh_swallow_ghost3:
      return task_action_bpart;
      break;

    case task_type_rt_ghost1:
    case task_type_rt_ghost2:
    case task_type_rt_tchem:
      return task_action_part;
      break;

    case task_type_self:
    case task_type_pair:
    case task_type_sub_self:
    case task_type_sub_pair:
      switch (t->subtype) {

        case task_subtype_density:
        case task_subtype_gradient:
        case task_subtype_force:
        case task_subtype_limiter:
          return task_action_part;
          break;

        case task_subtype_stars_density:
        case task_subtype_stars_feedback:
          return task_action_all;
          break;

        case task_subtype_bh_density:
        case task_subtype_bh_feedback:
        case task_subtype_bh_swallow:
        case task_subtype_do_gas_swallow:
          return task_action_all;
          break;

        case task_subtype_do_bh_swallow:
          return task_action_bpart;
          break;

        case task_subtype_sink_accretion:
        case task_subtype_sink_merger:
        case task_subtype_sink_compute_formation:
          return task_action_all;

        case task_subtype_rt_inject:
          return task_action_all;
          break;

        case task_subtype_rt_transport:
        case task_subtype_rt_gradient:
          return task_action_part;
          break;

        case task_subtype_grav:
        case task_subtype_external_grav:
          return task_action_gpart;
          break;

        default:
#ifdef SWIFT_DEBUG_CHECKS
          error("Unknown task_action for task %s/%s", taskID_names[t->type],
                subtaskID_names[t->subtype]);
#endif
          return task_action_none;
          break;
      }
      break;

    case task_type_kick1:
    case task_type_kick2:
    case task_type_csds:
    case task_type_fof_self:
    case task_type_fof_pair:
    case task_type_timestep:
    case task_type_timestep_limiter:
    case task_type_timestep_sync:
    case task_type_send:
    case task_type_recv:
      if (t->ci->hydro.count > 0 && t->ci->grav.count > 0)
        return task_action_all;
      else if (t->ci->hydro.count > 0)
        return task_action_part;
      else if (t->ci->grav.count > 0)
        return task_action_gpart;
      else {
#ifdef SWIFT_DEBUG_CHECKS
        error("Task without particles");
#endif
      }
      break;

    case task_type_init_grav:
    case task_type_grav_mm:
    case task_type_grav_long_range:
      return task_action_multipole;
      break;

    case task_type_drift_gpart:
    case task_type_grav_down:
    case task_type_end_grav_force:
      return task_action_gpart;
      break;

    default:
#ifdef SWIFT_DEBUG_CHECKS
      error("Unknown task_action for task %s/%s", taskID_names[t->type],
            subtaskID_names[t->subtype]);
#endif
      return task_action_none;
      break;
  }

#ifdef SWIFT_DEBUG_CHECKS
  error("Unknown task_action for task %s/%s", taskID_names[t->type],
        subtaskID_names[t->subtype]);
#endif
  /* Silence compiler warnings. We should never get here. */
  return task_action_none;
}

/**
 * @brief Compute the Jaccard similarity of the data used by two
 *        different tasks.
 *
 * @param ta The first #task.
 * @param tb The second #task.
 */
float task_overlap(const struct task *restrict ta,
                   const struct task *restrict tb) {

  if (ta == NULL || tb == NULL) return 0.f;

  const enum task_actions ta_act = task_acts_on(ta);
  const enum task_actions tb_act = task_acts_on(tb);

  /* First check if any of the two tasks are of a type that don't
     use cells. */
  if (ta_act == task_action_none || tb_act == task_action_none) return 0.f;

  const int ta_part = (ta_act == task_action_part || ta_act == task_action_all);
  const int ta_gpart =
      (ta_act == task_action_gpart || ta_act == task_action_all);
  const int ta_spart =
      (ta_act == task_action_spart || ta_act == task_action_all);
  const int ta_sink = (ta_act == task_action_sink || ta_act == task_action_all);
  const int ta_bpart =
      (ta_act == task_action_bpart || ta_act == task_action_all);
  const int tb_part = (tb_act == task_action_part || tb_act == task_action_all);
  const int tb_gpart =
      (tb_act == task_action_gpart || tb_act == task_action_all);
  const int tb_spart =
      (tb_act == task_action_spart || tb_act == task_action_all);
  const int tb_sink = (tb_act == task_action_sink || tb_act == task_action_all);
  const int tb_bpart =
      (tb_act == task_action_bpart || tb_act == task_action_all);

  /* In the case where both tasks act on parts */
  if (ta_part && tb_part) {

    /* Compute the union of the cell data. */
    size_t size_union = 0;
    if (ta->ci != NULL) size_union += ta->ci->hydro.count;
    if (ta->cj != NULL) size_union += ta->cj->hydro.count;
    if (tb->ci != NULL) size_union += tb->ci->hydro.count;
    if (tb->cj != NULL) size_union += tb->cj->hydro.count;

    if (size_union == 0) return 0.f;

    /* Compute the intersection of the cell data. */
    const size_t size_intersect = task_cell_overlap_part(ta->ci, tb->ci) +
                                  task_cell_overlap_part(ta->ci, tb->cj) +
                                  task_cell_overlap_part(ta->cj, tb->ci) +
                                  task_cell_overlap_part(ta->cj, tb->cj);

    return ((float)size_intersect) / (size_union - size_intersect);
  }

  /* In the case where both tasks act on gparts */
  else if (ta_gpart && tb_gpart) {

    /* Compute the union of the cell data. */
    size_t size_union = 0;
    if (ta->ci != NULL) size_union += ta->ci->grav.count;
    if (ta->cj != NULL) size_union += ta->cj->grav.count;
    if (tb->ci != NULL) size_union += tb->ci->grav.count;
    if (tb->cj != NULL) size_union += tb->cj->grav.count;

    if (size_union == 0) return 0.f;

    /* Compute the intersection of the cell data. */
    const size_t size_intersect = task_cell_overlap_gpart(ta->ci, tb->ci) +
                                  task_cell_overlap_gpart(ta->ci, tb->cj) +
                                  task_cell_overlap_gpart(ta->cj, tb->ci) +
                                  task_cell_overlap_gpart(ta->cj, tb->cj);

    return ((float)size_intersect) / (size_union - size_intersect);
  }

  /* In the case where both tasks act on sparts */
  else if (ta_spart && tb_spart) {

    /* Compute the union of the cell data. */
    size_t size_union = 0;
    if (ta->ci != NULL) size_union += ta->ci->stars.count;
    if (ta->cj != NULL) size_union += ta->cj->stars.count;
    if (tb->ci != NULL) size_union += tb->ci->stars.count;
    if (tb->cj != NULL) size_union += tb->cj->stars.count;

    if (size_union == 0) return 0.f;

    /* Compute the intersection of the cell data. */
    const size_t size_intersect = task_cell_overlap_spart(ta->ci, tb->ci) +
                                  task_cell_overlap_spart(ta->ci, tb->cj) +
                                  task_cell_overlap_spart(ta->cj, tb->ci) +
                                  task_cell_overlap_spart(ta->cj, tb->cj);

    return ((float)size_intersect) / (size_union - size_intersect);
  }

  /* In the case where both tasks act on sink */
  else if (ta_sink && tb_sink) {

    /* Compute the union of the cell data. */
    size_t size_union = 0;
    if (ta->ci != NULL) size_union += ta->ci->sinks.count;
    if (ta->cj != NULL) size_union += ta->cj->sinks.count;
    if (tb->ci != NULL) size_union += tb->ci->sinks.count;
    if (tb->cj != NULL) size_union += tb->cj->sinks.count;

    if (size_union == 0) return 0.f;

    /* Compute the intersection of the cell data. */
    const size_t size_intersect = task_cell_overlap_spart(ta->ci, tb->ci) +
                                  task_cell_overlap_sink(ta->ci, tb->cj) +
                                  task_cell_overlap_sink(ta->cj, tb->ci) +
                                  task_cell_overlap_sink(ta->cj, tb->cj);

    return ((float)size_intersect) / (size_union - size_intersect);
  }

  /* In the case where both tasks act on bparts */
  else if (ta_bpart && tb_bpart) {

    /* Compute the union of the cell data. */
    size_t size_union = 0;
    if (ta->ci != NULL) size_union += ta->ci->black_holes.count;
    if (ta->cj != NULL) size_union += ta->cj->black_holes.count;
    if (tb->ci != NULL) size_union += tb->ci->black_holes.count;
    if (tb->cj != NULL) size_union += tb->cj->black_holes.count;

    if (size_union == 0) return 0.f;

    /* Compute the intersection of the cell data. */
    const size_t size_intersect = task_cell_overlap_bpart(ta->ci, tb->ci) +
                                  task_cell_overlap_bpart(ta->ci, tb->cj) +
                                  task_cell_overlap_bpart(ta->cj, tb->ci) +
                                  task_cell_overlap_bpart(ta->cj, tb->cj);

    return ((float)size_intersect) / (size_union - size_intersect);
  }

  /* Else, no overlap */
  return 0.f;
}

/**
 * @brief Unlock the cell held by this task.
 *
 * @param t The #task.
 */
void task_unlock(struct task *t) {

  const enum task_types type = t->type;
  const enum task_subtypes subtype = t->subtype;
  struct cell *ci = t->ci, *cj = t->cj;

  /* Act based on task type. */
  switch (type) {

    case task_type_kick1:
    case task_type_kick2:
    case task_type_csds:
    case task_type_timestep:
      cell_unlocktree(ci);
      cell_gunlocktree(ci);
      break;

    case task_type_drift_part:
    case task_type_sort:
    case task_type_ghost:
    case task_type_extra_ghost:
    case task_type_end_hydro_force:
    case task_type_timestep_limiter:
    case task_type_timestep_sync:
    case task_type_rt_ghost1:
    case task_type_rt_ghost2:
    case task_type_rt_tchem:
      cell_unlocktree(ci);
      break;

    case task_type_drift_gpart:
    case task_type_end_grav_force:
      cell_gunlocktree(ci);
      break;

    case task_type_drift_sink:
      cell_sink_unlocktree(ci);
      break;

    case task_type_stars_sort:
    case task_type_stars_resort:
      cell_sunlocktree(ci);
      break;

    case task_type_self:
    case task_type_sub_self:
      if (subtype == task_subtype_grav) {
#ifdef SWIFT_TASKS_WITHOUT_ATOMICS
        cell_gunlocktree(ci);
        cell_munlocktree(ci);
#endif
      } else if (subtype == task_subtype_sink_compute_formation) {
        cell_sink_unlocktree(ci);
        cell_unlocktree(ci);
      } else if (subtype == task_subtype_sink_merger) {
        cell_sink_unlocktree(ci);
        cell_gunlocktree(ci);
      } else if (subtype == task_subtype_sink_accretion) {
        cell_unlocktree(ci);
        cell_sink_unlocktree(ci);
        cell_gunlocktree(ci);
      } else if ((subtype == task_subtype_stars_density) ||
                 (subtype == task_subtype_stars_prep1) ||
                 (subtype == task_subtype_stars_prep2) ||
                 (subtype == task_subtype_stars_feedback)) {
        cell_sunlocktree(ci);
        cell_unlocktree(ci);
      } else if ((subtype == task_subtype_bh_density) ||
                 (subtype == task_subtype_bh_feedback) ||
                 (subtype == task_subtype_bh_swallow) ||
                 (subtype == task_subtype_do_gas_swallow)) {
        cell_bunlocktree(ci);
        cell_unlocktree(ci);
      } else if (subtype == task_subtype_do_bh_swallow) {
        cell_bunlocktree(ci);
      } else if (subtype == task_subtype_rt_inject) {
        cell_unlocktree(ci);
        cell_sunlocktree(ci);
      } else if (subtype == task_subtype_limiter) {
#ifdef SWIFT_TASKS_WITHOUT_ATOMICS
        cell_unlocktree(ci);
#endif
      } else { /* hydro */
        cell_unlocktree(ci);
      }
      break;

    case task_type_pair:
    case task_type_sub_pair:
      if (subtype == task_subtype_grav) {
#ifdef SWIFT_TASKS_WITHOUT_ATOMICS
        cell_gunlocktree(ci);
        cell_gunlocktree(cj);
        cell_munlocktree(ci);
        cell_munlocktree(cj);
#endif
      } else if (subtype == task_subtype_sink_compute_formation) {
        cell_sink_unlocktree(ci);
        cell_sink_unlocktree(cj);
        cell_unlocktree(ci);
        cell_unlocktree(cj);
      } else if (subtype == task_subtype_sink_merger) {
        cell_sink_unlocktree(ci);
        cell_sink_unlocktree(cj);
        cell_gunlocktree(ci);
        cell_gunlocktree(cj);
      } else if (subtype == task_subtype_sink_accretion) {
        cell_sink_unlocktree(ci);
        cell_sink_unlocktree(cj);
        cell_unlocktree(ci);
        cell_unlocktree(cj);
        cell_gunlocktree(ci);
        cell_gunlocktree(cj);
      } else if ((subtype == task_subtype_stars_density) ||
                 (subtype == task_subtype_stars_prep1) ||
                 (subtype == task_subtype_stars_prep2) ||
                 (subtype == task_subtype_stars_feedback)) {
        cell_sunlocktree(ci);
        cell_sunlocktree(cj);
        cell_unlocktree(ci);
        cell_unlocktree(cj);
      } else if ((subtype == task_subtype_bh_density) ||
                 (subtype == task_subtype_bh_feedback) ||
                 (subtype == task_subtype_bh_swallow) ||
                 (subtype == task_subtype_do_gas_swallow)) {
        cell_bunlocktree(ci);
        cell_bunlocktree(cj);
        cell_unlocktree(ci);
        cell_unlocktree(cj);
      } else if (subtype == task_subtype_do_bh_swallow) {
        cell_bunlocktree(ci);
        cell_bunlocktree(cj);
      } else if (subtype == task_subtype_rt_inject) {
        cell_sunlocktree(ci);
        cell_sunlocktree(cj);
        cell_unlocktree(ci);
        cell_unlocktree(cj);
      } else if (subtype == task_subtype_limiter) {
#ifdef SWIFT_TASKS_WITHOUT_ATOMICS
        cell_unlocktree(ci);
        cell_unlocktree(cj);
#endif
      } else { /* hydro */
        cell_unlocktree(ci);
        cell_unlocktree(cj);
      }
      break;

    case task_type_grav_down:
#ifdef SWIFT_TASKS_WITHOUT_ATOMICS
      cell_gunlocktree(ci);
      cell_munlocktree(ci);
#endif
      break;

    case task_type_grav_long_range:
#ifdef SWIFT_TASKS_WITHOUT_ATOMICS
      cell_munlocktree(ci);
#endif
      break;

    case task_type_grav_mm:
#ifdef SWIFT_TASKS_WITHOUT_ATOMICS
      cell_munlocktree(ci);
      cell_munlocktree(cj);
#endif
      break;

    case task_type_star_formation:
      cell_unlocktree(ci);
      cell_sunlocktree(ci);
      cell_gunlocktree(ci);
      break;

    case task_type_star_formation_sink:
      cell_sink_unlocktree(ci);
      cell_sunlocktree(ci);
      cell_gunlocktree(ci);
      break;

    case task_type_sink_formation:
      cell_unlocktree(ci);
      cell_sink_unlocktree(ci);
      cell_gunlocktree(ci);
      break;

    default:
      break;
  }
}

/**
 * @brief Try to lock the cells associated with this task.
 *
 * @param t the #task.
 */
<<<<<<< HEAD
int task_lock(struct scheduler *s, struct task *t, int rid) {
=======
int task_lock(struct task *t) {
>>>>>>> e8e5dc06

  const enum task_types type = t->type;
  const enum task_subtypes subtype = t->subtype;
  struct cell *ci = t->ci, *cj = t->cj;
#ifdef WITH_MPI
  int res = 0, err = 0;
  MPI_Status stat;
#endif

  switch (type) {

    /* Communication task? */
    case task_type_recv:
    case task_type_send:
<<<<<<< HEAD
      {

        /* subgpart and subxv can always run, just moves data. */
        if (subtype == task_subtype_subgpart || subtype == task_subtype_subxv) {
          //message("locking %s/%s", taskID_names[type], subtaskID_names[subtype]);
          return 1;
        }

#ifdef WITH_MPI
        /* Try to grab one of the locks. For any destination rank... */
        if (lock_trylock(&s->send_lock[cj->nodeID % scheduler_rdma_max_sends]) != 0) return 0;
        //message("locking %s/%s", taskID_names[type], subtaskID_names[subtype]);
        return 1;
#else
        error("SWIFT was not compiled with MPI support.");
#endif
      }
    break;

    case task_type_recv:
      {
#ifdef WITH_MPI

        /* subgpart and subxv can always run, just moves data. */
        if (subtype == task_subtype_subgpart || subtype == task_subtype_subxv) {
          //message("locking %s/%s", taskID_names[type], subtaskID_names[subtype]);
          return 1;
        }

        /* dogpart doxv can always run, just processes all data. */
        if (subtype == task_subtype_dogpart || subtype == task_subtype_doxv) {
          //message("locking %s/%s", taskID_names[type], subtaskID_names[subtype]);
          return 1;
        }

        /* Try to grab one of the locks.*/
        //if (lock_trylock(&s->recv_lock[ci->nodeID % scheduler_rdma_max_recvs]) == 0) {
        volatile scheduler_rdma_blocktype *dataptr =
          infinity_check_ready(s->recv_handle, ci->nodeID, t->win_offset);
        if (dataptr != NULL) {

          /* Message from our remote and subtype waiting, does it match our tag
           * and size? */

          // Need win_size, so moved from scheduler...
          if (t->flags != -1) {
            mpiuse_log_allocation(t->type, t->subtype, &t->buff, 1, t->win_size,
                                  t->ci->nodeID, t->flags, t->sendfull);
          }

          if (t->flags == (int)dataptr[2] && t->win_size == dataptr[1] &&
              ci->nodeID == (int)dataptr[3]) {
            
#ifdef SWIFT_DEBUG_CHECKS
            if (s->space->e->verbose) {
              message(
                      "Accepted from %d subtype %d tag %lld size %zu"
                      " offset %zu",
                      ci->nodeID, subtype, t->flags, t->win_size, t->win_offset);
            }
#endif
            /* Ready to process. */
            t->rdmabuff = (void *)&dataptr[scheduler_rdma_header_size];
            
              /* Back to locked. */
            dataptr[0] = scheduler_rdma_locked;
            return 1; // XXX note we hold the lock until end of task.
            
#ifdef SWIFT_DEBUG_CHECKS
          } else {
            message("missed recv at our offset %zu from %d "
                    "subtype %d tag %lld size %zu "
                    "see tag %zu size %zu from %zu",
                    t->win_offset, ci->nodeID, subtype,
                    t->flags, t->win_size, dataptr[2], dataptr[1], dataptr[3]);
#endif
          }
        }
        
        /* Remember to unlock... */
        //if (lock_unlock(&s->recv_lock[ci->nodeID % scheduler_rdma_max_recvs]) != 0) {
        //  error("Unlocking the MPI recv lock failed.\n");
        //}
        //}
        return 0;
=======
#ifdef WITH_MPI
      /* Check the status of the MPI request. */
      if ((err = MPI_Test(&t->req, &res, &stat)) != MPI_SUCCESS) {
        char buff[MPI_MAX_ERROR_STRING];
        int len;
        MPI_Error_string(err, buff, &len);
        error(
            "Failed to test request on send/recv task (type=%s/%s tag=%lld, "
            "%s).",
            taskID_names[t->type], subtaskID_names[t->subtype], t->flags, buff);
      }

      /* And log deactivation, if logging enabled. */
      if (res) {
        mpiuse_log_allocation(t->type, t->subtype, &t->req, 0, 0, 0, 0);
      }

      return res;
>>>>>>> e8e5dc06
#else
        error("SWIFT was not compiled with MPI support.");
#endif
      }

    break;

    case task_type_kick1:
    case task_type_kick2:
    case task_type_csds:
    case task_type_timestep:
      if (ci->hydro.hold || ci->grav.phold) return 0;
      if (cell_locktree(ci) != 0) return 0;
      if (cell_glocktree(ci) != 0) {
        cell_unlocktree(ci);
        return 0;
      }
      break;

    case task_type_drift_part:
    case task_type_sort:
    case task_type_ghost:
    case task_type_extra_ghost:
    case task_type_end_hydro_force:
    case task_type_timestep_limiter:
    case task_type_timestep_sync:
    case task_type_rt_ghost1:
    case task_type_rt_ghost2:
    case task_type_rt_tchem:
      if (ci->hydro.hold) return 0;
      if (cell_locktree(ci) != 0) return 0;
      break;

    case task_type_stars_sort:
    case task_type_stars_resort:
      if (ci->stars.hold) return 0;
      if (cell_slocktree(ci) != 0) return 0;
      break;

    case task_type_drift_gpart:
    case task_type_end_grav_force:
      if (ci->grav.phold) return 0;
      if (cell_glocktree(ci) != 0) return 0;
      break;

    case task_type_drift_sink:
      if (ci->sinks.hold) return 0;
      if (cell_sink_locktree(ci) != 0) return 0;
      break;

    case task_type_self:
    case task_type_sub_self:
      if (subtype == task_subtype_grav) {
#ifdef SWIFT_TASKS_WITHOUT_ATOMICS
        /* Lock the gparts and the m-pole */
        if (ci->grav.phold || ci->grav.mhold) return 0;
        if (cell_glocktree(ci) != 0)
          return 0;
        else if (cell_mlocktree(ci) != 0) {
          cell_gunlocktree(ci);
          return 0;
        }
#endif
      } else if (subtype == task_subtype_sink_merger) {
        if (ci->sinks.hold) return 0;
        if (ci->grav.phold) return 0;
        if (cell_sink_locktree(ci) != 0) return 0;
        if (cell_glocktree(ci) != 0) {
          cell_sink_unlocktree(ci);
          return 0;
        }
      } else if (subtype == task_subtype_sink_compute_formation) {
        if (ci->sinks.hold) return 0;
        if (ci->hydro.hold) return 0;
        if (cell_sink_locktree(ci) != 0) return 0;
        if (cell_locktree(ci) != 0) {
          cell_sink_unlocktree(ci);
          return 0;
        }
      } else if (subtype == task_subtype_sink_accretion) {
        if (ci->sinks.hold) return 0;
        if (ci->grav.phold) return 0;
        if (ci->hydro.hold) return 0;
        if (cell_sink_locktree(ci) != 0) return 0;
        if (cell_locktree(ci) != 0) {
          cell_sink_unlocktree(ci);
          return 0;
        }
        if (cell_glocktree(ci) != 0) {
          cell_sink_unlocktree(ci);
          cell_unlocktree(ci);
          return 0;
        }
      } else if ((subtype == task_subtype_stars_density) ||
                 (subtype == task_subtype_stars_prep1) ||
                 (subtype == task_subtype_stars_prep2) ||
                 (subtype == task_subtype_stars_feedback)) {
        if (ci->stars.hold) return 0;
        if (ci->hydro.hold) return 0;
        if (cell_slocktree(ci) != 0) return 0;
        if (cell_locktree(ci) != 0) {
          cell_sunlocktree(ci);
          return 0;
        }
      } else if ((subtype == task_subtype_bh_density) ||
                 (subtype == task_subtype_bh_feedback) ||
                 (subtype == task_subtype_bh_swallow) ||
                 (subtype == task_subtype_do_gas_swallow)) {
        if (ci->black_holes.hold) return 0;
        if (ci->hydro.hold) return 0;
        if (cell_blocktree(ci) != 0) return 0;
        if (cell_locktree(ci) != 0) {
          cell_bunlocktree(ci);
          return 0;
        }
      } else if (subtype == task_subtype_do_bh_swallow) {
        if (ci->black_holes.hold) return 0;
        if (cell_blocktree(ci) != 0) return 0;
      } else if (subtype == task_subtype_limiter) {
#ifdef SWIFT_TASKS_WITHOUT_ATOMICS
        if (ci->hydro.hold) return 0;
        if (cell_locktree(ci) != 0) return 0;
#endif
      } else if (subtype == task_subtype_rt_inject) {
        if (ci->stars.hold) return 0;
        if (ci->hydro.hold) return 0;
        if (cell_slocktree(ci) != 0) return 0;
        if (cell_locktree(ci) != 0) {
          cell_sunlocktree(ci);
          return 0;
        }
      } else { /* subtype == hydro */
        if (ci->hydro.hold) return 0;
        if (cell_locktree(ci) != 0) return 0;
      }
      break;

    case task_type_pair:
    case task_type_sub_pair:
      if (subtype == task_subtype_grav) {
#ifdef SWIFT_TASKS_WITHOUT_ATOMICS
        /* Lock the gparts and the m-pole in both cells */
        if (ci->grav.phold || cj->grav.phold) return 0;
        if (cell_glocktree(ci) != 0) return 0;
        if (cell_glocktree(cj) != 0) {
          cell_gunlocktree(ci);
          return 0;
        } else if (cell_mlocktree(ci) != 0) {
          cell_gunlocktree(ci);
          cell_gunlocktree(cj);
          return 0;
        } else if (cell_mlocktree(cj) != 0) {
          cell_gunlocktree(ci);
          cell_gunlocktree(cj);
          cell_munlocktree(ci);
          return 0;
        }
#endif
      } else if (subtype == task_subtype_sink_compute_formation) {
        /* Lock the sinks and the gas particles in both cells */
        if (ci->sinks.hold || cj->sinks.hold) return 0;
        if (ci->hydro.hold || cj->hydro.hold) return 0;
        if (cell_sink_locktree(ci) != 0) return 0;
        if (cell_sink_locktree(cj) != 0) {
          cell_sink_unlocktree(ci);
          return 0;
        }
        if (cell_locktree(ci) != 0) {
          cell_sink_unlocktree(ci);
          cell_sink_unlocktree(cj);
          return 0;
        }
        if (cell_locktree(cj) != 0) {
          cell_sink_unlocktree(ci);
          cell_sink_unlocktree(cj);
          cell_unlocktree(ci);
          return 0;
        }
      } else if (subtype == task_subtype_sink_accretion) {
        /* Lock the sinks and the gas particles in both cells */
        if (ci->sinks.hold || cj->sinks.hold) return 0;
        if (ci->hydro.hold || cj->hydro.hold) return 0;
        if (ci->grav.phold || cj->grav.phold) return 0;
        if (cell_sink_locktree(ci) != 0) return 0;
        if (cell_sink_locktree(cj) != 0) {
          cell_sink_unlocktree(ci);
          return 0;
        }
        if (cell_locktree(ci) != 0) {
          cell_sink_unlocktree(ci);
          cell_sink_unlocktree(cj);
          return 0;
        }
        if (cell_locktree(cj) != 0) {
          cell_sink_unlocktree(ci);
          cell_sink_unlocktree(cj);
          cell_unlocktree(ci);
          return 0;
        }
        if (cell_glocktree(ci) != 0) {
          cell_sink_unlocktree(ci);
          cell_sink_unlocktree(cj);
          cell_unlocktree(ci);
          cell_unlocktree(cj);
          return 0;
        }
        if (cell_glocktree(cj) != 0) {
          cell_sink_unlocktree(ci);
          cell_sink_unlocktree(cj);
          cell_unlocktree(ci);
          cell_unlocktree(cj);
          cell_gunlocktree(ci);
          return 0;
        }
      } else if (subtype == task_subtype_sink_merger) {
        /* Lock the sink and the dm particles in both cells */
        if (ci->sinks.hold || cj->sinks.hold) return 0;
        if (ci->grav.phold || cj->grav.phold) return 0;
        if (cell_sink_locktree(ci) != 0) return 0;
        if (cell_sink_locktree(cj) != 0) {
          cell_sink_unlocktree(ci);
          return 0;
        }
        if (cell_glocktree(ci) != 0) {
          cell_sink_unlocktree(ci);
          cell_sink_unlocktree(cj);
          return 0;
        }
        if (cell_glocktree(cj) != 0) {
          cell_sink_unlocktree(ci);
          cell_sink_unlocktree(cj);
          cell_gunlocktree(ci);
          return 0;
        }
      } else if ((subtype == task_subtype_stars_density) ||
                 (subtype == task_subtype_stars_prep1) ||
                 (subtype == task_subtype_stars_prep2) ||
                 (subtype == task_subtype_stars_feedback)) {
        /* Lock the stars and the gas particles in both cells */
        if (ci->stars.hold || cj->stars.hold) return 0;
        if (ci->hydro.hold || cj->hydro.hold) return 0;
        if (cell_slocktree(ci) != 0) return 0;
        if (cell_slocktree(cj) != 0) {
          cell_sunlocktree(ci);
          return 0;
        }
        if (cell_locktree(ci) != 0) {
          cell_sunlocktree(ci);
          cell_sunlocktree(cj);
          return 0;
        }
        if (cell_locktree(cj) != 0) {
          cell_sunlocktree(ci);
          cell_sunlocktree(cj);
          cell_unlocktree(ci);
          return 0;
        }
      } else if ((subtype == task_subtype_bh_density) ||
                 (subtype == task_subtype_bh_feedback) ||
                 (subtype == task_subtype_bh_swallow) ||
                 (subtype == task_subtype_do_gas_swallow)) {
        /* Lock the BHs and the gas particles in both cells */
        if (ci->black_holes.hold || cj->black_holes.hold) return 0;
        if (ci->hydro.hold || cj->hydro.hold) return 0;
        if (cell_blocktree(ci) != 0) return 0;
        if (cell_blocktree(cj) != 0) {
          cell_bunlocktree(ci);
          return 0;
        }
        if (cell_locktree(ci) != 0) {
          cell_bunlocktree(ci);
          cell_bunlocktree(cj);
          return 0;
        }
        if (cell_locktree(cj) != 0) {
          cell_bunlocktree(ci);
          cell_bunlocktree(cj);
          cell_unlocktree(ci);
          return 0;
        }
      } else if (subtype == task_subtype_do_bh_swallow) {
        if (ci->black_holes.hold || cj->black_holes.hold) return 0;
        if (cell_blocktree(ci) != 0) return 0;
        if (cell_blocktree(cj) != 0) {
          cell_bunlocktree(ci);
          return 0;
        }
      } else if (subtype == task_subtype_rt_inject) {
        /* Lock the stars and the gas particles in both cells */
        if (ci->stars.hold || cj->stars.hold) return 0;
        if (ci->hydro.hold || cj->hydro.hold) return 0;
        if (cell_slocktree(ci) != 0) return 0;
        if (cell_slocktree(cj) != 0) {
          cell_sunlocktree(ci);
          return 0;
        }
        if (cell_locktree(ci) != 0) {
          cell_sunlocktree(ci);
          cell_sunlocktree(cj);
          return 0;
        }
        if (cell_locktree(cj) != 0) {
          cell_sunlocktree(ci);
          cell_sunlocktree(cj);
          cell_unlocktree(ci);
          return 0;
        }
      } else if (subtype == task_subtype_limiter) {
#ifdef SWIFT_TASKS_WITHOUT_ATOMICS
        if (ci->hydro.hold || cj->hydro.hold) return 0;
        if (cell_locktree(ci) != 0) return 0;
        if (cell_locktree(cj) != 0) {
          cell_unlocktree(ci);
          return 0;
        }
#endif
      } else { /* subtype == hydro */
        /* Lock the parts in both cells */
        if (ci->hydro.hold || cj->hydro.hold) return 0;
        if (cell_locktree(ci) != 0) return 0;
        if (cell_locktree(cj) != 0) {
          cell_unlocktree(ci);
          return 0;
        }
      }
      break;

    case task_type_grav_down:
#ifdef SWIFT_TASKS_WITHOUT_ATOMICS
      /* Lock the gparts and the m-poles */
      if (ci->grav.phold || ci->grav.mhold) return 0;
      if (cell_glocktree(ci) != 0)
        return 0;
      else if (cell_mlocktree(ci) != 0) {
        cell_gunlocktree(ci);
        return 0;
      }
#endif
      break;

    case task_type_grav_long_range:
#ifdef SWIFT_TASKS_WITHOUT_ATOMICS
      /* Lock the m-poles */
      if (ci->grav.mhold) return 0;
      if (cell_mlocktree(ci) != 0) return 0;
#endif
      break;

    case task_type_grav_mm:
#ifdef SWIFT_TASKS_WITHOUT_ATOMICS
      /* Lock both m-poles */
      if (ci->grav.mhold || cj->grav.mhold) return 0;
      if (cell_mlocktree(ci) != 0) return 0;
      if (cell_mlocktree(cj) != 0) {
        cell_munlocktree(ci);
        return 0;
      }
#endif
      break;

    case task_type_star_formation:
      /* Lock the gas, gravity and star particles */
      if (ci->hydro.hold || ci->stars.hold || ci->grav.phold) return 0;
      if (cell_locktree(ci) != 0) return 0;
      if (cell_slocktree(ci) != 0) {
        cell_unlocktree(ci);
        return 0;
      }
      if (cell_glocktree(ci) != 0) {
        cell_unlocktree(ci);
        cell_sunlocktree(ci);
        return 0;
      }
      break;

    case task_type_star_formation_sink:
      /* Lock the gas, gravity and star particles */
      if (ci->sinks.hold || ci->stars.hold || ci->grav.phold) return 0;
      if (cell_sink_locktree(ci) != 0) return 0;
      if (cell_slocktree(ci) != 0) {
        cell_sink_unlocktree(ci);
        return 0;
      }
      if (cell_glocktree(ci) != 0) {
        cell_sink_unlocktree(ci);
        cell_sunlocktree(ci);
        return 0;
      }
      break;

    case task_type_sink_formation:
      /* Lock the gas, gravity and star particles */
      if (ci->hydro.hold || ci->sinks.hold || ci->grav.phold) return 0;
      if (cell_locktree(ci) != 0) return 0;
      if (cell_sink_locktree(ci) != 0) {
        cell_unlocktree(ci);
        return 0;
      }
      if (cell_glocktree(ci) != 0) {
        cell_unlocktree(ci);
        cell_sink_unlocktree(ci);
        return 0;
      }
      break;

    default:
      break;
  }

  /* If we made it this far, we've got a lock. */
  return 1;
}

/**
 * @brief Returns a pointer to the unique task unlocked by this task.
 *
 * The task MUST have only dependence!
 *
 * @param The #task.
 */
struct task *task_get_unique_dependent(const struct task *t) {

#ifdef SWIFT_DEBUG_CHECKS
  if (t->nr_unlock_tasks != 1)
    error("Task is unlocking more than one dependence!");
#endif

  return t->unlock_tasks[0];
}

/**
 * @brief Print basic information about a task.
 *
 * @param t The #task.
 */
void task_print(const struct task *t) {

  message("Type:'%s' sub_type:'%s' wait=%d nr_unlocks=%d skip=%d",
          taskID_names[t->type], subtaskID_names[t->subtype], t->wait,
          t->nr_unlock_tasks, t->skip);
}

/**
 * @brief Get the group name of a task.
 *
 * This is used to group tasks with similar actions in the task dependency
 * graph.
 *
 * @param type The #task type.
 * @param subtype The #task subtype.
 * @param cluster (return) The group name (should be allocated)
 */
void task_get_group_name(int type, int subtype, char *cluster) {

  if (type == task_type_grav_long_range || type == task_type_grav_mm) {

    strcpy(cluster, "Gravity");
    return;
  }

  switch (subtype) {
    case task_subtype_density:
      strcpy(cluster, "Density");
      break;
    case task_subtype_gradient:
      if (type == task_type_send || type == task_type_recv) {
        strcpy(cluster, "None");
      } else {
        strcpy(cluster, "Gradient");
      }
      break;
    case task_subtype_force:
      strcpy(cluster, "Force");
      break;
    case task_subtype_grav:
      strcpy(cluster, "Gravity");
      break;
    case task_subtype_limiter:
      if (type == task_type_send || type == task_type_recv) {
        strcpy(cluster, "None");
      } else {
        strcpy(cluster, "Timestep_limiter");
      }
      break;
    case task_subtype_stars_density:
      strcpy(cluster, "StarsDensity");
      break;
    case task_subtype_stars_prep1:
      strcpy(cluster, "StarsKickPrep1");
      break;
    case task_subtype_stars_prep2:
      strcpy(cluster, "StarsKickPrep2");
      break;
    case task_subtype_stars_feedback:
      strcpy(cluster, "StarsFeedback");
      break;
    case task_subtype_bh_density:
      strcpy(cluster, "BHDensity");
      break;
    case task_subtype_bh_swallow:
      strcpy(cluster, "BHSwallow");
      break;
    case task_subtype_do_gas_swallow:
      strcpy(cluster, "DoGasSwallow");
      break;
    case task_subtype_do_bh_swallow:
      strcpy(cluster, "DoBHSwallow");
      break;
    case task_subtype_bh_feedback:
      strcpy(cluster, "BHFeedback");
      break;
    case task_subtype_rt_inject:
      strcpy(cluster, "RTinject");
      break;
    case task_subtype_rt_gradient:
      strcpy(cluster, "RTgradient");
      break;
    case task_subtype_rt_transport:
      strcpy(cluster, "RTtransport");
      break;
    case task_subtype_sink_compute_formation:
      strcpy(cluster, "SinkFormation");
      break;
    case task_subtype_sink_merger:
      strcpy(cluster, "SinkMerger");
      break;
    case task_subtype_sink_accretion:
      strcpy(cluster, "SinkAccretion");
      break;
    default:
      strcpy(cluster, "None");
      break;
  }
}

/**
 * @brief Generate the full name of a #task.
 *
 * @param type The #task type.
 * @param subtype The #task type.
 * @param name (return) The formatted string
 */
void task_get_full_name(int type, int subtype, char *name) {

#ifdef SWIFT_DEBUG_CHECKS
  /* Check input */
  if (type >= task_type_count) error("Unknown task type %i", type);

  if (subtype >= task_subtype_count)
    error("Unknown task subtype %i with type %s", subtype, taskID_names[type]);
#endif

  /* Full task name */
  if (subtype == task_subtype_none)
    sprintf(name, "%s", taskID_names[type]);
  else
    sprintf(name, "%s_%s", taskID_names[type], subtaskID_names[subtype]);
}

void task_create_name_files(const char *file_prefix) {
  char file_name[200];
  sprintf(file_name, "%s_task_types.txt", file_prefix);
  FILE *file = fopen(file_name, "w");
  if (file == NULL) error("Could not create file '%s'.", file_name);
  fprintf(file, "# type\tname\n");
  for (int type = 0; type < task_type_count; type++) {
    fprintf(file, "%i\t%s\n", type, taskID_names[type]);
  }
  fclose(file);
  sprintf(file_name, "%s_task_subtypes.txt", file_prefix);
  file = fopen(file_name, "w");
  if (file == NULL) error("Could not create file '%s'.", file_name);
  fprintf(file, "# subtype\tname\n");
  for (int subtype = 0; subtype < task_subtype_count; subtype++) {
    fprintf(file, "%i\t%s\n", subtype, subtaskID_names[subtype]);
  }
  fclose(file);
}

#ifdef WITH_MPI
/**
 * @brief Create global communicators for each of the subtasks.
 */
void task_create_mpi_comms(void) {
  for (int i = 0; i < task_subtype_count; i++) {
    MPI_Comm_dup(MPI_COMM_WORLD, &subtaskMPI_comms[i]);
  }
}
/**
 * @brief Create global communicators for each of the subtasks.
 */
void task_free_mpi_comms(void) {
  for (int i = 0; i < task_subtype_count; i++) {
    MPI_Comm_free(&subtaskMPI_comms[i]);
  }
}
#endif

/**
 * @brief dump all the tasks of all the known engines into a file for
 * postprocessing.
 *
 * Dumps the information to a file "thread_info-stepn.dat" where n is the
 * given step value, or "thread_info_MPI-stepn.dat", if we are running
 * under MPI. Note if running under MPI all the ranks are dumped into this
 * one file, which has an additional field to identify the rank.
 *
 * @param e the #engine
 * @param step the current step.
 */
void task_dump_all(struct engine *e, int step) {

#ifdef SWIFT_DEBUG_TASKS

  const ticks tic = getticks();

  /* Need this to convert ticks to seconds. */
  const unsigned long long cpufreq = clocks_get_cpufreq();

#ifdef WITH_MPI
  /* Make sure output file is empty, only on one rank. */
  char dumpfile[35];
  snprintf(dumpfile, sizeof(dumpfile), "thread_info_MPI-step%d.dat", step);
  FILE *file_thread;
  if (engine_rank == 0) {
    file_thread = fopen(dumpfile, "w");
    if (file_thread == NULL)
      error("Could not create/erase file '%s'.", dumpfile);
    fclose(file_thread);
  }
  MPI_Barrier(MPI_COMM_WORLD);

  for (int i = 0; i < e->nr_nodes; i++) {

    /* Rank 0 decides the index of the writing node, this happens
     * one-by-one. */
    int kk = i;
    MPI_Bcast(&kk, 1, MPI_INT, 0, MPI_COMM_WORLD);

    if (i == engine_rank) {

      /* Open file and position at end. */
      file_thread = fopen(dumpfile, "a");
      if (file_thread == NULL)
        error("Could not open file '%s' for writing.", dumpfile);

      /* Add some information to help with the plots and conversion of ticks to
       * seconds. */
      fprintf(file_thread, " %03d 0 0 0 0 %lld %lld %lld %lld %lld 0 0 0 0 %lld\n",
              engine_rank, (long long int)e->tic_step,
              (long long int)e->toc_step, e->updates, e->g_updates,
              e->s_updates, cpufreq);
      int count = 0;
      for (int l = 0; l < e->sched.nr_tasks; l++) {
        if (!e->sched.tasks[l].implicit &&
            e->sched.tasks[l].tic > e->tic_step) {
          fprintf(
              file_thread,
              " %03i %i %i %i %i %lli %lli %i %i %i %i %lli %i %lli %zu\n",
              engine_rank, e->sched.tasks[l].rid, e->sched.tasks[l].type,
              e->sched.tasks[l].subtype, (e->sched.tasks[l].cj == NULL),
              (long long int)e->sched.tasks[l].tic,
              (long long int)e->sched.tasks[l].toc,
              (e->sched.tasks[l].ci != NULL) ? e->sched.tasks[l].ci->hydro.count
                                             : 0,
              (e->sched.tasks[l].cj != NULL) ? e->sched.tasks[l].cj->hydro.count
                                             : 0,
              (e->sched.tasks[l].ci != NULL) ? e->sched.tasks[l].ci->grav.count
                                             : 0,
              (e->sched.tasks[l].cj != NULL) ? e->sched.tasks[l].cj->grav.count
                                             : 0,
              e->sched.tasks[l].flags, e->sched.tasks[l].sid,
              e->sched.tasks[l].queued_tic, e->sched.tasks[l].nr_task_locks);
        }
        count++;
      }
      fclose(file_thread);
    }

    /* And we wait for all to synchronize. */
    MPI_Barrier(MPI_COMM_WORLD);
  }

#else
  /* Non-MPI, so just a single engine's worth of tasks to dump. */
  char dumpfile[32];
  snprintf(dumpfile, sizeof(dumpfile), "thread_info-step%d.dat", step);
  FILE *file_thread;
  file_thread = fopen(dumpfile, "w");
  if (file_thread == NULL) error("Could not create file '%s'.", dumpfile);

  /* Add some information to help with the plots and conversion of ticks to
   * seconds. */
  fprintf(file_thread, " %d %d %d %d %lld %lld %lld %lld %lld 0 0 0  %lld\n", -2,
          -1, -1, 1, (unsigned long long)e->tic_step,
          (unsigned long long)e->toc_step, e->updates, e->g_updates,
          e->s_updates, cpufreq);
  for (int l = 0; l < e->sched.nr_tasks; l++) {
    if (!e->sched.tasks[l].implicit && e->sched.tasks[l].tic > e->tic_step) {
      fprintf(
          file_thread, " %i %i %i %i %lli %lli %i %i %i %i %i %lli %zu\n",
          e->sched.tasks[l].rid, e->sched.tasks[l].type,
          e->sched.tasks[l].subtype, (e->sched.tasks[l].cj == NULL),
          (unsigned long long)e->sched.tasks[l].tic,
          (unsigned long long)e->sched.tasks[l].toc,
          (e->sched.tasks[l].ci == NULL) ? 0
                                         : e->sched.tasks[l].ci->hydro.count,
          (e->sched.tasks[l].cj == NULL) ? 0
                                         : e->sched.tasks[l].cj->hydro.count,
          (e->sched.tasks[l].ci == NULL) ? 0 : e->sched.tasks[l].ci->grav.count,
          (e->sched.tasks[l].cj == NULL) ? 0 : e->sched.tasks[l].cj->grav.count,
          e->sched.tasks[l].sid, e->sched.tasks[l].queued_tic,
          e->sched.tasks[l].nr_task_locks);
    }
  }
  fclose(file_thread);
#endif  // WITH_MPI

  if (e->verbose)
    message("took %.3f %s.", clocks_from_ticks(getticks() - tic),
            clocks_getunit());
#endif  // SWIFT_DEBUG_TASKS
}

/**
 * @brief Generate simple statistics about the times used by the tasks of
 *        all the engines and write these into two format, a human readable
 *        version for debugging and one intented for inclusion as the fixed
 *        costs for repartitioning.
 *
 * Note that when running under MPI all the tasks can be summed into this single
 * file. In the fuller, human readable file, the statistics included are the
 * number of task of each type/subtype followed by the minimum, maximum, mean
 * and total time taken and the same numbers for the start of the task,
 * in millisec and then the fixed costs value.
 *
 * If header is set, only the fixed costs value is written into the output
 * file in a format that is suitable for inclusion in SWIFT (as
 * partition_fixed_costs.h).
 *
 * @param dumpfile name of the file for the output.
 * @param e the #engine
 * @param dump_tasks_threshold Fraction of the step time above whic any task
 * triggers a call to task_dump_all().
 * @param header whether to write a header include file.
 * @param allranks do the statistics over all ranks, if not just the current
 *                 one, only used if header is false.
 */
void task_dump_stats(const char *dumpfile, struct engine *e,
                     float dump_tasks_threshold, int header, int allranks) {

  const ticks function_tic = getticks();

  /* Need arrays for sum, min and max across all types and subtypes. */
  double sum[task_type_count][task_subtype_count];
  double tsum[task_type_count][task_subtype_count];
  double min[task_type_count][task_subtype_count];
  double tmin[task_type_count][task_subtype_count];
  double max[task_type_count][task_subtype_count];
  double tmax[task_type_count][task_subtype_count];
  int count[task_type_count][task_subtype_count];

  for (int j = 0; j < task_type_count; j++) {
    for (int k = 0; k < task_subtype_count; k++) {
      sum[j][k] = 0.0;
      tsum[j][k] = 0.0;
      count[j][k] = 0;
      min[j][k] = DBL_MAX;
      tmin[j][k] = DBL_MAX;
      max[j][k] = 0.0;
      tmax[j][k] = 0.0;
    }
  }

  double stepdt = (double)e->toc_step - (double)e->tic_step;
  double total[1] = {0.0};
  int dumped_plot_data = 0;
  for (int l = 0; l < e->sched.nr_tasks; l++) {
    int type = e->sched.tasks[l].type;

    /* Skip implicit tasks, tasks that didn't run this step. */
    if (!e->sched.tasks[l].implicit && e->sched.tasks[l].tic > e->tic_step) {
      int subtype = e->sched.tasks[l].subtype;

      double dt = e->sched.tasks[l].toc - e->sched.tasks[l].tic;
      sum[type][subtype] += dt;

      double tic = (double)e->sched.tasks[l].tic;
      tsum[type][subtype] += tic;
      count[type][subtype] += 1;
      if (dt < min[type][subtype]) {
        min[type][subtype] = dt;
      }
      if (tic < tmin[type][subtype]) {
        tmin[type][subtype] = tic;
      }
      if (dt > max[type][subtype]) {
        max[type][subtype] = dt;
      }
      if (tic > tmax[type][subtype]) {
        tmax[type][subtype] = tic;
      }
      total[0] += dt;

      /* Check if this is a problematic task and make a report. */
      if (dump_tasks_threshold > 0. && dt / stepdt > dump_tasks_threshold) {

        if (e->verbose)
          message(
              "Long running task detected: %s/%s using %.1f%% of step runtime",
              taskID_names[type], subtaskID_names[subtype],
              dt / stepdt * 100.0);

        if (!dumped_plot_data) {
#ifdef SWIFT_DEBUG_TASKS
          task_dump_all(e, e->step + 1);
#endif
          dumped_plot_data = 1;
        }
      }
    }
  }

#ifdef WITH_MPI
  if (allranks || header) {
    /* Get these from all ranks for output from rank 0. Could wrap these into a
     * single operation. */
    size_t size = task_type_count * task_subtype_count;
    int res = MPI_Reduce((engine_rank == 0 ? MPI_IN_PLACE : sum), sum, size,
                         MPI_DOUBLE, MPI_SUM, 0, MPI_COMM_WORLD);
    if (res != MPI_SUCCESS) mpi_error(res, "Failed to reduce task sums");

    res = MPI_Reduce((engine_rank == 0 ? MPI_IN_PLACE : tsum), tsum, size,
                     MPI_DOUBLE, MPI_SUM, 0, MPI_COMM_WORLD);
    if (res != MPI_SUCCESS) mpi_error(res, "Failed to reduce task tsums");

    res = MPI_Reduce((engine_rank == 0 ? MPI_IN_PLACE : count), count, size,
                     MPI_INT, MPI_SUM, 0, MPI_COMM_WORLD);
    if (res != MPI_SUCCESS) mpi_error(res, "Failed to reduce task counts");

    res = MPI_Reduce((engine_rank == 0 ? MPI_IN_PLACE : min), min, size,
                     MPI_DOUBLE, MPI_MIN, 0, MPI_COMM_WORLD);
    if (res != MPI_SUCCESS) mpi_error(res, "Failed to reduce task minima");

    res = MPI_Reduce((engine_rank == 0 ? MPI_IN_PLACE : tmin), tmin, size,
                     MPI_DOUBLE, MPI_MIN, 0, MPI_COMM_WORLD);
    if (res != MPI_SUCCESS) mpi_error(res, "Failed to reduce task minima");

    res = MPI_Reduce((engine_rank == 0 ? MPI_IN_PLACE : max), max, size,
                     MPI_DOUBLE, MPI_MAX, 0, MPI_COMM_WORLD);
    if (res != MPI_SUCCESS) mpi_error(res, "Failed to reduce task maxima");

    res = MPI_Reduce((engine_rank == 0 ? MPI_IN_PLACE : tmax), tmax, size,
                     MPI_DOUBLE, MPI_MAX, 0, MPI_COMM_WORLD);
    if (res != MPI_SUCCESS) mpi_error(res, "Failed to reduce task maxima");

    res = MPI_Reduce((engine_rank == 0 ? MPI_IN_PLACE : total), total, 1,
                     MPI_DOUBLE, MPI_SUM, 0, MPI_COMM_WORLD);
    if (res != MPI_SUCCESS) mpi_error(res, "Failed to reduce task total time");
  }

  if (!allranks || (engine_rank == 0 && (allranks || header))) {
#endif

    FILE *dfile = fopen(dumpfile, "w");
    if (dfile == NULL) error("Could not create file '%s'.", dumpfile);
    if (header) {
      fprintf(dfile, "/* use as src/partition_fixed_costs.h */\n");
      fprintf(dfile, "#define HAVE_FIXED_COSTS 1\n");
    } else {
      fprintf(dfile,
              "# task ntasks min max sum mean percent mintic maxtic"
              " meantic fixed_cost\n");
    }

    for (int j = 0; j < task_type_count; j++) {
      const char *taskID = taskID_names[j];
      for (int k = 0; k < task_subtype_count; k++) {
        if (sum[j][k] > 0.0) {

          /* Fixed cost is in .1ns as we want to compare between runs in
           * some absolute units. */
          double mean = sum[j][k] / (double)count[j][k];
          int fixed_cost = (int)(clocks_from_ticks(mean) * 10000.f);
          if (header) {
            fprintf(dfile, "repartition_costs[%d][%d] = %10d; /* %s/%s */\n", j,
                    k, fixed_cost, taskID, subtaskID_names[k]);
          } else {
            double perc = 100.0 * sum[j][k] / total[0];
            double mintic = tmin[j][k] - e->tic_step;
            double maxtic = tmax[j][k] - e->tic_step;
            double meantic = tsum[j][k] / (double)count[j][k] - e->tic_step;
            fprintf(dfile,
                    "%15s/%-10s %10d %14.4f %14.4f %14.4f %14.4f %14.4f"
                    " %14.4f %14.4f %14.4f %10d\n",
                    taskID, subtaskID_names[k], count[j][k],
                    clocks_from_ticks(min[j][k]), clocks_from_ticks(max[j][k]),
                    clocks_from_ticks(sum[j][k]), clocks_from_ticks(mean), perc,
                    clocks_from_ticks(mintic), clocks_from_ticks(maxtic),
                    clocks_from_ticks(meantic), fixed_cost);
          }
        }
      }
    }
    fclose(dfile);
#ifdef WITH_MPI
  }
#endif

  if (e->verbose)
    message("took %.3f %s.", clocks_from_ticks(getticks() - function_tic),
            clocks_getunit());
}

/**
 * @brief dump all the active tasks of all the known engines into files.
 *
 * Dumps the information into file "task_dump-stepn.dat" where n is the given
 * step value, or files "task_dump_MPI-stepn.dat_rank", if we are running
 * under MPI. Note if running under MPI all the ranks are dumped into separate
 * files to avoid interaction with other MPI calls that may be blocking at the
 * time. Very similar to task_dump_all() except for the additional fields used
 * in task debugging and we record tasks that have not ran (i.e !skip, but toc
 * == 0) and how many waits are still active.
 *
 * @param e the #engine
 */
void task_dump_active(struct engine *e) {

  const ticks tic = getticks();

  /* Need this to convert ticks to seconds. */
  unsigned long long cpufreq = clocks_get_cpufreq();
  char dumpfile[35];

#ifdef WITH_MPI
  snprintf(dumpfile, sizeof(dumpfile), "task_dump_MPI-step%d.dat_%d", e->step,
           e->nodeID);
#else
  snprintf(dumpfile, sizeof(dumpfile), "task_dump-step%d.dat", e->step);
#endif

  FILE *file_thread = fopen(dumpfile, "w");
  if (file_thread == NULL) error("Could not create file '%s'.", dumpfile);
  fprintf(file_thread,
          "# rank otherrank type subtype waits pair tic toc"
          " ci.hydro.count cj.hydro.count ci.grav.count cj.grav.count"
          " flags\n");

  /* Add some information to help with the plots and conversion of ticks to
   * seconds. */
  fprintf(file_thread, "%i 0 none none -1 0 %lld %lld %lld %lld %lld 0 %lld\n",
          engine_rank, (long long int)e->tic_step, (long long int)e->toc_step,
          e->updates, e->g_updates, e->s_updates, cpufreq);
  int count = 0;
  for (int l = 0; l < e->sched.nr_tasks; l++) {
    struct task *t = &e->sched.tasks[l];

    /* Not implicit and not skipped. */
    if (!t->implicit && !t->skip) {

      /* Get destination rank of MPI requests. */
      int paired = (t->cj != NULL);
      int otherrank = t->ci->nodeID;
      if (paired) otherrank = t->cj->nodeID;

      fprintf(file_thread, "%i %i %s %s %i %i %lli %lli %i %i %i %i %lli\n",
              engine_rank, otherrank, taskID_names[t->type],
              subtaskID_names[t->subtype], t->wait, paired,
              (long long int)t->tic, (long long int)t->toc,
              (t->ci != NULL) ? t->ci->hydro.count : 0,
              (t->cj != NULL) ? t->cj->hydro.count : 0,
              (t->ci != NULL) ? t->ci->grav.count : 0,
              (t->cj != NULL) ? t->cj->grav.count : 0, t->flags);
    }
    count++;
  }
  fclose(file_thread);

  if (e->verbose)
    message("took %.3f %s.", clocks_from_ticks(getticks() - tic),
            clocks_getunit());
}

/**
 * @brief Return the #task_categories of a given #task.
 *
 * @param t The #task.
 */
enum task_categories task_get_category(const struct task *t) {

  switch (t->type) {

    case task_type_cooling:
      return task_category_cooling;

    case task_type_csds:
      return task_category_csds;

    case task_type_star_formation:
    case task_type_star_formation_sink:
      return task_category_star_formation;

    case task_type_sink_formation:
      return task_category_sink;

    case task_type_drift_part:
    case task_type_drift_spart:
    case task_type_drift_sink:
    case task_type_drift_bpart:
    case task_type_drift_gpart:
      return task_category_drift;

    case task_type_sort:
    case task_type_stars_sort:
      return task_category_sort;

    case task_type_stars_resort:
      return task_category_resort;

    case task_type_send:
    case task_type_recv:
      return task_category_mpi;

    case task_type_pack:
    case task_type_unpack:
      return task_category_pack;

    case task_type_kick1:
    case task_type_kick2:
    case task_type_timestep:
      return task_category_time_integration;

    case task_type_timestep_limiter:
      return task_category_limiter;

    case task_type_timestep_sync:
      return task_category_sync;

    case task_type_ghost:
    case task_type_extra_ghost:
    case task_type_end_hydro_force:
      return task_category_hydro;

    case task_type_stars_ghost:
    case task_type_stars_prep_ghost1:
    case task_type_hydro_prep_ghost1:
    case task_type_stars_prep_ghost2:
      return task_category_feedback;

    case task_type_bh_density_ghost:
    case task_type_bh_swallow_ghost2:
      return task_category_black_holes;

    case task_type_init_grav:
    case task_type_grav_long_range:
    case task_type_grav_mm:
    case task_type_grav_down:
    case task_type_end_grav_force:
      return task_category_gravity;

    case task_type_fof_self:
    case task_type_fof_pair:
      return task_category_fof;

    case task_type_rt_in:
    case task_type_rt_ghost1:
    case task_type_rt_ghost2:
    case task_type_rt_transport_out:
    case task_type_rt_tchem:
    case task_type_rt_out:
      return task_category_rt;

    case task_type_neutrino_weight:
      return task_category_neutrino;

    case task_type_self:
    case task_type_pair:
    case task_type_sub_self:
    case task_type_sub_pair: {
      switch (t->subtype) {

        case task_subtype_density:
        case task_subtype_gradient:
        case task_subtype_force:
          return task_category_hydro;

        case task_subtype_limiter:
          return task_category_limiter;

        case task_subtype_grav:
        case task_subtype_external_grav:
          return task_category_gravity;

        case task_subtype_stars_density:
        case task_subtype_stars_prep1:
        case task_subtype_stars_prep2:
        case task_subtype_stars_feedback:
          return task_category_feedback;

        case task_subtype_bh_density:
        case task_subtype_bh_swallow:
        case task_subtype_do_gas_swallow:
        case task_subtype_do_bh_swallow:
        case task_subtype_bh_feedback:
          return task_category_black_holes;

        case task_subtype_sink_compute_formation:
        case task_subtype_sink_merger:
        case task_subtype_sink_accretion:
          return task_category_sink;

        case task_subtype_rt_inject:
        case task_subtype_rt_gradient:
        case task_subtype_rt_transport:
          return task_category_rt;

        default:
          return task_category_others;
      }
    }

    default:
      return task_category_others;
  }
}<|MERGE_RESOLUTION|>--- conflicted
+++ resolved
@@ -723,11 +723,7 @@
  *
  * @param t the #task.
  */
-<<<<<<< HEAD
 int task_lock(struct scheduler *s, struct task *t, int rid) {
-=======
-int task_lock(struct task *t) {
->>>>>>> e8e5dc06
 
   const enum task_types type = t->type;
   const enum task_subtypes subtype = t->subtype;
@@ -742,7 +738,6 @@
     /* Communication task? */
     case task_type_recv:
     case task_type_send:
-<<<<<<< HEAD
       {
 
         /* subgpart and subxv can always run, just moves data. */
@@ -828,26 +823,6 @@
         //}
         //}
         return 0;
-=======
-#ifdef WITH_MPI
-      /* Check the status of the MPI request. */
-      if ((err = MPI_Test(&t->req, &res, &stat)) != MPI_SUCCESS) {
-        char buff[MPI_MAX_ERROR_STRING];
-        int len;
-        MPI_Error_string(err, buff, &len);
-        error(
-            "Failed to test request on send/recv task (type=%s/%s tag=%lld, "
-            "%s).",
-            taskID_names[t->type], subtaskID_names[t->subtype], t->flags, buff);
-      }
-
-      /* And log deactivation, if logging enabled. */
-      if (res) {
-        mpiuse_log_allocation(t->type, t->subtype, &t->req, 0, 0, 0, 0);
-      }
-
-      return res;
->>>>>>> e8e5dc06
 #else
         error("SWIFT was not compiled with MPI support.");
 #endif
