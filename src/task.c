/*******************************************************************************
 * This file is part of SWIFT.
 * Copyright (c) 2012 Pedro Gonnet (pedro.gonnet@durham.ac.uk)
 *                    Matthieu Schaller (schaller@strw.leidenuniv.nl)
 *               2015 Peter W. Draper (p.w.draper@durham.ac.uk)
 *               2016 John A. Regan (john.a.regan@durham.ac.uk)
 *                    Tom Theuns (tom.theuns@durham.ac.uk)
 *
 * This program is free software: you can redistribute it and/or modify
 * it under the terms of the GNU Lesser General Public License as published
 * by the Free Software Foundation, either version 3 of the License, or
 * (at your option) any later version.
 *
 * This program is distributed in the hope that it will be useful,
 * but WITHOUT ANY WARRANTY; without even the implied warranty of
 * MERCHANTABILITY or FITNESS FOR A PARTICULAR PURPOSE.  See the
 * GNU General Public License for more details.
 *
 * You should have received a copy of the GNU Lesser General Public License
 * along with this program.  If not, see <http://www.gnu.org/licenses/>.
 *
 ******************************************************************************/

/* Config parameters. */
#include <config.h>

/* Some standard headers. */
#include <float.h>
#include <limits.h>
#include <sched.h>
#include <stdio.h>
#include <stdlib.h>
#include <string.h>

/* MPI headers. */
#ifdef WITH_MPI
#include <mpi.h>
#endif

/* This object's header. */
#include "task.h"

/* Local headers. */
#include "atomic.h"
#include "engine.h"
#include "error.h"
#include "inline.h"
#include "lock.h"
#include "mpiuse.h"

/* Task type names. */
const char *taskID_names[task_type_count] = {
    "none",
    "sort",
    "self",
    "pair",
    "init_grav",
    "init_grav_out",
    "ghost_in",
    "ghost",
    "ghost_out",
    "extra_ghost",
    "drift_part",
    "drift_spart",
    "drift_sink",
    "drift_bpart",
    "drift_gpart",
    "drift_gpart_out",
    "hydro_end_force",
    "kick1",
    "kick2",
    "timestep",
    "timestep_limiter",
    "timestep_sync",
    "collect",
    "send",
    "recv",
    "pack",
    "unpack",
    "grav_long_range",
    "grav_mm",
    "grav_down_in",
    "grav_down",
    "grav_end_force",
    "cooling",
    "cooling_in",
    "cooling_out",
    "star_formation",
    "star_formation_in",
    "star_formation_out",
    "star_formation_sink",
    "csds",
    "stars_in",
    "stars_out",
    "stars_ghost_in",
    "stars_density_ghost",
    "stars_ghost_out",
    "stars_prep_ghost1",
    "hydro_prep_ghost1",
    "stars_prep_ghost2",
    "stars_sort",
    "stars_resort",
    "bh_in",
    "bh_out",
    "bh_density_ghost",
    "bh_swallow_ghost1",
    "bh_swallow_ghost2",
    "bh_swallow_ghost3",
    "fof_self",
    "fof_pair",
    "fof_attach_self",
    "fof_attach_pair",
    "neutrino_weight",
    "sink_in",
    "sink_density_ghost",
    "sink_ghost1",
    "sink_ghost2",
    "sink_out",
    "rt_in",
    "rt_out",
    "sink_formation",
    "rt_ghost1",
    "rt_ghost2",
    "rt_transport_out",
    "rt_tchem",
    "rt_advance_cell_time",
    "rt_sorts",
    "rt_collect_times",
};

/* Sub-task type names. */
const char *subtaskID_names[task_subtype_count] = {
    "none",
    "density",
    "gradient",
    "force",
    "limiter",
    "grav",
<<<<<<< HEAD
    "progeny",
    "direct",
=======
    "fof",
>>>>>>> ed042bc2
    "external_grav",
    "tend",
    "xv",
    "rho",
    "part_swallow",
    "bpart_merger",
    "gpart",
    "spart_density",
    "part_prep1",
    "spart_prep2",
    "stars_density",
    "stars_prep1",
    "stars_prep2",
    "stars_feedback",
    "sf_counts",
    "grav_counts",
    "bpart_rho",
    "bpart_feedback",
    "bh_density",
    "bh_swallow",
    "do_gas_swallow",
    "do_bh_swallow",
    "bh_feedback",
    "sink_density",
    "sink_do_sink_swallow",
    "sink_swallow",
    "sink_do_gas_swallow",
    "rt_gradient",
    "rt_transport",
};

const char *task_category_names[task_category_count] = {
    "drift",       "sorts",    "resort",
    "hydro",       "gravity",  "feedback",
    "black holes", "cooling",  "star formation",
    "limiter",     "sync",     "time integration",
    "mpi",         "pack",     "fof",
    "others",      "neutrino", "sink",
    "RT",          "CSDS"};

#ifdef WITH_MPI
/* MPI communicators for the subtypes. */
MPI_Comm subtaskMPI_comms[task_subtype_count];
#endif

/**
 * @brief Computes the overlap between the parts array of two given cells.
 *
 * @param TYPE is the type of parts (e.g. #part, #gpart, #spart)
 * @param ARRAY is the array of this specific type.
 * @param COUNT is the number of elements in the array.
 */
#define TASK_CELL_OVERLAP(TYPE, ARRAY, COUNT)                    \
  __attribute__((always_inline)) INLINE static size_t            \
      task_cell_overlap_##TYPE(const struct cell *restrict ci,   \
                               const struct cell *restrict cj) { \
                                                                 \
    if (ci == NULL || cj == NULL) return 0;                      \
                                                                 \
    if (ci->ARRAY <= cj->ARRAY &&                                \
        ci->ARRAY + ci->COUNT >= cj->ARRAY + cj->COUNT) {        \
      return cj->COUNT;                                          \
    } else if (cj->ARRAY <= ci->ARRAY &&                         \
               cj->ARRAY + cj->COUNT >= ci->ARRAY + ci->COUNT) { \
      return ci->COUNT;                                          \
    }                                                            \
                                                                 \
    return 0;                                                    \
  }

TASK_CELL_OVERLAP(part, hydro.parts, hydro.count);
TASK_CELL_OVERLAP(gpart, grav.parts, grav.count);
TASK_CELL_OVERLAP(spart, stars.parts, stars.count);
TASK_CELL_OVERLAP(sink, sinks.parts, sinks.count);
TASK_CELL_OVERLAP(bpart, black_holes.parts, black_holes.count);

/**
 * @brief Returns the #task_actions for a given task.
 *
 * @param t The #task.
 */
__attribute__((always_inline)) INLINE static enum task_actions task_acts_on(
    const struct task *t) {

  switch (t->type) {

    case task_type_none:
      return task_action_none;
      break;

    case task_type_drift_part:
    case task_type_sort:
    case task_type_ghost:
    case task_type_extra_ghost:
    case task_type_cooling:
    case task_type_end_hydro_force:
      return task_action_part;
      break;

    case task_type_star_formation:
    case task_type_star_formation_sink:
    case task_type_sink_formation:
      return task_action_all;

    case task_type_drift_spart:
    case task_type_stars_ghost:
    case task_type_stars_sort:
    case task_type_stars_resort:
      return task_action_spart;
      break;

    case task_type_drift_sink:
    case task_type_sink_density_ghost:
      return task_action_sink;
      break;

    case task_type_drift_bpart:
    case task_type_bh_density_ghost:
    case task_type_bh_swallow_ghost3:
      return task_action_bpart;
      break;

    case task_type_rt_ghost1:
    case task_type_rt_ghost2:
    case task_type_rt_tchem:
    case task_type_rt_sort:
      return task_action_part;
      break;

    case task_type_self:
    case task_type_pair:
      switch (t->subtype) {

        case task_subtype_density:
        case task_subtype_gradient:
        case task_subtype_force:
        case task_subtype_limiter:
          return task_action_part;
          break;

        case task_subtype_stars_density:
        case task_subtype_stars_feedback:
          return task_action_all;
          break;

        case task_subtype_bh_density:
        case task_subtype_bh_feedback:
        case task_subtype_bh_swallow:
        case task_subtype_do_gas_swallow:
          return task_action_all;
          break;

        case task_subtype_do_bh_swallow:
          return task_action_bpart;
          break;

        case task_subtype_sink_density:
        case task_subtype_sink_do_gas_swallow:
        case task_subtype_sink_do_sink_swallow:
        case task_subtype_sink_swallow:
          return task_action_all;

        case task_subtype_rt_transport:
        case task_subtype_rt_gradient:
          return task_action_part;
          break;

        case task_subtype_grav:
        case task_subtype_external_grav:
          return task_action_gpart;
          break;

        default:
#ifdef SWIFT_DEBUG_CHECKS
          error("Unknown task_action for task %s/%s", taskID_names[t->type],
                subtaskID_names[t->subtype]);
#endif
          return task_action_none;
          break;
      }
      break;

    case task_type_kick1:
    case task_type_kick2:
    case task_type_csds:
    case task_type_fof_self:
    case task_type_fof_pair:
    case task_type_fof_attach_self:
    case task_type_fof_attach_pair:
    case task_type_timestep:
    case task_type_timestep_limiter:
    case task_type_timestep_sync:
    case task_type_send:
    case task_type_recv:
      if (t->ci->hydro.count > 0 && t->ci->grav.count > 0)
        return task_action_all;
      else if (t->ci->hydro.count > 0)
        return task_action_part;
      else if (t->ci->grav.count > 0)
        return task_action_gpart;
      else {
#ifdef SWIFT_DEBUG_CHECKS
        error("Task without particles");
#endif
      }
      break;

    case task_type_init_grav:
    case task_type_grav_mm:
    case task_type_grav_long_range:
      return task_action_multipole;
      break;

    case task_type_drift_gpart:
    case task_type_grav_down:
    case task_type_end_grav_force:
      return task_action_gpart;
      break;

    default:
#ifdef SWIFT_DEBUG_CHECKS
      error("Unknown task_action for task %s/%s", taskID_names[t->type],
            subtaskID_names[t->subtype]);
#endif
      return task_action_none;
      break;
  }

#ifdef SWIFT_DEBUG_CHECKS
  error("Unknown task_action for task %s/%s", taskID_names[t->type],
        subtaskID_names[t->subtype]);
#endif
  /* Silence compiler warnings. We should never get here. */
  return task_action_none;
}

/**
 * @brief Compute the Jaccard similarity of the data used by two
 *        different tasks.
 *
 * @param ta The first #task.
 * @param tb The second #task.
 */
float task_overlap(const struct task *restrict ta,
                   const struct task *restrict tb) {

  if (ta == NULL || tb == NULL) return 0.f;

  const enum task_actions ta_act = task_acts_on(ta);
  const enum task_actions tb_act = task_acts_on(tb);

  /* First check if any of the two tasks are of a type that don't
     use cells. */
  if (ta_act == task_action_none || tb_act == task_action_none) return 0.f;

  const int ta_part = (ta_act == task_action_part || ta_act == task_action_all);
  const int ta_gpart =
      (ta_act == task_action_gpart || ta_act == task_action_all);
  const int ta_spart =
      (ta_act == task_action_spart || ta_act == task_action_all);
  const int ta_sink = (ta_act == task_action_sink || ta_act == task_action_all);
  const int ta_bpart =
      (ta_act == task_action_bpart || ta_act == task_action_all);
  const int tb_part = (tb_act == task_action_part || tb_act == task_action_all);
  const int tb_gpart =
      (tb_act == task_action_gpart || tb_act == task_action_all);
  const int tb_spart =
      (tb_act == task_action_spart || tb_act == task_action_all);
  const int tb_sink = (tb_act == task_action_sink || tb_act == task_action_all);
  const int tb_bpart =
      (tb_act == task_action_bpart || tb_act == task_action_all);

  /* In the case where both tasks act on parts */
  if (ta_part && tb_part) {

    /* Compute the union of the cell data. */
    size_t size_union = 0;
    if (ta->ci != NULL) size_union += ta->ci->hydro.count;
    if (ta->cj != NULL) size_union += ta->cj->hydro.count;
    if (tb->ci != NULL) size_union += tb->ci->hydro.count;
    if (tb->cj != NULL) size_union += tb->cj->hydro.count;

    if (size_union == 0) return 0.f;

    /* Compute the intersection of the cell data. */
    const size_t size_intersect = task_cell_overlap_part(ta->ci, tb->ci) +
                                  task_cell_overlap_part(ta->ci, tb->cj) +
                                  task_cell_overlap_part(ta->cj, tb->ci) +
                                  task_cell_overlap_part(ta->cj, tb->cj);

    return ((float)size_intersect) / (size_union - size_intersect);
  }

  /* In the case where both tasks act on gparts */
  else if (ta_gpart && tb_gpart) {

    /* Compute the union of the cell data. */
    size_t size_union = 0;
    if (ta->ci != NULL) size_union += ta->ci->grav.count;
    if (ta->cj != NULL) size_union += ta->cj->grav.count;
    if (tb->ci != NULL) size_union += tb->ci->grav.count;
    if (tb->cj != NULL) size_union += tb->cj->grav.count;

    if (size_union == 0) return 0.f;

    /* Compute the intersection of the cell data. */
    const size_t size_intersect = task_cell_overlap_gpart(ta->ci, tb->ci) +
                                  task_cell_overlap_gpart(ta->ci, tb->cj) +
                                  task_cell_overlap_gpart(ta->cj, tb->ci) +
                                  task_cell_overlap_gpart(ta->cj, tb->cj);

    return ((float)size_intersect) / (size_union - size_intersect);
  }

  /* In the case where both tasks act on sparts */
  else if (ta_spart && tb_spart) {

    /* Compute the union of the cell data. */
    size_t size_union = 0;
    if (ta->ci != NULL) size_union += ta->ci->stars.count;
    if (ta->cj != NULL) size_union += ta->cj->stars.count;
    if (tb->ci != NULL) size_union += tb->ci->stars.count;
    if (tb->cj != NULL) size_union += tb->cj->stars.count;

    if (size_union == 0) return 0.f;

    /* Compute the intersection of the cell data. */
    const size_t size_intersect = task_cell_overlap_spart(ta->ci, tb->ci) +
                                  task_cell_overlap_spart(ta->ci, tb->cj) +
                                  task_cell_overlap_spart(ta->cj, tb->ci) +
                                  task_cell_overlap_spart(ta->cj, tb->cj);

    return ((float)size_intersect) / (size_union - size_intersect);
  }

  /* In the case where both tasks act on sink */
  else if (ta_sink && tb_sink) {

    /* Compute the union of the cell data. */
    size_t size_union = 0;
    if (ta->ci != NULL) size_union += ta->ci->sinks.count;
    if (ta->cj != NULL) size_union += ta->cj->sinks.count;
    if (tb->ci != NULL) size_union += tb->ci->sinks.count;
    if (tb->cj != NULL) size_union += tb->cj->sinks.count;

    if (size_union == 0) return 0.f;

    /* Compute the intersection of the cell data. */
    const size_t size_intersect = task_cell_overlap_spart(ta->ci, tb->ci) +
                                  task_cell_overlap_sink(ta->ci, tb->cj) +
                                  task_cell_overlap_sink(ta->cj, tb->ci) +
                                  task_cell_overlap_sink(ta->cj, tb->cj);

    return ((float)size_intersect) / (size_union - size_intersect);
  }

  /* In the case where both tasks act on bparts */
  else if (ta_bpart && tb_bpart) {

    /* Compute the union of the cell data. */
    size_t size_union = 0;
    if (ta->ci != NULL) size_union += ta->ci->black_holes.count;
    if (ta->cj != NULL) size_union += ta->cj->black_holes.count;
    if (tb->ci != NULL) size_union += tb->ci->black_holes.count;
    if (tb->cj != NULL) size_union += tb->cj->black_holes.count;

    if (size_union == 0) return 0.f;

    /* Compute the intersection of the cell data. */
    const size_t size_intersect = task_cell_overlap_bpart(ta->ci, tb->ci) +
                                  task_cell_overlap_bpart(ta->ci, tb->cj) +
                                  task_cell_overlap_bpart(ta->cj, tb->ci) +
                                  task_cell_overlap_bpart(ta->cj, tb->cj);

    return ((float)size_intersect) / (size_union - size_intersect);
  }

  /* Else, no overlap */
  return 0.f;
}

/**
 * @brief Unlock the cell held by this task.
 *
 * @param t The #task.
 */
void task_unlock(struct task *t) {

  const enum task_types type = t->type;
  const enum task_subtypes subtype = t->subtype;
  struct cell *ci = t->ci, *cj = t->cj;

  /* Act based on task type. */
  switch (type) {

    case task_type_kick1:
    case task_type_kick2:
    case task_type_csds:
    case task_type_timestep:
      cell_unlocktree(ci);
      cell_gunlocktree(ci);
      break;

    case task_type_drift_part:
    case task_type_sort:
    case task_type_ghost:
    case task_type_extra_ghost:
    case task_type_end_hydro_force:
    case task_type_timestep_limiter:
    case task_type_timestep_sync:
    case task_type_rt_ghost1:
    case task_type_rt_ghost2:
    case task_type_rt_tchem:
    case task_type_rt_sort:
    case task_type_rt_advance_cell_time:
      cell_unlocktree(ci);
      break;

    case task_type_drift_gpart:
    case task_type_end_grav_force:
      cell_gunlocktree(ci);
      break;

    case task_type_drift_sink:
      cell_sink_unlocktree(ci);
      break;

    case task_type_stars_sort:
    case task_type_stars_resort:
      cell_sunlocktree(ci);
      break;

    case task_type_self:
      if (subtype == task_subtype_grav) {
#ifdef SWIFT_TASKS_WITHOUT_ATOMICS
        cell_gunlocktree(ci);
        cell_munlocktree(ci);
#endif
      } else if ((subtype == task_subtype_sink_density) ||
                 (subtype == task_subtype_sink_swallow) ||
                 (subtype == task_subtype_sink_do_gas_swallow)) {
        cell_sink_unlocktree(ci);
        cell_unlocktree(ci);
      } else if (subtype == task_subtype_sink_do_sink_swallow) {
        cell_sink_unlocktree(ci);
      } else if ((subtype == task_subtype_stars_density) ||
                 (subtype == task_subtype_stars_prep1) ||
                 (subtype == task_subtype_stars_prep2) ||
                 (subtype == task_subtype_stars_feedback)) {
        cell_sunlocktree(ci);
        cell_unlocktree(ci);
      } else if ((subtype == task_subtype_bh_density) ||
                 (subtype == task_subtype_bh_feedback) ||
                 (subtype == task_subtype_bh_swallow) ||
                 (subtype == task_subtype_do_gas_swallow)) {
        cell_bunlocktree(ci);
        cell_unlocktree(ci);
      } else if (subtype == task_subtype_do_bh_swallow) {
        cell_bunlocktree(ci);
      } else if (subtype == task_subtype_limiter) {
#ifdef SWIFT_TASKS_WITHOUT_ATOMICS
        cell_unlocktree(ci);
#endif
      } else { /* hydro */
        cell_unlocktree(ci);
      }
      break;

    case task_type_pair:
      if (subtype == task_subtype_grav) {
#ifdef SWIFT_TASKS_WITHOUT_ATOMICS
        cell_gunlocktree(ci);
        cell_gunlocktree(cj);
        cell_munlocktree(ci);
        cell_munlocktree(cj);
#endif
      } else if ((subtype == task_subtype_sink_density) ||
                 (subtype == task_subtype_sink_swallow) ||
                 (subtype == task_subtype_sink_do_gas_swallow)) {
        cell_sink_unlocktree(ci);
        cell_sink_unlocktree(cj);
        cell_unlocktree(ci);
        cell_unlocktree(cj);
      } else if (subtype == task_subtype_sink_do_sink_swallow) {
        cell_sink_unlocktree(ci);
        cell_sink_unlocktree(cj);
      } else if ((subtype == task_subtype_stars_density) ||
                 (subtype == task_subtype_stars_prep1) ||
                 (subtype == task_subtype_stars_prep2) ||
                 (subtype == task_subtype_stars_feedback)) {
        cell_sunlocktree(ci);
        cell_sunlocktree(cj);
        cell_unlocktree(ci);
        cell_unlocktree(cj);
      } else if ((subtype == task_subtype_bh_density) ||
                 (subtype == task_subtype_bh_feedback) ||
                 (subtype == task_subtype_bh_swallow) ||
                 (subtype == task_subtype_do_gas_swallow)) {
        cell_bunlocktree(ci);
        cell_bunlocktree(cj);
        cell_unlocktree(ci);
        cell_unlocktree(cj);
      } else if (subtype == task_subtype_do_bh_swallow) {
        cell_bunlocktree(ci);
        cell_bunlocktree(cj);
      } else if (subtype == task_subtype_limiter) {
#ifdef SWIFT_TASKS_WITHOUT_ATOMICS
        cell_unlocktree(ci);
        cell_unlocktree(cj);
#endif
      } else { /* hydro */
        cell_unlocktree(ci);
        cell_unlocktree(cj);
      }
      break;

    case task_type_grav_down:
#ifdef SWIFT_TASKS_WITHOUT_ATOMICS
      cell_gunlocktree(ci);
      cell_munlocktree(ci);
#endif
      break;

    case task_type_grav_long_range:
#ifdef SWIFT_TASKS_WITHOUT_ATOMICS
      cell_munlocktree(ci);
#endif
      break;

    case task_type_grav_mm:
#ifdef SWIFT_TASKS_WITHOUT_ATOMICS
      cell_munlocktree(ci);
      cell_munlocktree(cj);
#endif
      break;

    case task_type_fof_self:
    case task_type_fof_attach_self:
      cell_gunlocktree(ci);
      break;

    case task_type_fof_pair:
    case task_type_fof_attach_pair:
      cell_gunlocktree(ci);
      cell_gunlocktree(cj);
      break;

    case task_type_star_formation:
      cell_unlocktree(ci);
      cell_sunlocktree(ci);
      cell_gunlocktree(ci);
      break;

    case task_type_star_formation_sink:
      cell_sink_unlocktree(ci);
      cell_sunlocktree(ci);
      cell_gunlocktree(ci);
      break;

    case task_type_sink_formation:
      cell_unlocktree(ci);
      cell_sink_unlocktree(ci);
      cell_gunlocktree(ci);
      break;

    default:
      break;
  }
}

/**
 * @brief Try to lock the cells associated with this task.
 *
 * @param t the #task.
 */
int task_lock(struct task *t) {

  const enum task_types type = t->type;
  const enum task_subtypes subtype = t->subtype;
  struct cell *ci = t->ci, *cj = t->cj;
#ifdef WITH_MPI
  int res = 0, err = 0;
  MPI_Status stat;
#endif

  switch (type) {

    /* Communication task? */
    case task_type_recv:
    case task_type_send:
#ifdef WITH_MPI
      /* Check the status of the MPI request. */
      if ((err = MPI_Test(&t->req, &res, &stat)) != MPI_SUCCESS) {
        char buff[MPI_MAX_ERROR_STRING];
        int len;
        MPI_Error_string(err, buff, &len);
        error(
            "Failed to test request on send/recv task (type=%s/%s tag=%lld, "
            "%s).",
            taskID_names[t->type], subtaskID_names[t->subtype], t->flags, buff);
      }

      /* And log deactivation, if logging enabled. */
      if (res) {
        mpiuse_log_allocation(t->type, t->subtype, &t->req, 0, 0, 0, 0);
      }

      return res;
#else
      error("SWIFT was not compiled with MPI support.");
#endif
      break;

    case task_type_kick1:
    case task_type_kick2:
    case task_type_csds:
    case task_type_timestep:
      if (ci->hydro.hold || ci->grav.phold) return 0;
      if (cell_locktree(ci) != 0) return 0;
      if (cell_glocktree(ci) != 0) {
        cell_unlocktree(ci);
        return 0;
      }
      break;

    case task_type_drift_part:
    case task_type_sort:
    case task_type_ghost:
    case task_type_extra_ghost:
    case task_type_end_hydro_force:
    case task_type_timestep_limiter:
    case task_type_timestep_sync:
    case task_type_rt_ghost1:
    case task_type_rt_ghost2:
    case task_type_rt_tchem:
    case task_type_rt_sort:
    case task_type_rt_advance_cell_time:
      if (ci->hydro.hold) return 0;
      if (cell_locktree(ci) != 0) return 0;
      break;

    case task_type_stars_sort:
    case task_type_stars_resort:
      if (ci->stars.hold) return 0;
      if (cell_slocktree(ci) != 0) return 0;
      break;

    case task_type_drift_gpart:
    case task_type_end_grav_force:
      if (ci->grav.phold) return 0;
      if (cell_glocktree(ci) != 0) return 0;
      break;

    case task_type_drift_sink:
      if (ci->sinks.hold) return 0;
      if (cell_sink_locktree(ci) != 0) return 0;
      break;

    case task_type_self:
      if (subtype == task_subtype_grav) {
#ifdef SWIFT_TASKS_WITHOUT_ATOMICS
        /* Lock the gparts and the m-pole */
        if (ci->grav.phold || ci->grav.mhold) return 0;
        if (cell_glocktree(ci) != 0)
          return 0;
        else if (cell_mlocktree(ci) != 0) {
          cell_gunlocktree(ci);
          return 0;
        }
#endif
      } else if ((subtype == task_subtype_sink_density) ||
                 (subtype == task_subtype_sink_swallow) ||
                 (subtype == task_subtype_sink_do_gas_swallow)) {
        if (ci->sinks.hold) return 0;
        if (ci->hydro.hold) return 0;
        if (cell_sink_locktree(ci) != 0) return 0;
        if (cell_locktree(ci) != 0) {
          cell_sink_unlocktree(ci);
          return 0;
        }
      } else if (subtype == task_subtype_sink_do_sink_swallow) {
        if (ci->sinks.hold) return 0;
        if (cell_sink_locktree(ci) != 0) return 0;
      } else if ((subtype == task_subtype_stars_density) ||
                 (subtype == task_subtype_stars_prep1) ||
                 (subtype == task_subtype_stars_prep2) ||
                 (subtype == task_subtype_stars_feedback)) {
        if (ci->stars.hold) return 0;
        if (ci->hydro.hold) return 0;
        if (cell_slocktree(ci) != 0) return 0;
        if (cell_locktree(ci) != 0) {
          cell_sunlocktree(ci);
          return 0;
        }
      } else if ((subtype == task_subtype_bh_density) ||
                 (subtype == task_subtype_bh_feedback) ||
                 (subtype == task_subtype_bh_swallow) ||
                 (subtype == task_subtype_do_gas_swallow)) {
        if (ci->black_holes.hold) return 0;
        if (ci->hydro.hold) return 0;
        if (cell_blocktree(ci) != 0) return 0;
        if (cell_locktree(ci) != 0) {
          cell_bunlocktree(ci);
          return 0;
        }
      } else if (subtype == task_subtype_do_bh_swallow) {
        if (ci->black_holes.hold) return 0;
        if (cell_blocktree(ci) != 0) return 0;
      } else if (subtype == task_subtype_limiter) {
#ifdef SWIFT_TASKS_WITHOUT_ATOMICS
        if (ci->hydro.hold) return 0;
        if (cell_locktree(ci) != 0) return 0;
#endif
      } else { /* subtype == hydro */
        if (ci->hydro.hold) return 0;
        if (cell_locktree(ci) != 0) return 0;
      }
      break;

    case task_type_pair:
      if (subtype == task_subtype_grav) {
#ifdef SWIFT_TASKS_WITHOUT_ATOMICS
        /* Lock the gparts and the m-pole in both cells */
        if (ci->grav.phold || cj->grav.phold) return 0;
        if (cell_glocktree(ci) != 0) return 0;
        if (cell_glocktree(cj) != 0) {
          cell_gunlocktree(ci);
          return 0;
        } else if (cell_mlocktree(ci) != 0) {
          cell_gunlocktree(ci);
          cell_gunlocktree(cj);
          return 0;
        } else if (cell_mlocktree(cj) != 0) {
          cell_gunlocktree(ci);
          cell_gunlocktree(cj);
          cell_munlocktree(ci);
          return 0;
        }
#endif
      } else if ((subtype == task_subtype_sink_density) ||
                 (subtype == task_subtype_sink_swallow) ||
                 (subtype == task_subtype_sink_do_gas_swallow)) {
        if (ci->sinks.hold || cj->sinks.hold) return 0;
        if (ci->hydro.hold || cj->hydro.hold) return 0;
        if (cell_sink_locktree(ci) != 0) return 0;
        if (cell_sink_locktree(cj) != 0) {
          cell_sink_unlocktree(ci);
          return 0;
        }
        if (cell_locktree(ci) != 0) {
          cell_sink_unlocktree(ci);
          cell_sink_unlocktree(cj);
          return 0;
        }
        if (cell_locktree(cj) != 0) {
          cell_sink_unlocktree(ci);
          cell_sink_unlocktree(cj);
          cell_unlocktree(ci);
          return 0;
        }
      } else if (subtype == task_subtype_sink_do_sink_swallow) {
        if (ci->sinks.hold || cj->sinks.hold) return 0;
        if (cell_sink_locktree(ci) != 0) return 0;
        if (cell_sink_locktree(cj) != 0) {
          cell_sink_unlocktree(ci);
          return 0;
        }
      } else if ((subtype == task_subtype_stars_density) ||
                 (subtype == task_subtype_stars_prep1) ||
                 (subtype == task_subtype_stars_prep2) ||
                 (subtype == task_subtype_stars_feedback)) {
        /* Lock the stars and the gas particles in both cells */
        if (ci->stars.hold || cj->stars.hold) return 0;
        if (ci->hydro.hold || cj->hydro.hold) return 0;
        if (cell_slocktree(ci) != 0) return 0;
        if (cell_slocktree(cj) != 0) {
          cell_sunlocktree(ci);
          return 0;
        }
        if (cell_locktree(ci) != 0) {
          cell_sunlocktree(ci);
          cell_sunlocktree(cj);
          return 0;
        }
        if (cell_locktree(cj) != 0) {
          cell_sunlocktree(ci);
          cell_sunlocktree(cj);
          cell_unlocktree(ci);
          return 0;
        }
      } else if ((subtype == task_subtype_bh_density) ||
                 (subtype == task_subtype_bh_feedback) ||
                 (subtype == task_subtype_bh_swallow) ||
                 (subtype == task_subtype_do_gas_swallow)) {
        /* Lock the BHs and the gas particles in both cells */
        if (ci->black_holes.hold || cj->black_holes.hold) return 0;
        if (ci->hydro.hold || cj->hydro.hold) return 0;
        if (cell_blocktree(ci) != 0) return 0;
        if (cell_blocktree(cj) != 0) {
          cell_bunlocktree(ci);
          return 0;
        }
        if (cell_locktree(ci) != 0) {
          cell_bunlocktree(ci);
          cell_bunlocktree(cj);
          return 0;
        }
        if (cell_locktree(cj) != 0) {
          cell_bunlocktree(ci);
          cell_bunlocktree(cj);
          cell_unlocktree(ci);
          return 0;
        }
      } else if (subtype == task_subtype_do_bh_swallow) {
        if (ci->black_holes.hold || cj->black_holes.hold) return 0;
        if (cell_blocktree(ci) != 0) return 0;
        if (cell_blocktree(cj) != 0) {
          cell_bunlocktree(ci);
          return 0;
        }
      } else if (subtype == task_subtype_limiter) {
#ifdef SWIFT_TASKS_WITHOUT_ATOMICS
        if (ci->hydro.hold || cj->hydro.hold) return 0;
        if (cell_locktree(ci) != 0) return 0;
        if (cell_locktree(cj) != 0) {
          cell_unlocktree(ci);
          return 0;
        }
#endif
      } else { /* subtype == hydro */
        /* Lock the parts in both cells */
        if (ci->hydro.hold || cj->hydro.hold) return 0;
        if (cell_locktree(ci) != 0) return 0;
        if (cell_locktree(cj) != 0) {
          cell_unlocktree(ci);
          return 0;
        }
      }
      break;

    case task_type_grav_down:
#ifdef SWIFT_TASKS_WITHOUT_ATOMICS
      /* Lock the gparts and the m-poles */
      if (ci->grav.phold || ci->grav.mhold) return 0;
      if (cell_glocktree(ci) != 0)
        return 0;
      else if (cell_mlocktree(ci) != 0) {
        cell_gunlocktree(ci);
        return 0;
      }
#endif
      break;

    case task_type_grav_long_range:
#ifdef SWIFT_TASKS_WITHOUT_ATOMICS
      /* Lock the m-poles */
      if (ci->grav.mhold) return 0;
      if (cell_mlocktree(ci) != 0) return 0;
#endif
      break;

    case task_type_grav_mm:
#ifdef SWIFT_TASKS_WITHOUT_ATOMICS
      /* Lock both m-poles */
      if (ci->grav.mhold || cj->grav.mhold) return 0;
      if (cell_mlocktree(ci) != 0) return 0;
      if (cell_mlocktree(cj) != 0) {
        cell_munlocktree(ci);
        return 0;
      }
#endif
      break;

    case task_type_fof_self:
    case task_type_fof_attach_self:
      /* Lock the gpart as this this what we act on */
      if (ci->grav.phold) return 0;
      if (cell_glocktree(ci) != 0) return 0;
      break;

    case task_type_fof_pair:
    case task_type_fof_attach_pair:
      /* Lock the gpart as this this what we act on */
      if (ci->grav.phold || cj->grav.phold) return 0;
      if (cell_glocktree(ci) != 0) return 0;
      if (cell_glocktree(cj) != 0) {
        cell_gunlocktree(ci);
        return 0;
      }
      break;

    case task_type_star_formation:
      /* Lock the gas, gravity and star particles */
      if (ci->hydro.hold || ci->stars.hold || ci->grav.phold) return 0;
      if (cell_locktree(ci) != 0) return 0;
      if (cell_slocktree(ci) != 0) {
        cell_unlocktree(ci);
        return 0;
      }
      if (cell_glocktree(ci) != 0) {
        cell_unlocktree(ci);
        cell_sunlocktree(ci);
        return 0;
      }
      break;

    case task_type_star_formation_sink:
      /* Lock the sinks, gravity and star particles */
      if (ci->sinks.hold || ci->stars.hold || ci->grav.phold) return 0;
      if (cell_sink_locktree(ci) != 0) return 0;
      if (cell_slocktree(ci) != 0) {
        cell_sink_unlocktree(ci);
        return 0;
      }
      if (cell_glocktree(ci) != 0) {
        cell_sink_unlocktree(ci);
        cell_sunlocktree(ci);
        return 0;
      }
      break;

    case task_type_sink_formation:
      /* Lock the gas, sinks and star particles */
      if (ci->hydro.hold || ci->sinks.hold || ci->grav.phold) return 0;
      if (cell_locktree(ci) != 0) return 0;
      if (cell_sink_locktree(ci) != 0) {
        cell_unlocktree(ci);
        return 0;
      }
      if (cell_glocktree(ci) != 0) {
        cell_unlocktree(ci);
        cell_sink_unlocktree(ci);
        return 0;
      }
      break;

    default:
      break;
  }

  /* If we made it this far, we've got a lock. */
  return 1;
}

/**
 * @brief Returns a pointer to the unique task unlocked by this task.
 *
 * The task MUST have only dependence!
 *
 * @param The #task.
 */
struct task *task_get_unique_dependent(const struct task *t) {

#ifdef SWIFT_DEBUG_CHECKS
  if (t->nr_unlock_tasks != 1)
    error("Task is unlocking more than one dependence!");
#endif

  return t->unlock_tasks[0];
}

/**
 * @brief Print basic information about a task.
 *
 * @param t The #task.
 */
void task_print(const struct task *t) {

  message("Type:'%s' sub_type:'%s' wait=%d nr_unlocks=%d skip=%d",
          taskID_names[t->type], subtaskID_names[t->subtype], t->wait,
          t->nr_unlock_tasks, t->skip);
}

/**
 * @brief Get the group name of a task.
 *
 * This is used to group tasks with similar actions in the task dependency
 * graph.
 *
 * @param type The #task type.
 * @param subtype The #task subtype.
 * @param cluster (return) The group name (should be allocated)
 */
void task_get_group_name(int type, int subtype, char *cluster) {

  if (type == task_type_grav_long_range || type == task_type_grav_mm) {

    strcpy(cluster, "Gravity");
    return;
  }

  switch (subtype) {
    case task_subtype_density:
      strcpy(cluster, "Density");
      break;
    case task_subtype_gradient:
      if (type == task_type_send || type == task_type_recv) {
        strcpy(cluster, "None");
      } else {
        strcpy(cluster, "Gradient");
      }
      break;
    case task_subtype_force:
      strcpy(cluster, "Force");
      break;
    case task_subtype_grav:
      strcpy(cluster, "Gravity");
      break;
    case task_subtype_limiter:
      if (type == task_type_send || type == task_type_recv) {
        strcpy(cluster, "None");
      } else {
        strcpy(cluster, "Timestep_limiter");
      }
      break;
    case task_subtype_stars_density:
      strcpy(cluster, "StarsDensity");
      break;
    case task_subtype_stars_prep1:
      strcpy(cluster, "StarsKickPrep1");
      break;
    case task_subtype_stars_prep2:
      strcpy(cluster, "StarsKickPrep2");
      break;
    case task_subtype_stars_feedback:
      strcpy(cluster, "StarsFeedback");
      break;
    case task_subtype_bh_density:
      strcpy(cluster, "BHDensity");
      break;
    case task_subtype_bh_swallow:
      strcpy(cluster, "BHSwallow");
      break;
    case task_subtype_do_gas_swallow:
      strcpy(cluster, "DoGasSwallow");
      break;
    case task_subtype_do_bh_swallow:
      strcpy(cluster, "DoBHSwallow");
      break;
    case task_subtype_bh_feedback:
      strcpy(cluster, "BHFeedback");
      break;
    case task_subtype_rt_gradient:
      if (type == task_type_send || type == task_type_recv) {
        strcpy(cluster, "None");
      } else {
        strcpy(cluster, "RTgradient");
      }
      break;
    case task_subtype_rt_transport:
      if (type == task_type_send || type == task_type_recv) {
        strcpy(cluster, "None");
      } else {
        strcpy(cluster, "RTtransport");
      }
      break;
    case task_subtype_sink_density:
      strcpy(cluster, "SinkDensity");
      break;
    case task_subtype_sink_swallow:
      strcpy(cluster, "SinkSwallow");
      break;
    case task_subtype_sink_do_sink_swallow:
      strcpy(cluster, "DoSinkSwallow");
      break;
    case task_subtype_sink_do_gas_swallow:
      strcpy(cluster, "DoGasSwallow");
      break;
    default:
      strcpy(cluster, "None");
      break;
  }
}

/**
 * @brief Generate the full name of a #task.
 *
 * @param type The #task type.
 * @param subtype The #task type.
 * @param name (return) The formatted string
 */
void task_get_full_name(int type, int subtype, char *name) {

#ifdef SWIFT_DEBUG_CHECKS
  /* Check input */
  if (type >= task_type_count) error("Unknown task type %i", type);

  if (subtype >= task_subtype_count)
    error("Unknown task subtype %i with type %s", subtype, taskID_names[type]);
#endif

  /* Full task name */
  if (subtype == task_subtype_none)
    sprintf(name, "%s", taskID_names[type]);
  else
    sprintf(name, "%s_%s", taskID_names[type], subtaskID_names[subtype]);
}

void task_create_name_files(const char *file_prefix) {
  char file_name[200];
  sprintf(file_name, "%s_task_types.txt", file_prefix);
  FILE *file = fopen(file_name, "w");
  if (file == NULL) error("Could not create file '%s'.", file_name);
  fprintf(file, "# type\tname\n");
  for (int type = 0; type < task_type_count; type++) {
    fprintf(file, "%i\t%s\n", type, taskID_names[type]);
  }
  fclose(file);
  sprintf(file_name, "%s_task_subtypes.txt", file_prefix);
  file = fopen(file_name, "w");
  if (file == NULL) error("Could not create file '%s'.", file_name);
  fprintf(file, "# subtype\tname\n");
  for (int subtype = 0; subtype < task_subtype_count; subtype++) {
    fprintf(file, "%i\t%s\n", subtype, subtaskID_names[subtype]);
  }
  fclose(file);
}

#ifdef WITH_MPI
/**
 * @brief Create global communicators for each of the subtasks.
 */
void task_create_mpi_comms(void) {
  for (int i = 0; i < task_subtype_count; i++) {
    MPI_Comm_dup(MPI_COMM_WORLD, &subtaskMPI_comms[i]);
  }
}
/**
 * @brief Create global communicators for each of the subtasks.
 */
void task_free_mpi_comms(void) {
  for (int i = 0; i < task_subtype_count; i++) {
    MPI_Comm_free(&subtaskMPI_comms[i]);
  }
}
#endif

/**
 * @brief dump all the tasks of all the known engines into a file for
 * postprocessing.
 *
 * Dumps the information to a file "thread_info-stepn.dat" where n is the
 * given step value, or "thread_info_MPI-stepn.dat", if we are running
 * under MPI. Note if running under MPI all the ranks are dumped into this
 * one file, which has an additional field to identify the rank.
 *
 * @param e the #engine
 * @param step the current step.
 */
void task_dump_all(struct engine *e, int step) {

#ifdef SWIFT_DEBUG_TASKS

  const ticks tic = getticks();

  /* Need this to convert ticks to seconds. */
  const unsigned long long cpufreq = clocks_get_cpufreq();

#ifdef WITH_MPI
  /* Make sure output file is empty, only on one rank. */
  char dumpfile[35];
  snprintf(dumpfile, sizeof(dumpfile), "thread_info_MPI-step%d.dat", step);
  FILE *file_thread;
  if (engine_rank == 0) {
    file_thread = fopen(dumpfile, "w");
    if (file_thread == NULL)
      error("Could not create/erase file '%s'.", dumpfile);
    fclose(file_thread);
  }
  MPI_Barrier(MPI_COMM_WORLD);

  for (int i = 0; i < e->nr_nodes; i++) {

    /* Rank 0 decides the index of the writing node, this happens
     * one-by-one. */
    int kk = i;
    MPI_Bcast(&kk, 1, MPI_INT, 0, MPI_COMM_WORLD);

    if (i == engine_rank) {

      /* Open file and position at end. */
      file_thread = fopen(dumpfile, "a");
      if (file_thread == NULL)
        error("Could not open file '%s' for writing.", dumpfile);

      /* Add some information to help with the plots and conversion of ticks to
       * seconds. */
      fprintf(
          file_thread,
          " %03d 0 0 0 0 %lld %lld %lld %lld %lld 0 0 %lld 0 0 0 0 0 0 0 0\n",
          engine_rank, (long long int)e->tic_step, (long long int)e->toc_step,
          e->updates, e->g_updates, e->s_updates, cpufreq);
      for (int l = 0; l < e->sched.nr_tasks; l++) {
        if (!e->sched.tasks[l].implicit &&
            e->sched.tasks[l].tic > e->tic_step) {
          fprintf(
              file_thread,
              " %03i %i %i %i %i %lli %lli %i %i %i %i %lli %i %i %i %i %i %i "
              "%i %f %f\n",
              engine_rank, e->sched.tasks[l].rid, e->sched.tasks[l].type,
              e->sched.tasks[l].subtype, (e->sched.tasks[l].cj == NULL),
              (long long int)e->sched.tasks[l].tic,
              (long long int)e->sched.tasks[l].toc,
              (e->sched.tasks[l].ci != NULL) ? e->sched.tasks[l].ci->hydro.count
                                             : 0,
              (e->sched.tasks[l].cj != NULL) ? e->sched.tasks[l].cj->hydro.count
                                             : 0,
              (e->sched.tasks[l].ci != NULL) ? e->sched.tasks[l].ci->grav.count
                                             : 0,
              (e->sched.tasks[l].cj != NULL) ? e->sched.tasks[l].cj->grav.count
                                             : 0,
              e->sched.tasks[l].flags, e->sched.tasks[l].sid,
              (e->sched.tasks[l].ci != NULL) ? e->sched.tasks[l].ci->type : -1,
              (e->sched.tasks[l].cj != NULL) ? e->sched.tasks[l].cj->type : -1,
              (e->sched.tasks[l].ci != NULL) ? e->sched.tasks[l].ci->subtype
                                             : -1,
              (e->sched.tasks[l].cj != NULL) ? e->sched.tasks[l].cj->subtype
                                             : -1,
              (e->sched.tasks[l].ci != NULL) ? e->sched.tasks[l].ci->depth : -1,
              (e->sched.tasks[l].cj != NULL) ? e->sched.tasks[l].cj->depth : -1,
              (e->sched.tasks[l].ci != NULL && e->sched.tasks[l].cj != NULL)
                  ? cell_min_dist2(e->sched.tasks[l].ci, e->sched.tasks[l].cj,
                                   e->s->periodic, e->s->dim)
                  : -1,
              (e->sched.tasks[l].ci != NULL && e->sched.tasks[l].cj != NULL)
                  ? cell_mpole_CoM_dist2(e->sched.tasks[l].ci->grav.multipole,
                                         e->sched.tasks[l].cj->grav.multipole,
                                         /*use_rebuild_data*/ 1, e->s->periodic,
                                         e->s->dim)
                  : -1);
        }
      }
      fclose(file_thread);
    }
    /* And we wait for all to synchronize. */
    MPI_Barrier(MPI_COMM_WORLD);
  }

#else
  /* Non-MPI, so just a single engine's worth of tasks to dump. */
  char dumpfile[32];
  snprintf(dumpfile, sizeof(dumpfile), "thread_info-step%d.dat", step);
  FILE *file_thread;
  file_thread = fopen(dumpfile, "w");
  if (file_thread == NULL) error("Could not create file '%s'.", dumpfile);

  /* Add some information to help with the plots and conversion of ticks to
   * seconds. */
  fprintf(
      file_thread,
      " %d %d %d %d %lld %lld %lld %lld %lld %d %lld %i %i %i %i %i %i %f %f\n",
      -2, -1, -1, 1, (unsigned long long)e->tic_step,
      (unsigned long long)e->toc_step, e->updates, e->g_updates, e->s_updates,
      0, cpufreq, -1, -1, -1, -1, -1, -1, -1.0, -1.0);
  for (int l = 0; l < e->sched.nr_tasks; l++) {
    if (!e->sched.tasks[l].implicit && e->sched.tasks[l].tic > e->tic_step) {
      fprintf(
          file_thread,
          " %i %i %i %i %lli %lli %i %i %i %i %i %i %i %i %i %i %i %f %f\n",
          e->sched.tasks[l].rid, e->sched.tasks[l].type,
          e->sched.tasks[l].subtype, (e->sched.tasks[l].cj == NULL),
          (unsigned long long)e->sched.tasks[l].tic,
          (unsigned long long)e->sched.tasks[l].toc,
          (e->sched.tasks[l].ci == NULL) ? 0
                                         : e->sched.tasks[l].ci->hydro.count,
          (e->sched.tasks[l].cj == NULL) ? 0
                                         : e->sched.tasks[l].cj->hydro.count,
          (e->sched.tasks[l].ci == NULL) ? 0 : e->sched.tasks[l].ci->grav.count,
          (e->sched.tasks[l].cj == NULL) ? 0 : e->sched.tasks[l].cj->grav.count,
          e->sched.tasks[l].sid,
          (e->sched.tasks[l].ci != NULL) ? e->sched.tasks[l].ci->type : -1,
          (e->sched.tasks[l].cj != NULL) ? e->sched.tasks[l].cj->type : -1,
          (e->sched.tasks[l].ci != NULL) ? e->sched.tasks[l].ci->subtype : -1,
          (e->sched.tasks[l].cj != NULL) ? e->sched.tasks[l].cj->subtype : -1,
          (e->sched.tasks[l].ci != NULL) ? e->sched.tasks[l].ci->depth : -1,
          (e->sched.tasks[l].cj != NULL) ? e->sched.tasks[l].cj->depth : -1,
          (e->sched.tasks[l].ci != NULL && e->sched.tasks[l].cj != NULL)
              ? cell_min_dist2(e->sched.tasks[l].ci, e->sched.tasks[l].cj,
                               e->s->periodic, e->s->dim)
              : -1,
          (e->sched.tasks[l].ci != NULL && e->sched.tasks[l].cj != NULL)
              ? cell_mpole_CoM_dist2(e->sched.tasks[l].ci->grav.multipole,
                                     e->sched.tasks[l].cj->grav.multipole,
                                     /*use_rebuild_data*/ 1, e->s->periodic,
                                     e->s->dim)
              : -1);
    }
  }
  fclose(file_thread);
#endif  // WITH_MPI

  if (e->verbose)
    message("took %.3f %s.", clocks_from_ticks(getticks() - tic),
            clocks_getunit());
#endif  // SWIFT_DEBUG_TASKS
}

/**
 * @brief Generate simple statistics about the times used by the tasks of
 *        all the engines and write these into two format, a human readable
 *        version for debugging and one intented for inclusion as the fixed
 *        costs for repartitioning.
 *
 * Note that when running under MPI all the tasks can be summed into this single
 * file. In the fuller, human readable file, the statistics included are the
 * number of task of each type/subtype followed by the minimum, maximum, mean
 * and total time taken and the same numbers for the start of the task,
 * in millisec and then the fixed costs value.
 *
 * If header is set, only the fixed costs value is written into the output
 * file in a format that is suitable for inclusion in SWIFT (as
 * partition_fixed_costs.h).
 *
 * @param dumpfile name of the file for the output.
 * @param e the #engine
 * @param dump_tasks_threshold Fraction of the step time above whic any task
 * triggers a call to task_dump_all().
 * @param header whether to write a header include file.
 * @param allranks do the statistics over all ranks, if not just the current
 *                 one, only used if header is false.
 */
void task_dump_stats(const char *dumpfile, struct engine *e,
                     float dump_tasks_threshold, int header, int allranks) {

  const ticks function_tic = getticks();

  /* Need arrays for sum, min and max across all types and subtypes. */
  double sum[task_type_count][task_subtype_count];
  double tsum[task_type_count][task_subtype_count];
  double min[task_type_count][task_subtype_count];
  double tmin[task_type_count][task_subtype_count];
  double max[task_type_count][task_subtype_count];
  double tmax[task_type_count][task_subtype_count];
  int count[task_type_count][task_subtype_count];

  for (int j = 0; j < task_type_count; j++) {
    for (int k = 0; k < task_subtype_count; k++) {
      sum[j][k] = 0.0;
      tsum[j][k] = 0.0;
      count[j][k] = 0;
      min[j][k] = DBL_MAX;
      tmin[j][k] = DBL_MAX;
      max[j][k] = 0.0;
      tmax[j][k] = 0.0;
    }
  }

  double stepdt = (double)e->toc_step - (double)e->tic_step;
  double total[1] = {0.0};
  int dumped_plot_data = 0;
  for (int l = 0; l < e->sched.nr_tasks; l++) {
    int type = e->sched.tasks[l].type;

    /* Skip implicit tasks and tasks that have not ran. */
    if (!e->sched.tasks[l].implicit && e->sched.tasks[l].tic > 0) {
      int subtype = e->sched.tasks[l].subtype;

      double dt = e->sched.tasks[l].toc - e->sched.tasks[l].tic;
      sum[type][subtype] += dt;

      double tic = (double)e->sched.tasks[l].tic;
      tsum[type][subtype] += tic;
      count[type][subtype] += 1;
      if (dt < min[type][subtype]) {
        min[type][subtype] = dt;
      }
      if (tic < tmin[type][subtype]) {
        tmin[type][subtype] = tic;
      }
      if (dt > max[type][subtype]) {
        max[type][subtype] = dt;
      }
      if (tic > tmax[type][subtype]) {
        tmax[type][subtype] = tic;
      }
      total[0] += dt;

      /* Check if this is a problematic task and make a report. */
      if (dump_tasks_threshold > 0. && dt / stepdt > dump_tasks_threshold) {

        if (e->verbose)
          message(
              "Long running task detected: %s/%s using %.1f%% of step runtime",
              taskID_names[type], subtaskID_names[subtype],
              dt / stepdt * 100.0);

        if (!dumped_plot_data) {
#ifdef SWIFT_DEBUG_TASKS
          task_dump_all(e, e->step + 1);
#endif
          dumped_plot_data = 1;
        }
      }
    }
  }

#ifdef WITH_MPI
  if (allranks || header) {
    /* Get these from all ranks for output from rank 0. Could wrap these into a
     * single operation. */
    size_t size = task_type_count * task_subtype_count;
    int res =
        MPI_Reduce((engine_rank == 0 ? MPI_IN_PLACE : &sum[0][0]), &sum[0][0],
                   size, MPI_DOUBLE, MPI_SUM, 0, MPI_COMM_WORLD);
    if (res != MPI_SUCCESS) mpi_error(res, "Failed to reduce task sums");

    res = MPI_Reduce((engine_rank == 0 ? MPI_IN_PLACE : &tsum[0][0]),
                     &tsum[0][0], size, MPI_DOUBLE, MPI_SUM, 0, MPI_COMM_WORLD);
    if (res != MPI_SUCCESS) mpi_error(res, "Failed to reduce task tsums");

    res = MPI_Reduce((engine_rank == 0 ? MPI_IN_PLACE : &count[0][0]),
                     &count[0][0], size, MPI_INT, MPI_SUM, 0, MPI_COMM_WORLD);
    if (res != MPI_SUCCESS) mpi_error(res, "Failed to reduce task counts");

    res = MPI_Reduce((engine_rank == 0 ? MPI_IN_PLACE : &min[0][0]), &min[0][0],
                     size, MPI_DOUBLE, MPI_MIN, 0, MPI_COMM_WORLD);
    if (res != MPI_SUCCESS) mpi_error(res, "Failed to reduce task minima");

    res = MPI_Reduce((engine_rank == 0 ? MPI_IN_PLACE : &tmin[0][0]),
                     &tmin[0][0], size, MPI_DOUBLE, MPI_MIN, 0, MPI_COMM_WORLD);
    if (res != MPI_SUCCESS) mpi_error(res, "Failed to reduce task minima");

    res = MPI_Reduce((engine_rank == 0 ? MPI_IN_PLACE : &max[0][0]), &max[0][0],
                     size, MPI_DOUBLE, MPI_MAX, 0, MPI_COMM_WORLD);
    if (res != MPI_SUCCESS) mpi_error(res, "Failed to reduce task maxima");

    res = MPI_Reduce((engine_rank == 0 ? MPI_IN_PLACE : &tmax[0][0]),
                     &tmax[0][0], size, MPI_DOUBLE, MPI_MAX, 0, MPI_COMM_WORLD);
    if (res != MPI_SUCCESS) mpi_error(res, "Failed to reduce task maxima");

    res = MPI_Reduce((engine_rank == 0 ? MPI_IN_PLACE : total), total, 1,
                     MPI_DOUBLE, MPI_SUM, 0, MPI_COMM_WORLD);
    if (res != MPI_SUCCESS) mpi_error(res, "Failed to reduce task total time");
  }

  if (!allranks || (engine_rank == 0 && (allranks || header))) {
#endif

    FILE *dfile = fopen(dumpfile, "w");
    if (dfile == NULL) error("Could not create file '%s'.", dumpfile);
    if (header) {
      fprintf(dfile, "/* use as src/partition_fixed_costs.h */\n");
      fprintf(dfile, "#define HAVE_FIXED_COSTS 1\n");
    } else {
      fprintf(dfile,
              "# task ntasks min max sum mean percent mintic maxtic"
              " meantic fixed_cost\n");
    }

    for (int j = 0; j < task_type_count; j++) {
      const char *taskID = taskID_names[j];
      for (int k = 0; k < task_subtype_count; k++) {
        if (sum[j][k] > 0.0) {

          /* Fixed cost is in .1ns as we want to compare between runs in
           * some absolute units. */
          double mean = sum[j][k] / (double)count[j][k];
          int fixed_cost = (int)(clocks_from_ticks(mean) * 10000.f);
          if (header) {
            fprintf(dfile, "repartition_costs[%d][%d] = %10d; /* %s/%s */\n", j,
                    k, fixed_cost, taskID, subtaskID_names[k]);
          } else {
            double perc = 100.0 * sum[j][k] / total[0];
            double mintic = tmin[j][k] - e->tic_step;
            double maxtic = tmax[j][k] - e->tic_step;
            double meantic = tsum[j][k] / (double)count[j][k] - e->tic_step;
            fprintf(dfile,
                    "%15s/%-10s %10d %14.4f %14.4f %14.4f %14.4f %14.4f"
                    " %14.4f %14.4f %14.4f %10d\n",
                    taskID, subtaskID_names[k], count[j][k],
                    clocks_from_ticks(min[j][k]), clocks_from_ticks(max[j][k]),
                    clocks_from_ticks(sum[j][k]), clocks_from_ticks(mean), perc,
                    clocks_from_ticks(mintic), clocks_from_ticks(maxtic),
                    clocks_from_ticks(meantic), fixed_cost);
          }
        }
      }
    }
    fclose(dfile);
#ifdef WITH_MPI
  }
#endif

  if (e->verbose)
    message("took %.3f %s.", clocks_from_ticks(getticks() - function_tic),
            clocks_getunit());
}

/**
 * @brief dump all the active tasks of all the known engines into files.
 *
 * Dumps the information into file "task_dump-stepn.dat" where n is the given
 * step value, or files "task_dump_MPI-stepn.dat_rank", if we are running
 * under MPI. Note if running under MPI all the ranks are dumped into separate
 * files to avoid interaction with other MPI calls that may be blocking at the
 * time. Very similar to task_dump_all() except for the additional fields used
 * in task debugging and we record tasks that have not ran (i.e !skip, but toc
 * == 0) and how many waits are still active.
 *
 * @param e the #engine
 */
void task_dump_active(struct engine *e) {

  const ticks tic = getticks();

  /* Need this to convert ticks to seconds. */
  unsigned long long cpufreq = clocks_get_cpufreq();
  char dumpfile[35];

#ifdef WITH_MPI
  snprintf(dumpfile, sizeof(dumpfile), "task_dump_MPI-step%d.dat_%d", e->step,
           e->nodeID);
#else
  snprintf(dumpfile, sizeof(dumpfile), "task_dump-step%d.dat", e->step);
#endif

  FILE *file_thread = fopen(dumpfile, "w");
  if (file_thread == NULL) error("Could not create file '%s'.", dumpfile);
  fprintf(file_thread,
          "# rank otherrank type subtype waits pair tic toc"
          " ci.hydro.count cj.hydro.count ci.grav.count cj.grav.count"
          " flags\n");

  /* Add some information to help with the plots and conversion of ticks to
   * seconds. */
  fprintf(file_thread, "%i 0 none none -1 0 %lld %lld %lld %lld %lld 0 %lld\n",
          engine_rank, (long long int)e->tic_step, (long long int)e->toc_step,
          e->updates, e->g_updates, e->s_updates, cpufreq);
  for (int l = 0; l < e->sched.nr_tasks; l++) {
    struct task *t = &e->sched.tasks[l];

    /* Not implicit and not skipped. */
    if (!t->implicit && !t->skip) {

      /* Get destination rank of MPI requests. */
      int paired = (t->cj != NULL);
      int otherrank = t->ci->nodeID;
      if (paired) otherrank = t->cj->nodeID;

      fprintf(file_thread, "%i %i %s %s %i %i %lli %lli %i %i %i %i %lli\n",
              engine_rank, otherrank, taskID_names[t->type],
              subtaskID_names[t->subtype], t->wait, paired,
              (long long int)t->tic, (long long int)t->toc,
              (t->ci != NULL) ? t->ci->hydro.count : 0,
              (t->cj != NULL) ? t->cj->hydro.count : 0,
              (t->ci != NULL) ? t->ci->grav.count : 0,
              (t->cj != NULL) ? t->cj->grav.count : 0, t->flags);
    }
  }
  fclose(file_thread);

  if (e->verbose)
    message("took %.3f %s.", clocks_from_ticks(getticks() - tic),
            clocks_getunit());
}

/**
 * @brief Return the #task_categories of a given #task.
 *
 * @param t The #task.
 */
enum task_categories task_get_category(const struct task *t) {

  switch (t->type) {

    case task_type_cooling:
      return task_category_cooling;

    case task_type_csds:
      return task_category_csds;

    case task_type_star_formation:
    case task_type_star_formation_sink:
      return task_category_star_formation;

    case task_type_sink_density_ghost:
    case task_type_sink_formation:
      return task_category_sink;

    case task_type_drift_part:
    case task_type_drift_spart:
    case task_type_drift_sink:
    case task_type_drift_bpart:
    case task_type_drift_gpart:
      return task_category_drift;

    case task_type_sort:
    case task_type_stars_sort:
      return task_category_sort;

    case task_type_stars_resort:
      return task_category_resort;

    case task_type_send:
    case task_type_recv:
      return task_category_mpi;

    case task_type_pack:
    case task_type_unpack:
      return task_category_pack;

    case task_type_kick1:
    case task_type_kick2:
    case task_type_timestep:
    case task_type_collect:
      return task_category_time_integration;

    case task_type_timestep_limiter:
      return task_category_limiter;

    case task_type_timestep_sync:
      return task_category_sync;

    case task_type_ghost:
    case task_type_extra_ghost:
    case task_type_end_hydro_force:
      return task_category_hydro;

    case task_type_stars_ghost:
    case task_type_stars_prep_ghost1:
    case task_type_hydro_prep_ghost1:
    case task_type_stars_prep_ghost2:
      return task_category_feedback;

    case task_type_bh_density_ghost:
    case task_type_bh_swallow_ghost2:
      return task_category_black_holes;

    case task_type_init_grav:
    case task_type_grav_long_range:
    case task_type_grav_mm:
    case task_type_grav_down:
    case task_type_end_grav_force:
      return task_category_gravity;

    case task_type_fof_self:
    case task_type_fof_pair:
    case task_type_fof_attach_self:
    case task_type_fof_attach_pair:
      return task_category_fof;

    case task_type_rt_in:
    case task_type_rt_ghost1:
    case task_type_rt_ghost2:
    case task_type_rt_transport_out:
    case task_type_rt_tchem:
    case task_type_rt_out:
    case task_type_rt_sort:
    case task_type_rt_advance_cell_time:
      return task_category_rt;

    case task_type_neutrino_weight:
      return task_category_neutrino;

    case task_type_self:
    case task_type_pair: {
      switch (t->subtype) {

        case task_subtype_density:
        case task_subtype_gradient:
        case task_subtype_force:
          return task_category_hydro;

        case task_subtype_limiter:
          return task_category_limiter;

        case task_subtype_grav:
        case task_subtype_external_grav:
          return task_category_gravity;

        case task_subtype_stars_density:
        case task_subtype_stars_prep1:
        case task_subtype_stars_prep2:
        case task_subtype_stars_feedback:
          return task_category_feedback;

        case task_subtype_bh_density:
        case task_subtype_bh_swallow:
        case task_subtype_do_gas_swallow:
        case task_subtype_do_bh_swallow:
        case task_subtype_bh_feedback:
          return task_category_black_holes;

        case task_subtype_sink_density:
        case task_subtype_sink_swallow:
        case task_subtype_sink_do_sink_swallow:
        case task_subtype_sink_do_gas_swallow:
          return task_category_sink;

        case task_subtype_rt_gradient:
        case task_subtype_rt_transport:
          return task_category_rt;

        default:
          return task_category_others;
      }
    }

    default:
      return task_category_others;
  }
}<|MERGE_RESOLUTION|>--- conflicted
+++ resolved
@@ -136,12 +136,9 @@
     "force",
     "limiter",
     "grav",
-<<<<<<< HEAD
     "progeny",
     "direct",
-=======
     "fof",
->>>>>>> ed042bc2
     "external_grav",
     "tend",
     "xv",
@@ -196,8 +193,8 @@
  */
 #define TASK_CELL_OVERLAP(TYPE, ARRAY, COUNT)                    \
   __attribute__((always_inline)) INLINE static size_t            \
-      task_cell_overlap_##TYPE(const struct cell *restrict ci,   \
-                               const struct cell *restrict cj) { \
+  task_cell_overlap_##TYPE(const struct cell *restrict ci,       \
+                           const struct cell *restrict cj) {     \
                                                                  \
     if (ci == NULL || cj == NULL) return 0;                      \
                                                                  \
