/*******************************************************************************
 * This file is part of SWIFT.
 * Copyright (c) 2012 Pedro Gonnet (pedro.gonnet@durham.ac.uk)
 *                    Matthieu Schaller (schaller@strw.leidenuniv.nl)
 *               2015 Peter W. Draper (p.w.draper@durham.ac.uk)
 *               2016 John A. Regan (john.a.regan@durham.ac.uk)
 *                    Tom Theuns (tom.theuns@durham.ac.uk)
 *
 * This program is free software: you can redistribute it and/or modify
 * it under the terms of the GNU Lesser General Public License as published
 * by the Free Software Foundation, either version 3 of the License, or
 * (at your option) any later version.
 *
 * This program is distributed in the hope that it will be useful,
 * but WITHOUT ANY WARRANTY; without even the implied warranty of
 * MERCHANTABILITY or FITNESS FOR A PARTICULAR PURPOSE.  See the
 * GNU General Public License for more details.
 *
 * You should have received a copy of the GNU Lesser General Public License
 * along with this program.  If not, see <http://www.gnu.org/licenses/>.
 *
 ******************************************************************************/

/* Config parameters. */
#include <config.h>

/* Some standard headers. */
#include <float.h>
#include <limits.h>
#include <sched.h>
#include <stdio.h>
#include <stdlib.h>
#include <string.h>

/* MPI headers. */
#ifdef WITH_MPI
#include <mpi.h>
#endif

/* This object's header. */
#include "task.h"

/* Local headers. */
#include "atomic.h"
#include "engine.h"
#include "error.h"
#include "inline.h"
#include "lock.h"
#include "mpiuse.h"

/* Task type names. */
const char *taskID_names[task_type_count] = {
    "none",
    "sort",
    "self",
    "pair",
    "sub_self",
    "sub_pair",
    "init_grav",
    "init_grav_out",
    "ghost_in",
    "ghost",
    "ghost_out",
    "extra_ghost",
    "drift_part",
    "drift_spart",
    "drift_sink",
    "drift_bpart",
    "drift_gpart",
    "drift_gpart_out",
    "hydro_end_force",
    "kick1",
    "kick2",
    "timestep",
    "timestep_limiter",
    "timestep_sync",
    "collect",
    "send",
    "recv",
    "pack",
    "unpack",
    "grav_long_range",
    "grav_mm",
    "grav_down_in",
    "grav_down",
    "grav_end_force",
    "cooling",
    "cooling_in",
    "cooling_out",
    "star_formation",
    "star_formation_in",
    "star_formation_out",
    "star_formation_sink",
    "csds",
    "stars_in",
    "stars_out",
    "stars_ghost_in",
    "stars_density_ghost",
    "stars_ghost_out",
    "stars_prep_ghost1",
    "hydro_prep_ghost1",
    "stars_prep_ghost2",
    "stars_sort",
    "stars_resort",
    "bh_in",
    "bh_out",
    "bh_density_ghost",
    "bh_swallow_ghost1",
    "bh_swallow_ghost2",
    "bh_swallow_ghost3",
    "fof_self",
    "fof_pair",
    "fof_attach_self",
    "fof_attach_pair",
    "neutrino_weight",
    "sink_in",
    "sink_ghost1",
    "sink_ghost2",
    "sink_out",
    "rt_in",
    "rt_out",
    "sink_formation",
    "rt_ghost1",
    "rt_ghost2",
    "rt_transport_out",
    "rt_tchem",
    "rt_advance_cell_time",
    "rt_sorts",
    "rt_collect_times",
};

/* Sub-task type names. */
const char *subtaskID_names[task_subtype_count] = {
    "none",
    "density",
    "gradient",
    "force",
    "limiter",
    "grav",
    "external_grav",
    "tend",
    "xv",
    "rho",
    "part_swallow",
    "bpart_merger",
    "gpart",
    "spart_density",
    "part_prep1",
    "spart_prep2",
    "stars_density",
    "stars_prep1",
    "stars_prep2",
    "stars_feedback",
    "sf_counts",
    "bpart_rho",
    "bpart_feedback",
    "bh_density",
    "bh_swallow",
    "do_gas_swallow",
    "do_bh_swallow",
    "bh_feedback",
    "sink_do_sink_swallow",
    "sink_swallow",
    "sink_do_gas_swallow",
    "rt_gradient",
    "rt_transport",
};

const char *task_category_names[task_category_count] = {
    "drift",       "sorts",    "resort",
    "hydro",       "gravity",  "feedback",
    "black holes", "cooling",  "star formation",
    "limiter",     "sync",     "time integration",
    "mpi",         "pack",     "fof",
    "others",      "neutrino", "sink",
    "RT",          "CSDS"};

#ifdef WITH_MPI
/* MPI communicators for the subtypes. */
MPI_Comm subtaskMPI_comms[task_subtype_count];
#endif

/**
 * @brief Computes the overlap between the parts array of two given cells.
 *
 * @param TYPE is the type of parts (e.g. #part, #gpart, #spart)
 * @param ARRAY is the array of this specific type.
 * @param COUNT is the number of elements in the array.
 */
#define TASK_CELL_OVERLAP(TYPE, ARRAY, COUNT)                    \
  __attribute__((always_inline)) INLINE static size_t            \
      task_cell_overlap_##TYPE(const struct cell *restrict ci,   \
                               const struct cell *restrict cj) { \
                                                                 \
    if (ci == NULL || cj == NULL) return 0;                      \
                                                                 \
    if (ci->ARRAY <= cj->ARRAY &&                                \
        ci->ARRAY + ci->COUNT >= cj->ARRAY + cj->COUNT) {        \
      return cj->COUNT;                                          \
    } else if (cj->ARRAY <= ci->ARRAY &&                         \
               cj->ARRAY + cj->COUNT >= ci->ARRAY + ci->COUNT) { \
      return ci->COUNT;                                          \
    }                                                            \
                                                                 \
    return 0;                                                    \
  }

TASK_CELL_OVERLAP(part, hydro.parts, hydro.count);
TASK_CELL_OVERLAP(gpart, grav.parts, grav.count);
TASK_CELL_OVERLAP(spart, stars.parts, stars.count);
TASK_CELL_OVERLAP(sink, sinks.parts, sinks.count);
TASK_CELL_OVERLAP(bpart, black_holes.parts, black_holes.count);

/**
 * @brief Returns the #task_actions for a given task.
 *
 * @param t The #task.
 */
__attribute__((always_inline)) INLINE static enum task_actions task_acts_on(
    const struct task *t) {

  switch (t->type) {

    case task_type_none:
      return task_action_none;
      break;

    case task_type_drift_part:
    case task_type_sort:
    case task_type_ghost:
    case task_type_extra_ghost:
    case task_type_cooling:
    case task_type_end_hydro_force:
      return task_action_part;
      break;

    case task_type_star_formation:
    case task_type_star_formation_sink:
    case task_type_sink_formation:
      return task_action_all;

    case task_type_drift_spart:
    case task_type_stars_ghost:
    case task_type_stars_sort:
    case task_type_stars_resort:
      return task_action_spart;
      break;

    case task_type_drift_sink:
      return task_action_sink;
      break;

    case task_type_drift_bpart:
    case task_type_bh_density_ghost:
    case task_type_bh_swallow_ghost3:
      return task_action_bpart;
      break;

    case task_type_rt_ghost1:
    case task_type_rt_ghost2:
    case task_type_rt_tchem:
    case task_type_rt_sort:
      return task_action_part;
      break;

    case task_type_self:
    case task_type_pair:
    case task_type_sub_self:
    case task_type_sub_pair:
      switch (t->subtype) {

        case task_subtype_density:
        case task_subtype_gradient:
        case task_subtype_force:
        case task_subtype_limiter:
          return task_action_part;
          break;

        case task_subtype_stars_density:
        case task_subtype_stars_feedback:
          return task_action_all;
          break;

        case task_subtype_bh_density:
        case task_subtype_bh_feedback:
        case task_subtype_bh_swallow:
        case task_subtype_do_gas_swallow:
          return task_action_all;
          break;

        case task_subtype_do_bh_swallow:
          return task_action_bpart;
          break;

        case task_subtype_sink_do_gas_swallow:
        case task_subtype_sink_do_sink_swallow:
        case task_subtype_sink_swallow:
          return task_action_all;

        case task_subtype_rt_transport:
        case task_subtype_rt_gradient:
          return task_action_part;
          break;

        case task_subtype_grav:
        case task_subtype_external_grav:
          return task_action_gpart;
          break;

        default:
#ifdef SWIFT_DEBUG_CHECKS
          error("Unknown task_action for task %s/%s", taskID_names[t->type],
                subtaskID_names[t->subtype]);
#endif
          return task_action_none;
          break;
      }
      break;

    case task_type_kick1:
    case task_type_kick2:
    case task_type_csds:
    case task_type_fof_self:
    case task_type_fof_pair:
    case task_type_fof_attach_self:
    case task_type_fof_attach_pair:
    case task_type_timestep:
    case task_type_timestep_limiter:
    case task_type_timestep_sync:
    case task_type_send:
    case task_type_recv:
      if (t->ci->hydro.count > 0 && t->ci->grav.count > 0)
        return task_action_all;
      else if (t->ci->hydro.count > 0)
        return task_action_part;
      else if (t->ci->grav.count > 0)
        return task_action_gpart;
      else {
#ifdef SWIFT_DEBUG_CHECKS
        error("Task without particles");
#endif
      }
      break;

    case task_type_init_grav:
    case task_type_grav_mm:
    case task_type_grav_long_range:
      return task_action_multipole;
      break;

    case task_type_drift_gpart:
    case task_type_grav_down:
    case task_type_end_grav_force:
      return task_action_gpart;
      break;

    default:
#ifdef SWIFT_DEBUG_CHECKS
      error("Unknown task_action for task %s/%s", taskID_names[t->type],
            subtaskID_names[t->subtype]);
#endif
      return task_action_none;
      break;
  }

#ifdef SWIFT_DEBUG_CHECKS
  error("Unknown task_action for task %s/%s", taskID_names[t->type],
        subtaskID_names[t->subtype]);
#endif
  /* Silence compiler warnings. We should never get here. */
  return task_action_none;
}

/**
 * @brief Compute the Jaccard similarity of the data used by two
 *        different tasks.
 *
 * @param ta The first #task.
 * @param tb The second #task.
 */
float task_overlap(const struct task *restrict ta,
                   const struct task *restrict tb) {

  if (ta == NULL || tb == NULL) return 0.f;

  const enum task_actions ta_act = task_acts_on(ta);
  const enum task_actions tb_act = task_acts_on(tb);

  /* First check if any of the two tasks are of a type that don't
     use cells. */
  if (ta_act == task_action_none || tb_act == task_action_none) return 0.f;

  const int ta_part = (ta_act == task_action_part || ta_act == task_action_all);
  const int ta_gpart =
      (ta_act == task_action_gpart || ta_act == task_action_all);
  const int ta_spart =
      (ta_act == task_action_spart || ta_act == task_action_all);
  const int ta_sink = (ta_act == task_action_sink || ta_act == task_action_all);
  const int ta_bpart =
      (ta_act == task_action_bpart || ta_act == task_action_all);
  const int tb_part = (tb_act == task_action_part || tb_act == task_action_all);
  const int tb_gpart =
      (tb_act == task_action_gpart || tb_act == task_action_all);
  const int tb_spart =
      (tb_act == task_action_spart || tb_act == task_action_all);
  const int tb_sink = (tb_act == task_action_sink || tb_act == task_action_all);
  const int tb_bpart =
      (tb_act == task_action_bpart || tb_act == task_action_all);

  /* In the case where both tasks act on parts */
  if (ta_part && tb_part) {

    /* Compute the union of the cell data. */
    size_t size_union = 0;
    if (ta->ci != NULL) size_union += ta->ci->hydro.count;
    if (ta->cj != NULL) size_union += ta->cj->hydro.count;
    if (tb->ci != NULL) size_union += tb->ci->hydro.count;
    if (tb->cj != NULL) size_union += tb->cj->hydro.count;

    if (size_union == 0) return 0.f;

    /* Compute the intersection of the cell data. */
    const size_t size_intersect = task_cell_overlap_part(ta->ci, tb->ci) +
                                  task_cell_overlap_part(ta->ci, tb->cj) +
                                  task_cell_overlap_part(ta->cj, tb->ci) +
                                  task_cell_overlap_part(ta->cj, tb->cj);

    return ((float)size_intersect) / (size_union - size_intersect);
  }

  /* In the case where both tasks act on gparts */
  else if (ta_gpart && tb_gpart) {

    /* Compute the union of the cell data. */
    size_t size_union = 0;
    if (ta->ci != NULL) size_union += ta->ci->grav.count;
    if (ta->cj != NULL) size_union += ta->cj->grav.count;
    if (tb->ci != NULL) size_union += tb->ci->grav.count;
    if (tb->cj != NULL) size_union += tb->cj->grav.count;

    if (size_union == 0) return 0.f;

    /* Compute the intersection of the cell data. */
    const size_t size_intersect = task_cell_overlap_gpart(ta->ci, tb->ci) +
                                  task_cell_overlap_gpart(ta->ci, tb->cj) +
                                  task_cell_overlap_gpart(ta->cj, tb->ci) +
                                  task_cell_overlap_gpart(ta->cj, tb->cj);

    return ((float)size_intersect) / (size_union - size_intersect);
  }

  /* In the case where both tasks act on sparts */
  else if (ta_spart && tb_spart) {

    /* Compute the union of the cell data. */
    size_t size_union = 0;
    if (ta->ci != NULL) size_union += ta->ci->stars.count;
    if (ta->cj != NULL) size_union += ta->cj->stars.count;
    if (tb->ci != NULL) size_union += tb->ci->stars.count;
    if (tb->cj != NULL) size_union += tb->cj->stars.count;

    if (size_union == 0) return 0.f;

    /* Compute the intersection of the cell data. */
    const size_t size_intersect = task_cell_overlap_spart(ta->ci, tb->ci) +
                                  task_cell_overlap_spart(ta->ci, tb->cj) +
                                  task_cell_overlap_spart(ta->cj, tb->ci) +
                                  task_cell_overlap_spart(ta->cj, tb->cj);

    return ((float)size_intersect) / (size_union - size_intersect);
  }

  /* In the case where both tasks act on sink */
  else if (ta_sink && tb_sink) {

    /* Compute the union of the cell data. */
    size_t size_union = 0;
    if (ta->ci != NULL) size_union += ta->ci->sinks.count;
    if (ta->cj != NULL) size_union += ta->cj->sinks.count;
    if (tb->ci != NULL) size_union += tb->ci->sinks.count;
    if (tb->cj != NULL) size_union += tb->cj->sinks.count;

    if (size_union == 0) return 0.f;

    /* Compute the intersection of the cell data. */
    const size_t size_intersect = task_cell_overlap_spart(ta->ci, tb->ci) +
                                  task_cell_overlap_sink(ta->ci, tb->cj) +
                                  task_cell_overlap_sink(ta->cj, tb->ci) +
                                  task_cell_overlap_sink(ta->cj, tb->cj);

    return ((float)size_intersect) / (size_union - size_intersect);
  }

  /* In the case where both tasks act on bparts */
  else if (ta_bpart && tb_bpart) {

    /* Compute the union of the cell data. */
    size_t size_union = 0;
    if (ta->ci != NULL) size_union += ta->ci->black_holes.count;
    if (ta->cj != NULL) size_union += ta->cj->black_holes.count;
    if (tb->ci != NULL) size_union += tb->ci->black_holes.count;
    if (tb->cj != NULL) size_union += tb->cj->black_holes.count;

    if (size_union == 0) return 0.f;

    /* Compute the intersection of the cell data. */
    const size_t size_intersect = task_cell_overlap_bpart(ta->ci, tb->ci) +
                                  task_cell_overlap_bpart(ta->ci, tb->cj) +
                                  task_cell_overlap_bpart(ta->cj, tb->ci) +
                                  task_cell_overlap_bpart(ta->cj, tb->cj);

    return ((float)size_intersect) / (size_union - size_intersect);
  }

  /* Else, no overlap */
  return 0.f;
}

/**
 * @brief Unlock the cell held by this task.
 *
 * @param t The #task.
 */
void task_unlock(struct task *t) {

  const enum task_types type = t->type;
  const enum task_subtypes subtype = t->subtype;
  struct cell *ci = t->ci, *cj = t->cj;

  /* Act based on task type. */
  switch (type) {

    case task_type_kick1:
    case task_type_kick2:
    case task_type_csds:
    case task_type_timestep:
      cell_unlocktree(ci);
      cell_gunlocktree(ci);
      break;

    case task_type_drift_part:
    case task_type_sort:
    case task_type_ghost:
    case task_type_extra_ghost:
    case task_type_end_hydro_force:
    case task_type_timestep_limiter:
    case task_type_timestep_sync:
    case task_type_rt_ghost1:
    case task_type_rt_ghost2:
    case task_type_rt_tchem:
    case task_type_rt_sort:
    case task_type_rt_advance_cell_time:
      cell_unlocktree(ci);
      break;

    case task_type_drift_gpart:
    case task_type_end_grav_force:
      cell_gunlocktree(ci);
      break;

    case task_type_drift_sink:
      cell_sink_unlocktree(ci);
      break;

    case task_type_stars_sort:
    case task_type_stars_resort:
      cell_sunlocktree(ci);
      break;

    case task_type_self:
    case task_type_sub_self:
      if (subtype == task_subtype_grav) {
#ifdef SWIFT_TASKS_WITHOUT_ATOMICS
        cell_gunlocktree(ci);
        cell_munlocktree(ci);
#endif
      } else if ((subtype == task_subtype_sink_swallow) ||
                 (subtype == task_subtype_sink_do_gas_swallow)) {
        cell_sink_unlocktree(ci);
        cell_unlocktree(ci);
      } else if (subtype == task_subtype_sink_do_sink_swallow) {
        cell_sink_unlocktree(ci);
      } else if ((subtype == task_subtype_stars_density) ||
                 (subtype == task_subtype_stars_prep1) ||
                 (subtype == task_subtype_stars_prep2) ||
                 (subtype == task_subtype_stars_feedback)) {
        cell_sunlocktree(ci);
        cell_unlocktree(ci);
      } else if ((subtype == task_subtype_bh_density) ||
                 (subtype == task_subtype_bh_feedback) ||
                 (subtype == task_subtype_bh_swallow) ||
                 (subtype == task_subtype_do_gas_swallow)) {
        cell_bunlocktree(ci);
        cell_unlocktree(ci);
      } else if (subtype == task_subtype_do_bh_swallow) {
        cell_bunlocktree(ci);
      } else if (subtype == task_subtype_limiter) {
#ifdef SWIFT_TASKS_WITHOUT_ATOMICS
        cell_unlocktree(ci);
#endif
      } else { /* hydro */
        cell_unlocktree(ci);
      }
      break;

    case task_type_pair:
    case task_type_sub_pair:
      if (subtype == task_subtype_grav) {
#ifdef SWIFT_TASKS_WITHOUT_ATOMICS
        cell_gunlocktree(ci);
        cell_gunlocktree(cj);
        cell_munlocktree(ci);
        cell_munlocktree(cj);
#endif
      } else if ((subtype == task_subtype_sink_swallow) ||
                 (subtype == task_subtype_sink_do_gas_swallow)) {
        cell_sink_unlocktree(ci);
        cell_sink_unlocktree(cj);
        cell_unlocktree(ci);
        cell_unlocktree(cj);
      } else if (subtype == task_subtype_sink_do_sink_swallow) {
        cell_sink_unlocktree(ci);
        cell_sink_unlocktree(cj);
      } else if ((subtype == task_subtype_stars_density) ||
                 (subtype == task_subtype_stars_prep1) ||
                 (subtype == task_subtype_stars_prep2) ||
                 (subtype == task_subtype_stars_feedback)) {
        cell_sunlocktree(ci);
        cell_sunlocktree(cj);
        cell_unlocktree(ci);
        cell_unlocktree(cj);
      } else if ((subtype == task_subtype_bh_density) ||
                 (subtype == task_subtype_bh_feedback) ||
                 (subtype == task_subtype_bh_swallow) ||
                 (subtype == task_subtype_do_gas_swallow)) {
        cell_bunlocktree(ci);
        cell_bunlocktree(cj);
        cell_unlocktree(ci);
        cell_unlocktree(cj);
      } else if (subtype == task_subtype_do_bh_swallow) {
        cell_bunlocktree(ci);
        cell_bunlocktree(cj);
      } else if (subtype == task_subtype_limiter) {
#ifdef SWIFT_TASKS_WITHOUT_ATOMICS
        cell_unlocktree(ci);
        cell_unlocktree(cj);
#endif
      } else { /* hydro */
        cell_unlocktree(ci);
        cell_unlocktree(cj);
      }
      break;

    case task_type_grav_down:
#ifdef SWIFT_TASKS_WITHOUT_ATOMICS
      cell_gunlocktree(ci);
      cell_munlocktree(ci);
#endif
      break;

    case task_type_grav_long_range:
#ifdef SWIFT_TASKS_WITHOUT_ATOMICS
      cell_munlocktree(ci);
#endif
      break;

    case task_type_grav_mm:
#ifdef SWIFT_TASKS_WITHOUT_ATOMICS
      cell_munlocktree(ci);
      cell_munlocktree(cj);
#endif
      break;

    case task_type_fof_self:
    case task_type_fof_attach_self:
      cell_gunlocktree(ci);
      break;

    case task_type_fof_pair:
    case task_type_fof_attach_pair:
      cell_gunlocktree(ci);
      cell_gunlocktree(cj);
      break;

    case task_type_star_formation:
      cell_unlocktree(ci);
      cell_sunlocktree(ci);
      cell_gunlocktree(ci);
      break;

    case task_type_star_formation_sink:
      cell_sink_unlocktree(ci);
      cell_sunlocktree(ci);
      cell_gunlocktree(ci);
      break;

    case task_type_sink_formation:
      cell_unlocktree(ci);
      cell_sink_unlocktree(ci);
      cell_gunlocktree(ci);
      break;

    default:
      break;
  }
}

/**
 * @brief Try to lock the cells associated with this task.
 *
 * @param t the #task.
 */
int task_lock(struct task *t) {

  const enum task_types type = t->type;
  const enum task_subtypes subtype = t->subtype;
  struct cell *ci = t->ci, *cj = t->cj;
#ifdef WITH_MPI
  int res = 0, err = 0;
  MPI_Status stat;
#endif

  switch (type) {

    /* Communication task? */
    case task_type_recv:
    case task_type_send:
#ifdef WITH_MPI
      /* Check the status of the MPI request. */
      if ((err = MPI_Test(&t->req, &res, &stat)) != MPI_SUCCESS) {
        char buff[MPI_MAX_ERROR_STRING];
        int len;
        MPI_Error_string(err, buff, &len);
        error(
            "Failed to test request on send/recv task (type=%s/%s tag=%lld, "
            "%s).",
            taskID_names[t->type], subtaskID_names[t->subtype], t->flags, buff);
      }

      /* And log deactivation, if logging enabled. */
      if (res) {
        mpiuse_log_allocation(t->type, t->subtype, &t->req, 0, 0, 0, 0);
      }

      return res;
#else
      error("SWIFT was not compiled with MPI support.");
#endif
      break;

    case task_type_kick1:
    case task_type_kick2:
    case task_type_csds:
    case task_type_timestep:
      if (ci->hydro.hold || ci->grav.phold) return 0;
      if (cell_locktree(ci) != 0) return 0;
      if (cell_glocktree(ci) != 0) {
        cell_unlocktree(ci);
        return 0;
      }
      break;

    case task_type_drift_part:
    case task_type_sort:
    case task_type_ghost:
    case task_type_extra_ghost:
    case task_type_end_hydro_force:
    case task_type_timestep_limiter:
    case task_type_timestep_sync:
    case task_type_rt_ghost1:
    case task_type_rt_ghost2:
    case task_type_rt_tchem:
    case task_type_rt_sort:
    case task_type_rt_advance_cell_time:
      if (ci->hydro.hold) return 0;
      if (cell_locktree(ci) != 0) return 0;
      break;

    case task_type_stars_sort:
    case task_type_stars_resort:
      if (ci->stars.hold) return 0;
      if (cell_slocktree(ci) != 0) return 0;
      break;

    case task_type_drift_gpart:
    case task_type_end_grav_force:
      if (ci->grav.phold) return 0;
      if (cell_glocktree(ci) != 0) return 0;
      break;

    case task_type_drift_sink:
      if (ci->sinks.hold) return 0;
      if (cell_sink_locktree(ci) != 0) return 0;
      break;

    case task_type_self:
    case task_type_sub_self:
      if (subtype == task_subtype_grav) {
#ifdef SWIFT_TASKS_WITHOUT_ATOMICS
        /* Lock the gparts and the m-pole */
        if (ci->grav.phold || ci->grav.mhold) return 0;
        if (cell_glocktree(ci) != 0)
          return 0;
        else if (cell_mlocktree(ci) != 0) {
          cell_gunlocktree(ci);
          return 0;
        }
#endif
      } else if ((subtype == task_subtype_sink_swallow) ||
                 (subtype == task_subtype_sink_do_gas_swallow)) {
        if (ci->sinks.hold) return 0;
        if (ci->hydro.hold) return 0;
        if (cell_sink_locktree(ci) != 0) return 0;
        if (cell_locktree(ci) != 0) {
          cell_sink_unlocktree(ci);
          return 0;
        }
      } else if (subtype == task_subtype_sink_do_sink_swallow) {
        if (ci->sinks.hold) return 0;
        if (cell_sink_locktree(ci) != 0) return 0;
      } else if ((subtype == task_subtype_stars_density) ||
                 (subtype == task_subtype_stars_prep1) ||
                 (subtype == task_subtype_stars_prep2) ||
                 (subtype == task_subtype_stars_feedback)) {
        if (ci->stars.hold) return 0;
        if (ci->hydro.hold) return 0;
        if (cell_slocktree(ci) != 0) return 0;
        if (cell_locktree(ci) != 0) {
          cell_sunlocktree(ci);
          return 0;
        }
      } else if ((subtype == task_subtype_bh_density) ||
                 (subtype == task_subtype_bh_feedback) ||
                 (subtype == task_subtype_bh_swallow) ||
                 (subtype == task_subtype_do_gas_swallow)) {
        if (ci->black_holes.hold) return 0;
        if (ci->hydro.hold) return 0;
        if (cell_blocktree(ci) != 0) return 0;
        if (cell_locktree(ci) != 0) {
          cell_bunlocktree(ci);
          return 0;
        }
      } else if (subtype == task_subtype_do_bh_swallow) {
        if (ci->black_holes.hold) return 0;
        if (cell_blocktree(ci) != 0) return 0;
      } else if (subtype == task_subtype_limiter) {
#ifdef SWIFT_TASKS_WITHOUT_ATOMICS
        if (ci->hydro.hold) return 0;
        if (cell_locktree(ci) != 0) return 0;
#endif
      } else { /* subtype == hydro */
        if (ci->hydro.hold) return 0;
        if (cell_locktree(ci) != 0) return 0;
      }
      break;

    case task_type_pair:
    case task_type_sub_pair:
      if (subtype == task_subtype_grav) {
#ifdef SWIFT_TASKS_WITHOUT_ATOMICS
        /* Lock the gparts and the m-pole in both cells */
        if (ci->grav.phold || cj->grav.phold) return 0;
        if (cell_glocktree(ci) != 0) return 0;
        if (cell_glocktree(cj) != 0) {
          cell_gunlocktree(ci);
          return 0;
        } else if (cell_mlocktree(ci) != 0) {
          cell_gunlocktree(ci);
          cell_gunlocktree(cj);
          return 0;
        } else if (cell_mlocktree(cj) != 0) {
          cell_gunlocktree(ci);
          cell_gunlocktree(cj);
          cell_munlocktree(ci);
          return 0;
        }
#endif
      } else if ((subtype == task_subtype_sink_swallow) ||
                 (subtype == task_subtype_sink_do_gas_swallow)) {
        if (ci->sinks.hold || cj->sinks.hold) return 0;
        if (ci->hydro.hold || cj->hydro.hold) return 0;
        if (cell_sink_locktree(ci) != 0) return 0;
        if (cell_sink_locktree(cj) != 0) {
          cell_sink_unlocktree(ci);
          return 0;
        }
        if (cell_locktree(ci) != 0) {
          cell_sink_unlocktree(ci);
          cell_sink_unlocktree(cj);
          return 0;
        }
        if (cell_locktree(cj) != 0) {
          cell_sink_unlocktree(ci);
          cell_sink_unlocktree(cj);
          cell_unlocktree(ci);
          return 0;
        }
      } else if (subtype == task_subtype_sink_do_sink_swallow) {
        if (ci->sinks.hold || cj->sinks.hold) return 0;
        if (cell_sink_locktree(ci) != 0) return 0;
        if (cell_sink_locktree(cj) != 0) {
          cell_sink_unlocktree(ci);
          return 0;
        }
      } else if ((subtype == task_subtype_stars_density) ||
                 (subtype == task_subtype_stars_prep1) ||
                 (subtype == task_subtype_stars_prep2) ||
                 (subtype == task_subtype_stars_feedback)) {
        /* Lock the stars and the gas particles in both cells */
        if (ci->stars.hold || cj->stars.hold) return 0;
        if (ci->hydro.hold || cj->hydro.hold) return 0;
        if (cell_slocktree(ci) != 0) return 0;
        if (cell_slocktree(cj) != 0) {
          cell_sunlocktree(ci);
          return 0;
        }
        if (cell_locktree(ci) != 0) {
          cell_sunlocktree(ci);
          cell_sunlocktree(cj);
          return 0;
        }
        if (cell_locktree(cj) != 0) {
          cell_sunlocktree(ci);
          cell_sunlocktree(cj);
          cell_unlocktree(ci);
          return 0;
        }
      } else if ((subtype == task_subtype_bh_density) ||
                 (subtype == task_subtype_bh_feedback) ||
                 (subtype == task_subtype_bh_swallow) ||
                 (subtype == task_subtype_do_gas_swallow)) {
        /* Lock the BHs and the gas particles in both cells */
        if (ci->black_holes.hold || cj->black_holes.hold) return 0;
        if (ci->hydro.hold || cj->hydro.hold) return 0;
        if (cell_blocktree(ci) != 0) return 0;
        if (cell_blocktree(cj) != 0) {
          cell_bunlocktree(ci);
          return 0;
        }
        if (cell_locktree(ci) != 0) {
          cell_bunlocktree(ci);
          cell_bunlocktree(cj);
          return 0;
        }
        if (cell_locktree(cj) != 0) {
          cell_bunlocktree(ci);
          cell_bunlocktree(cj);
          cell_unlocktree(ci);
          return 0;
        }
      } else if (subtype == task_subtype_do_bh_swallow) {
        if (ci->black_holes.hold || cj->black_holes.hold) return 0;
        if (cell_blocktree(ci) != 0) return 0;
        if (cell_blocktree(cj) != 0) {
          cell_bunlocktree(ci);
          return 0;
        }
      } else if (subtype == task_subtype_limiter) {
#ifdef SWIFT_TASKS_WITHOUT_ATOMICS
        if (ci->hydro.hold || cj->hydro.hold) return 0;
        if (cell_locktree(ci) != 0) return 0;
        if (cell_locktree(cj) != 0) {
          cell_unlocktree(ci);
          return 0;
        }
#endif
      } else { /* subtype == hydro */
        /* Lock the parts in both cells */
        if (ci->hydro.hold || cj->hydro.hold) return 0;
        if (cell_locktree(ci) != 0) return 0;
        if (cell_locktree(cj) != 0) {
          cell_unlocktree(ci);
          return 0;
        }
      }
      break;

    case task_type_grav_down:
#ifdef SWIFT_TASKS_WITHOUT_ATOMICS
      /* Lock the gparts and the m-poles */
      if (ci->grav.phold || ci->grav.mhold) return 0;
      if (cell_glocktree(ci) != 0)
        return 0;
      else if (cell_mlocktree(ci) != 0) {
        cell_gunlocktree(ci);
        return 0;
      }
#endif
      break;

    case task_type_grav_long_range:
#ifdef SWIFT_TASKS_WITHOUT_ATOMICS
      /* Lock the m-poles */
      if (ci->grav.mhold) return 0;
      if (cell_mlocktree(ci) != 0) return 0;
#endif
      break;

    case task_type_grav_mm:
#ifdef SWIFT_TASKS_WITHOUT_ATOMICS
      /* Lock both m-poles */
      if (ci->grav.mhold || cj->grav.mhold) return 0;
      if (cell_mlocktree(ci) != 0) return 0;
      if (cell_mlocktree(cj) != 0) {
        cell_munlocktree(ci);
        return 0;
      }
#endif
      break;

    case task_type_fof_self:
    case task_type_fof_attach_self:
      /* Lock the gpart as this this what we act on */
      if (ci->grav.phold) return 0;
      if (cell_glocktree(ci) != 0) return 0;
      break;

    case task_type_fof_pair:
    case task_type_fof_attach_pair:
      /* Lock the gpart as this this what we act on */
      if (ci->grav.phold || cj->grav.phold) return 0;
      if (cell_glocktree(ci) != 0) return 0;
      if (cell_glocktree(cj) != 0) {
        cell_gunlocktree(ci);
        return 0;
      }
      break;

    case task_type_star_formation:
      /* Lock the gas, gravity and star particles */
      if (ci->hydro.hold || ci->stars.hold || ci->grav.phold) return 0;
      if (cell_locktree(ci) != 0) return 0;
      if (cell_slocktree(ci) != 0) {
        cell_unlocktree(ci);
        return 0;
      }
      if (cell_glocktree(ci) != 0) {
        cell_unlocktree(ci);
        cell_sunlocktree(ci);
        return 0;
      }
      break;

    case task_type_star_formation_sink:
      /* Lock the sinks, gravity and star particles */
      if (ci->sinks.hold || ci->stars.hold || ci->grav.phold) return 0;
      if (cell_sink_locktree(ci) != 0) return 0;
      if (cell_slocktree(ci) != 0) {
        cell_sink_unlocktree(ci);
        return 0;
      }
      if (cell_glocktree(ci) != 0) {
        cell_sink_unlocktree(ci);
        cell_sunlocktree(ci);
        return 0;
      }
      break;

    case task_type_sink_formation:
      /* Lock the gas, sinks and star particles */
      if (ci->hydro.hold || ci->sinks.hold || ci->grav.phold) return 0;
      if (cell_locktree(ci) != 0) return 0;
      if (cell_sink_locktree(ci) != 0) {
        cell_unlocktree(ci);
        return 0;
      }
      if (cell_glocktree(ci) != 0) {
        cell_unlocktree(ci);
        cell_sink_unlocktree(ci);
        return 0;
      }
      break;

    default:
      break;
  }

  /* If we made it this far, we've got a lock. */
  return 1;
}

/**
 * @brief Returns a pointer to the unique task unlocked by this task.
 *
 * The task MUST have only dependence!
 *
 * @param The #task.
 */
struct task *task_get_unique_dependent(const struct task *t) {

#ifdef SWIFT_DEBUG_CHECKS
  if (t->nr_unlock_tasks != 1)
    error("Task is unlocking more than one dependence!");
#endif

  return t->unlock_tasks[0];
}

/**
 * @brief Print basic information about a task.
 *
 * @param t The #task.
 */
void task_print(const struct task *t) {

  message("Type:'%s' sub_type:'%s' wait=%d nr_unlocks=%d skip=%d",
          taskID_names[t->type], subtaskID_names[t->subtype], t->wait,
          t->nr_unlock_tasks, t->skip);
}

/**
 * @brief Get the group name of a task.
 *
 * This is used to group tasks with similar actions in the task dependency
 * graph.
 *
 * @param type The #task type.
 * @param subtype The #task subtype.
 * @param cluster (return) The group name (should be allocated)
 */
void task_get_group_name(int type, int subtype, char *cluster) {

  if (type == task_type_grav_long_range || type == task_type_grav_mm) {

    strcpy(cluster, "Gravity");
    return;
  }

  switch (subtype) {
    case task_subtype_density:
      strcpy(cluster, "Density");
      break;
    case task_subtype_gradient:
      if (type == task_type_send || type == task_type_recv) {
        strcpy(cluster, "None");
      } else {
        strcpy(cluster, "Gradient");
      }
      break;
    case task_subtype_force:
      strcpy(cluster, "Force");
      break;
    case task_subtype_grav:
      strcpy(cluster, "Gravity");
      break;
    case task_subtype_limiter:
      if (type == task_type_send || type == task_type_recv) {
        strcpy(cluster, "None");
      } else {
        strcpy(cluster, "Timestep_limiter");
      }
      break;
    case task_subtype_stars_density:
      strcpy(cluster, "StarsDensity");
      break;
    case task_subtype_stars_prep1:
      strcpy(cluster, "StarsKickPrep1");
      break;
    case task_subtype_stars_prep2:
      strcpy(cluster, "StarsKickPrep2");
      break;
    case task_subtype_stars_feedback:
      strcpy(cluster, "StarsFeedback");
      break;
    case task_subtype_bh_density:
      strcpy(cluster, "BHDensity");
      break;
    case task_subtype_bh_swallow:
      strcpy(cluster, "BHSwallow");
      break;
    case task_subtype_do_gas_swallow:
      strcpy(cluster, "DoGasSwallow");
      break;
    case task_subtype_do_bh_swallow:
      strcpy(cluster, "DoBHSwallow");
      break;
    case task_subtype_bh_feedback:
      strcpy(cluster, "BHFeedback");
      break;
    case task_subtype_rt_gradient:
      if (type == task_type_send || type == task_type_recv) {
        strcpy(cluster, "None");
      } else {
        strcpy(cluster, "RTgradient");
      }
      break;
    case task_subtype_rt_transport:
      if (type == task_type_send || type == task_type_recv) {
        strcpy(cluster, "None");
      } else {
        strcpy(cluster, "RTtransport");
      }
      break;
    case task_subtype_sink_swallow:
      strcpy(cluster, "SinkSwallow");
      break;
    case task_subtype_sink_do_sink_swallow:
      strcpy(cluster, "DoSinkSwallow");
      break;
    case task_subtype_sink_do_gas_swallow:
      strcpy(cluster, "DoGasSwallow");
      break;
    default:
      strcpy(cluster, "None");
      break;
  }
}

/**
 * @brief Generate the full name of a #task.
 *
 * @param type The #task type.
 * @param subtype The #task type.
 * @param name (return) The formatted string
 */
void task_get_full_name(int type, int subtype, char *name) {

#ifdef SWIFT_DEBUG_CHECKS
  /* Check input */
  if (type >= task_type_count) error("Unknown task type %i", type);

  if (subtype >= task_subtype_count)
    error("Unknown task subtype %i with type %s", subtype, taskID_names[type]);
#endif

  /* Full task name */
  if (subtype == task_subtype_none)
    sprintf(name, "%s", taskID_names[type]);
  else
    sprintf(name, "%s_%s", taskID_names[type], subtaskID_names[subtype]);
}

void task_create_name_files(const char *file_prefix) {
  char file_name[200];
  sprintf(file_name, "%s_task_types.txt", file_prefix);
  FILE *file = fopen(file_name, "w");
  if (file == NULL) error("Could not create file '%s'.", file_name);
  fprintf(file, "# type\tname\n");
  for (int type = 0; type < task_type_count; type++) {
    fprintf(file, "%i\t%s\n", type, taskID_names[type]);
  }
  fclose(file);
  sprintf(file_name, "%s_task_subtypes.txt", file_prefix);
  file = fopen(file_name, "w");
  if (file == NULL) error("Could not create file '%s'.", file_name);
  fprintf(file, "# subtype\tname\n");
  for (int subtype = 0; subtype < task_subtype_count; subtype++) {
    fprintf(file, "%i\t%s\n", subtype, subtaskID_names[subtype]);
  }
  fclose(file);
}

#ifdef WITH_MPI
/**
 * @brief Create global communicators for each of the subtasks.
 */
void task_create_mpi_comms(void) {
  for (int i = 0; i < task_subtype_count; i++) {
    MPI_Comm_dup(MPI_COMM_WORLD, &subtaskMPI_comms[i]);
  }
}
/**
 * @brief Create global communicators for each of the subtasks.
 */
void task_free_mpi_comms(void) {
  for (int i = 0; i < task_subtype_count; i++) {
    MPI_Comm_free(&subtaskMPI_comms[i]);
  }
}
#endif

/**
 * @brief dump all the tasks of all the known engines into a file for
 * postprocessing.
 *
 * Dumps the information to a file "thread_info-stepn.dat" where n is the
 * given step value, or "thread_info_MPI-stepn.dat", if we are running
 * under MPI. Note if running under MPI all the ranks are dumped into this
 * one file, which has an additional field to identify the rank.
 *
 * @param e the #engine
 * @param step the current step.
 */
void task_dump_all(struct engine *e, int step) {

#ifdef SWIFT_DEBUG_TASKS

  const ticks tic = getticks();

  /* Need this to convert ticks to seconds. */
  const unsigned long long cpufreq = clocks_get_cpufreq();

#ifdef WITH_MPI
  /* Make sure output file is empty, only on one rank. */
  char dumpfile[35];
  snprintf(dumpfile, sizeof(dumpfile), "thread_info_MPI-step%d.dat", step);
  FILE *file_thread;
  if (engine_rank == 0) {
    file_thread = fopen(dumpfile, "w");
    if (file_thread == NULL)
      error("Could not create/erase file '%s'.", dumpfile);
    fclose(file_thread);
  }
  MPI_Barrier(MPI_COMM_WORLD);

  for (int i = 0; i < e->nr_nodes; i++) {

    /* Rank 0 decides the index of the writing node, this happens
     * one-by-one. */
    int kk = i;
    MPI_Bcast(&kk, 1, MPI_INT, 0, MPI_COMM_WORLD);

    if (i == engine_rank) {

      /* Open file and position at end. */
      file_thread = fopen(dumpfile, "a");
      if (file_thread == NULL)
        error("Could not open file '%s' for writing.", dumpfile);

      /* Add some information to help with the plots and conversion of ticks to
       * seconds. */
<<<<<<< HEAD
      fprintf(file_thread, " %03d 0 0 0 0 %lld %lld %lld %lld %lld 0 0 %lld\n",
              engine_rank, (long long int)e->tic_step,
              (long long int)e->toc_step, e->updates, e->g_updates,
              e->s_updates, cpufreq);
=======
      fprintf(
          file_thread,
          " %03d 0 0 0 0 %lld %lld %lld %lld %lld 0 0 %lld 0 0 0 0 0 0 0 0\n",
          engine_rank, (long long int)e->tic_step, (long long int)e->toc_step,
          e->updates, e->g_updates, e->s_updates, cpufreq);
>>>>>>> 42e7b37f
      for (int l = 0; l < e->sched.nr_tasks; l++) {
        if (!e->sched.tasks[l].implicit &&
            e->sched.tasks[l].tic > e->tic_step) {
          fprintf(
              file_thread,
              " %03i %i %i %i %i %lli %lli %i %i %i %i %lli %i %i %i %i %i %i "
              "%i %f %f\n",
              engine_rank, e->sched.tasks[l].rid, e->sched.tasks[l].type,
              e->sched.tasks[l].subtype, (e->sched.tasks[l].cj == NULL),
              (long long int)e->sched.tasks[l].tic,
              (long long int)e->sched.tasks[l].toc,
              (e->sched.tasks[l].ci != NULL) ? e->sched.tasks[l].ci->hydro.count
                                             : 0,
              (e->sched.tasks[l].cj != NULL) ? e->sched.tasks[l].cj->hydro.count
                                             : 0,
              (e->sched.tasks[l].ci != NULL) ? e->sched.tasks[l].ci->grav.count
                                             : 0,
              (e->sched.tasks[l].cj != NULL) ? e->sched.tasks[l].cj->grav.count
                                             : 0,
              e->sched.tasks[l].flags, e->sched.tasks[l].sid,
              (e->sched.tasks[l].ci != NULL) ? e->sched.tasks[l].ci->type : -1,
              (e->sched.tasks[l].cj != NULL) ? e->sched.tasks[l].cj->type : -1,
              (e->sched.tasks[l].ci != NULL) ? e->sched.tasks[l].ci->subtype
                                             : -1,
              (e->sched.tasks[l].cj != NULL) ? e->sched.tasks[l].cj->subtype
                                             : -1,
              (e->sched.tasks[l].ci != NULL) ? e->sched.tasks[l].ci->depth : -1,
              (e->sched.tasks[l].cj != NULL) ? e->sched.tasks[l].cj->depth : -1,
              (e->sched.tasks[l].ci != NULL && e->sched.tasks[l].cj != NULL)
                  ? cell_min_dist2(e->sched.tasks[l].ci, e->sched.tasks[l].cj,
                                   e->s->periodic, e->s->dim)
                  : -1,
              (e->sched.tasks[l].ci != NULL && e->sched.tasks[l].cj != NULL)
                  ? cell_mpole_CoM_dist2(e->sched.tasks[l].ci->grav.multipole,
                                         e->sched.tasks[l].cj->grav.multipole,
                                         /*use_rebuild_data*/ 1, e->s->periodic,
                                         e->s->dim)
                  : -1);
        }
      }
      fclose(file_thread);
    }
    /* And we wait for all to synchronize. */
    MPI_Barrier(MPI_COMM_WORLD);
  }

#else
  /* Non-MPI, so just a single engine's worth of tasks to dump. */
  char dumpfile[32];
  snprintf(dumpfile, sizeof(dumpfile), "thread_info-step%d.dat", step);
  FILE *file_thread;
  file_thread = fopen(dumpfile, "w");
  if (file_thread == NULL) error("Could not create file '%s'.", dumpfile);

  /* Add some information to help with the plots and conversion of ticks to
   * seconds. */
  fprintf(
      file_thread,
      " %d %d %d %d %lld %lld %lld %lld %lld %d %lld %i %i %i %i %i %i %f %f\n",
      -2, -1, -1, 1, (unsigned long long)e->tic_step,
      (unsigned long long)e->toc_step, e->updates, e->g_updates, e->s_updates,
      0, cpufreq, -1, -1, -1, -1, -1, -1, -1.0, -1.0);
  for (int l = 0; l < e->sched.nr_tasks; l++) {
    if (!e->sched.tasks[l].implicit && e->sched.tasks[l].tic > e->tic_step) {
      fprintf(
          file_thread,
          " %i %i %i %i %lli %lli %i %i %i %i %i %i %i %i %i %i %i %f %f\n",
          e->sched.tasks[l].rid, e->sched.tasks[l].type,
          e->sched.tasks[l].subtype, (e->sched.tasks[l].cj == NULL),
          (unsigned long long)e->sched.tasks[l].tic,
          (unsigned long long)e->sched.tasks[l].toc,
          (e->sched.tasks[l].ci == NULL) ? 0
                                         : e->sched.tasks[l].ci->hydro.count,
          (e->sched.tasks[l].cj == NULL) ? 0
                                         : e->sched.tasks[l].cj->hydro.count,
          (e->sched.tasks[l].ci == NULL) ? 0 : e->sched.tasks[l].ci->grav.count,
          (e->sched.tasks[l].cj == NULL) ? 0 : e->sched.tasks[l].cj->grav.count,
          e->sched.tasks[l].sid,
          (e->sched.tasks[l].ci != NULL) ? e->sched.tasks[l].ci->type : -1,
          (e->sched.tasks[l].cj != NULL) ? e->sched.tasks[l].cj->type : -1,
          (e->sched.tasks[l].ci != NULL) ? e->sched.tasks[l].ci->subtype : -1,
          (e->sched.tasks[l].cj != NULL) ? e->sched.tasks[l].cj->subtype : -1,
          (e->sched.tasks[l].ci != NULL) ? e->sched.tasks[l].ci->depth : -1,
          (e->sched.tasks[l].cj != NULL) ? e->sched.tasks[l].cj->depth : -1,
          (e->sched.tasks[l].ci != NULL && e->sched.tasks[l].cj != NULL)
              ? cell_min_dist2(e->sched.tasks[l].ci, e->sched.tasks[l].cj,
                               e->s->periodic, e->s->dim)
              : -1,
          (e->sched.tasks[l].ci != NULL && e->sched.tasks[l].cj != NULL)
              ? cell_mpole_CoM_dist2(e->sched.tasks[l].ci->grav.multipole,
                                     e->sched.tasks[l].cj->grav.multipole,
                                     /*use_rebuild_data*/ 1, e->s->periodic,
                                     e->s->dim)
              : -1);
    }
  }
  fclose(file_thread);
#endif  // WITH_MPI

  if (e->verbose)
    message("took %.3f %s.", clocks_from_ticks(getticks() - tic),
            clocks_getunit());
#endif  // SWIFT_DEBUG_TASKS
}

/**
 * @brief Generate simple statistics about the times used by the tasks of
 *        all the engines and write these into two format, a human readable
 *        version for debugging and one intented for inclusion as the fixed
 *        costs for repartitioning.
 *
 * Note that when running under MPI all the tasks can be summed into this single
 * file. In the fuller, human readable file, the statistics included are the
 * number of task of each type/subtype followed by the minimum, maximum, mean
 * and total time taken and the same numbers for the start of the task,
 * in millisec and then the fixed costs value.
 *
 * If header is set, only the fixed costs value is written into the output
 * file in a format that is suitable for inclusion in SWIFT (as
 * partition_fixed_costs.h).
 *
 * @param dumpfile name of the file for the output.
 * @param e the #engine
 * @param dump_tasks_threshold Fraction of the step time above whic any task
 * triggers a call to task_dump_all().
 * @param header whether to write a header include file.
 * @param allranks do the statistics over all ranks, if not just the current
 *                 one, only used if header is false.
 */
void task_dump_stats(const char *dumpfile, struct engine *e,
                     float dump_tasks_threshold, int header, int allranks) {

  const ticks function_tic = getticks();

  /* Need arrays for sum, min and max across all types and subtypes. */
  double sum[task_type_count][task_subtype_count];
  double tsum[task_type_count][task_subtype_count];
  double min[task_type_count][task_subtype_count];
  double tmin[task_type_count][task_subtype_count];
  double max[task_type_count][task_subtype_count];
  double tmax[task_type_count][task_subtype_count];
  int count[task_type_count][task_subtype_count];

  for (int j = 0; j < task_type_count; j++) {
    for (int k = 0; k < task_subtype_count; k++) {
      sum[j][k] = 0.0;
      tsum[j][k] = 0.0;
      count[j][k] = 0;
      min[j][k] = DBL_MAX;
      tmin[j][k] = DBL_MAX;
      max[j][k] = 0.0;
      tmax[j][k] = 0.0;
    }
  }

  double stepdt = (double)e->toc_step - (double)e->tic_step;
  double total[1] = {0.0};
  int dumped_plot_data = 0;
  for (int l = 0; l < e->sched.nr_tasks; l++) {
    int type = e->sched.tasks[l].type;

    /* Skip implicit tasks and tasks that have not ran. */
    if (!e->sched.tasks[l].implicit && e->sched.tasks[l].tic > 0) {
      int subtype = e->sched.tasks[l].subtype;

      double dt = e->sched.tasks[l].toc - e->sched.tasks[l].tic;
      sum[type][subtype] += dt;

      double tic = (double)e->sched.tasks[l].tic;
      tsum[type][subtype] += tic;
      count[type][subtype] += 1;
      if (dt < min[type][subtype]) {
        min[type][subtype] = dt;
      }
      if (tic < tmin[type][subtype]) {
        tmin[type][subtype] = tic;
      }
      if (dt > max[type][subtype]) {
        max[type][subtype] = dt;
      }
      if (tic > tmax[type][subtype]) {
        tmax[type][subtype] = tic;
      }
      total[0] += dt;

      /* Check if this is a problematic task and make a report. */
      if (dump_tasks_threshold > 0. && dt / stepdt > dump_tasks_threshold) {

        if (e->verbose)
          message(
              "Long running task detected: %s/%s using %.1f%% of step runtime",
              taskID_names[type], subtaskID_names[subtype],
              dt / stepdt * 100.0);

        if (!dumped_plot_data) {
#ifdef SWIFT_DEBUG_TASKS
          task_dump_all(e, e->step + 1);
#endif
          dumped_plot_data = 1;
        }
      }
    }
  }

#ifdef WITH_MPI
  if (allranks || header) {
    /* Get these from all ranks for output from rank 0. Could wrap these into a
     * single operation. */
    size_t size = task_type_count * task_subtype_count;
    int res =
        MPI_Reduce((engine_rank == 0 ? MPI_IN_PLACE : &sum[0][0]), &sum[0][0],
                   size, MPI_DOUBLE, MPI_SUM, 0, MPI_COMM_WORLD);
    if (res != MPI_SUCCESS) mpi_error(res, "Failed to reduce task sums");

    res = MPI_Reduce((engine_rank == 0 ? MPI_IN_PLACE : &tsum[0][0]),
                     &tsum[0][0], size, MPI_DOUBLE, MPI_SUM, 0, MPI_COMM_WORLD);
    if (res != MPI_SUCCESS) mpi_error(res, "Failed to reduce task tsums");

    res = MPI_Reduce((engine_rank == 0 ? MPI_IN_PLACE : &count[0][0]),
                     &count[0][0], size, MPI_INT, MPI_SUM, 0, MPI_COMM_WORLD);
    if (res != MPI_SUCCESS) mpi_error(res, "Failed to reduce task counts");

    res = MPI_Reduce((engine_rank == 0 ? MPI_IN_PLACE : &min[0][0]), &min[0][0],
                     size, MPI_DOUBLE, MPI_MIN, 0, MPI_COMM_WORLD);
    if (res != MPI_SUCCESS) mpi_error(res, "Failed to reduce task minima");

    res = MPI_Reduce((engine_rank == 0 ? MPI_IN_PLACE : &tmin[0][0]),
                     &tmin[0][0], size, MPI_DOUBLE, MPI_MIN, 0, MPI_COMM_WORLD);
    if (res != MPI_SUCCESS) mpi_error(res, "Failed to reduce task minima");

    res = MPI_Reduce((engine_rank == 0 ? MPI_IN_PLACE : &max[0][0]), &max[0][0],
                     size, MPI_DOUBLE, MPI_MAX, 0, MPI_COMM_WORLD);
    if (res != MPI_SUCCESS) mpi_error(res, "Failed to reduce task maxima");

    res = MPI_Reduce((engine_rank == 0 ? MPI_IN_PLACE : &tmax[0][0]),
                     &tmax[0][0], size, MPI_DOUBLE, MPI_MAX, 0, MPI_COMM_WORLD);
    if (res != MPI_SUCCESS) mpi_error(res, "Failed to reduce task maxima");

    res = MPI_Reduce((engine_rank == 0 ? MPI_IN_PLACE : total), total, 1,
                     MPI_DOUBLE, MPI_SUM, 0, MPI_COMM_WORLD);
    if (res != MPI_SUCCESS) mpi_error(res, "Failed to reduce task total time");
  }

  if (!allranks || (engine_rank == 0 && (allranks || header))) {
#endif

    FILE *dfile = fopen(dumpfile, "w");
    if (dfile == NULL) error("Could not create file '%s'.", dumpfile);
    if (header) {
      fprintf(dfile, "/* use as src/partition_fixed_costs.h */\n");
      fprintf(dfile, "#define HAVE_FIXED_COSTS 1\n");
    } else {
      fprintf(dfile,
              "# task ntasks min max sum mean percent mintic maxtic"
              " meantic fixed_cost\n");
    }

    for (int j = 0; j < task_type_count; j++) {
      const char *taskID = taskID_names[j];
      for (int k = 0; k < task_subtype_count; k++) {
        if (sum[j][k] > 0.0) {

          /* Fixed cost is in .1ns as we want to compare between runs in
           * some absolute units. */
          double mean = sum[j][k] / (double)count[j][k];
          int fixed_cost = (int)(clocks_from_ticks(mean) * 10000.f);
          if (header) {
            fprintf(dfile, "repartition_costs[%d][%d] = %10d; /* %s/%s */\n", j,
                    k, fixed_cost, taskID, subtaskID_names[k]);
          } else {
            double perc = 100.0 * sum[j][k] / total[0];
            double mintic = tmin[j][k] - e->tic_step;
            double maxtic = tmax[j][k] - e->tic_step;
            double meantic = tsum[j][k] / (double)count[j][k] - e->tic_step;
            fprintf(dfile,
                    "%15s/%-10s %10d %14.4f %14.4f %14.4f %14.4f %14.4f"
                    " %14.4f %14.4f %14.4f %10d\n",
                    taskID, subtaskID_names[k], count[j][k],
                    clocks_from_ticks(min[j][k]), clocks_from_ticks(max[j][k]),
                    clocks_from_ticks(sum[j][k]), clocks_from_ticks(mean), perc,
                    clocks_from_ticks(mintic), clocks_from_ticks(maxtic),
                    clocks_from_ticks(meantic), fixed_cost);
          }
        }
      }
    }
    fclose(dfile);
#ifdef WITH_MPI
  }
#endif

  if (e->verbose)
    message("took %.3f %s.", clocks_from_ticks(getticks() - function_tic),
            clocks_getunit());
}

/**
 * @brief dump all the active tasks of all the known engines into files.
 *
 * Dumps the information into file "task_dump-stepn.dat" where n is the given
 * step value, or files "task_dump_MPI-stepn.dat_rank", if we are running
 * under MPI. Note if running under MPI all the ranks are dumped into separate
 * files to avoid interaction with other MPI calls that may be blocking at the
 * time. Very similar to task_dump_all() except for the additional fields used
 * in task debugging and we record tasks that have not ran (i.e !skip, but toc
 * == 0) and how many waits are still active.
 *
 * @param e the #engine
 */
void task_dump_active(struct engine *e) {

  const ticks tic = getticks();

  /* Need this to convert ticks to seconds. */
  unsigned long long cpufreq = clocks_get_cpufreq();
  char dumpfile[35];

#ifdef WITH_MPI
  snprintf(dumpfile, sizeof(dumpfile), "task_dump_MPI-step%d.dat_%d", e->step,
           e->nodeID);
#else
  snprintf(dumpfile, sizeof(dumpfile), "task_dump-step%d.dat", e->step);
#endif

  FILE *file_thread = fopen(dumpfile, "w");
  if (file_thread == NULL) error("Could not create file '%s'.", dumpfile);
  fprintf(file_thread,
          "# rank otherrank type subtype waits pair tic toc"
          " ci.hydro.count cj.hydro.count ci.grav.count cj.grav.count"
          " flags\n");

  /* Add some information to help with the plots and conversion of ticks to
   * seconds. */
  fprintf(file_thread, "%i 0 none none -1 0 %lld %lld %lld %lld %lld 0 %lld\n",
          engine_rank, (long long int)e->tic_step, (long long int)e->toc_step,
          e->updates, e->g_updates, e->s_updates, cpufreq);
  for (int l = 0; l < e->sched.nr_tasks; l++) {
    struct task *t = &e->sched.tasks[l];

    /* Not implicit and not skipped. */
    if (!t->implicit && !t->skip) {

      /* Get destination rank of MPI requests. */
      int paired = (t->cj != NULL);
      int otherrank = t->ci->nodeID;
      if (paired) otherrank = t->cj->nodeID;

      fprintf(file_thread, "%i %i %s %s %i %i %lli %lli %i %i %i %i %lli\n",
              engine_rank, otherrank, taskID_names[t->type],
              subtaskID_names[t->subtype], t->wait, paired,
              (long long int)t->tic, (long long int)t->toc,
              (t->ci != NULL) ? t->ci->hydro.count : 0,
              (t->cj != NULL) ? t->cj->hydro.count : 0,
              (t->ci != NULL) ? t->ci->grav.count : 0,
              (t->cj != NULL) ? t->cj->grav.count : 0, t->flags);
    }
  }
  fclose(file_thread);

  if (e->verbose)
    message("took %.3f %s.", clocks_from_ticks(getticks() - tic),
            clocks_getunit());
}

/**
 * @brief Return the #task_categories of a given #task.
 *
 * @param t The #task.
 */
enum task_categories task_get_category(const struct task *t) {

  switch (t->type) {

    case task_type_cooling:
      return task_category_cooling;

    case task_type_csds:
      return task_category_csds;

    case task_type_star_formation:
    case task_type_star_formation_sink:
      return task_category_star_formation;

    case task_type_sink_formation:
      return task_category_sink;

    case task_type_drift_part:
    case task_type_drift_spart:
    case task_type_drift_sink:
    case task_type_drift_bpart:
    case task_type_drift_gpart:
      return task_category_drift;

    case task_type_sort:
    case task_type_stars_sort:
      return task_category_sort;

    case task_type_stars_resort:
      return task_category_resort;

    case task_type_send:
    case task_type_recv:
      return task_category_mpi;

    case task_type_pack:
    case task_type_unpack:
      return task_category_pack;

    case task_type_kick1:
    case task_type_kick2:
    case task_type_timestep:
    case task_type_collect:
      return task_category_time_integration;

    case task_type_timestep_limiter:
      return task_category_limiter;

    case task_type_timestep_sync:
      return task_category_sync;

    case task_type_ghost:
    case task_type_extra_ghost:
    case task_type_end_hydro_force:
      return task_category_hydro;

    case task_type_stars_ghost:
    case task_type_stars_prep_ghost1:
    case task_type_hydro_prep_ghost1:
    case task_type_stars_prep_ghost2:
      return task_category_feedback;

    case task_type_bh_density_ghost:
    case task_type_bh_swallow_ghost2:
      return task_category_black_holes;

    case task_type_init_grav:
    case task_type_grav_long_range:
    case task_type_grav_mm:
    case task_type_grav_down:
    case task_type_end_grav_force:
      return task_category_gravity;

    case task_type_fof_self:
    case task_type_fof_pair:
    case task_type_fof_attach_self:
    case task_type_fof_attach_pair:
      return task_category_fof;

    case task_type_rt_in:
    case task_type_rt_ghost1:
    case task_type_rt_ghost2:
    case task_type_rt_transport_out:
    case task_type_rt_tchem:
    case task_type_rt_out:
    case task_type_rt_sort:
    case task_type_rt_advance_cell_time:
      return task_category_rt;

    case task_type_neutrino_weight:
      return task_category_neutrino;

    case task_type_self:
    case task_type_pair:
    case task_type_sub_self:
    case task_type_sub_pair: {
      switch (t->subtype) {

        case task_subtype_density:
        case task_subtype_gradient:
        case task_subtype_force:
          return task_category_hydro;

        case task_subtype_limiter:
          return task_category_limiter;

        case task_subtype_grav:
        case task_subtype_external_grav:
          return task_category_gravity;

        case task_subtype_stars_density:
        case task_subtype_stars_prep1:
        case task_subtype_stars_prep2:
        case task_subtype_stars_feedback:
          return task_category_feedback;

        case task_subtype_bh_density:
        case task_subtype_bh_swallow:
        case task_subtype_do_gas_swallow:
        case task_subtype_do_bh_swallow:
        case task_subtype_bh_feedback:
          return task_category_black_holes;

        case task_subtype_sink_swallow:
        case task_subtype_sink_do_sink_swallow:
        case task_subtype_sink_do_gas_swallow:
          return task_category_sink;

        case task_subtype_rt_gradient:
        case task_subtype_rt_transport:
          return task_category_rt;

        default:
          return task_category_others;
      }
    }

    default:
      return task_category_others;
  }
}<|MERGE_RESOLUTION|>--- conflicted
+++ resolved
@@ -1319,18 +1319,11 @@
 
       /* Add some information to help with the plots and conversion of ticks to
        * seconds. */
-<<<<<<< HEAD
-      fprintf(file_thread, " %03d 0 0 0 0 %lld %lld %lld %lld %lld 0 0 %lld\n",
-              engine_rank, (long long int)e->tic_step,
-              (long long int)e->toc_step, e->updates, e->g_updates,
-              e->s_updates, cpufreq);
-=======
       fprintf(
           file_thread,
           " %03d 0 0 0 0 %lld %lld %lld %lld %lld 0 0 %lld 0 0 0 0 0 0 0 0\n",
           engine_rank, (long long int)e->tic_step, (long long int)e->toc_step,
           e->updates, e->g_updates, e->s_updates, cpufreq);
->>>>>>> 42e7b37f
       for (int l = 0; l < e->sched.nr_tasks; l++) {
         if (!e->sched.tasks[l].implicit &&
             e->sched.tasks[l].tic > e->tic_step) {
