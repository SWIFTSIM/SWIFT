/*******************************************************************************
 * This file is part of SWIFT.
 * Copyright (c) 2012 Pedro Gonnet (pedro.gonnet@durham.ac.uk)
 *                    Matthieu Schaller (schaller@strw.leidenuniv.nl)
 *               2015 Peter W. Draper (p.w.draper@durham.ac.uk)
 *               2016 John A. Regan (john.a.regan@durham.ac.uk)
 *                    Tom Theuns (tom.theuns@durham.ac.uk)
 *
 * This program is free software: you can redistribute it and/or modify
 * it under the terms of the GNU Lesser General Public License as published
 * by the Free Software Foundation, either version 3 of the License, or
 * (at your option) any later version.
 *
 * This program is distributed in the hope that it will be useful,
 * but WITHOUT ANY WARRANTY; without even the implied warranty of
 * MERCHANTABILITY or FITNESS FOR A PARTICULAR PURPOSE.  See the
 * GNU General Public License for more details.
 *
 * You should have received a copy of the GNU Lesser General Public License
 * along with this program.  If not, see <http://www.gnu.org/licenses/>.
 *
 ******************************************************************************/

/* Config parameters. */
#include <config.h>

/* Some standard headers. */
#include <float.h>
#include <limits.h>
#include <sched.h>
#include <stdio.h>
#include <stdlib.h>
#include <string.h>

/* MPI headers. */
#ifdef WITH_MPI
#include <mpi.h>
#endif

/* This object's header. */
#include "task.h"

/* Local headers. */
#include "atomic.h"
#include "engine.h"
#include "error.h"
#include "inline.h"
#include "lock.h"
#include "mpiuse.h"

/* Task type names. */
const char *taskID_names[task_type_count] = {
    "none",
    "sort",
    "self",
    "pair",
    "sub_self",
    "sub_pair",
    "init_grav",
    "init_grav_out",
    "ghost_in",
    "ghost",
    "ghost_out",
    "extra_ghost",
    "drift_part",
    "drift_spart",
    "drift_sink",
    "drift_bpart",
    "drift_gpart",
    "drift_gpart_out",
    "hydro_end_force",
    "kick1",
    "kick2",
    "timestep",
    "timestep_limiter",
    "timestep_sync",
    "collect",
    "send",
    "recv",
    "pack",
    "unpack",
    "grav_long_range",
    "grav_mm",
    "grav_down_in",
    "grav_down",
    "grav_end_force",
    "cooling",
    "cooling_in",
    "cooling_out",
    "star_formation",
    "star_formation_in",
    "star_formation_out",
    "star_formation_sink",
    "csds",
    "stars_in",
    "stars_out",
    "stars_ghost_in",
    "stars_density_ghost",
    "stars_ghost_out",
    "stars_prep_ghost1",
    "hydro_prep_ghost1",
    "stars_prep_ghost2",
    "stars_sort",
    "stars_resort",
    "bh_in",
    "bh_out",
    "bh_density_ghost",
    "bh_swallow_ghost1",
    "bh_swallow_ghost2",
    "bh_swallow_ghost3",
    "fof_self",
    "fof_pair",
    "fof_attach_self",
    "fof_attach_pair",
    "neutrino_weight",
    "sink_in",
    "sink_ghost1",
    "sink_ghost2",
    "sink_out",
    "rt_in",
    "rt_out",
    "sink_formation",
    "rt_ghost1",
    "rt_ghost2",
    "rt_transport_out",
    "rt_tchem",
    "rt_advance_cell_time",
    "rt_sorts",
    "rt_collect_times",
};

/* Sub-task type names. */
const char *subtaskID_names[task_subtype_count] = {
    "none",
    "density",
    "gradient",
    "force",
    "limiter",
    "grav",
    "external_grav",
    "tend",
    "xv",
    "rho",
    "part_swallow",
    "bpart_merger",
    "gpart",
    "spart_density",
    "part_prep1",
    "spart_prep2",
    "stars_density",
    "stars_prep1",
    "stars_prep2",
    "stars_feedback",
    "sf_counts",
    "bpart_rho",
    "bpart_feedback",
    "bh_density",
    "bh_swallow",
    "do_gas_swallow",
    "do_bh_swallow",
    "bh_feedback",
    "sink_do_sink_swallow",
    "sink_swallow",
    "sink_do_gas_swallow",
    "rt_gradient",
    "rt_transport",
};

const char *task_category_names[task_category_count] = {
    "drift",       "sorts",    "resort",
    "hydro",       "gravity",  "feedback",
    "black holes", "cooling",  "star formation",
    "limiter",     "sync",     "time integration",
    "mpi",         "pack",     "fof",
    "others",      "neutrino", "sink",
    "RT",          "CSDS"};

#ifdef WITH_MPI
/* MPI communicators for the subtypes. */
MPI_Comm subtaskMPI_comms[task_subtype_count];
#endif

/**
 * @brief Computes the overlap between the parts array of two given cells.
 *
 * @param TYPE is the type of parts (e.g. #part, #gpart, #spart)
 * @param ARRAY is the array of this specific type.
 * @param COUNT is the number of elements in the array.
 */
#define TASK_CELL_OVERLAP(TYPE, ARRAY, COUNT)                    \
  __attribute__((always_inline)) INLINE static size_t            \
      task_cell_overlap_##TYPE(const struct cell *restrict ci,   \
                               const struct cell *restrict cj) { \
                                                                 \
    if (ci == NULL || cj == NULL) return 0;                      \
                                                                 \
    if (ci->ARRAY <= cj->ARRAY &&                                \
        ci->ARRAY + ci->COUNT >= cj->ARRAY + cj->COUNT) {        \
      return cj->COUNT;                                          \
    } else if (cj->ARRAY <= ci->ARRAY &&                         \
               cj->ARRAY + cj->COUNT >= ci->ARRAY + ci->COUNT) { \
      return ci->COUNT;                                          \
    }                                                            \
                                                                 \
    return 0;                                                    \
  }

TASK_CELL_OVERLAP(part, hydro.parts, hydro.count);
TASK_CELL_OVERLAP(gpart, grav.parts, grav.count);
TASK_CELL_OVERLAP(spart, stars.parts, stars.count);
TASK_CELL_OVERLAP(sink, sinks.parts, sinks.count);
TASK_CELL_OVERLAP(bpart, black_holes.parts, black_holes.count);

/**
 * @brief Returns the #task_actions for a given task.
 *
 * @param t The #task.
 */
__attribute__((always_inline)) INLINE static enum task_actions task_acts_on(
    const struct task *t) {

  switch (t->type) {

    case task_type_none:
      return task_action_none;
      break;

    case task_type_drift_part:
    case task_type_sort:
    case task_type_ghost:
    case task_type_extra_ghost:
    case task_type_cooling:
    case task_type_end_hydro_force:
      return task_action_part;
      break;

    case task_type_star_formation:
    case task_type_star_formation_sink:
    case task_type_sink_formation:
      return task_action_all;

    case task_type_drift_spart:
    case task_type_stars_ghost:
    case task_type_stars_sort:
    case task_type_stars_resort:
      return task_action_spart;
      break;

    case task_type_drift_sink:
      return task_action_sink;
      break;

    case task_type_drift_bpart:
    case task_type_bh_density_ghost:
    case task_type_bh_swallow_ghost3:
      return task_action_bpart;
      break;

    case task_type_rt_ghost1:
    case task_type_rt_ghost2:
    case task_type_rt_tchem:
    case task_type_rt_sort:
      return task_action_part;
      break;

    case task_type_self:
    case task_type_pair:
    case task_type_sub_self:
    case task_type_sub_pair:
      switch (t->subtype) {

        case task_subtype_density:
        case task_subtype_gradient:
        case task_subtype_force:
        case task_subtype_limiter:
          return task_action_part;
          break;

        case task_subtype_stars_density:
        case task_subtype_stars_feedback:
          return task_action_all;
          break;

        case task_subtype_bh_density:
        case task_subtype_bh_feedback:
        case task_subtype_bh_swallow:
        case task_subtype_do_gas_swallow:
          return task_action_all;
          break;

        case task_subtype_do_bh_swallow:
          return task_action_bpart;
          break;

        case task_subtype_sink_do_gas_swallow:
        case task_subtype_sink_do_sink_swallow:
        case task_subtype_sink_swallow:
          return task_action_all;

        case task_subtype_rt_transport:
        case task_subtype_rt_gradient:
          return task_action_part;
          break;

        case task_subtype_grav:
        case task_subtype_external_grav:
          return task_action_gpart;
          break;

        default:
#ifdef SWIFT_DEBUG_CHECKS
          error("Unknown task_action for task %s/%s", taskID_names[t->type],
                subtaskID_names[t->subtype]);
#endif
          return task_action_none;
          break;
      }
      break;

    case task_type_kick1:
    case task_type_kick2:
    case task_type_csds:
    case task_type_fof_self:
    case task_type_fof_pair:
    case task_type_fof_attach_self:
    case task_type_fof_attach_pair:
    case task_type_timestep:
    case task_type_timestep_limiter:
    case task_type_timestep_sync:
    case task_type_send:
    case task_type_recv:
      if (t->ci->hydro.count > 0 && t->ci->grav.count > 0)
        return task_action_all;
      else if (t->ci->hydro.count > 0)
        return task_action_part;
      else if (t->ci->grav.count > 0)
        return task_action_gpart;
      else {
#ifdef SWIFT_DEBUG_CHECKS
        error("Task without particles");
#endif
      }
      break;

    case task_type_init_grav:
    case task_type_grav_mm:
    case task_type_grav_long_range:
      return task_action_multipole;
      break;

    case task_type_drift_gpart:
    case task_type_grav_down:
    case task_type_end_grav_force:
      return task_action_gpart;
      break;

    default:
#ifdef SWIFT_DEBUG_CHECKS
      error("Unknown task_action for task %s/%s", taskID_names[t->type],
            subtaskID_names[t->subtype]);
#endif
      return task_action_none;
      break;
  }

#ifdef SWIFT_DEBUG_CHECKS
  error("Unknown task_action for task %s/%s", taskID_names[t->type],
        subtaskID_names[t->subtype]);
#endif
  /* Silence compiler warnings. We should never get here. */
  return task_action_none;
}

/**
 * @brief Compute the Jaccard similarity of the data used by two
 *        different tasks.
 *
 * @param ta The first #task.
 * @param tb The second #task.
 */
float task_overlap(const struct task *restrict ta,
                   const struct task *restrict tb) {

  if (ta == NULL || tb == NULL) return 0.f;

  const enum task_actions ta_act = task_acts_on(ta);
  const enum task_actions tb_act = task_acts_on(tb);

  /* First check if any of the two tasks are of a type that don't
     use cells. */
  if (ta_act == task_action_none || tb_act == task_action_none) return 0.f;

  const int ta_part = (ta_act == task_action_part || ta_act == task_action_all);
  const int ta_gpart =
      (ta_act == task_action_gpart || ta_act == task_action_all);
  const int ta_spart =
      (ta_act == task_action_spart || ta_act == task_action_all);
  const int ta_sink = (ta_act == task_action_sink || ta_act == task_action_all);
  const int ta_bpart =
      (ta_act == task_action_bpart || ta_act == task_action_all);
  const int tb_part = (tb_act == task_action_part || tb_act == task_action_all);
  const int tb_gpart =
      (tb_act == task_action_gpart || tb_act == task_action_all);
  const int tb_spart =
      (tb_act == task_action_spart || tb_act == task_action_all);
  const int tb_sink = (tb_act == task_action_sink || tb_act == task_action_all);
  const int tb_bpart =
      (tb_act == task_action_bpart || tb_act == task_action_all);

  /* In the case where both tasks act on parts */
  if (ta_part && tb_part) {

    /* Compute the union of the cell data. */
    size_t size_union = 0;
    if (ta->ci != NULL) size_union += ta->ci->hydro.count;
    if (ta->cj != NULL) size_union += ta->cj->hydro.count;
    if (tb->ci != NULL) size_union += tb->ci->hydro.count;
    if (tb->cj != NULL) size_union += tb->cj->hydro.count;

    if (size_union == 0) return 0.f;

    /* Compute the intersection of the cell data. */
    const size_t size_intersect = task_cell_overlap_part(ta->ci, tb->ci) +
                                  task_cell_overlap_part(ta->ci, tb->cj) +
                                  task_cell_overlap_part(ta->cj, tb->ci) +
                                  task_cell_overlap_part(ta->cj, tb->cj);

    return ((float)size_intersect) / (size_union - size_intersect);
  }

  /* In the case where both tasks act on gparts */
  else if (ta_gpart && tb_gpart) {

    /* Compute the union of the cell data. */
    size_t size_union = 0;
    if (ta->ci != NULL) size_union += ta->ci->grav.count;
    if (ta->cj != NULL) size_union += ta->cj->grav.count;
    if (tb->ci != NULL) size_union += tb->ci->grav.count;
    if (tb->cj != NULL) size_union += tb->cj->grav.count;

    if (size_union == 0) return 0.f;

    /* Compute the intersection of the cell data. */
    const size_t size_intersect = task_cell_overlap_gpart(ta->ci, tb->ci) +
                                  task_cell_overlap_gpart(ta->ci, tb->cj) +
                                  task_cell_overlap_gpart(ta->cj, tb->ci) +
                                  task_cell_overlap_gpart(ta->cj, tb->cj);

    return ((float)size_intersect) / (size_union - size_intersect);
  }

  /* In the case where both tasks act on sparts */
  else if (ta_spart && tb_spart) {

    /* Compute the union of the cell data. */
    size_t size_union = 0;
    if (ta->ci != NULL) size_union += ta->ci->stars.count;
    if (ta->cj != NULL) size_union += ta->cj->stars.count;
    if (tb->ci != NULL) size_union += tb->ci->stars.count;
    if (tb->cj != NULL) size_union += tb->cj->stars.count;

    if (size_union == 0) return 0.f;

    /* Compute the intersection of the cell data. */
    const size_t size_intersect = task_cell_overlap_spart(ta->ci, tb->ci) +
                                  task_cell_overlap_spart(ta->ci, tb->cj) +
                                  task_cell_overlap_spart(ta->cj, tb->ci) +
                                  task_cell_overlap_spart(ta->cj, tb->cj);

    return ((float)size_intersect) / (size_union - size_intersect);
  }

  /* In the case where both tasks act on sink */
  else if (ta_sink && tb_sink) {

    /* Compute the union of the cell data. */
    size_t size_union = 0;
    if (ta->ci != NULL) size_union += ta->ci->sinks.count;
    if (ta->cj != NULL) size_union += ta->cj->sinks.count;
    if (tb->ci != NULL) size_union += tb->ci->sinks.count;
    if (tb->cj != NULL) size_union += tb->cj->sinks.count;

    if (size_union == 0) return 0.f;

    /* Compute the intersection of the cell data. */
    const size_t size_intersect = task_cell_overlap_spart(ta->ci, tb->ci) +
                                  task_cell_overlap_sink(ta->ci, tb->cj) +
                                  task_cell_overlap_sink(ta->cj, tb->ci) +
                                  task_cell_overlap_sink(ta->cj, tb->cj);

    return ((float)size_intersect) / (size_union - size_intersect);
  }

  /* In the case where both tasks act on bparts */
  else if (ta_bpart && tb_bpart) {

    /* Compute the union of the cell data. */
    size_t size_union = 0;
    if (ta->ci != NULL) size_union += ta->ci->black_holes.count;
    if (ta->cj != NULL) size_union += ta->cj->black_holes.count;
    if (tb->ci != NULL) size_union += tb->ci->black_holes.count;
    if (tb->cj != NULL) size_union += tb->cj->black_holes.count;

    if (size_union == 0) return 0.f;

    /* Compute the intersection of the cell data. */
    const size_t size_intersect = task_cell_overlap_bpart(ta->ci, tb->ci) +
                                  task_cell_overlap_bpart(ta->ci, tb->cj) +
                                  task_cell_overlap_bpart(ta->cj, tb->ci) +
                                  task_cell_overlap_bpart(ta->cj, tb->cj);

    return ((float)size_intersect) / (size_union - size_intersect);
  }

  /* Else, no overlap */
  return 0.f;
}

/**
 * @brief Unlock the cell held by this task.
 *
 * @param t The #task.
 */
void task_unlock(struct task *t) {

  const enum task_types type = t->type;
  const enum task_subtypes subtype = t->subtype;
  struct cell *ci = t->ci, *cj = t->cj;

  /* Act based on task type. */
  switch (type) {

    case task_type_kick1:
    case task_type_kick2:
    case task_type_csds:
    case task_type_timestep:
      cell_unlocktree(ci);
      cell_gunlocktree(ci);
      break;

    case task_type_drift_part:
    case task_type_sort:
    case task_type_ghost:
    case task_type_extra_ghost:
    case task_type_end_hydro_force:
    case task_type_timestep_limiter:
    case task_type_timestep_sync:
    case task_type_rt_ghost1:
    case task_type_rt_ghost2:
    case task_type_rt_tchem:
    case task_type_rt_sort:
    case task_type_rt_advance_cell_time:
      cell_unlocktree(ci);
      break;

    case task_type_drift_gpart:
    case task_type_end_grav_force:
      cell_gunlocktree(ci);
      break;

    case task_type_drift_sink:
      cell_sink_unlocktree(ci);
      break;

    case task_type_stars_sort:
    case task_type_stars_resort:
      cell_sunlocktree(ci);
      break;

    case task_type_self:
    case task_type_sub_self:
      if (subtype == task_subtype_grav) {
#ifdef SWIFT_TASKS_WITHOUT_ATOMICS
        cell_gunlocktree(ci);
        cell_munlocktree(ci);
#endif
      } else if (subtype == task_subtype_sink_swallow) {
        cell_sink_unlocktree(ci);
        cell_unlocktree(ci);
      } else if (subtype == task_subtype_sink_do_sink_swallow) {
        cell_sink_unlocktree(ci);
        cell_gunlocktree(ci);
      } else if (subtype == task_subtype_sink_do_gas_swallow) {
        cell_unlocktree(ci);
        cell_sink_unlocktree(ci);
        cell_gunlocktree(ci);
      } else if ((subtype == task_subtype_stars_density) ||
                 (subtype == task_subtype_stars_prep1) ||
                 (subtype == task_subtype_stars_prep2) ||
                 (subtype == task_subtype_stars_feedback)) {
        cell_sunlocktree(ci);
        cell_unlocktree(ci);
      } else if ((subtype == task_subtype_bh_density) ||
                 (subtype == task_subtype_bh_feedback) ||
                 (subtype == task_subtype_bh_swallow) ||
                 (subtype == task_subtype_do_gas_swallow)) {
        cell_bunlocktree(ci);
        cell_unlocktree(ci);
      } else if (subtype == task_subtype_do_bh_swallow) {
        cell_bunlocktree(ci);
      } else if (subtype == task_subtype_limiter) {
#ifdef SWIFT_TASKS_WITHOUT_ATOMICS
        cell_unlocktree(ci);
#endif
      } else { /* hydro */
        cell_unlocktree(ci);
      }
      break;

    case task_type_pair:
    case task_type_sub_pair:
      if (subtype == task_subtype_grav) {
#ifdef SWIFT_TASKS_WITHOUT_ATOMICS
        cell_gunlocktree(ci);
        cell_gunlocktree(cj);
        cell_munlocktree(ci);
        cell_munlocktree(cj);
#endif
      } else if (subtype == task_subtype_sink_swallow) {
        cell_sink_unlocktree(ci);
        cell_sink_unlocktree(cj);
        cell_unlocktree(ci);
        cell_unlocktree(cj);
      } else if (subtype == task_subtype_sink_do_sink_swallow) {
        cell_sink_unlocktree(ci);
        cell_sink_unlocktree(cj);
        cell_gunlocktree(ci);
        cell_gunlocktree(cj);
      } else if (subtype == task_subtype_sink_do_gas_swallow) {
        cell_sink_unlocktree(ci);
        cell_sink_unlocktree(cj);
        cell_unlocktree(ci);
        cell_unlocktree(cj);
        cell_gunlocktree(ci);
        cell_gunlocktree(cj);
      } else if ((subtype == task_subtype_stars_density) ||
                 (subtype == task_subtype_stars_prep1) ||
                 (subtype == task_subtype_stars_prep2) ||
                 (subtype == task_subtype_stars_feedback)) {
        cell_sunlocktree(ci);
        cell_sunlocktree(cj);
        cell_unlocktree(ci);
        cell_unlocktree(cj);
      } else if ((subtype == task_subtype_bh_density) ||
                 (subtype == task_subtype_bh_feedback) ||
                 (subtype == task_subtype_bh_swallow) ||
                 (subtype == task_subtype_do_gas_swallow)) {
        cell_bunlocktree(ci);
        cell_bunlocktree(cj);
        cell_unlocktree(ci);
        cell_unlocktree(cj);
      } else if (subtype == task_subtype_do_bh_swallow) {
        cell_bunlocktree(ci);
        cell_bunlocktree(cj);
      } else if (subtype == task_subtype_limiter) {
#ifdef SWIFT_TASKS_WITHOUT_ATOMICS
        cell_unlocktree(ci);
        cell_unlocktree(cj);
#endif
      } else { /* hydro */
        cell_unlocktree(ci);
        cell_unlocktree(cj);
      }
      break;

    case task_type_grav_down:
#ifdef SWIFT_TASKS_WITHOUT_ATOMICS
      cell_gunlocktree(ci);
      cell_munlocktree(ci);
#endif
      break;

    case task_type_grav_long_range:
#ifdef SWIFT_TASKS_WITHOUT_ATOMICS
      cell_munlocktree(ci);
#endif
      break;

    case task_type_grav_mm:
#ifdef SWIFT_TASKS_WITHOUT_ATOMICS
      cell_munlocktree(ci);
      cell_munlocktree(cj);
#endif
      break;

    case task_type_fof_self:
    case task_type_fof_attach_self:
      cell_gunlocktree(ci);
      break;

    case task_type_fof_pair:
    case task_type_fof_attach_pair:
      cell_gunlocktree(ci);
      cell_gunlocktree(cj);
      break;

    case task_type_star_formation:
      cell_unlocktree(ci);
      cell_sunlocktree(ci);
      cell_gunlocktree(ci);
      break;

    case task_type_star_formation_sink:
      cell_sink_unlocktree(ci);
      cell_sunlocktree(ci);
      cell_gunlocktree(ci);
      break;

    case task_type_sink_formation:
      cell_unlocktree(ci);
      cell_sink_unlocktree(ci);
      cell_gunlocktree(ci);
      break;

    default:
      break;
  }
}

/**
 * @brief Try to lock the cells associated with this task.
 *
 * @param t the #task.
 */
int task_lock(struct task *t) {

  const enum task_types type = t->type;
  const enum task_subtypes subtype = t->subtype;
  struct cell *ci = t->ci, *cj = t->cj;
#ifdef WITH_MPI
  int res = 0, err = 0;
  MPI_Status stat;
#endif

  switch (type) {

    /* Communication task? */
    case task_type_recv:
    case task_type_send:
#ifdef WITH_MPI
      /* Check the status of the MPI request. */
      if ((err = MPI_Test(&t->req, &res, &stat)) != MPI_SUCCESS) {
        char buff[MPI_MAX_ERROR_STRING];
        int len;
        MPI_Error_string(err, buff, &len);
        error(
            "Failed to test request on send/recv task (type=%s/%s tag=%lld, "
            "%s).",
            taskID_names[t->type], subtaskID_names[t->subtype], t->flags, buff);
      }

      /* And log deactivation, if logging enabled. */
      if (res) {
        mpiuse_log_allocation(t->type, t->subtype, &t->req, 0, 0, 0, 0);
      }

      return res;
#else
      error("SWIFT was not compiled with MPI support.");
#endif
      break;

    case task_type_kick1:
    case task_type_kick2:
    case task_type_csds:
    case task_type_timestep:
      if (ci->hydro.hold || ci->grav.phold) return 0;
      if (cell_locktree(ci) != 0) return 0;
      if (cell_glocktree(ci) != 0) {
        cell_unlocktree(ci);
        return 0;
      }
      break;

    case task_type_drift_part:
    case task_type_sort:
    case task_type_ghost:
    case task_type_extra_ghost:
    case task_type_end_hydro_force:
    case task_type_timestep_limiter:
    case task_type_timestep_sync:
    case task_type_rt_ghost1:
    case task_type_rt_ghost2:
    case task_type_rt_tchem:
    case task_type_rt_sort:
    case task_type_rt_advance_cell_time:
      if (ci->hydro.hold) return 0;
      if (cell_locktree(ci) != 0) return 0;
      break;

    case task_type_stars_sort:
    case task_type_stars_resort:
      if (ci->stars.hold) return 0;
      if (cell_slocktree(ci) != 0) return 0;
      break;

    case task_type_drift_gpart:
    case task_type_end_grav_force:
      if (ci->grav.phold) return 0;
      if (cell_glocktree(ci) != 0) return 0;
      break;

    case task_type_drift_sink:
      if (ci->sinks.hold) return 0;
      if (cell_sink_locktree(ci) != 0) return 0;
      break;

    case task_type_self:
    case task_type_sub_self:
      if (subtype == task_subtype_grav) {
#ifdef SWIFT_TASKS_WITHOUT_ATOMICS
        /* Lock the gparts and the m-pole */
        if (ci->grav.phold || ci->grav.mhold) return 0;
        if (cell_glocktree(ci) != 0)
          return 0;
        else if (cell_mlocktree(ci) != 0) {
          cell_gunlocktree(ci);
          return 0;
        }
#endif
      } else if (subtype == task_subtype_sink_do_sink_swallow) {
        if (ci->sinks.hold) return 0;
        if (ci->grav.phold) return 0;
        if (cell_sink_locktree(ci) != 0) return 0;
        if (cell_glocktree(ci) != 0) {
          cell_sink_unlocktree(ci);
          return 0;
        }
      } else if (subtype == task_subtype_sink_swallow) {
        if (ci->sinks.hold) return 0;
        if (ci->hydro.hold) return 0;
        if (cell_sink_locktree(ci) != 0) return 0;
        if (cell_locktree(ci) != 0) {
          cell_sink_unlocktree(ci);
          return 0;
        }
      } else if (subtype == task_subtype_sink_do_gas_swallow) {
        if (ci->sinks.hold) return 0;
        if (ci->grav.phold) return 0;
        if (ci->hydro.hold) return 0;
        if (cell_sink_locktree(ci) != 0) return 0;
        if (cell_locktree(ci) != 0) {
          cell_sink_unlocktree(ci);
          return 0;
        }
        if (cell_glocktree(ci) != 0) {
          cell_sink_unlocktree(ci);
          cell_unlocktree(ci);
          return 0;
        }
      } else if ((subtype == task_subtype_stars_density) ||
                 (subtype == task_subtype_stars_prep1) ||
                 (subtype == task_subtype_stars_prep2) ||
                 (subtype == task_subtype_stars_feedback)) {
        if (ci->stars.hold) return 0;
        if (ci->hydro.hold) return 0;
        if (cell_slocktree(ci) != 0) return 0;
        if (cell_locktree(ci) != 0) {
          cell_sunlocktree(ci);
          return 0;
        }
      } else if ((subtype == task_subtype_bh_density) ||
                 (subtype == task_subtype_bh_feedback) ||
                 (subtype == task_subtype_bh_swallow) ||
                 (subtype == task_subtype_do_gas_swallow)) {
        if (ci->black_holes.hold) return 0;
        if (ci->hydro.hold) return 0;
        if (cell_blocktree(ci) != 0) return 0;
        if (cell_locktree(ci) != 0) {
          cell_bunlocktree(ci);
          return 0;
        }
      } else if (subtype == task_subtype_do_bh_swallow) {
        if (ci->black_holes.hold) return 0;
        if (cell_blocktree(ci) != 0) return 0;
      } else if (subtype == task_subtype_limiter) {
#ifdef SWIFT_TASKS_WITHOUT_ATOMICS
        if (ci->hydro.hold) return 0;
        if (cell_locktree(ci) != 0) return 0;
#endif
      } else { /* subtype == hydro */
        if (ci->hydro.hold) return 0;
        if (cell_locktree(ci) != 0) return 0;
      }
      break;

    case task_type_pair:
    case task_type_sub_pair:
      if (subtype == task_subtype_grav) {
#ifdef SWIFT_TASKS_WITHOUT_ATOMICS
        /* Lock the gparts and the m-pole in both cells */
        if (ci->grav.phold || cj->grav.phold) return 0;
        if (cell_glocktree(ci) != 0) return 0;
        if (cell_glocktree(cj) != 0) {
          cell_gunlocktree(ci);
          return 0;
        } else if (cell_mlocktree(ci) != 0) {
          cell_gunlocktree(ci);
          cell_gunlocktree(cj);
          return 0;
        } else if (cell_mlocktree(cj) != 0) {
          cell_gunlocktree(ci);
          cell_gunlocktree(cj);
          cell_munlocktree(ci);
          return 0;
        }
#endif
      } else if (subtype == task_subtype_sink_swallow) {
        /* Lock the sinks and the gas particles in both cells */
        if (ci->sinks.hold || cj->sinks.hold) return 0;
        if (ci->hydro.hold || cj->hydro.hold) return 0;
        if (cell_sink_locktree(ci) != 0) return 0;
        if (cell_sink_locktree(cj) != 0) {
          cell_sink_unlocktree(ci);
          return 0;
        }
        if (cell_locktree(ci) != 0) {
          cell_sink_unlocktree(ci);
          cell_sink_unlocktree(cj);
          return 0;
        }
        if (cell_locktree(cj) != 0) {
          cell_sink_unlocktree(ci);
          cell_sink_unlocktree(cj);
          cell_unlocktree(ci);
          return 0;
        }
      } else if (subtype == task_subtype_sink_do_gas_swallow) {
        /* Lock the sinks and the gas particles in both cells */
        if (ci->sinks.hold || cj->sinks.hold) return 0;
        if (ci->hydro.hold || cj->hydro.hold) return 0;
        if (ci->grav.phold || cj->grav.phold) return 0;
        if (cell_sink_locktree(ci) != 0) return 0;
        if (cell_sink_locktree(cj) != 0) {
          cell_sink_unlocktree(ci);
          return 0;
        }
        if (cell_locktree(ci) != 0) {
          cell_sink_unlocktree(ci);
          cell_sink_unlocktree(cj);
          return 0;
        }
        if (cell_locktree(cj) != 0) {
          cell_sink_unlocktree(ci);
          cell_sink_unlocktree(cj);
          cell_unlocktree(ci);
          return 0;
        }
        if (cell_glocktree(ci) != 0) {
          cell_sink_unlocktree(ci);
          cell_sink_unlocktree(cj);
          cell_unlocktree(ci);
          cell_unlocktree(cj);
          return 0;
        }
        if (cell_glocktree(cj) != 0) {
          cell_sink_unlocktree(ci);
          cell_sink_unlocktree(cj);
          cell_unlocktree(ci);
          cell_unlocktree(cj);
          cell_gunlocktree(ci);
          return 0;
        }
      } else if (subtype == task_subtype_sink_do_sink_swallow) {
        /* Lock the sink and the dm particles in both cells */
        if (ci->sinks.hold || cj->sinks.hold) return 0;
        if (ci->grav.phold || cj->grav.phold) return 0;
        if (cell_sink_locktree(ci) != 0) return 0;
        if (cell_sink_locktree(cj) != 0) {
          cell_sink_unlocktree(ci);
          return 0;
        }
        if (cell_glocktree(ci) != 0) {
          cell_sink_unlocktree(ci);
          cell_sink_unlocktree(cj);
          return 0;
        }
        if (cell_glocktree(cj) != 0) {
          cell_sink_unlocktree(ci);
          cell_sink_unlocktree(cj);
          cell_gunlocktree(ci);
          return 0;
        }
      } else if ((subtype == task_subtype_stars_density) ||
                 (subtype == task_subtype_stars_prep1) ||
                 (subtype == task_subtype_stars_prep2) ||
                 (subtype == task_subtype_stars_feedback)) {
        /* Lock the stars and the gas particles in both cells */
        if (ci->stars.hold || cj->stars.hold) return 0;
        if (ci->hydro.hold || cj->hydro.hold) return 0;
        if (cell_slocktree(ci) != 0) return 0;
        if (cell_slocktree(cj) != 0) {
          cell_sunlocktree(ci);
          return 0;
        }
        if (cell_locktree(ci) != 0) {
          cell_sunlocktree(ci);
          cell_sunlocktree(cj);
          return 0;
        }
        if (cell_locktree(cj) != 0) {
          cell_sunlocktree(ci);
          cell_sunlocktree(cj);
          cell_unlocktree(ci);
          return 0;
        }
      } else if ((subtype == task_subtype_bh_density) ||
                 (subtype == task_subtype_bh_feedback) ||
                 (subtype == task_subtype_bh_swallow) ||
                 (subtype == task_subtype_do_gas_swallow)) {
        /* Lock the BHs and the gas particles in both cells */
        if (ci->black_holes.hold || cj->black_holes.hold) return 0;
        if (ci->hydro.hold || cj->hydro.hold) return 0;
        if (cell_blocktree(ci) != 0) return 0;
        if (cell_blocktree(cj) != 0) {
          cell_bunlocktree(ci);
          return 0;
        }
        if (cell_locktree(ci) != 0) {
          cell_bunlocktree(ci);
          cell_bunlocktree(cj);
          return 0;
        }
        if (cell_locktree(cj) != 0) {
          cell_bunlocktree(ci);
          cell_bunlocktree(cj);
          cell_unlocktree(ci);
          return 0;
        }
      } else if (subtype == task_subtype_do_bh_swallow) {
        if (ci->black_holes.hold || cj->black_holes.hold) return 0;
        if (cell_blocktree(ci) != 0) return 0;
        if (cell_blocktree(cj) != 0) {
          cell_bunlocktree(ci);
          return 0;
        }
      } else if (subtype == task_subtype_limiter) {
#ifdef SWIFT_TASKS_WITHOUT_ATOMICS
        if (ci->hydro.hold || cj->hydro.hold) return 0;
        if (cell_locktree(ci) != 0) return 0;
        if (cell_locktree(cj) != 0) {
          cell_unlocktree(ci);
          return 0;
        }
#endif
      } else { /* subtype == hydro */
        /* Lock the parts in both cells */
        if (ci->hydro.hold || cj->hydro.hold) return 0;
        if (cell_locktree(ci) != 0) return 0;
        if (cell_locktree(cj) != 0) {
          cell_unlocktree(ci);
          return 0;
        }
      }
      break;

    case task_type_grav_down:
#ifdef SWIFT_TASKS_WITHOUT_ATOMICS
      /* Lock the gparts and the m-poles */
      if (ci->grav.phold || ci->grav.mhold) return 0;
      if (cell_glocktree(ci) != 0)
        return 0;
      else if (cell_mlocktree(ci) != 0) {
        cell_gunlocktree(ci);
        return 0;
      }
#endif
      break;

    case task_type_grav_long_range:
#ifdef SWIFT_TASKS_WITHOUT_ATOMICS
      /* Lock the m-poles */
      if (ci->grav.mhold) return 0;
      if (cell_mlocktree(ci) != 0) return 0;
#endif
      break;

    case task_type_grav_mm:
#ifdef SWIFT_TASKS_WITHOUT_ATOMICS
      /* Lock both m-poles */
      if (ci->grav.mhold || cj->grav.mhold) return 0;
      if (cell_mlocktree(ci) != 0) return 0;
      if (cell_mlocktree(cj) != 0) {
        cell_munlocktree(ci);
        return 0;
      }
#endif
      break;

    case task_type_fof_self:
    case task_type_fof_attach_self:
      /* Lock the gpart as this this what we act on */
      if (ci->grav.phold) return 0;
      if (cell_glocktree(ci) != 0) return 0;
      break;

    case task_type_fof_pair:
    case task_type_fof_attach_pair:
      /* Lock the gpart as this this what we act on */
      if (ci->grav.phold || cj->grav.phold) return 0;
      if (cell_glocktree(ci) != 0) return 0;
      if (cell_glocktree(cj) != 0) {
        cell_gunlocktree(ci);
        return 0;
      }
      break;

    case task_type_star_formation:
      /* Lock the gas, gravity and star particles */
      if (ci->hydro.hold || ci->stars.hold || ci->grav.phold) return 0;
      if (cell_locktree(ci) != 0) return 0;
      if (cell_slocktree(ci) != 0) {
        cell_unlocktree(ci);
        return 0;
      }
      if (cell_glocktree(ci) != 0) {
        cell_unlocktree(ci);
        cell_sunlocktree(ci);
        return 0;
      }
      break;

    case task_type_star_formation_sink:
      /* Lock the gas, gravity and star particles */
      if (ci->sinks.hold || ci->stars.hold || ci->grav.phold) return 0;
      if (cell_sink_locktree(ci) != 0) return 0;
      if (cell_slocktree(ci) != 0) {
        cell_sink_unlocktree(ci);
        return 0;
      }
      if (cell_glocktree(ci) != 0) {
        cell_sink_unlocktree(ci);
        cell_sunlocktree(ci);
        return 0;
      }
      break;

    case task_type_sink_formation:
      /* Lock the gas, gravity and star particles */
      if (ci->hydro.hold || ci->sinks.hold || ci->grav.phold) return 0;
      if (cell_locktree(ci) != 0) return 0;
      if (cell_sink_locktree(ci) != 0) {
        cell_unlocktree(ci);
        return 0;
      }
      if (cell_glocktree(ci) != 0) {
        cell_unlocktree(ci);
        cell_sink_unlocktree(ci);
        return 0;
      }
      break;

    default:
      break;
  }

  /* If we made it this far, we've got a lock. */
  return 1;
}

/**
 * @brief Returns a pointer to the unique task unlocked by this task.
 *
 * The task MUST have only dependence!
 *
 * @param The #task.
 */
struct task *task_get_unique_dependent(const struct task *t) {

#ifdef SWIFT_DEBUG_CHECKS
  if (t->nr_unlock_tasks != 1)
    error("Task is unlocking more than one dependence!");
#endif

  return t->unlock_tasks[0];
}

/**
 * @brief Print basic information about a task.
 *
 * @param t The #task.
 */
void task_print(const struct task *t) {

  message("Type:'%s' sub_type:'%s' wait=%d nr_unlocks=%d skip=%d",
          taskID_names[t->type], subtaskID_names[t->subtype], t->wait,
          t->nr_unlock_tasks, t->skip);
}

/**
 * @brief Get the group name of a task.
 *
 * This is used to group tasks with similar actions in the task dependency
 * graph.
 *
 * @param type The #task type.
 * @param subtype The #task subtype.
 * @param cluster (return) The group name (should be allocated)
 */
void task_get_group_name(int type, int subtype, char *cluster) {

  if (type == task_type_grav_long_range || type == task_type_grav_mm) {

    strcpy(cluster, "Gravity");
    return;
  }

  switch (subtype) {
    case task_subtype_density:
      strcpy(cluster, "Density");
      break;
    case task_subtype_gradient:
      if (type == task_type_send || type == task_type_recv) {
        strcpy(cluster, "None");
      } else {
        strcpy(cluster, "Gradient");
      }
      break;
    case task_subtype_force:
      strcpy(cluster, "Force");
      break;
    case task_subtype_grav:
      strcpy(cluster, "Gravity");
      break;
    case task_subtype_limiter:
      if (type == task_type_send || type == task_type_recv) {
        strcpy(cluster, "None");
      } else {
        strcpy(cluster, "Timestep_limiter");
      }
      break;
    case task_subtype_stars_density:
      strcpy(cluster, "StarsDensity");
      break;
    case task_subtype_stars_prep1:
      strcpy(cluster, "StarsKickPrep1");
      break;
    case task_subtype_stars_prep2:
      strcpy(cluster, "StarsKickPrep2");
      break;
    case task_subtype_stars_feedback:
      strcpy(cluster, "StarsFeedback");
      break;
    case task_subtype_bh_density:
      strcpy(cluster, "BHDensity");
      break;
    case task_subtype_bh_swallow:
      strcpy(cluster, "BHSwallow");
      break;
    case task_subtype_do_gas_swallow:
      strcpy(cluster, "DoGasSwallow");
      break;
    case task_subtype_do_bh_swallow:
      strcpy(cluster, "DoBHSwallow");
      break;
    case task_subtype_bh_feedback:
      strcpy(cluster, "BHFeedback");
      break;
    case task_subtype_rt_gradient:
      if (type == task_type_send || type == task_type_recv) {
        strcpy(cluster, "None");
      } else {
        strcpy(cluster, "RTgradient");
      }
      break;
    case task_subtype_rt_transport:
      if (type == task_type_send || type == task_type_recv) {
        strcpy(cluster, "None");
      } else {
        strcpy(cluster, "RTtransport");
      }
      break;
    case task_subtype_sink_swallow:
      strcpy(cluster, "SinkFormation");
      break;
    case task_subtype_sink_do_sink_swallow:
      strcpy(cluster, "SinkMerger");
      break;
    case task_subtype_sink_do_gas_swallow:
      strcpy(cluster, "SinkAccretion");
      break;
    default:
      strcpy(cluster, "None");
      break;
  }
}

/**
 * @brief Generate the full name of a #task.
 *
 * @param type The #task type.
 * @param subtype The #task type.
 * @param name (return) The formatted string
 */
void task_get_full_name(int type, int subtype, char *name) {

#ifdef SWIFT_DEBUG_CHECKS
  /* Check input */
  if (type >= task_type_count) error("Unknown task type %i", type);

  if (subtype >= task_subtype_count)
    error("Unknown task subtype %i with type %s", subtype, taskID_names[type]);
#endif

  /* Full task name */
  if (subtype == task_subtype_none)
    sprintf(name, "%s", taskID_names[type]);
  else
    sprintf(name, "%s_%s", taskID_names[type], subtaskID_names[subtype]);
}

void task_create_name_files(const char *file_prefix) {
  char file_name[200];
  sprintf(file_name, "%s_task_types.txt", file_prefix);
  FILE *file = fopen(file_name, "w");
  if (file == NULL) error("Could not create file '%s'.", file_name);
  fprintf(file, "# type\tname\n");
  for (int type = 0; type < task_type_count; type++) {
    fprintf(file, "%i\t%s\n", type, taskID_names[type]);
  }
  fclose(file);
  sprintf(file_name, "%s_task_subtypes.txt", file_prefix);
  file = fopen(file_name, "w");
  if (file == NULL) error("Could not create file '%s'.", file_name);
  fprintf(file, "# subtype\tname\n");
  for (int subtype = 0; subtype < task_subtype_count; subtype++) {
    fprintf(file, "%i\t%s\n", subtype, subtaskID_names[subtype]);
  }
  fclose(file);
}

#ifdef WITH_MPI
/**
 * @brief Create global communicators for each of the subtasks.
 */
void task_create_mpi_comms(void) {
  for (int i = 0; i < task_subtype_count; i++) {
    MPI_Comm_dup(MPI_COMM_WORLD, &subtaskMPI_comms[i]);
  }
}
/**
 * @brief Create global communicators for each of the subtasks.
 */
void task_free_mpi_comms(void) {
  for (int i = 0; i < task_subtype_count; i++) {
    MPI_Comm_free(&subtaskMPI_comms[i]);
  }
}
#endif

/**
 * @brief dump all the tasks of all the known engines into a file for
 * postprocessing.
 *
 * Dumps the information to a file "thread_info-stepn.dat" where n is the
 * given step value, or "thread_info_MPI-stepn.dat", if we are running
 * under MPI. Note if running under MPI all the ranks are dumped into this
 * one file, which has an additional field to identify the rank.
 *
 * @param e the #engine
 * @param step the current step.
 */
void task_dump_all(struct engine *e, int step) {

#ifdef SWIFT_DEBUG_TASKS

  const ticks tic = getticks();

  /* Need this to convert ticks to seconds. */
  const unsigned long long cpufreq = clocks_get_cpufreq();

#ifdef WITH_MPI
  /* Make sure output file is empty, only on one rank. */
  char dumpfile[35];
  snprintf(dumpfile, sizeof(dumpfile), "thread_info_MPI-step%d.dat", step);
  FILE *file_thread;
  if (engine_rank == 0) {
    file_thread = fopen(dumpfile, "w");
    if (file_thread == NULL)
      error("Could not create/erase file '%s'.", dumpfile);
    fclose(file_thread);
  }
  MPI_Barrier(MPI_COMM_WORLD);

  for (int i = 0; i < e->nr_nodes; i++) {

    /* Rank 0 decides the index of the writing node, this happens
     * one-by-one. */
    int kk = i;
    MPI_Bcast(&kk, 1, MPI_INT, 0, MPI_COMM_WORLD);

    if (i == engine_rank) {

      /* Open file and position at end. */
      file_thread = fopen(dumpfile, "a");
      if (file_thread == NULL)
        error("Could not open file '%s' for writing.", dumpfile);

      /* Add some information to help with the plots and conversion of ticks to
       * seconds. */
      fprintf(
          file_thread,
          " %03d 0 0 0 0 %lld %lld %lld %lld %lld 0 0 %lld 0 0 0 0 0 0 0 0\n",
          engine_rank, (long long int)e->tic_step, (long long int)e->toc_step,
          e->updates, e->g_updates, e->s_updates, cpufreq);
      int count = 0;
      for (int l = 0; l < e->sched.nr_tasks; l++) {
        if (!e->sched.tasks[l].implicit &&
            e->sched.tasks[l].tic > e->tic_step) {
          fprintf(
              file_thread,
              " %03i %i %i %i %i %lli %lli %i %i %i %i %lli %i %i %i %i %i %i "
              "%i %f %f\n",
              engine_rank, e->sched.tasks[l].rid, e->sched.tasks[l].type,
              e->sched.tasks[l].subtype, (e->sched.tasks[l].cj == NULL),
              (long long int)e->sched.tasks[l].tic,
              (long long int)e->sched.tasks[l].toc,
              (e->sched.tasks[l].ci != NULL) ? e->sched.tasks[l].ci->hydro.count
                                             : 0,
              (e->sched.tasks[l].cj != NULL) ? e->sched.tasks[l].cj->hydro.count
                                             : 0,
              (e->sched.tasks[l].ci != NULL) ? e->sched.tasks[l].ci->grav.count
                                             : 0,
              (e->sched.tasks[l].cj != NULL) ? e->sched.tasks[l].cj->grav.count
                                             : 0,
              e->sched.tasks[l].flags, e->sched.tasks[l].sid,
              (e->sched.tasks[l].ci != NULL) ? e->sched.tasks[l].ci->type : -1,
              (e->sched.tasks[l].cj != NULL) ? e->sched.tasks[l].cj->type : -1,
              (e->sched.tasks[l].ci != NULL) ? e->sched.tasks[l].ci->subtype
                                             : -1,
              (e->sched.tasks[l].cj != NULL) ? e->sched.tasks[l].cj->subtype
                                             : -1,
              (e->sched.tasks[l].ci != NULL) ? e->sched.tasks[l].ci->depth : -1,
              (e->sched.tasks[l].cj != NULL) ? e->sched.tasks[l].cj->depth : -1,
              (e->sched.tasks[l].ci != NULL && e->sched.tasks[l].cj != NULL)
<<<<<<< HEAD
                  ? cell_min_dist2(e->sched.tasks[l].ci, e->sched.tasks[l].cj,
                                   e->s->periodic, e->s->dim)
                  : -1,
              (e->sched.tasks[l].ci != NULL && e->sched.tasks[l].cj != NULL)
                  ? cell_mpole_CoM_dist2(e->sched.tasks[l].ci->grav.multipole,
                                         e->sched.tasks[l].cj->grav.multipole,
                                         e->s->periodic, e->s->dim)
=======
                  ? sqrt(cell_min_dist2(e->sched.tasks[l].ci,
                                        e->sched.tasks[l].cj, e->s->periodic,
                                        e->s->dim))
                  : -1,
              (e->sched.tasks[l].ci != NULL && e->sched.tasks[l].cj != NULL)
                  ? sqrt(cell_mpole_CoM_dist2(
                        e->sched.tasks[l].ci->grav.multipole,
                        e->sched.tasks[l].cj->grav.multipole,
                        /*use_rebuild_data*/ 1, e->s->periodic, e->s->dim))
>>>>>>> 94de40eb
                  : -1);
        }
        count++;
      }
      fclose(file_thread);
    }
    /* And we wait for all to synchronize. */
    MPI_Barrier(MPI_COMM_WORLD);
  }

#else
  /* Non-MPI, so just a single engine's worth of tasks to dump. */
  char dumpfile[32];
  snprintf(dumpfile, sizeof(dumpfile), "thread_info-step%d.dat", step);
  FILE *file_thread;
  file_thread = fopen(dumpfile, "w");
  if (file_thread == NULL) error("Could not create file '%s'.", dumpfile);

  /* Add some information to help with the plots and conversion of ticks to
   * seconds. */
  fprintf(
      file_thread,
      " %d %d %d %d %lld %lld %lld %lld %lld %d %lld %i %i %i %i %i %i %f %f\n",
      -2, -1, -1, 1, (unsigned long long)e->tic_step,
      (unsigned long long)e->toc_step, e->updates, e->g_updates, e->s_updates,
      0, cpufreq, -1, -1, -1, -1, -1, -1, -1.0, -1.0);
  for (int l = 0; l < e->sched.nr_tasks; l++) {
    if (!e->sched.tasks[l].implicit && e->sched.tasks[l].tic > e->tic_step) {
      fprintf(
          file_thread,
          " %i %i %i %i %lli %lli %i %i %i %i %i %i %i %i %i %i %i %f %f\n",
          e->sched.tasks[l].rid, e->sched.tasks[l].type,
          e->sched.tasks[l].subtype, (e->sched.tasks[l].cj == NULL),
          (unsigned long long)e->sched.tasks[l].tic,
          (unsigned long long)e->sched.tasks[l].toc,
          (e->sched.tasks[l].ci == NULL) ? 0
                                         : e->sched.tasks[l].ci->hydro.count,
          (e->sched.tasks[l].cj == NULL) ? 0
                                         : e->sched.tasks[l].cj->hydro.count,
          (e->sched.tasks[l].ci == NULL) ? 0 : e->sched.tasks[l].ci->grav.count,
          (e->sched.tasks[l].cj == NULL) ? 0 : e->sched.tasks[l].cj->grav.count,
          e->sched.tasks[l].sid,
          (e->sched.tasks[l].ci != NULL) ? e->sched.tasks[l].ci->type : -1,
          (e->sched.tasks[l].cj != NULL) ? e->sched.tasks[l].cj->type : -1,
          (e->sched.tasks[l].ci != NULL) ? e->sched.tasks[l].ci->subtype : -1,
          (e->sched.tasks[l].cj != NULL) ? e->sched.tasks[l].cj->subtype : -1,
          (e->sched.tasks[l].ci != NULL) ? e->sched.tasks[l].ci->depth : -1,
          (e->sched.tasks[l].cj != NULL) ? e->sched.tasks[l].cj->depth : -1,
          (e->sched.tasks[l].ci != NULL && e->sched.tasks[l].cj != NULL)
<<<<<<< HEAD
              ? cell_min_dist2(e->sched.tasks[l].ci, e->sched.tasks[l].cj,
                               e->s->periodic, e->s->dim)
              : -1,
          (e->sched.tasks[l].ci != NULL && e->sched.tasks[l].cj != NULL)
              ? cell_mpole_CoM_dist2(e->sched.tasks[l].ci->grav.multipole,
                                     e->sched.tasks[l].cj->grav.multipole,
                                     e->s->periodic, e->s->dim)
=======
              ? sqrt(cell_min_dist2(e->sched.tasks[l].ci, e->sched.tasks[l].cj,
                                    e->s->periodic, e->s->dim))
              : -1,
          (e->sched.tasks[l].ci != NULL && e->sched.tasks[l].cj != NULL)
              ? sqrt(cell_mpole_CoM_dist2(e->sched.tasks[l].ci->grav.multipole,
                                          e->sched.tasks[l].cj->grav.multipole,
                                          /*use_rebuild_data*/ 1,
                                          e->s->periodic, e->s->dim))
>>>>>>> 94de40eb
              : -1);
    }
  }
  fclose(file_thread);
#endif  // WITH_MPI

  if (e->verbose)
    message("took %.3f %s.", clocks_from_ticks(getticks() - tic),
            clocks_getunit());
#endif  // SWIFT_DEBUG_TASKS
}

/**
 * @brief Generate simple statistics about the times used by the tasks of
 *        all the engines and write these into two format, a human readable
 *        version for debugging and one intented for inclusion as the fixed
 *        costs for repartitioning.
 *
 * Note that when running under MPI all the tasks can be summed into this single
 * file. In the fuller, human readable file, the statistics included are the
 * number of task of each type/subtype followed by the minimum, maximum, mean
 * and total time taken and the same numbers for the start of the task,
 * in millisec and then the fixed costs value.
 *
 * If header is set, only the fixed costs value is written into the output
 * file in a format that is suitable for inclusion in SWIFT (as
 * partition_fixed_costs.h).
 *
 * @param dumpfile name of the file for the output.
 * @param e the #engine
 * @param dump_tasks_threshold Fraction of the step time above whic any task
 * triggers a call to task_dump_all().
 * @param header whether to write a header include file.
 * @param allranks do the statistics over all ranks, if not just the current
 *                 one, only used if header is false.
 */
void task_dump_stats(const char *dumpfile, struct engine *e,
                     float dump_tasks_threshold, int header, int allranks) {

  const ticks function_tic = getticks();

  /* Need arrays for sum, min and max across all types and subtypes. */
  double sum[task_type_count][task_subtype_count];
  double tsum[task_type_count][task_subtype_count];
  double min[task_type_count][task_subtype_count];
  double tmin[task_type_count][task_subtype_count];
  double max[task_type_count][task_subtype_count];
  double tmax[task_type_count][task_subtype_count];
  int count[task_type_count][task_subtype_count];

  for (int j = 0; j < task_type_count; j++) {
    for (int k = 0; k < task_subtype_count; k++) {
      sum[j][k] = 0.0;
      tsum[j][k] = 0.0;
      count[j][k] = 0;
      min[j][k] = DBL_MAX;
      tmin[j][k] = DBL_MAX;
      max[j][k] = 0.0;
      tmax[j][k] = 0.0;
    }
  }

  double stepdt = (double)e->toc_step - (double)e->tic_step;
  double total[1] = {0.0};
  int dumped_plot_data = 0;
  for (int l = 0; l < e->sched.nr_tasks; l++) {
    int type = e->sched.tasks[l].type;

    /* Skip implicit tasks and tasks that have not ran. */
    if (!e->sched.tasks[l].implicit && e->sched.tasks[l].tic > 0) {
      int subtype = e->sched.tasks[l].subtype;

      double dt = e->sched.tasks[l].toc - e->sched.tasks[l].tic;
      sum[type][subtype] += dt;

      double tic = (double)e->sched.tasks[l].tic;
      tsum[type][subtype] += tic;
      count[type][subtype] += 1;
      if (dt < min[type][subtype]) {
        min[type][subtype] = dt;
      }
      if (tic < tmin[type][subtype]) {
        tmin[type][subtype] = tic;
      }
      if (dt > max[type][subtype]) {
        max[type][subtype] = dt;
      }
      if (tic > tmax[type][subtype]) {
        tmax[type][subtype] = tic;
      }
      total[0] += dt;

      /* Check if this is a problematic task and make a report. */
      if (dump_tasks_threshold > 0. && dt / stepdt > dump_tasks_threshold) {

        if (e->verbose)
          message(
              "Long running task detected: %s/%s using %.1f%% of step runtime",
              taskID_names[type], subtaskID_names[subtype],
              dt / stepdt * 100.0);

        if (!dumped_plot_data) {
#ifdef SWIFT_DEBUG_TASKS
          task_dump_all(e, e->step + 1);
#endif
          dumped_plot_data = 1;
        }
      }
    }
  }

#ifdef WITH_MPI
  if (allranks || header) {
    /* Get these from all ranks for output from rank 0. Could wrap these into a
     * single operation. */
    size_t size = task_type_count * task_subtype_count;
    int res = MPI_Reduce((engine_rank == 0 ? MPI_IN_PLACE : sum), sum, size,
                         MPI_DOUBLE, MPI_SUM, 0, MPI_COMM_WORLD);
    if (res != MPI_SUCCESS) mpi_error(res, "Failed to reduce task sums");

    res = MPI_Reduce((engine_rank == 0 ? MPI_IN_PLACE : tsum), tsum, size,
                     MPI_DOUBLE, MPI_SUM, 0, MPI_COMM_WORLD);
    if (res != MPI_SUCCESS) mpi_error(res, "Failed to reduce task tsums");

    res = MPI_Reduce((engine_rank == 0 ? MPI_IN_PLACE : count), count, size,
                     MPI_INT, MPI_SUM, 0, MPI_COMM_WORLD);
    if (res != MPI_SUCCESS) mpi_error(res, "Failed to reduce task counts");

    res = MPI_Reduce((engine_rank == 0 ? MPI_IN_PLACE : min), min, size,
                     MPI_DOUBLE, MPI_MIN, 0, MPI_COMM_WORLD);
    if (res != MPI_SUCCESS) mpi_error(res, "Failed to reduce task minima");

    res = MPI_Reduce((engine_rank == 0 ? MPI_IN_PLACE : tmin), tmin, size,
                     MPI_DOUBLE, MPI_MIN, 0, MPI_COMM_WORLD);
    if (res != MPI_SUCCESS) mpi_error(res, "Failed to reduce task minima");

    res = MPI_Reduce((engine_rank == 0 ? MPI_IN_PLACE : max), max, size,
                     MPI_DOUBLE, MPI_MAX, 0, MPI_COMM_WORLD);
    if (res != MPI_SUCCESS) mpi_error(res, "Failed to reduce task maxima");

    res = MPI_Reduce((engine_rank == 0 ? MPI_IN_PLACE : tmax), tmax, size,
                     MPI_DOUBLE, MPI_MAX, 0, MPI_COMM_WORLD);
    if (res != MPI_SUCCESS) mpi_error(res, "Failed to reduce task maxima");

    res = MPI_Reduce((engine_rank == 0 ? MPI_IN_PLACE : total), total, 1,
                     MPI_DOUBLE, MPI_SUM, 0, MPI_COMM_WORLD);
    if (res != MPI_SUCCESS) mpi_error(res, "Failed to reduce task total time");
  }

  if (!allranks || (engine_rank == 0 && (allranks || header))) {
#endif

    FILE *dfile = fopen(dumpfile, "w");
    if (dfile == NULL) error("Could not create file '%s'.", dumpfile);
    if (header) {
      fprintf(dfile, "/* use as src/partition_fixed_costs.h */\n");
      fprintf(dfile, "#define HAVE_FIXED_COSTS 1\n");
    } else {
      fprintf(dfile,
              "# task ntasks min max sum mean percent mintic maxtic"
              " meantic fixed_cost\n");
    }

    for (int j = 0; j < task_type_count; j++) {
      const char *taskID = taskID_names[j];
      for (int k = 0; k < task_subtype_count; k++) {
        if (sum[j][k] > 0.0) {

          /* Fixed cost is in .1ns as we want to compare between runs in
           * some absolute units. */
          double mean = sum[j][k] / (double)count[j][k];
          int fixed_cost = (int)(clocks_from_ticks(mean) * 10000.f);
          if (header) {
            fprintf(dfile, "repartition_costs[%d][%d] = %10d; /* %s/%s */\n", j,
                    k, fixed_cost, taskID, subtaskID_names[k]);
          } else {
            double perc = 100.0 * sum[j][k] / total[0];
            double mintic = tmin[j][k] - e->tic_step;
            double maxtic = tmax[j][k] - e->tic_step;
            double meantic = tsum[j][k] / (double)count[j][k] - e->tic_step;
            fprintf(dfile,
                    "%15s/%-10s %10d %14.4f %14.4f %14.4f %14.4f %14.4f"
                    " %14.4f %14.4f %14.4f %10d\n",
                    taskID, subtaskID_names[k], count[j][k],
                    clocks_from_ticks(min[j][k]), clocks_from_ticks(max[j][k]),
                    clocks_from_ticks(sum[j][k]), clocks_from_ticks(mean), perc,
                    clocks_from_ticks(mintic), clocks_from_ticks(maxtic),
                    clocks_from_ticks(meantic), fixed_cost);
          }
        }
      }
    }
    fclose(dfile);
#ifdef WITH_MPI
  }
#endif

  if (e->verbose)
    message("took %.3f %s.", clocks_from_ticks(getticks() - function_tic),
            clocks_getunit());
}

/**
 * @brief dump all the active tasks of all the known engines into files.
 *
 * Dumps the information into file "task_dump-stepn.dat" where n is the given
 * step value, or files "task_dump_MPI-stepn.dat_rank", if we are running
 * under MPI. Note if running under MPI all the ranks are dumped into separate
 * files to avoid interaction with other MPI calls that may be blocking at the
 * time. Very similar to task_dump_all() except for the additional fields used
 * in task debugging and we record tasks that have not ran (i.e !skip, but toc
 * == 0) and how many waits are still active.
 *
 * @param e the #engine
 */
void task_dump_active(struct engine *e) {

  const ticks tic = getticks();

  /* Need this to convert ticks to seconds. */
  unsigned long long cpufreq = clocks_get_cpufreq();
  char dumpfile[35];

#ifdef WITH_MPI
  snprintf(dumpfile, sizeof(dumpfile), "task_dump_MPI-step%d.dat_%d", e->step,
           e->nodeID);
#else
  snprintf(dumpfile, sizeof(dumpfile), "task_dump-step%d.dat", e->step);
#endif

  FILE *file_thread = fopen(dumpfile, "w");
  if (file_thread == NULL) error("Could not create file '%s'.", dumpfile);
  fprintf(file_thread,
          "# rank otherrank type subtype waits pair tic toc"
          " ci.hydro.count cj.hydro.count ci.grav.count cj.grav.count"
          " flags\n");

  /* Add some information to help with the plots and conversion of ticks to
   * seconds. */
  fprintf(file_thread, "%i 0 none none -1 0 %lld %lld %lld %lld %lld 0 %lld\n",
          engine_rank, (long long int)e->tic_step, (long long int)e->toc_step,
          e->updates, e->g_updates, e->s_updates, cpufreq);
  for (int l = 0; l < e->sched.nr_tasks; l++) {
    struct task *t = &e->sched.tasks[l];

    /* Not implicit and not skipped. */
    if (!t->implicit && !t->skip) {

      /* Get destination rank of MPI requests. */
      int paired = (t->cj != NULL);
      int otherrank = t->ci->nodeID;
      if (paired) otherrank = t->cj->nodeID;

      fprintf(file_thread, "%i %i %s %s %i %i %lli %lli %i %i %i %i %lli\n",
              engine_rank, otherrank, taskID_names[t->type],
              subtaskID_names[t->subtype], t->wait, paired,
              (long long int)t->tic, (long long int)t->toc,
              (t->ci != NULL) ? t->ci->hydro.count : 0,
              (t->cj != NULL) ? t->cj->hydro.count : 0,
              (t->ci != NULL) ? t->ci->grav.count : 0,
              (t->cj != NULL) ? t->cj->grav.count : 0, t->flags);
    }
  }
  fclose(file_thread);

  if (e->verbose)
    message("took %.3f %s.", clocks_from_ticks(getticks() - tic),
            clocks_getunit());
}

/**
 * @brief Return the #task_categories of a given #task.
 *
 * @param t The #task.
 */
enum task_categories task_get_category(const struct task *t) {

  switch (t->type) {

    case task_type_cooling:
      return task_category_cooling;

    case task_type_csds:
      return task_category_csds;

    case task_type_star_formation:
    case task_type_star_formation_sink:
      return task_category_star_formation;

    case task_type_sink_formation:
      return task_category_sink;

    case task_type_drift_part:
    case task_type_drift_spart:
    case task_type_drift_sink:
    case task_type_drift_bpart:
    case task_type_drift_gpart:
      return task_category_drift;

    case task_type_sort:
    case task_type_stars_sort:
      return task_category_sort;

    case task_type_stars_resort:
      return task_category_resort;

    case task_type_send:
    case task_type_recv:
      return task_category_mpi;

    case task_type_pack:
    case task_type_unpack:
      return task_category_pack;

    case task_type_kick1:
    case task_type_kick2:
    case task_type_timestep:
    case task_type_collect:
      return task_category_time_integration;

    case task_type_timestep_limiter:
      return task_category_limiter;

    case task_type_timestep_sync:
      return task_category_sync;

    case task_type_ghost:
    case task_type_extra_ghost:
    case task_type_end_hydro_force:
      return task_category_hydro;

    case task_type_stars_ghost:
    case task_type_stars_prep_ghost1:
    case task_type_hydro_prep_ghost1:
    case task_type_stars_prep_ghost2:
      return task_category_feedback;

    case task_type_bh_density_ghost:
    case task_type_bh_swallow_ghost2:
      return task_category_black_holes;

    case task_type_init_grav:
    case task_type_grav_long_range:
    case task_type_grav_mm:
    case task_type_grav_down:
    case task_type_end_grav_force:
      return task_category_gravity;

    case task_type_fof_self:
    case task_type_fof_pair:
    case task_type_fof_attach_self:
    case task_type_fof_attach_pair:
      return task_category_fof;

    case task_type_rt_in:
    case task_type_rt_ghost1:
    case task_type_rt_ghost2:
    case task_type_rt_transport_out:
    case task_type_rt_tchem:
    case task_type_rt_out:
    case task_type_rt_sort:
    case task_type_rt_advance_cell_time:
      return task_category_rt;

    case task_type_neutrino_weight:
      return task_category_neutrino;

    case task_type_self:
    case task_type_pair:
    case task_type_sub_self:
    case task_type_sub_pair: {
      switch (t->subtype) {

        case task_subtype_density:
        case task_subtype_gradient:
        case task_subtype_force:
          return task_category_hydro;

        case task_subtype_limiter:
          return task_category_limiter;

        case task_subtype_grav:
        case task_subtype_external_grav:
          return task_category_gravity;

        case task_subtype_stars_density:
        case task_subtype_stars_prep1:
        case task_subtype_stars_prep2:
        case task_subtype_stars_feedback:
          return task_category_feedback;

        case task_subtype_bh_density:
        case task_subtype_bh_swallow:
        case task_subtype_do_gas_swallow:
        case task_subtype_do_bh_swallow:
        case task_subtype_bh_feedback:
          return task_category_black_holes;

        case task_subtype_sink_swallow:
        case task_subtype_sink_do_sink_swallow:
        case task_subtype_sink_do_gas_swallow:
          return task_category_sink;

        case task_subtype_rt_gradient:
        case task_subtype_rt_transport:
          return task_category_rt;

        default:
          return task_category_others;
      }
    }

    default:
      return task_category_others;
  }
}<|MERGE_RESOLUTION|>--- conflicted
+++ resolved
@@ -1433,15 +1433,6 @@
               (e->sched.tasks[l].ci != NULL) ? e->sched.tasks[l].ci->depth : -1,
               (e->sched.tasks[l].cj != NULL) ? e->sched.tasks[l].cj->depth : -1,
               (e->sched.tasks[l].ci != NULL && e->sched.tasks[l].cj != NULL)
-<<<<<<< HEAD
-                  ? cell_min_dist2(e->sched.tasks[l].ci, e->sched.tasks[l].cj,
-                                   e->s->periodic, e->s->dim)
-                  : -1,
-              (e->sched.tasks[l].ci != NULL && e->sched.tasks[l].cj != NULL)
-                  ? cell_mpole_CoM_dist2(e->sched.tasks[l].ci->grav.multipole,
-                                         e->sched.tasks[l].cj->grav.multipole,
-                                         e->s->periodic, e->s->dim)
-=======
                   ? sqrt(cell_min_dist2(e->sched.tasks[l].ci,
                                         e->sched.tasks[l].cj, e->s->periodic,
                                         e->s->dim))
@@ -1451,7 +1442,6 @@
                         e->sched.tasks[l].ci->grav.multipole,
                         e->sched.tasks[l].cj->grav.multipole,
                         /*use_rebuild_data*/ 1, e->s->periodic, e->s->dim))
->>>>>>> 94de40eb
                   : -1);
         }
         count++;
@@ -1501,15 +1491,6 @@
           (e->sched.tasks[l].ci != NULL) ? e->sched.tasks[l].ci->depth : -1,
           (e->sched.tasks[l].cj != NULL) ? e->sched.tasks[l].cj->depth : -1,
           (e->sched.tasks[l].ci != NULL && e->sched.tasks[l].cj != NULL)
-<<<<<<< HEAD
-              ? cell_min_dist2(e->sched.tasks[l].ci, e->sched.tasks[l].cj,
-                               e->s->periodic, e->s->dim)
-              : -1,
-          (e->sched.tasks[l].ci != NULL && e->sched.tasks[l].cj != NULL)
-              ? cell_mpole_CoM_dist2(e->sched.tasks[l].ci->grav.multipole,
-                                     e->sched.tasks[l].cj->grav.multipole,
-                                     e->s->periodic, e->s->dim)
-=======
               ? sqrt(cell_min_dist2(e->sched.tasks[l].ci, e->sched.tasks[l].cj,
                                     e->s->periodic, e->s->dim))
               : -1,
@@ -1518,7 +1499,6 @@
                                           e->sched.tasks[l].cj->grav.multipole,
                                           /*use_rebuild_data*/ 1,
                                           e->s->periodic, e->s->dim))
->>>>>>> 94de40eb
               : -1);
     }
   }
