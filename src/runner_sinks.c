/*******************************************************************************
 * This file is part of SWIFT.
 * Copyright (c) 2022 Yves Revaz (yves.revaz@epfl.ch)
 *
 * This program is free software: you can redistribute it and/or modify
 * it under the terms of the GNU Lesser General Public License as published
 * by the Free Software Foundation, either version 3 of the License, or
 * (at your option) any later version.
 *
 * This program is distributed in the hope that it will be useful,
 * but WITHOUT ANY WARRANTY; without even the implied warranty of
 * MERCHANTABILITY or FITNESS FOR A PARTICULAR PURPOSE.  See the
 * GNU General Public License for more details.
 *
 * You should have received a copy of the GNU Lesser General Public License
 * along with this program.  If not, see <http://www.gnu.org/licenses/>.
 *
 ******************************************************************************/

/* Config parameters. */
#include <config.h>

/* This object's header. */
#include "runner.h"

/* Local headers. */
#include "active.h"
#include "cell.h"
#include "engine.h"
#include "sink.h"
#include "sink_iact.h"
#include "space_getsid.h"
#include "timers.h"

/**
 * @brief Calculate gas and sink interaction around #sinks
 *
 * @param r runner task
 * @param c cell
 * @param timer 1 if the time is to be recorded.
 */
void runner_doself_sinks_swallow(struct runner *r, struct cell *c, int timer) {

#ifdef SWIFT_DEBUG_CHECKS
  if (c->nodeID != engine_rank) error("Should be run on a different node");
#endif

  TIMER_TIC;

  const struct engine *e = r->e;
  const struct cosmology *cosmo = e->cosmology;
  const int with_cosmology = e->policy & engine_policy_cosmology;

  /* Anything to do here? */
  if (c->sinks.count == 0) return;
  if (!cell_is_active_sinks(c, e)) return;

  const int scount = c->sinks.count;
  const int count = c->hydro.count;
  struct sink *restrict sinks = c->sinks.parts;
  struct part *restrict parts = c->hydro.parts;

  /* Do we actually have any gas neighbours? */
  if (c->hydro.count != 0) {

    /* Loop over the sinks in ci. */
    for (int sid = 0; sid < scount; sid++) {

      /* Get a hold of the ith sinks in ci. */
      struct sink *restrict si = &sinks[sid];

      /* Skip inactive particles */
      if (!sink_is_active(si, e)) continue;

      const float ri = si->r_cut;
      const float ri2 = ri * ri;
      const float six[3] = {(float)(si->x[0] - c->loc[0]),
                            (float)(si->x[1] - c->loc[1]),
                            (float)(si->x[2] - c->loc[2])};

      /* Loop over the parts (gas) in cj. */
      for (int pjd = 0; pjd < count; pjd++) {

        /* Get a pointer to the jth particle. */
        struct part *restrict pj = &parts[pjd];
        const float hj = pj->h;

        /* Early abort? */
        if (part_is_inhibited(pj, e)) continue;

        /* Compute the pairwise distance. */
        const float pjx[3] = {(float)(pj->x[0] - c->loc[0]),
                              (float)(pj->x[1] - c->loc[1]),
                              (float)(pj->x[2] - c->loc[2])};
        const float dx[3] = {six[0] - pjx[0], six[1] - pjx[1], six[2] - pjx[2]};
        const float r2 = dx[0] * dx[0] + dx[1] * dx[1] + dx[2] * dx[2];

#ifdef SWIFT_DEBUG_CHECKS
        /* Check that particles have been drifted to the current time */
        if (si->ti_drift != e->ti_current)
          error("Particle si not drifted to current time");
        if (pj->ti_drift != e->ti_current)
          error("Particle pj not drifted to current time");
#endif

        if (r2 < ri2) {
          runner_iact_nonsym_sinks_gas_swallow(
              r2, dx, ri, hj, si, pj, with_cosmology, cosmo,
              e->gravity_properties, e->sink_properties);
        }
      } /* loop over the parts in ci. */
    }   /* loop over the bparts in ci. */
  }     /* Do we have gas particles in the cell? */

  /* When doing sink swallowing, we need a quick loop also over the sink
   * neighbours */

  /* Loop over the sinks in ci. */
  for (int sid = 0; sid < scount; sid++) {

    /* Get a hold of the ith sink in ci. */
    struct sink *restrict si = &sinks[sid];

    /* Skip inactive particles */
    if (!sink_is_active(si, e)) continue;

    const float ri = si->r_cut;
    const float ri2 = ri * ri;
    const float six[3] = {(float)(si->x[0] - c->loc[0]),
                          (float)(si->x[1] - c->loc[1]),
                          (float)(si->x[2] - c->loc[2])};

    /* Loop over the sinks in cj. */
    for (int sjd = 0; sjd < scount; sjd++) {

      /* Skip self interaction */
      if (sid == sjd) continue;

      /* Get a pointer to the jth particle. */
      struct sink *restrict sj = &sinks[sjd];
      const float rj = sj->r_cut;
      const float rj2 = rj * rj;

      /* Early abort? */
      if (sink_is_inhibited(sj, e)) continue;

      /* Compute the pairwise distance. */
      const float sjx[3] = {(float)(sj->x[0] - c->loc[0]),
                            (float)(sj->x[1] - c->loc[1]),
                            (float)(sj->x[2] - c->loc[2])};
      const float dx[3] = {six[0] - sjx[0], six[1] - sjx[1], six[2] - sjx[2]};
      const float r2 = dx[0] * dx[0] + dx[1] * dx[1] + dx[2] * dx[2];

#ifdef SWIFT_DEBUG_CHECKS
      /* Check that particles have been drifted to the current time */
      if (si->ti_drift != e->ti_current)
        error("Particle bi not drifted to current time");
      if (sj->ti_drift != e->ti_current)
        error("Particle bj not drifted to current time");
#endif

      if (r2 < ri2 || r2 < rj2) {
        runner_iact_nonsym_sinks_sink_swallow(r2, dx, ri, rj, si, sj,
                                              with_cosmology, cosmo,
<<<<<<< HEAD
                                              e->gravity_properties);
=======
                                              e->gravity_properties,
					      e->sink_properties);
>>>>>>> 7cac6abf
      }
    } /* loop over the sinks in ci. */
  }   /* loop over the sinks in ci. */

  if (timer) TIMER_TOC(timer_doself_sink_swallow);
}

/**
 * @brief Calculate gas and sink interaction around #sinks
 *
 * @param r runner task
 * @param ci The first #cell
 * @param cj The second #cell
 */
void runner_do_nonsym_pair_sinks_naive_swallow(struct runner *r,
                                               struct cell *restrict ci,
                                               struct cell *restrict cj) {

  const struct engine *e = r->e;
  const struct cosmology *cosmo = e->cosmology;
  const int with_cosmology = e->policy & engine_policy_cosmology;

  /* Anything to do here? */
  if (ci->sinks.count == 0) return;
  if (!cell_is_active_sinks(ci, e)) return;

  const int scount_i = ci->sinks.count;
  const int count_j = cj->hydro.count;
  struct sink *restrict sinks_i = ci->sinks.parts;
  struct part *restrict parts_j = cj->hydro.parts;

  /* Get the relative distance between the pairs, wrapping. */
  double shift[3] = {0.0, 0.0, 0.0};
  for (int k = 0; k < 3; k++) {
    if (cj->loc[k] - ci->loc[k] < -e->s->dim[k] / 2)
      shift[k] = e->s->dim[k];
    else if (cj->loc[k] - ci->loc[k] > e->s->dim[k] / 2)
      shift[k] = -e->s->dim[k];
  }

  /* Do we actually have any gas neighbours? */
  if (cj->hydro.count != 0) {

    /* Loop over the sinks in ci. */
    for (int sid = 0; sid < scount_i; sid++) {

      /* Get a hold of the ith bpart in ci. */
      struct sink *restrict si = &sinks_i[sid];

      /* Skip inactive particles */
      if (!sink_is_active(si, e)) continue;

      const float ri = si->r_cut;
      const float ri2 = ri * ri;
      const float six[3] = {(float)(si->x[0] - cj->loc[0]),
                            (float)(si->x[1] - cj->loc[1]),
                            (float)(si->x[2] - cj->loc[2])};

      /* Loop over the parts (gas) in cj. */
      for (int pjd = 0; pjd < count_j; pjd++) {

        /* Get a pointer to the jth particle. */
        struct part *restrict pj = &parts_j[pjd];
        const float hj = pj->h;

        /* Skip inhibited particles. */
        if (part_is_inhibited(pj, e)) continue;

        /* Compute the pairwise distance. */
        const float pjx[3] = {(float)(pj->x[0] - cj->loc[0]),
                              (float)(pj->x[1] - cj->loc[1]),
                              (float)(pj->x[2] - cj->loc[2])};
        const float dx[3] = {six[0] - pjx[0], six[1] - pjx[1], six[2] - pjx[2]};
        const float r2 = dx[0] * dx[0] + dx[1] * dx[1] + dx[2] * dx[2];

#ifdef SWIFT_DEBUG_CHECKS
        /* Check that particles have been drifted to the current time */
        if (si->ti_drift != e->ti_current)
          error("Particle si not drifted to current time");
        if (pj->ti_drift != e->ti_current)
          error("Particle pj not drifted to current time");
#endif

        if (r2 < ri2) {
          runner_iact_nonsym_sinks_gas_swallow(
              r2, dx, ri, hj, si, pj, with_cosmology, cosmo,
              e->gravity_properties, e->sink_properties);
        }
      } /* loop over the parts in cj. */
    }   /* loop over the sinks in ci. */
  }     /* Do we have gas particles in the cell? */

  /* When doing sink swallowing, we need a quick loop also over the sinks
   * neighbours */

  const int scount_j = cj->sinks.count;
  struct sink *restrict sinks_j = cj->sinks.parts;

  /* Loop over the sinks in ci. */
  for (int sid = 0; sid < scount_i; sid++) {

    /* Get a hold of the ith bpart in ci. */
    struct sink *restrict si = &sinks_i[sid];

    /* Skip inactive particles */
    if (!sink_is_active(si, e)) continue;

    const float ri = si->r_cut;
    const float ri2 = ri * ri;
    const float six[3] = {(float)(si->x[0] - (cj->loc[0] + shift[0])),
                          (float)(si->x[1] - (cj->loc[1] + shift[1])),
                          (float)(si->x[2] - (cj->loc[2] + shift[2]))};

    /* Loop over the sinks in cj. */
    for (int sjd = 0; sjd < scount_j; sjd++) {

      /* Get a pointer to the jth particle. */
      struct sink *restrict sj = &sinks_j[sjd];
      const float rj = sj->r_cut;
      const float rj2 = rj * rj;

      /* Skip inhibited particles. */
      if (sink_is_inhibited(sj, e)) continue;

      /* Compute the pairwise distance. */
      const float sjx[3] = {(float)(sj->x[0] - cj->loc[0]),
                            (float)(sj->x[1] - cj->loc[1]),
                            (float)(sj->x[2] - cj->loc[2])};
      const float dx[3] = {six[0] - sjx[0], six[1] - sjx[1], six[2] - sjx[2]};
      const float r2 = dx[0] * dx[0] + dx[1] * dx[1] + dx[2] * dx[2];

#ifdef SWIFT_DEBUG_CHECKS
      /* Check that particles have been drifted to the current time */
      if (si->ti_drift != e->ti_current)
        error("Particle si not drifted to current time");
      if (sj->ti_drift != e->ti_current)
        error("Particle sj not drifted to current time");
#endif

      if (r2 < ri2 || r2 < rj2) {
        runner_iact_nonsym_sinks_sink_swallow(r2, dx, ri, rj, si, sj,
                                              with_cosmology, cosmo,
<<<<<<< HEAD
                                              e->gravity_properties);
=======
                                              e->gravity_properties,
					      e->sink_properties);
>>>>>>> 7cac6abf
      }
    } /* loop over the sinks in cj. */
  }   /* loop over the sinks in ci. */
}

/**
 * @brief Calculate swallow for ci #sinks part around the cj #gas and sinks and
 *                              cj #sinks part around the ci #gas and sinks
 *
 * @param r runner task
 * @param ci The first #cell
 * @param cj The second #cell
 */
void runner_dopair_sinks_naive_swallow(struct runner *r,
                                       struct cell *restrict ci,
                                       struct cell *restrict cj, int timer) {

  TIMER_TIC;

  runner_do_nonsym_pair_sinks_naive_swallow(r, ci, cj);
  runner_do_nonsym_pair_sinks_naive_swallow(r, cj, ci);

  if (timer) TIMER_TOC(timer_dopair_sink_swallow);
}

/**
 * @brief Wrapper to runner_doself_sinks_swallow
 *
 * @param r #runner
 * @param c #cell c
 *
 */
void runner_doself_branch_sinks_swallow(struct runner *r, struct cell *c) {

  const struct engine *restrict e = r->e;

  /* Anything to do here? */
  if (c->sinks.count == 0) return;

  /* Anything to do here? */
  if (!cell_is_active_sinks(c, e)) return;

  /* Did we mess up the recursion? */
  if (c->sinks.r_cut_max_old > c->dmin)
    error("Cell smaller than the cut off radius");

  runner_doself_sinks_swallow(r, c, 1);
}

/**
 * @brief Wrapper for runner_dopair_sinks_naive_swallow.
 *
 * @param r #runner
 * @param ci #cell ci
 * @param cj #cell cj
 *
 */
void runner_dopair_branch_sinks_swallow(struct runner *r, struct cell *ci,
                                        struct cell *cj) {

  const struct engine *restrict e = r->e;

  const int ci_active = cell_is_active_sinks(ci, e);
  const int cj_active = cell_is_active_sinks(cj, e);

  const int do_ci = (ci->sinks.count != 0 && cj->hydro.count != 0 && ci_active);
  const int do_cj = (cj->sinks.count != 0 && ci->hydro.count != 0 && cj_active);

  /* Anything to do here? */
  if (!do_ci && !do_cj) return;

  /* Check that cells are drifted. */
  if (do_ci && (!cell_are_sink_drifted(ci, e) || !cell_are_part_drifted(cj, e)))
    error("Interacting undrifted cells.");

  if (do_cj && (!cell_are_part_drifted(ci, e) || !cell_are_sink_drifted(cj, e)))
    error("Interacting undrifted cells.");

  /* No sorted interactions here -> use the naive ones */
  runner_dopair_sinks_naive_swallow(r, ci, cj, 1);
}

/**
 * @brief Compute grouped sub-cell interactions for pairs
 *
 * @param r The #runner.
 * @param ci The first #cell.
 * @param cj The second #cell.
 * @param gettimer Do we have a timer ?
 *
 * @todo Hard-code the sid on the recursive calls to avoid the
 * redundant computations to find the sid on-the-fly.
 */
void runner_dosub_pair_sinks_swallow(struct runner *r, struct cell *ci,
                                     struct cell *cj, int timer) {

  TIMER_TIC;

  struct space *s = r->e->s;
  const struct engine *e = r->e;

  /* Should we even bother?
   * In the swallow case we care about sink-sink and sink-gas
   * interactions. */

  const int should_do_ci = ci->sinks.count != 0 && cell_is_active_sinks(ci, e);
  const int should_do_cj = cj->sinks.count != 0 && cell_is_active_sinks(cj, e);

  if (!should_do_ci && !should_do_cj) return;

  /* Get the type of pair and flip ci/cj if needed. */
  double shift[3];
  const int sid = space_getsid(s, &ci, &cj, shift);

  /* Recurse? */
  if (cell_can_recurse_in_pair_sinks_task(ci, cj) &&
      cell_can_recurse_in_pair_sinks_task(cj, ci)) {
    struct cell_split_pair *csp = &cell_split_pairs[sid];
    for (int k = 0; k < csp->count; k++) {
      const int pid = csp->pairs[k].pid;
      const int pjd = csp->pairs[k].pjd;
      if (ci->progeny[pid] != NULL && cj->progeny[pjd] != NULL)
        runner_dosub_pair_sinks_swallow(r, ci->progeny[pid], cj->progeny[pjd],
                                        0);
    }
  }

  /* Otherwise, compute the pair directly. */
  else {

    const int do_ci = ci->sinks.count != 0 && cell_is_active_sinks(ci, e);
    const int do_cj = cj->sinks.count != 0 && cell_is_active_sinks(cj, e);

    if (do_ci) {

      /* Make sure both cells are drifted to the current timestep. */
      if (!cell_are_sink_drifted(ci, e))
        error("Interacting undrifted cells (sinks).");

      if (cj->hydro.count != 0 && !cell_are_part_drifted(cj, e))
        error("Interacting undrifted cells (parts).");
    }

    if (do_cj) {

      /* Make sure both cells are drifted to the current timestep. */
      if (ci->hydro.count != 0 && !cell_are_part_drifted(ci, e))
        error("Interacting undrifted cells (parts).");

      if (!cell_are_sink_drifted(cj, e))
        error("Interacting undrifted cells (sinks).");
    }

    if (do_ci || do_cj) runner_dopair_branch_sinks_swallow(r, ci, cj);
  }

  if (timer) TIMER_TOC(timer_dosub_pair_sink_swallow);
}

/**
 * @brief Compute grouped sub-cell interactions for self tasks
 *
 * @param r The #runner.
 * @param ci The first #cell.
 * @param gettimer Do we have a timer ?
 */
void runner_dosub_self_sinks_swallow(struct runner *r, struct cell *ci,
                                     int timer) {

  TIMER_TIC;

  const struct engine *e = r->e;

#ifdef SWIFT_DEBUG_CHECKS
  if (ci->nodeID != engine_rank)
    error("This function should not be called on foreign cells");
#endif

  /* Should we even bother?
   * In the swallow case we care about sink-sink and sink-gas
   * interactions. */

  const int should_do_ci = ci->sinks.count != 0 && cell_is_active_sinks(ci, e);

  if (!should_do_ci) return;

  /* Recurse? */
  if (cell_can_recurse_in_self_sinks_task(ci)) {

    /* Loop over all progeny. */
    for (int k = 0; k < 8; k++)
      if (ci->progeny[k] != NULL) {
        runner_dosub_self_sinks_swallow(r, ci->progeny[k], 0);
        for (int j = k + 1; j < 8; j++)
          if (ci->progeny[j] != NULL)
            runner_dosub_pair_sinks_swallow(r, ci->progeny[k], ci->progeny[j],
                                            0);
      }
  }

  /* Otherwise, compute self-interaction. */
  else {

    /* Check we did drift to the current time */
    if (!cell_are_sink_drifted(ci, e)) error("Interacting undrifted cell.");

    if (ci->hydro.count != 0 && !cell_are_part_drifted(ci, e))
      error("Interacting undrifted cells (parts).");

    runner_doself_branch_sinks_swallow(r, ci);
  }

  if (timer) TIMER_TOC(timer_dosub_self_sink_swallow);
}

/**
 * @brief Process all the gas particles in a cell that have been flagged for
 * swallowing by a sink.
 *
 * This is done by recursing down to the leaf-level and skipping the sub-cells
 * that have not been drifted as they would not have any particles with
 * swallowing flag. We then loop over the particles with a flag and look into
 * the space-wide list of sink for the particle with the corresponding
 * ID. If found, the sink swallows the gas particle and the gas particle is
 * removed. If the cell is local, we may be looking for a foreign sink, in which
 * case, we do not update the sink (that will be done on its node) but just
 * remove the gas particle.
 *
 * @param r The thread #runner.
 * @param c The #cell.
 * @param timer Are we timing this?
 */
void runner_do_sinks_gas_swallow(struct runner *r, struct cell *c, int timer) {

  struct engine *e = r->e;
  struct space *s = e->s;

  struct sink *sinks = s->sinks;
  const size_t nr_sink = s->nr_sinks;
#ifdef WITH_MPI
  error("MPI is not implemented yet for sink particles.");
#endif

  struct part *parts = c->hydro.parts;
  struct xpart *xparts = c->hydro.xparts;

<<<<<<< HEAD
=======
  timebin_t max_bin = e->max_active_bin;
>>>>>>> 7cac6abf
  integertime_t ti_current = e->ti_current;
  integertime_t ti_beg_max = 0;

  /* Early abort?
   * (We only want cells for which we drifted the gas as these are
   * the only ones that could have gas particles that have been flagged
   * for swallowing) */
  if (c->hydro.count == 0 || c->hydro.ti_old_part != e->ti_current) {
    return;
  }

  /* Loop over the progeny ? */
  if (c->split) {
    for (int k = 0; k < 8; k++) {
      if (c->progeny[k] != NULL) {
        struct cell *restrict cp = c->progeny[k];

        runner_do_sinks_gas_swallow(r, cp, 0);

        /* Propagate the ti_beg_max from the leaves to the roots.
         * See bug fix below. */
        ti_beg_max = max(cp->hydro.ti_beg_max, ti_beg_max);
      }
    }
  } else {

    /* Loop over all the gas particles in the cell
     * Note that the cell (and hence the parts) may be local or foreign. */
    const size_t nr_parts = c->hydro.count;
    for (size_t k = 0; k < nr_parts; k++) {

      /* Get a handle on the part. */
      struct part *const p = &parts[k];
      struct xpart *const xp = &xparts[k];

      /* Ignore inhibited particles (they have already been removed!) */
      if (part_is_inhibited(p, e)) continue;

      /* Get the ID of the sink that will swallow this part */
      const long long swallow_id = sink_get_part_swallow_id(&p->sink_data);

      /* Has this particle been flagged for swallowing? */
      if (swallow_id >= 0) {

#ifdef SWIFT_DEBUG_CHECKS
        if (p->ti_drift != e->ti_current)
          error("Trying to swallow an un-drifted particle.");
#endif

        /* ID of the sink swallowing this particle */
        const long long sink_id = swallow_id;

        /* Have we found this particle's sink already? */
        int found = 0;

        /* Let's look for the hungry sink in the local list */
        for (size_t i = 0; i < nr_sink; ++i) {

          /* Get a handle on the bpart. */
          struct sink *sp = &sinks[i];

          if (sp->id == sink_id) {

            /* Lock the space as we are going to work directly on the spart list
             */
            lock_lock(&s->lock);

            /* Swallow the gas particle (i.e. update the sink properties) */
            sink_swallow_part(sp, p, xp, e->cosmology);

            /* Release the space as we are done updating the spart */
            if (lock_unlock(&s->lock) != 0)
              error("Failed to unlock the space.");

            /* If the gas particle is local, remove it */
            if (c->nodeID == e->nodeID) {

              lock_lock(&e->s->lock);

              /* Re-check that the particle has not been removed
               * by another thread before we do the deed. */
              if (!part_is_inhibited(p, e)) {

                /* Finally, remove the gas particle from the system
                 * Recall that the gpart associated with it is also removed
                 * at the same time. */
                cell_remove_part(e, c, p, xp);
              }

              if (lock_unlock(&e->s->lock) != 0)
                error("Failed to unlock the space!");
            }

            /* In any case, prevent the particle from being re-swallowed */
            sink_mark_part_as_swallowed(&p->sink_data);

            found = 1;
            break;
          }

        } /* Loop over local sinks */

#ifdef WITH_MPI
        error("MPI is not implemented yet for sink particles.");
#endif

        /* If we have a local particle, we must have found the sink in one
         * of our list of sinks. */
        if (c->nodeID == e->nodeID && !found) {
          error("Gas particle %lld could not find sink %lld to be swallowed",
                p->id, swallow_id);
        }
      } /* Part was flagged for swallowing */

      /* Bug fix : Change the hydro.ti_beg_max when a sink eats the last gas
       * particle possessing the ti_beg_max of the cell. We set hydro.ti_beg_max
       * to the max ti_beg of the remaining gas particle. Why this fix ?
       * Otherwise, we fail the check from cell_check_timesteps. This bug is
       * rare because it needs that the swallowed gas is the last part with the
       * ti_beg_max of the cell.
       * The same is not done for ti_end_min since it may inactivate cells that
       * need to perform sinks tasks.
       */

      if (part_is_inhibited(p, e)) continue;

<<<<<<< HEAD
      integertime_t ti_beg =
          get_integer_time_begin(ti_current + 1, p->time_bin);
=======
      integertime_t ti_beg = 0;

      if (p->time_bin <= max_bin) {
        ti_beg = get_integer_time_begin(ti_current + 1, p->time_bin);
      }

>>>>>>> 7cac6abf
      ti_beg_max = max(ti_beg, ti_beg_max);
    } /* Loop over the parts */
  }   /* Cell is not split */

  /* Update ti_beg_max. See bug fix above. */
  if (ti_beg_max != c->hydro.ti_beg_max) {
    c->hydro.ti_beg_max = ti_beg_max;
  }
}

/**
 * @brief Processing of gas particles to swallow - self task case.
 *
 * @param r The thread #runner.
 * @param c The #cell.
 * @param timer Are we timing this?
 */
void runner_do_sinks_gas_swallow_self(struct runner *r, struct cell *c,
                                      int timer) {

#ifdef SWIFT_DEBUG_CHECKS
  if (c->nodeID != r->e->nodeID) error("Running self task on foreign node");
  if (!cell_is_active_sinks(c, r->e) && !cell_is_active_hydro(c, r->e))
    error("Running self task on inactive cell");
#endif

  runner_do_sinks_gas_swallow(r, c, timer);
}

/**
 * @brief Processing of gas particles to swallow - pair task case.
 *
 * @param r The thread #runner.
 * @param ci First #cell.
 * @param cj Second #cell.
 * @param timer Are we timing this?
 */
void runner_do_sinks_gas_swallow_pair(struct runner *r, struct cell *ci,
                                      struct cell *cj, int timer) {

  const struct engine *e = r->e;

#ifdef SWIFT_DEBUG_CHECKS
  if (ci->nodeID != e->nodeID && cj->nodeID != e->nodeID)
    error("Running pair task on foreign node");
#endif

  /* Run the swallowing loop only in the cell that is the neighbour of the
   * active sink */
  if (cell_is_active_sinks(cj, e)) runner_do_sinks_gas_swallow(r, ci, timer);
  if (cell_is_active_sinks(ci, e)) runner_do_sinks_gas_swallow(r, cj, timer);
}

/**
 * @brief Process all the sink particles in a cell that have been flagged for
 * swallowing by a sink.
 *
 * This is done by recursing down to the leaf-level and skipping the sub-cells
 * that have not been drifted as they would not have any particles with
 * swallowing flag. We then loop over the particles with a flag and look into
 * the space-wide list of sinks for the particle with the corresponding
 * ID. If found, the sink swallows the sink particle and the sink particle is
 * removed. If the cell is local, we may be looking for a foreign sink, in which
 * case, we do not update the sink (that will be done on its node) but just
 * remove the sink particle.
 *
 * @param r The thread #runner.
 * @param c The #cell.
 * @param timer Are we timing this?
 */
void runner_do_sinks_sink_swallow(struct runner *r, struct cell *c, int timer) {

  struct engine *e = r->e;
  struct space *s = e->s;

  struct sink *sinks = s->sinks;
  const size_t nr_sink = s->nr_sinks;
#ifdef WITH_MPI
  error("MPI is not implemented yet for sink particles.");
#endif

  struct sink *cell_sinks = c->sinks.parts;

  /* Early abort?
   * (We only want cells for which we drifted the sink as these are
   * the only ones that could have sink particles that have been flagged
   * for swallowing) */
  if (c->sinks.count == 0 || c->sinks.ti_old_part != e->ti_current) {
    return;
  }

  /* Loop over the progeny ? */
  if (c->split) {
    for (int k = 0; k < 8; k++) {
      if (c->progeny[k] != NULL) {
        struct cell *restrict cp = c->progeny[k];

        runner_do_sinks_sink_swallow(r, cp, 0);
      }
    }
  } else {

    /* Loop over all the sinks particles in the cell
     * Note that the cell (and hence the sinks) may be local or foreign. */
    const size_t nr_cell_sinks = c->sinks.count;

    for (size_t k = 0; k < nr_cell_sinks; k++) {

      /* Get a handle on the part. */
      struct sink *const cell_sp = &cell_sinks[k];

      /* Ignore inhibited particles (they have already been removed!) */
      if (sink_is_inhibited(cell_sp, e)) continue;

      /* Get the ID of the sink that will swallow this sink */
      const long long swallow_id =
          sink_get_sink_swallow_id(&cell_sp->merger_data);

      /* Has this particle been flagged for swallowing? */
      if (swallow_id >= 0) {

#ifdef SWIFT_DEBUG_CHECKS
        if (cell_sp->ti_drift != e->ti_current)
          error("Trying to swallow an un-drifted particle.");
#endif

        /* ID of the sink swallowing this particle */
        const long long sink_id = swallow_id;

        /* Have we found this particle's sink already? */
        int found = 0;

        /* Let's look for the hungry sink in the local list */
        for (size_t i = 0; i < nr_sink; ++i) {

          /* Get a handle on the bpart. */
          struct sink *sp = &sinks[i];

          if (sp->id == sink_id) {

            /* Is the swallowing sink itself flagged for swallowing by
               another sink? */
            if (sink_get_sink_swallow_id(&sp->merger_data) != -1) {

              /* Pretend it was found and abort */
              sink_mark_sink_as_not_swallowed(&cell_sp->merger_data);
              found = 1;
              break;
            }

            /* Lock the space as we are going to work directly on the
             * space's bpart list */
            lock_lock(&s->lock);

            /* Swallow the sink particle (i.e. update the swallowing sink
             * properties with the properties of cell_sp) */
            sink_swallow_sink(sp, cell_sp, e->cosmology);

            /* Release the space as we are done updating the spart */
            if (lock_unlock(&s->lock) != 0)
              error("Failed to unlock the space.");

            // message("sink %lld swallowing sink particle %lld", sp->id,
            // cell_sp->id);

            /* If the sink particle is local, remove it */
            if (c->nodeID == e->nodeID) {

              /* Finally, remove the sink particle from the system
               * Recall that the gpart associated with it is also removed
               * at the same time. */
              cell_remove_sink(e, c, cell_sp);
            }

            /* In any case, prevent the particle from being re-swallowed */
            sink_mark_sink_as_merged(&cell_sp->merger_data);

            found = 1;
            break;
          }

        } /* Loop over local sinks */

#ifdef WITH_MPI
        error("MPI is not implemented yet for sink particles.");
#endif

        /* If we have a local particle, we must have found the sink in one
         * of our list of sinks. */
        if (c->nodeID == e->nodeID && !found) {
          error("sink particle %lld could not find sink %lld to be swallowed",
                cell_sp->id, swallow_id);
        }

      } /* Part was flagged for swallowing */
    }   /* Loop over the parts */
  }     /* Cell is not split */
}

/**
 * @brief Processing of sink particles to swallow - self task case.
 *
 * @param r The thread #runner.
 * @param c The #cell.
 * @param timer Are we timing this?
 */
void runner_do_sinks_sink_swallow_self(struct runner *r, struct cell *c,
                                       int timer) {

#ifdef SWIFT_DEBUG_CHECKS
  if (c->nodeID != r->e->nodeID) error("Running self task on foreign node");
  if (!cell_is_active_sinks(c, r->e) && !cell_is_active_hydro(c, r->e))
    error("Running self task on inactive cell");
#endif

  runner_do_sinks_sink_swallow(r, c, timer);
}

/**
 * @brief Processing of sink particles to swallow - pair task case.
 *
 * @param r The thread #runner.
 * @param ci First #cell.
 * @param cj Second #cell.
 * @param timer Are we timing this?
 */
void runner_do_sinks_sink_swallow_pair(struct runner *r, struct cell *ci,
                                       struct cell *cj, int timer) {

  const struct engine *e = r->e;

#ifdef SWIFT_DEBUG_CHECKS
  if (ci->nodeID != e->nodeID && cj->nodeID != e->nodeID)
    error("Running pair task on foreign node");
#endif

  /* Run the swallowing loop only in the cell that is the neighbour of the
   * active sink */
  if (cell_is_active_sinks(cj, e)) runner_do_sinks_sink_swallow(r, ci, timer);
  if (cell_is_active_sinks(ci, e)) runner_do_sinks_sink_swallow(r, cj, timer);
}

/**
 * @brief Compute the energies (kinetic, potential, etc ) of the gas particle
 * #p and all quantities required for the formation of a sink.
 *
 * Note: This function iterates over gas particles and sink particles.
 *
 * @param e The #engine.
 * @param c The #cell.
 * @param p The #part.
 * @param xp The #xpart data of the particle #p.
 */
void runner_do_prepare_part_sink_formation(struct runner *r, struct cell *c,
                                           struct part *restrict p,
                                           struct xpart *restrict xp) {
  struct engine *e = r->e;
  const struct cosmology *cosmo = e->cosmology;
  const struct sink_props *sink_props = e->sink_properties;
  const int count = c->hydro.count;
  struct part *restrict parts = c->hydro.parts;
  struct xpart *restrict xparts = c->hydro.xparts;

  /* Loop over all particles to find the neighbours within r_acc. Then,
     compute all quantities you need.  */
  for (int i = 0; i < count; i++) {

    /*Get a handle on the part */
    struct part *restrict pi = &parts[i];
    struct xpart *restrict xpi = &xparts[i];

    /* Compute the quantities required to later decide to form a sink or not. */
    sink_prepare_part_sink_formation_gas_criteria(e, p, xp, pi, xpi, cosmo,
                                                  sink_props);
  } /* End of gas neighbour loop */

  /* Shall we reset the values of the energies for the next timestep? No, it is
     done in cell_drift.c and space_init.c, for active particles. The
     potential is set in runner_others.c->runner_do_end_grav_force() */

  /* Check that we are not forming a sink in the accretion radius of another
     one. The new sink may be swallowed by the older one.) */
  const int scount = c->sinks.count;
  struct sink *restrict sinks = c->sinks.parts;

  for (int i = 0; i < scount; i++) {

    /* Get a hold of the ith sinks in ci. */
    struct sink *restrict si = &sinks[i];

    /* Compute the quantities required to later decide to form a sink or not. */
    sink_prepare_part_sink_formation_sink_criteria(e, p, xp, si, cosmo,
                                                   sink_props);

  } /* End of sink neighbour loop */
}<|MERGE_RESOLUTION|>--- conflicted
+++ resolved
@@ -162,12 +162,8 @@
       if (r2 < ri2 || r2 < rj2) {
         runner_iact_nonsym_sinks_sink_swallow(r2, dx, ri, rj, si, sj,
                                               with_cosmology, cosmo,
-<<<<<<< HEAD
-                                              e->gravity_properties);
-=======
                                               e->gravity_properties,
 					      e->sink_properties);
->>>>>>> 7cac6abf
       }
     } /* loop over the sinks in ci. */
   }   /* loop over the sinks in ci. */
@@ -310,15 +306,11 @@
       if (r2 < ri2 || r2 < rj2) {
         runner_iact_nonsym_sinks_sink_swallow(r2, dx, ri, rj, si, sj,
                                               with_cosmology, cosmo,
-<<<<<<< HEAD
-                                              e->gravity_properties);
-=======
                                               e->gravity_properties,
 					      e->sink_properties);
->>>>>>> 7cac6abf
       }
     } /* loop over the sinks in cj. */
-  }   /* loop over the sinks in ci. */
+  }   /* loop over the sinks in 12ci. */
 }
 
 /**
@@ -562,10 +554,6 @@
   struct part *parts = c->hydro.parts;
   struct xpart *xparts = c->hydro.xparts;
 
-<<<<<<< HEAD
-=======
-  timebin_t max_bin = e->max_active_bin;
->>>>>>> 7cac6abf
   integertime_t ti_current = e->ti_current;
   integertime_t ti_beg_max = 0;
 
@@ -692,17 +680,8 @@
 
       if (part_is_inhibited(p, e)) continue;
 
-<<<<<<< HEAD
       integertime_t ti_beg =
           get_integer_time_begin(ti_current + 1, p->time_bin);
-=======
-      integertime_t ti_beg = 0;
-
-      if (p->time_bin <= max_bin) {
-        ti_beg = get_integer_time_begin(ti_current + 1, p->time_bin);
-      }
-
->>>>>>> 7cac6abf
       ti_beg_max = max(ti_beg, ti_beg_max);
     } /* Loop over the parts */
   }   /* Cell is not split */
