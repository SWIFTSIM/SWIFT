/*******************************************************************************
 * This file is part of SWIFT.
 * Copyright (c) 2022 Yves Revaz (yves.revaz@epfl.ch)
 *
 * This program is free software: you can redistribute it and/or modify
 * it under the terms of the GNU Lesser General Public License as published
 * by the Free Software Foundation, either version 3 of the License, or
 * (at your option) any later version.
 *
 * This program is distributed in the hope that it will be useful,
 * but WITHOUT ANY WARRANTY; without even the implied warranty of
 * MERCHANTABILITY or FITNESS FOR A PARTICULAR PURPOSE.  See the
 * GNU General Public License for more details.
 *
 * You should have received a copy of the GNU Lesser General Public License
 * along with this program.  If not, see <http://www.gnu.org/licenses/>.
 *
 ******************************************************************************/

/* Config parameters. */
#include <config.h>

/* This object's header. */
#include "runner.h"

/* Local headers. */
#include "active.h"
#include "cell.h"
#include "engine.h"
#include "sink.h"
#include "sink_iact.h"
#include "space_getsid.h"
#include "timers.h"

<<<<<<< HEAD
=======
/**
 * @brief Calculate gas and sink interaction around #sinks
 *
 * @param r runner task
 * @param c cell
 * @param timer 1 if the time is to be recorded.
 */
void runner_doself_sinks_swallow(struct runner *r, struct cell *c, int timer) {

#ifdef SWIFT_DEBUG_CHECKS
  if (c->nodeID != engine_rank) error("Should be run on a different node");
#endif

  TIMER_TIC;

  const struct engine *e = r->e;
  const struct cosmology *cosmo = e->cosmology;
  const int with_cosmology = e->policy & engine_policy_cosmology;

  /* Anything to do here? */
  if (c->sinks.count == 0) return;
  if (!cell_is_active_sinks(c, e)) return;

  const int scount = c->sinks.count;
  const int count = c->hydro.count;
  struct sink *restrict sinks = c->sinks.parts;
  struct part *restrict parts = c->hydro.parts;

  /* Do we actually have any gas neighbours? */
  if (c->hydro.count != 0) {

    /* Loop over the sinks in ci. */
    for (int sid = 0; sid < scount; sid++) {

      /* Get a hold of the ith sinks in ci. */
      struct sink *restrict si = &sinks[sid];

      /* Skip inactive particles */
      if (!sink_is_active(si, e)) continue;

      const float ri = si->r_cut;
      const float ri2 = ri * ri;
      const float six[3] = {(float)(si->x[0] - c->loc[0]),
                            (float)(si->x[1] - c->loc[1]),
                            (float)(si->x[2] - c->loc[2])};

      /* Loop over the parts (gas) in cj. */
      for (int pjd = 0; pjd < count; pjd++) {

        /* Get a pointer to the jth particle. */
        struct part *restrict pj = &parts[pjd];
        const float hj = pj->h;

        /* Early abort? */
        if (part_is_inhibited(pj, e)) continue;

        /* Compute the pairwise distance. */
        const float pjx[3] = {(float)(pj->x[0] - c->loc[0]),
                              (float)(pj->x[1] - c->loc[1]),
                              (float)(pj->x[2] - c->loc[2])};
        const float dx[3] = {six[0] - pjx[0], six[1] - pjx[1], six[2] - pjx[2]};
        const float r2 = dx[0] * dx[0] + dx[1] * dx[1] + dx[2] * dx[2];

#ifdef SWIFT_DEBUG_CHECKS
        /* Check that particles have been drifted to the current time */
        if (si->ti_drift != e->ti_current)
          error("Particle si not drifted to current time");
        if (pj->ti_drift != e->ti_current)
          error("Particle pj not drifted to current time");
#endif

        if (r2 < ri2) {
          runner_iact_nonsym_sinks_gas_swallow(
              r2, dx, ri, hj, si, pj, with_cosmology, cosmo,
              e->gravity_properties, e->sink_properties);
        }
      } /* loop over the parts in ci. */
    } /* loop over the bparts in ci. */
  } /* Do we have gas particles in the cell? */

  /* When doing sink swallowing, we need a quick loop also over the sink
   * neighbours */

  /* Loop over the sinks in ci. */
  for (int sid = 0; sid < scount; sid++) {

    /* Get a hold of the ith sink in ci. */
    struct sink *restrict si = &sinks[sid];

    /* Skip inactive particles */
    if (!sink_is_active(si, e)) continue;

    const float ri = si->r_cut;
    const float ri2 = ri * ri;
    const float six[3] = {(float)(si->x[0] - c->loc[0]),
                          (float)(si->x[1] - c->loc[1]),
                          (float)(si->x[2] - c->loc[2])};

    /* Loop over the sinks in cj. */
    for (int sjd = 0; sjd < scount; sjd++) {

      /* Skip self interaction */
      if (sid == sjd) continue;

      /* Get a pointer to the jth particle. */
      struct sink *restrict sj = &sinks[sjd];
      const float rj = sj->r_cut;
      const float rj2 = rj * rj;

      /* Early abort? */
      if (sink_is_inhibited(sj, e)) continue;

      /* Compute the pairwise distance. */
      const float sjx[3] = {(float)(sj->x[0] - c->loc[0]),
                            (float)(sj->x[1] - c->loc[1]),
                            (float)(sj->x[2] - c->loc[2])};
      const float dx[3] = {six[0] - sjx[0], six[1] - sjx[1], six[2] - sjx[2]};
      const float r2 = dx[0] * dx[0] + dx[1] * dx[1] + dx[2] * dx[2];

#ifdef SWIFT_DEBUG_CHECKS
      /* Check that particles have been drifted to the current time */
      if (si->ti_drift != e->ti_current)
        error("Particle bi not drifted to current time");
      if (sj->ti_drift != e->ti_current)
        error("Particle bj not drifted to current time");
#endif

      if (r2 < ri2 || r2 < rj2) {
        runner_iact_nonsym_sinks_sink_swallow(
            r2, dx, ri, rj, si, sj, with_cosmology, cosmo,
            e->gravity_properties, e->sink_properties);
      }
    } /* loop over the sinks in ci. */
  } /* loop over the sinks in ci. */

  if (timer) TIMER_TOC(timer_doself_sink_swallow);
}

/**
 * @brief Calculate gas and sink interaction around #sinks
 *
 * @param r runner task
 * @param ci The first #cell
 * @param cj The second #cell
 */
void runner_do_nonsym_pair_sinks_naive_swallow(struct runner *r,
                                               struct cell *restrict ci,
                                               struct cell *restrict cj) {

  const struct engine *e = r->e;
  const struct cosmology *cosmo = e->cosmology;
  const int with_cosmology = e->policy & engine_policy_cosmology;

  /* Anything to do here? */
  if (ci->sinks.count == 0) return;
  if (!cell_is_active_sinks(ci, e)) return;

  const int scount_i = ci->sinks.count;
  const int count_j = cj->hydro.count;
  struct sink *restrict sinks_i = ci->sinks.parts;
  struct part *restrict parts_j = cj->hydro.parts;

  /* Get the relative distance between the pairs, wrapping. */
  double shift[3] = {0.0, 0.0, 0.0};
  for (int k = 0; k < 3; k++) {
    if (cj->loc[k] - ci->loc[k] < -e->s->dim[k] / 2)
      shift[k] = e->s->dim[k];
    else if (cj->loc[k] - ci->loc[k] > e->s->dim[k] / 2)
      shift[k] = -e->s->dim[k];
  }

  /* Do we actually have any gas neighbours? */
  if (cj->hydro.count != 0) {

    /* Loop over the sinks in ci. */
    for (int sid = 0; sid < scount_i; sid++) {

      /* Get a hold of the ith bpart in ci. */
      struct sink *restrict si = &sinks_i[sid];

      /* Skip inactive particles */
      if (!sink_is_active(si, e)) continue;

      const float ri = si->r_cut;
      const float ri2 = ri * ri;
      const float six[3] = {(float)(si->x[0] - cj->loc[0]),
                            (float)(si->x[1] - cj->loc[1]),
                            (float)(si->x[2] - cj->loc[2])};

      /* Loop over the parts (gas) in cj. */
      for (int pjd = 0; pjd < count_j; pjd++) {

        /* Get a pointer to the jth particle. */
        struct part *restrict pj = &parts_j[pjd];
        const float hj = pj->h;

        /* Skip inhibited particles. */
        if (part_is_inhibited(pj, e)) continue;

        /* Compute the pairwise distance. */
        const float pjx[3] = {(float)(pj->x[0] - cj->loc[0]),
                              (float)(pj->x[1] - cj->loc[1]),
                              (float)(pj->x[2] - cj->loc[2])};
        const float dx[3] = {six[0] - pjx[0], six[1] - pjx[1], six[2] - pjx[2]};
        const float r2 = dx[0] * dx[0] + dx[1] * dx[1] + dx[2] * dx[2];

#ifdef SWIFT_DEBUG_CHECKS
        /* Check that particles have been drifted to the current time */
        if (si->ti_drift != e->ti_current)
          error("Particle si not drifted to current time");
        if (pj->ti_drift != e->ti_current)
          error("Particle pj not drifted to current time");
#endif

        if (r2 < ri2) {
          runner_iact_nonsym_sinks_gas_swallow(
              r2, dx, ri, hj, si, pj, with_cosmology, cosmo,
              e->gravity_properties, e->sink_properties);
        }
      } /* loop over the parts in cj. */
    } /* loop over the sinks in ci. */
  } /* Do we have gas particles in the cell? */

  /* When doing sink swallowing, we need a quick loop also over the sinks
   * neighbours */

  const int scount_j = cj->sinks.count;
  struct sink *restrict sinks_j = cj->sinks.parts;

  /* Loop over the sinks in ci. */
  for (int sid = 0; sid < scount_i; sid++) {

    /* Get a hold of the ith bpart in ci. */
    struct sink *restrict si = &sinks_i[sid];

    /* Skip inactive particles */
    if (!sink_is_active(si, e)) continue;

    const float ri = si->r_cut;
    const float ri2 = ri * ri;
    const float six[3] = {(float)(si->x[0] - (cj->loc[0] + shift[0])),
                          (float)(si->x[1] - (cj->loc[1] + shift[1])),
                          (float)(si->x[2] - (cj->loc[2] + shift[2]))};

    /* Loop over the sinks in cj. */
    for (int sjd = 0; sjd < scount_j; sjd++) {

      /* Get a pointer to the jth particle. */
      struct sink *restrict sj = &sinks_j[sjd];
      const float rj = sj->r_cut;
      const float rj2 = rj * rj;

      /* Skip inhibited particles. */
      if (sink_is_inhibited(sj, e)) continue;

      /* Compute the pairwise distance. */
      const float sjx[3] = {(float)(sj->x[0] - cj->loc[0]),
                            (float)(sj->x[1] - cj->loc[1]),
                            (float)(sj->x[2] - cj->loc[2])};
      const float dx[3] = {six[0] - sjx[0], six[1] - sjx[1], six[2] - sjx[2]};
      const float r2 = dx[0] * dx[0] + dx[1] * dx[1] + dx[2] * dx[2];

#ifdef SWIFT_DEBUG_CHECKS
      /* Check that particles have been drifted to the current time */
      if (si->ti_drift != e->ti_current)
        error("Particle si not drifted to current time");
      if (sj->ti_drift != e->ti_current)
        error("Particle sj not drifted to current time");
#endif

      if (r2 < ri2 || r2 < rj2) {
        runner_iact_nonsym_sinks_sink_swallow(
            r2, dx, ri, rj, si, sj, with_cosmology, cosmo,
            e->gravity_properties, e->sink_properties);
      }
    } /* loop over the sinks in cj. */
  } /* loop over the sinks in ci. */
}

/**
 * @brief Calculate swallow for ci #sinks part around the cj #gas and sinks and
 *                              cj #sinks part around the ci #gas and sinks
 *
 * @param r runner task
 * @param ci The first #cell
 * @param cj The second #cell
 */
void runner_dopair_sinks_naive_swallow(struct runner *r,
                                       struct cell *restrict ci,
                                       struct cell *restrict cj, int timer) {

  TIMER_TIC;

  runner_do_nonsym_pair_sinks_naive_swallow(r, ci, cj);
  runner_do_nonsym_pair_sinks_naive_swallow(r, cj, ci);

  if (timer) TIMER_TOC(timer_dopair_sink_swallow);
}

/**
 * @brief Wrapper to runner_doself_sinks_swallow
 *
 * @param r #runner
 * @param c #cell c
 *
 */
void runner_doself_branch_sinks_swallow(struct runner *r, struct cell *c) {

  const struct engine *restrict e = r->e;

  /* Anything to do here? */
  if (c->sinks.count == 0) return;

  /* Anything to do here? */
  if (!cell_is_active_sinks(c, e)) return;

  /* Did we mess up the recursion? */
  if (c->sinks.r_cut_max_old > c->dmin)
    error("Cell smaller than the cut off radius");

  runner_doself_sinks_swallow(r, c, 1);
}

/**
 * @brief Wrapper for runner_dopair_sinks_naive_swallow.
 *
 * @param r #runner
 * @param ci #cell ci
 * @param cj #cell cj
 *
 */
void runner_dopair_branch_sinks_swallow(struct runner *r, struct cell *ci,
                                        struct cell *cj) {

  const struct engine *restrict e = r->e;

  const int ci_active = cell_is_active_sinks(ci, e);
  const int cj_active = cell_is_active_sinks(cj, e);

  const int do_ci = (ci->sinks.count != 0 && cj->hydro.count != 0 && ci_active);
  const int do_cj = (cj->sinks.count != 0 && ci->hydro.count != 0 && cj_active);

  /* Anything to do here? */
  if (!do_ci && !do_cj) return;

  /* Check that cells are drifted. */
  if (do_ci && (!cell_are_sink_drifted(ci, e) || !cell_are_part_drifted(cj, e)))
    error("Interacting undrifted cells.");

  if (do_cj && (!cell_are_part_drifted(ci, e) || !cell_are_sink_drifted(cj, e)))
    error("Interacting undrifted cells.");

  /* No sorted interactions here -> use the naive ones */
  runner_dopair_sinks_naive_swallow(r, ci, cj, 1);
}

/**
 * @brief Compute grouped sub-cell interactions for pairs
 *
 * @param r The #runner.
 * @param ci The first #cell.
 * @param cj The second #cell.
 * @param gettimer Do we have a timer ?
 *
 * @todo Hard-code the sid on the recursive calls to avoid the
 * redundant computations to find the sid on-the-fly.
 */
void runner_dosub_pair_sinks_swallow(struct runner *r, struct cell *ci,
                                     struct cell *cj, int timer) {

  TIMER_TIC;

  struct space *s = r->e->s;
  const struct engine *e = r->e;

  /* Should we even bother?
   * In the swallow case we care about sink-sink and sink-gas
   * interactions. */

  const int should_do_ci = ci->sinks.count != 0 && cell_is_active_sinks(ci, e);
  const int should_do_cj = cj->sinks.count != 0 && cell_is_active_sinks(cj, e);

  if (!should_do_ci && !should_do_cj) return;

  /* Get the type of pair and flip ci/cj if needed. */
  double shift[3];
  const int sid = space_getsid_and_swap_cells(s, &ci, &cj, shift);

  /* Recurse? */
  if (cell_can_recurse_in_pair_sinks_task(ci, cj) &&
      cell_can_recurse_in_pair_sinks_task(cj, ci)) {
    struct cell_split_pair *csp = &cell_split_pairs[sid];
    for (int k = 0; k < csp->count; k++) {
      const int pid = csp->pairs[k].pid;
      const int pjd = csp->pairs[k].pjd;
      if (ci->progeny[pid] != NULL && cj->progeny[pjd] != NULL)
        runner_dosub_pair_sinks_swallow(r, ci->progeny[pid], cj->progeny[pjd],
                                        0);
    }
  }

  /* Otherwise, compute the pair directly. */
  else {

    const int do_ci = ci->sinks.count != 0 && cell_is_active_sinks(ci, e);
    const int do_cj = cj->sinks.count != 0 && cell_is_active_sinks(cj, e);

    if (do_ci) {

      /* Make sure both cells are drifted to the current timestep. */
      if (!cell_are_sink_drifted(ci, e))
        error("Interacting undrifted cells (sinks).");

      if (cj->hydro.count != 0 && !cell_are_part_drifted(cj, e))
        error("Interacting undrifted cells (parts).");
    }

    if (do_cj) {

      /* Make sure both cells are drifted to the current timestep. */
      if (ci->hydro.count != 0 && !cell_are_part_drifted(ci, e))
        error("Interacting undrifted cells (parts).");

      if (!cell_are_sink_drifted(cj, e))
        error("Interacting undrifted cells (sinks).");
    }

    if (do_ci || do_cj) runner_dopair_branch_sinks_swallow(r, ci, cj);
  }

  if (timer) TIMER_TOC(timer_dosub_pair_sink_swallow);
}

/**
 * @brief Compute grouped sub-cell interactions for self tasks
 *
 * @param r The #runner.
 * @param ci The first #cell.
 * @param gettimer Do we have a timer ?
 */
void runner_dosub_self_sinks_swallow(struct runner *r, struct cell *ci,
                                     int timer) {

  TIMER_TIC;

  const struct engine *e = r->e;

#ifdef SWIFT_DEBUG_CHECKS
  if (ci->nodeID != engine_rank)
    error("This function should not be called on foreign cells");
#endif

  /* Should we even bother?
   * In the swallow case we care about sink-sink and sink-gas
   * interactions. */

  const int should_do_ci = ci->sinks.count != 0 && cell_is_active_sinks(ci, e);

  if (!should_do_ci) return;

  /* Recurse? */
  if (cell_can_recurse_in_self_sinks_task(ci)) {

    /* Loop over all progeny. */
    for (int k = 0; k < 8; k++)
      if (ci->progeny[k] != NULL) {
        runner_dosub_self_sinks_swallow(r, ci->progeny[k], 0);
        for (int j = k + 1; j < 8; j++)
          if (ci->progeny[j] != NULL)
            runner_dosub_pair_sinks_swallow(r, ci->progeny[k], ci->progeny[j],
                                            0);
      }
  }

  /* Otherwise, compute self-interaction. */
  else {

    /* Check we did drift to the current time */
    if (!cell_are_sink_drifted(ci, e)) error("Interacting undrifted cell.");

    if (ci->hydro.count != 0 && !cell_are_part_drifted(ci, e))
      error("Interacting undrifted cells (parts).");

    runner_doself_branch_sinks_swallow(r, ci);
  }

  if (timer) TIMER_TOC(timer_dosub_self_sink_swallow);
}
>>>>>>> b02fff2d

/**
 * @brief Process all the gas particles in a cell that have been flagged for
 * swallowing by a sink.
 *
 * This is done by recursing down to the leaf-level and skipping the sub-cells
 * that have not been drifted as they would not have any particles with
 * swallowing flag. We then loop over the particles with a flag and look into
 * the space-wide list of sink for the particle with the corresponding
 * ID. If found, the sink swallows the gas particle and the gas particle is
 * removed. If the cell is local, we may be looking for a foreign sink, in which
 * case, we do not update the sink (that will be done on its node) but just
 * remove the gas particle.
 *
 * @param r The thread #runner.
 * @param c The #cell.
 * @param timer Are we timing this?
 */
void runner_do_sinks_gas_swallow(struct runner *r, struct cell *c, int timer) {

  struct engine *e = r->e;
  struct space *s = e->s;

  struct sink *sinks = s->sinks;
  const size_t nr_sink = s->nr_sinks;
#ifdef WITH_MPI
  error("MPI is not implemented yet for sink particles.");
#endif

  struct part *parts = c->hydro.parts;
  struct xpart *xparts = c->hydro.xparts;

  integertime_t ti_current = e->ti_current;
  integertime_t ti_beg_max = 0;

  /* Early abort?
   * (We only want cells for which we drifted the gas as these are
   * the only ones that could have gas particles that have been flagged
   * for swallowing) */
  if (c->hydro.count == 0 || c->hydro.ti_old_part != e->ti_current) {
    return;
  }

  /* Loop over the progeny ? */
  if (c->split) {
    for (int k = 0; k < 8; k++) {
      if (c->progeny[k] != NULL) {
        struct cell *restrict cp = c->progeny[k];

        runner_do_sinks_gas_swallow(r, cp, 0);

        /* Propagate the ti_beg_max from the leaves to the roots.
         * See bug fix below. */
        ti_beg_max = max(cp->hydro.ti_beg_max, ti_beg_max);
      }
    }
  } else {

    /* Loop over all the gas particles in the cell
     * Note that the cell (and hence the parts) may be local or foreign. */
    const size_t nr_parts = c->hydro.count;
    for (size_t k = 0; k < nr_parts; k++) {

      /* Get a handle on the part. */
      struct part *const p = &parts[k];
      struct xpart *const xp = &xparts[k];

      /* Ignore inhibited particles (they have already been removed!) */
      if (part_is_inhibited(p, e)) continue;

      /* Get the ID of the sink that will swallow this part */
      const long long swallow_id = sink_get_part_swallow_id(&p->sink_data);

      /* Has this particle been flagged for swallowing? */
      if (swallow_id >= 0) {

#ifdef SWIFT_DEBUG_CHECKS
        if (p->ti_drift != e->ti_current)
          error("Trying to swallow an un-drifted particle.");
#endif

        /* ID of the sink swallowing this particle */
        const long long sink_id = swallow_id;

        /* Have we found this particle's sink already? */
        int found = 0;

        /* Let's look for the hungry sink in the local list */
        for (size_t i = 0; i < nr_sink; ++i) {

          /* Get a handle on the bpart. */
          struct sink *sp = &sinks[i];

          if (sp->id == sink_id) {

            /* Lock the space as we are going to work directly on the spart list
             */
            lock_lock(&s->lock);

            /* Swallow the gas particle (i.e. update the sink properties) */
            sink_swallow_part(sp, p, xp, e->cosmology);

            /* Release the space as we are done updating the spart */
            if (lock_unlock(&s->lock) != 0)
              error("Failed to unlock the space.");

            /* If the gas particle is local, remove it */
            if (c->nodeID == e->nodeID) {

              lock_lock(&e->s->lock);

              /* Re-check that the particle has not been removed
               * by another thread before we do the deed. */
              if (!part_is_inhibited(p, e)) {

                /* Finally, remove the gas particle from the system
                 * Recall that the gpart associated with it is also removed
                 * at the same time. */
                cell_remove_part(e, c, p, xp);
              }

              if (lock_unlock(&e->s->lock) != 0)
                error("Failed to unlock the space!");
            }

            /* In any case, prevent the particle from being re-swallowed */
            sink_mark_part_as_swallowed(&p->sink_data);

            found = 1;
            break;
          }

        } /* Loop over local sinks */

#ifdef WITH_MPI
        error("MPI is not implemented yet for sink particles.");
#endif

        /* If we have a local particle, we must have found the sink in one
         * of our list of sinks. */
        if (c->nodeID == e->nodeID && !found) {
          error("Gas particle %lld could not find sink %lld to be swallowed",
                p->id, swallow_id);
        }
      } /* Part was flagged for swallowing */

      /* Bug fix : Change the hydro.ti_beg_max when a sink eats the last gas
       * particle possessing the ti_beg_max of the cell. We set hydro.ti_beg_max
       * to the max ti_beg of the remaining gas particle. Why this fix ?
       * Otherwise, we fail the check from cell_check_timesteps. This bug is
       * rare because it needs that the swallowed gas is the last part with the
       * ti_beg_max of the cell.
       * The same is not done for ti_end_min since it may inactivate cells that
       * need to perform sinks tasks.
       */

      if (part_is_inhibited(p, e)) continue;

      integertime_t ti_beg =
          get_integer_time_begin(ti_current + 1, p->time_bin);
      ti_beg_max = max(ti_beg, ti_beg_max);
    } /* Loop over the parts */
  } /* Cell is not split */

  /* Update ti_beg_max. See bug fix above. */
  if (ti_beg_max != c->hydro.ti_beg_max) {
    c->hydro.ti_beg_max = ti_beg_max;
  }
}

/**
 * @brief Processing of gas particles to swallow - self task case.
 *
 * @param r The thread #runner.
 * @param c The #cell.
 * @param timer Are we timing this?
 */
void runner_do_sinks_gas_swallow_self(struct runner *r, struct cell *c,
                                      int timer) {

#ifdef SWIFT_DEBUG_CHECKS
  if (c->nodeID != r->e->nodeID) error("Running self task on foreign node");
  if (!cell_is_active_sinks(c, r->e) && !cell_is_active_hydro(c, r->e))
    error("Running self task on inactive cell");
#endif

  runner_do_sinks_gas_swallow(r, c, timer);
}

/**
 * @brief Processing of gas particles to swallow - pair task case.
 *
 * @param r The thread #runner.
 * @param ci First #cell.
 * @param cj Second #cell.
 * @param timer Are we timing this?
 */
void runner_do_sinks_gas_swallow_pair(struct runner *r, struct cell *ci,
                                      struct cell *cj, int timer) {

  const struct engine *e = r->e;

#ifdef SWIFT_DEBUG_CHECKS
  if (ci->nodeID != e->nodeID && cj->nodeID != e->nodeID)
    error("Running pair task on foreign node");
#endif

  /* Run the swallowing loop only in the cell that is the neighbour of the
   * active sink */
  if (cell_is_active_sinks(cj, e)) runner_do_sinks_gas_swallow(r, ci, timer);
  if (cell_is_active_sinks(ci, e)) runner_do_sinks_gas_swallow(r, cj, timer);
}

/**
 * @brief Process all the sink particles in a cell that have been flagged for
 * swallowing by a sink.
 *
 * This is done by recursing down to the leaf-level and skipping the sub-cells
 * that have not been drifted as they would not have any particles with
 * swallowing flag. We then loop over the particles with a flag and look into
 * the space-wide list of sinks for the particle with the corresponding
 * ID. If found, the sink swallows the sink particle and the sink particle is
 * removed. If the cell is local, we may be looking for a foreign sink, in which
 * case, we do not update the sink (that will be done on its node) but just
 * remove the sink particle.
 *
 * @param r The thread #runner.
 * @param c The #cell.
 * @param timer Are we timing this?
 */
void runner_do_sinks_sink_swallow(struct runner *r, struct cell *c, int timer) {

  struct engine *e = r->e;
  struct space *s = e->s;

  struct sink *sinks = s->sinks;
  const size_t nr_sink = s->nr_sinks;
#ifdef WITH_MPI
  error("MPI is not implemented yet for sink particles.");
#endif

  struct sink *cell_sinks = c->sinks.parts;

  /* Early abort?
   * (We only want cells for which we drifted the sink as these are
   * the only ones that could have sink particles that have been flagged
   * for swallowing) */
  if (c->sinks.count == 0 || c->sinks.ti_old_part != e->ti_current) {
    return;
  }

  /* Loop over the progeny ? */
  if (c->split) {
    for (int k = 0; k < 8; k++) {
      if (c->progeny[k] != NULL) {
        struct cell *restrict cp = c->progeny[k];

        runner_do_sinks_sink_swallow(r, cp, 0);
      }
    }
  } else {

    /* Loop over all the sinks particles in the cell
     * Note that the cell (and hence the sinks) may be local or foreign. */
    const size_t nr_cell_sinks = c->sinks.count;

    for (size_t k = 0; k < nr_cell_sinks; k++) {

      /* Get a handle on the part. */
      struct sink *const cell_sp = &cell_sinks[k];

      /* Ignore inhibited particles (they have already been removed!) */
      if (sink_is_inhibited(cell_sp, e)) continue;

      /* Get the ID of the sink that will swallow this sink */
      const long long swallow_id =
          sink_get_sink_swallow_id(&cell_sp->merger_data);

      /* Has this particle been flagged for swallowing? */
      if (swallow_id >= 0) {

#ifdef SWIFT_DEBUG_CHECKS
        if (cell_sp->ti_drift != e->ti_current)
          error("Trying to swallow an un-drifted particle.");
#endif

        /* ID of the sink swallowing this particle */
        const long long sink_id = swallow_id;

        /* Have we found this particle's sink already? */
        int found = 0;

        /* Let's look for the hungry sink in the local list */
        for (size_t i = 0; i < nr_sink; ++i) {

          /* Get a handle on the bpart. */
          struct sink *sp = &sinks[i];

          if (sp->id == sink_id) {

            /* Is the swallowing sink itself flagged for swallowing by
               another sink? */
            if (sink_get_sink_swallow_id(&sp->merger_data) != -1) {

              /* Pretend it was found and abort */
              sink_mark_sink_as_not_swallowed(&cell_sp->merger_data);
              found = 1;
              break;
            }

            /* Lock the space as we are going to work directly on the
             * space's bpart list */
            lock_lock(&s->lock);

            /* Swallow the sink particle (i.e. update the swallowing sink
             * properties with the properties of cell_sp) */
            sink_swallow_sink(sp, cell_sp, e->cosmology);

            /* Release the space as we are done updating the spart */
            if (lock_unlock(&s->lock) != 0)
              error("Failed to unlock the space.");

            // message("sink %lld swallowing sink particle %lld", sp->id,
            // cell_sp->id);

            /* If the sink particle is local, remove it */
            if (c->nodeID == e->nodeID) {

              /* Finally, remove the sink particle from the system
               * Recall that the gpart associated with it is also removed
               * at the same time. */
              cell_remove_sink(e, c, cell_sp);
            }

            /* In any case, prevent the particle from being re-swallowed */
            sink_mark_sink_as_merged(&cell_sp->merger_data);

            found = 1;
            break;
          }

        } /* Loop over local sinks */

#ifdef WITH_MPI
        error("MPI is not implemented yet for sink particles.");
#endif

        /* If we have a local particle, we must have found the sink in one
         * of our list of sinks. */
        if (c->nodeID == e->nodeID && !found) {
          error("sink particle %lld could not find sink %lld to be swallowed",
                cell_sp->id, swallow_id);
        }

      } /* Part was flagged for swallowing */
    } /* Loop over the parts */
  } /* Cell is not split */
}

/**
 * @brief Processing of sink particles to swallow - self task case.
 *
 * @param r The thread #runner.
 * @param c The #cell.
 * @param timer Are we timing this?
 */
void runner_do_sinks_sink_swallow_self(struct runner *r, struct cell *c,
                                       int timer) {

#ifdef SWIFT_DEBUG_CHECKS
  if (c->nodeID != r->e->nodeID) error("Running self task on foreign node");
  if (!cell_is_active_sinks(c, r->e) && !cell_is_active_hydro(c, r->e))
    error("Running self task on inactive cell");
#endif

  runner_do_sinks_sink_swallow(r, c, timer);
}

/**
 * @brief Processing of sink particles to swallow - pair task case.
 *
 * @param r The thread #runner.
 * @param ci First #cell.
 * @param cj Second #cell.
 * @param timer Are we timing this?
 */
void runner_do_sinks_sink_swallow_pair(struct runner *r, struct cell *ci,
                                       struct cell *cj, int timer) {

  const struct engine *e = r->e;

#ifdef SWIFT_DEBUG_CHECKS
  if (ci->nodeID != e->nodeID && cj->nodeID != e->nodeID)
    error("Running pair task on foreign node");
#endif

  /* Run the swallowing loop only in the cell that is the neighbour of the
   * active sink */
  if (cell_is_active_sinks(cj, e)) runner_do_sinks_sink_swallow(r, ci, timer);
  if (cell_is_active_sinks(ci, e)) runner_do_sinks_sink_swallow(r, cj, timer);
}

/**
 * @brief Compute the energies (kinetic, potential, etc ) of the gas particle
 * #p and all quantities required for the formation of a sink.
 *
 * Note: This function iterates over gas particles and sink particles.
 *
 * @param e The #engine.
 * @param c The #cell.
 * @param p The #part.
 * @param xp The #xpart data of the particle #p.
 */
void runner_do_prepare_part_sink_formation(struct runner *r, struct cell *c,
                                           struct part *restrict p,
                                           struct xpart *restrict xp) {
  struct engine *e = r->e;
  const struct cosmology *cosmo = e->cosmology;
  const struct sink_props *sink_props = e->sink_properties;
  const int count = c->hydro.count;
  struct part *restrict parts = c->hydro.parts;
  struct xpart *restrict xparts = c->hydro.xparts;

  /* Loop over all particles to find the neighbours within r_acc. Then,
     compute all quantities you need.  */
  for (int i = 0; i < count; i++) {

    /*Get a handle on the part */
    struct part *restrict pi = &parts[i];
    struct xpart *restrict xpi = &xparts[i];

    /* Compute the quantities required to later decide to form a sink or not. */
    sink_prepare_part_sink_formation_gas_criteria(e, p, xp, pi, xpi, cosmo,
                                                  sink_props);
  } /* End of gas neighbour loop */

  /* Check that we are not forming a sink in the accretion radius of another
     one. The new sink may be swallowed by the older one.) */
  const int scount = c->sinks.count;
  struct sink *restrict sinks = c->sinks.parts;

  for (int i = 0; i < scount; i++) {

    /* Get a hold of the ith sinks in ci. */
    struct sink *restrict si = &sinks[i];

    /* Compute the quantities required to later decide to form a sink or not. */
    sink_prepare_part_sink_formation_sink_criteria(e, p, xp, si, cosmo,
                                                   sink_props);

  } /* End of sink neighbour loop */
}<|MERGE_RESOLUTION|>--- conflicted
+++ resolved
@@ -32,497 +32,6 @@
 #include "space_getsid.h"
 #include "timers.h"
 
-<<<<<<< HEAD
-=======
-/**
- * @brief Calculate gas and sink interaction around #sinks
- *
- * @param r runner task
- * @param c cell
- * @param timer 1 if the time is to be recorded.
- */
-void runner_doself_sinks_swallow(struct runner *r, struct cell *c, int timer) {
-
-#ifdef SWIFT_DEBUG_CHECKS
-  if (c->nodeID != engine_rank) error("Should be run on a different node");
-#endif
-
-  TIMER_TIC;
-
-  const struct engine *e = r->e;
-  const struct cosmology *cosmo = e->cosmology;
-  const int with_cosmology = e->policy & engine_policy_cosmology;
-
-  /* Anything to do here? */
-  if (c->sinks.count == 0) return;
-  if (!cell_is_active_sinks(c, e)) return;
-
-  const int scount = c->sinks.count;
-  const int count = c->hydro.count;
-  struct sink *restrict sinks = c->sinks.parts;
-  struct part *restrict parts = c->hydro.parts;
-
-  /* Do we actually have any gas neighbours? */
-  if (c->hydro.count != 0) {
-
-    /* Loop over the sinks in ci. */
-    for (int sid = 0; sid < scount; sid++) {
-
-      /* Get a hold of the ith sinks in ci. */
-      struct sink *restrict si = &sinks[sid];
-
-      /* Skip inactive particles */
-      if (!sink_is_active(si, e)) continue;
-
-      const float ri = si->r_cut;
-      const float ri2 = ri * ri;
-      const float six[3] = {(float)(si->x[0] - c->loc[0]),
-                            (float)(si->x[1] - c->loc[1]),
-                            (float)(si->x[2] - c->loc[2])};
-
-      /* Loop over the parts (gas) in cj. */
-      for (int pjd = 0; pjd < count; pjd++) {
-
-        /* Get a pointer to the jth particle. */
-        struct part *restrict pj = &parts[pjd];
-        const float hj = pj->h;
-
-        /* Early abort? */
-        if (part_is_inhibited(pj, e)) continue;
-
-        /* Compute the pairwise distance. */
-        const float pjx[3] = {(float)(pj->x[0] - c->loc[0]),
-                              (float)(pj->x[1] - c->loc[1]),
-                              (float)(pj->x[2] - c->loc[2])};
-        const float dx[3] = {six[0] - pjx[0], six[1] - pjx[1], six[2] - pjx[2]};
-        const float r2 = dx[0] * dx[0] + dx[1] * dx[1] + dx[2] * dx[2];
-
-#ifdef SWIFT_DEBUG_CHECKS
-        /* Check that particles have been drifted to the current time */
-        if (si->ti_drift != e->ti_current)
-          error("Particle si not drifted to current time");
-        if (pj->ti_drift != e->ti_current)
-          error("Particle pj not drifted to current time");
-#endif
-
-        if (r2 < ri2) {
-          runner_iact_nonsym_sinks_gas_swallow(
-              r2, dx, ri, hj, si, pj, with_cosmology, cosmo,
-              e->gravity_properties, e->sink_properties);
-        }
-      } /* loop over the parts in ci. */
-    } /* loop over the bparts in ci. */
-  } /* Do we have gas particles in the cell? */
-
-  /* When doing sink swallowing, we need a quick loop also over the sink
-   * neighbours */
-
-  /* Loop over the sinks in ci. */
-  for (int sid = 0; sid < scount; sid++) {
-
-    /* Get a hold of the ith sink in ci. */
-    struct sink *restrict si = &sinks[sid];
-
-    /* Skip inactive particles */
-    if (!sink_is_active(si, e)) continue;
-
-    const float ri = si->r_cut;
-    const float ri2 = ri * ri;
-    const float six[3] = {(float)(si->x[0] - c->loc[0]),
-                          (float)(si->x[1] - c->loc[1]),
-                          (float)(si->x[2] - c->loc[2])};
-
-    /* Loop over the sinks in cj. */
-    for (int sjd = 0; sjd < scount; sjd++) {
-
-      /* Skip self interaction */
-      if (sid == sjd) continue;
-
-      /* Get a pointer to the jth particle. */
-      struct sink *restrict sj = &sinks[sjd];
-      const float rj = sj->r_cut;
-      const float rj2 = rj * rj;
-
-      /* Early abort? */
-      if (sink_is_inhibited(sj, e)) continue;
-
-      /* Compute the pairwise distance. */
-      const float sjx[3] = {(float)(sj->x[0] - c->loc[0]),
-                            (float)(sj->x[1] - c->loc[1]),
-                            (float)(sj->x[2] - c->loc[2])};
-      const float dx[3] = {six[0] - sjx[0], six[1] - sjx[1], six[2] - sjx[2]};
-      const float r2 = dx[0] * dx[0] + dx[1] * dx[1] + dx[2] * dx[2];
-
-#ifdef SWIFT_DEBUG_CHECKS
-      /* Check that particles have been drifted to the current time */
-      if (si->ti_drift != e->ti_current)
-        error("Particle bi not drifted to current time");
-      if (sj->ti_drift != e->ti_current)
-        error("Particle bj not drifted to current time");
-#endif
-
-      if (r2 < ri2 || r2 < rj2) {
-        runner_iact_nonsym_sinks_sink_swallow(
-            r2, dx, ri, rj, si, sj, with_cosmology, cosmo,
-            e->gravity_properties, e->sink_properties);
-      }
-    } /* loop over the sinks in ci. */
-  } /* loop over the sinks in ci. */
-
-  if (timer) TIMER_TOC(timer_doself_sink_swallow);
-}
-
-/**
- * @brief Calculate gas and sink interaction around #sinks
- *
- * @param r runner task
- * @param ci The first #cell
- * @param cj The second #cell
- */
-void runner_do_nonsym_pair_sinks_naive_swallow(struct runner *r,
-                                               struct cell *restrict ci,
-                                               struct cell *restrict cj) {
-
-  const struct engine *e = r->e;
-  const struct cosmology *cosmo = e->cosmology;
-  const int with_cosmology = e->policy & engine_policy_cosmology;
-
-  /* Anything to do here? */
-  if (ci->sinks.count == 0) return;
-  if (!cell_is_active_sinks(ci, e)) return;
-
-  const int scount_i = ci->sinks.count;
-  const int count_j = cj->hydro.count;
-  struct sink *restrict sinks_i = ci->sinks.parts;
-  struct part *restrict parts_j = cj->hydro.parts;
-
-  /* Get the relative distance between the pairs, wrapping. */
-  double shift[3] = {0.0, 0.0, 0.0};
-  for (int k = 0; k < 3; k++) {
-    if (cj->loc[k] - ci->loc[k] < -e->s->dim[k] / 2)
-      shift[k] = e->s->dim[k];
-    else if (cj->loc[k] - ci->loc[k] > e->s->dim[k] / 2)
-      shift[k] = -e->s->dim[k];
-  }
-
-  /* Do we actually have any gas neighbours? */
-  if (cj->hydro.count != 0) {
-
-    /* Loop over the sinks in ci. */
-    for (int sid = 0; sid < scount_i; sid++) {
-
-      /* Get a hold of the ith bpart in ci. */
-      struct sink *restrict si = &sinks_i[sid];
-
-      /* Skip inactive particles */
-      if (!sink_is_active(si, e)) continue;
-
-      const float ri = si->r_cut;
-      const float ri2 = ri * ri;
-      const float six[3] = {(float)(si->x[0] - cj->loc[0]),
-                            (float)(si->x[1] - cj->loc[1]),
-                            (float)(si->x[2] - cj->loc[2])};
-
-      /* Loop over the parts (gas) in cj. */
-      for (int pjd = 0; pjd < count_j; pjd++) {
-
-        /* Get a pointer to the jth particle. */
-        struct part *restrict pj = &parts_j[pjd];
-        const float hj = pj->h;
-
-        /* Skip inhibited particles. */
-        if (part_is_inhibited(pj, e)) continue;
-
-        /* Compute the pairwise distance. */
-        const float pjx[3] = {(float)(pj->x[0] - cj->loc[0]),
-                              (float)(pj->x[1] - cj->loc[1]),
-                              (float)(pj->x[2] - cj->loc[2])};
-        const float dx[3] = {six[0] - pjx[0], six[1] - pjx[1], six[2] - pjx[2]};
-        const float r2 = dx[0] * dx[0] + dx[1] * dx[1] + dx[2] * dx[2];
-
-#ifdef SWIFT_DEBUG_CHECKS
-        /* Check that particles have been drifted to the current time */
-        if (si->ti_drift != e->ti_current)
-          error("Particle si not drifted to current time");
-        if (pj->ti_drift != e->ti_current)
-          error("Particle pj not drifted to current time");
-#endif
-
-        if (r2 < ri2) {
-          runner_iact_nonsym_sinks_gas_swallow(
-              r2, dx, ri, hj, si, pj, with_cosmology, cosmo,
-              e->gravity_properties, e->sink_properties);
-        }
-      } /* loop over the parts in cj. */
-    } /* loop over the sinks in ci. */
-  } /* Do we have gas particles in the cell? */
-
-  /* When doing sink swallowing, we need a quick loop also over the sinks
-   * neighbours */
-
-  const int scount_j = cj->sinks.count;
-  struct sink *restrict sinks_j = cj->sinks.parts;
-
-  /* Loop over the sinks in ci. */
-  for (int sid = 0; sid < scount_i; sid++) {
-
-    /* Get a hold of the ith bpart in ci. */
-    struct sink *restrict si = &sinks_i[sid];
-
-    /* Skip inactive particles */
-    if (!sink_is_active(si, e)) continue;
-
-    const float ri = si->r_cut;
-    const float ri2 = ri * ri;
-    const float six[3] = {(float)(si->x[0] - (cj->loc[0] + shift[0])),
-                          (float)(si->x[1] - (cj->loc[1] + shift[1])),
-                          (float)(si->x[2] - (cj->loc[2] + shift[2]))};
-
-    /* Loop over the sinks in cj. */
-    for (int sjd = 0; sjd < scount_j; sjd++) {
-
-      /* Get a pointer to the jth particle. */
-      struct sink *restrict sj = &sinks_j[sjd];
-      const float rj = sj->r_cut;
-      const float rj2 = rj * rj;
-
-      /* Skip inhibited particles. */
-      if (sink_is_inhibited(sj, e)) continue;
-
-      /* Compute the pairwise distance. */
-      const float sjx[3] = {(float)(sj->x[0] - cj->loc[0]),
-                            (float)(sj->x[1] - cj->loc[1]),
-                            (float)(sj->x[2] - cj->loc[2])};
-      const float dx[3] = {six[0] - sjx[0], six[1] - sjx[1], six[2] - sjx[2]};
-      const float r2 = dx[0] * dx[0] + dx[1] * dx[1] + dx[2] * dx[2];
-
-#ifdef SWIFT_DEBUG_CHECKS
-      /* Check that particles have been drifted to the current time */
-      if (si->ti_drift != e->ti_current)
-        error("Particle si not drifted to current time");
-      if (sj->ti_drift != e->ti_current)
-        error("Particle sj not drifted to current time");
-#endif
-
-      if (r2 < ri2 || r2 < rj2) {
-        runner_iact_nonsym_sinks_sink_swallow(
-            r2, dx, ri, rj, si, sj, with_cosmology, cosmo,
-            e->gravity_properties, e->sink_properties);
-      }
-    } /* loop over the sinks in cj. */
-  } /* loop over the sinks in ci. */
-}
-
-/**
- * @brief Calculate swallow for ci #sinks part around the cj #gas and sinks and
- *                              cj #sinks part around the ci #gas and sinks
- *
- * @param r runner task
- * @param ci The first #cell
- * @param cj The second #cell
- */
-void runner_dopair_sinks_naive_swallow(struct runner *r,
-                                       struct cell *restrict ci,
-                                       struct cell *restrict cj, int timer) {
-
-  TIMER_TIC;
-
-  runner_do_nonsym_pair_sinks_naive_swallow(r, ci, cj);
-  runner_do_nonsym_pair_sinks_naive_swallow(r, cj, ci);
-
-  if (timer) TIMER_TOC(timer_dopair_sink_swallow);
-}
-
-/**
- * @brief Wrapper to runner_doself_sinks_swallow
- *
- * @param r #runner
- * @param c #cell c
- *
- */
-void runner_doself_branch_sinks_swallow(struct runner *r, struct cell *c) {
-
-  const struct engine *restrict e = r->e;
-
-  /* Anything to do here? */
-  if (c->sinks.count == 0) return;
-
-  /* Anything to do here? */
-  if (!cell_is_active_sinks(c, e)) return;
-
-  /* Did we mess up the recursion? */
-  if (c->sinks.r_cut_max_old > c->dmin)
-    error("Cell smaller than the cut off radius");
-
-  runner_doself_sinks_swallow(r, c, 1);
-}
-
-/**
- * @brief Wrapper for runner_dopair_sinks_naive_swallow.
- *
- * @param r #runner
- * @param ci #cell ci
- * @param cj #cell cj
- *
- */
-void runner_dopair_branch_sinks_swallow(struct runner *r, struct cell *ci,
-                                        struct cell *cj) {
-
-  const struct engine *restrict e = r->e;
-
-  const int ci_active = cell_is_active_sinks(ci, e);
-  const int cj_active = cell_is_active_sinks(cj, e);
-
-  const int do_ci = (ci->sinks.count != 0 && cj->hydro.count != 0 && ci_active);
-  const int do_cj = (cj->sinks.count != 0 && ci->hydro.count != 0 && cj_active);
-
-  /* Anything to do here? */
-  if (!do_ci && !do_cj) return;
-
-  /* Check that cells are drifted. */
-  if (do_ci && (!cell_are_sink_drifted(ci, e) || !cell_are_part_drifted(cj, e)))
-    error("Interacting undrifted cells.");
-
-  if (do_cj && (!cell_are_part_drifted(ci, e) || !cell_are_sink_drifted(cj, e)))
-    error("Interacting undrifted cells.");
-
-  /* No sorted interactions here -> use the naive ones */
-  runner_dopair_sinks_naive_swallow(r, ci, cj, 1);
-}
-
-/**
- * @brief Compute grouped sub-cell interactions for pairs
- *
- * @param r The #runner.
- * @param ci The first #cell.
- * @param cj The second #cell.
- * @param gettimer Do we have a timer ?
- *
- * @todo Hard-code the sid on the recursive calls to avoid the
- * redundant computations to find the sid on-the-fly.
- */
-void runner_dosub_pair_sinks_swallow(struct runner *r, struct cell *ci,
-                                     struct cell *cj, int timer) {
-
-  TIMER_TIC;
-
-  struct space *s = r->e->s;
-  const struct engine *e = r->e;
-
-  /* Should we even bother?
-   * In the swallow case we care about sink-sink and sink-gas
-   * interactions. */
-
-  const int should_do_ci = ci->sinks.count != 0 && cell_is_active_sinks(ci, e);
-  const int should_do_cj = cj->sinks.count != 0 && cell_is_active_sinks(cj, e);
-
-  if (!should_do_ci && !should_do_cj) return;
-
-  /* Get the type of pair and flip ci/cj if needed. */
-  double shift[3];
-  const int sid = space_getsid_and_swap_cells(s, &ci, &cj, shift);
-
-  /* Recurse? */
-  if (cell_can_recurse_in_pair_sinks_task(ci, cj) &&
-      cell_can_recurse_in_pair_sinks_task(cj, ci)) {
-    struct cell_split_pair *csp = &cell_split_pairs[sid];
-    for (int k = 0; k < csp->count; k++) {
-      const int pid = csp->pairs[k].pid;
-      const int pjd = csp->pairs[k].pjd;
-      if (ci->progeny[pid] != NULL && cj->progeny[pjd] != NULL)
-        runner_dosub_pair_sinks_swallow(r, ci->progeny[pid], cj->progeny[pjd],
-                                        0);
-    }
-  }
-
-  /* Otherwise, compute the pair directly. */
-  else {
-
-    const int do_ci = ci->sinks.count != 0 && cell_is_active_sinks(ci, e);
-    const int do_cj = cj->sinks.count != 0 && cell_is_active_sinks(cj, e);
-
-    if (do_ci) {
-
-      /* Make sure both cells are drifted to the current timestep. */
-      if (!cell_are_sink_drifted(ci, e))
-        error("Interacting undrifted cells (sinks).");
-
-      if (cj->hydro.count != 0 && !cell_are_part_drifted(cj, e))
-        error("Interacting undrifted cells (parts).");
-    }
-
-    if (do_cj) {
-
-      /* Make sure both cells are drifted to the current timestep. */
-      if (ci->hydro.count != 0 && !cell_are_part_drifted(ci, e))
-        error("Interacting undrifted cells (parts).");
-
-      if (!cell_are_sink_drifted(cj, e))
-        error("Interacting undrifted cells (sinks).");
-    }
-
-    if (do_ci || do_cj) runner_dopair_branch_sinks_swallow(r, ci, cj);
-  }
-
-  if (timer) TIMER_TOC(timer_dosub_pair_sink_swallow);
-}
-
-/**
- * @brief Compute grouped sub-cell interactions for self tasks
- *
- * @param r The #runner.
- * @param ci The first #cell.
- * @param gettimer Do we have a timer ?
- */
-void runner_dosub_self_sinks_swallow(struct runner *r, struct cell *ci,
-                                     int timer) {
-
-  TIMER_TIC;
-
-  const struct engine *e = r->e;
-
-#ifdef SWIFT_DEBUG_CHECKS
-  if (ci->nodeID != engine_rank)
-    error("This function should not be called on foreign cells");
-#endif
-
-  /* Should we even bother?
-   * In the swallow case we care about sink-sink and sink-gas
-   * interactions. */
-
-  const int should_do_ci = ci->sinks.count != 0 && cell_is_active_sinks(ci, e);
-
-  if (!should_do_ci) return;
-
-  /* Recurse? */
-  if (cell_can_recurse_in_self_sinks_task(ci)) {
-
-    /* Loop over all progeny. */
-    for (int k = 0; k < 8; k++)
-      if (ci->progeny[k] != NULL) {
-        runner_dosub_self_sinks_swallow(r, ci->progeny[k], 0);
-        for (int j = k + 1; j < 8; j++)
-          if (ci->progeny[j] != NULL)
-            runner_dosub_pair_sinks_swallow(r, ci->progeny[k], ci->progeny[j],
-                                            0);
-      }
-  }
-
-  /* Otherwise, compute self-interaction. */
-  else {
-
-    /* Check we did drift to the current time */
-    if (!cell_are_sink_drifted(ci, e)) error("Interacting undrifted cell.");
-
-    if (ci->hydro.count != 0 && !cell_are_part_drifted(ci, e))
-      error("Interacting undrifted cells (parts).");
-
-    runner_doself_branch_sinks_swallow(r, ci);
-  }
-
-  if (timer) TIMER_TOC(timer_dosub_self_sink_swallow);
-}
->>>>>>> b02fff2d
 
 /**
  * @brief Process all the gas particles in a cell that have been flagged for
