--- conflicted
+++ resolved
@@ -36,13 +36,8 @@
 
 int checkSpacehmax(struct space *s);
 int checkCellhdxmax(const struct cell *c, int *depth);
-<<<<<<< HEAD
-void dumpCells(const char *prefix, int pactive, struct space *s, int rank,
-               int step);
-=======
 void dumpCells(const char *prefix, int active, int mpiactive, int pactive,
                struct space *s, int rank, int step);
->>>>>>> 205a2066
 
 #ifdef HAVE_METIS
 #include "metis.h"
