/*******************************************************************************
 * This file is part of SWIFT.
 * Copyright (c) 2012 Pedro Gonnet (pedro.gonnet@durham.ac.uk)
 *               2016 Matthieu Schaller (schaller@strw.leidenuniv.nl)
 *
 * This program is free software: you can redistribute it and/or modify
 * it under the terms of the GNU Lesser General Public License as published
 * by the Free Software Foundation, either version 3 of the License, or
 * (at your option) any later version.
 *
 * This program is distributed in the hope that it will be useful,
 * but WITHOUT ANY WARRANTY; without even the implied warranty of
 * MERCHANTABILITY or FITNESS FOR A PARTICULAR PURPOSE.  See the
 * GNU General Public License for more details.
 *
 * You should have received a copy of the GNU Lesser General Public License
 * along with this program.  If not, see <http://www.gnu.org/licenses/>.
 *
 ******************************************************************************/

/* Before including this file, define FUNCTION, which is the
   name of the interaction function. This creates the interaction functions
   runner_dopair_FUNCTION, runner_dopair_FUNCTION_naive, runner_doself_FUNCTION,
   and runner_dosub_FUNCTION calling the pairwise interaction function
   runner_iact_FUNCTION. */

#include "runner_doiact_stars.h"

#ifdef RT_NONE
#define WITH_RT 0
#else
#if (FUNCTION_TASK_LOOP == TASK_LOOP_DENSITY) || \
    (FUNCTION_TASK_LOOP == TASK_LOOP_FEEDBACK)
#define WITH_RT (e->policy & engine_policy_rt)
#else
#define WITH_RT 0
#endif
#endif

/**
 * @brief Calculate the number density of #part around the #spart
 *
 * @param r runner task
 * @param c cell
 * @param timer 1 if the time is to be recorded.
 */
void DOSELF1_STARS(struct runner *r, struct cell *c, int timer) {

#ifdef SWIFT_DEBUG_CHECKS
  if (c->nodeID != engine_rank) error("Should be run on a different node");
#endif

  TIMER_TIC;

  const struct engine *e = r->e;
  const integertime_t ti_current = e->ti_current;
  const struct cosmology *cosmo = e->cosmology;

  /* Anything to do here? */
  if (c->hydro.count == 0 || c->stars.count == 0) return;
  if (!cell_is_active_stars(c, e)) return;

  /* Cosmological terms */
  const float a = cosmo->a;
  const float H = cosmo->H;

  const int scount = c->stars.count;
  const int count = c->hydro.count;
  struct spart *restrict sparts = c->stars.parts;
  struct part *restrict parts = c->hydro.parts;
#if (FUNCTION_TASK_LOOP == TASK_LOOP_FEEDBACK)
  struct xpart *restrict xparts = c->hydro.xparts;
#endif

  const int with_rt = WITH_RT;

  /* Loop over the sparts in ci. */
  for (int sid = 0; sid < scount; sid++) {

    /* Get a hold of the ith spart in ci. */
    struct spart *restrict si = &sparts[sid];

    /* Skip inhibited particles */
    if (spart_is_inhibited(si, e)) continue;

    /* Skip inactive particles */
    if (!spart_is_active(si, e)) continue;

    /* Skip inactive particles */
    int si_active_feedback = feedback_is_active(si, e);
    if (!si_active_feedback && !with_rt) continue;

    const float hi = si->h;
    const float hig2 = hi * hi * kernel_gamma2;
    const float six[3] = {(float)(si->x[0] - c->loc[0]),
                          (float)(si->x[1] - c->loc[1]),
                          (float)(si->x[2] - c->loc[2])};

    /* Loop over the parts in cj. */
    for (int pjd = 0; pjd < count; pjd++) {

      /* Get a pointer to the jth particle. */
      struct part *restrict pj = &parts[pjd];
#if (FUNCTION_TASK_LOOP == TASK_LOOP_FEEDBACK)
      struct xpart *restrict xpj = &xparts[pjd];
#endif
      const float hj = pj->h;

      /* Early abort? */
      if (part_is_inhibited(pj, e)) continue;

      /* Compute the pairwise distance. */
      const float pjx[3] = {(float)(pj->x[0] - c->loc[0]),
                            (float)(pj->x[1] - c->loc[1]),
                            (float)(pj->x[2] - c->loc[2])};
      float dx[3] = {six[0] - pjx[0], six[1] - pjx[1], six[2] - pjx[2]};
      const float r2 = dx[0] * dx[0] + dx[1] * dx[1] + dx[2] * dx[2];

#ifdef SWIFT_DEBUG_CHECKS
      /* Check that particles have been drifted to the current time */
      if (pj->ti_drift != e->ti_current)
        error("Particle pj not drifted to current time");
#endif
<<<<<<< HEAD
      /* TODO: Implement a way such that both conditions can be used. */
      /* if (r2 < hig2 && si_active_feedback) { */
      if ((r2 < hig2 || r2 < hj * hj * kernel_gamma2) && si_active_feedback) {
=======

#ifdef FEEDBACK_GAS_SEE_STARS
      const float hjg2 = hj * hj * kernel_gamma2;
      const int should_apply_feedback = (r2 < hig2 || r2 < hjg2);
#else
      const int should_apply_feedback = (r2 < hig2);
#endif
      if (should_apply_feedback && si_active_feedback) {
>>>>>>> 7c9c2554
        IACT_STARS(r2, dx, hi, hj, si, pj, a, H);
#if (FUNCTION_TASK_LOOP == TASK_LOOP_DENSITY)
        runner_iact_nonsym_feedback_density(r2, dx, hi, hj, si, pj, NULL, cosmo,
                                            e->feedback_props, ti_current);
#elif (FUNCTION_TASK_LOOP == TASK_LOOP_STARS_PREP1)
        runner_iact_nonsym_feedback_prep1(r2, dx, hi, hj, si, pj, NULL, cosmo,
                                          e->feedback_props, ti_current);
#elif (FUNCTION_TASK_LOOP == TASK_LOOP_STARS_PREP2)
        runner_iact_nonsym_feedback_prep2(r2, dx, hi, hj, si, pj, NULL, cosmo,
                                          e->feedback_props, ti_current);
#elif (FUNCTION_TASK_LOOP == TASK_LOOP_STARS_PREP3)
        runner_iact_nonsym_feedback_prep3(r2, dx, hi, hj, si, pj, NULL, cosmo,
                                          e->feedback_props, ti_current);
#elif (FUNCTION_TASK_LOOP == TASK_LOOP_STARS_PREP4)
        runner_iact_nonsym_feedback_prep4(r2, dx, hi, hj, si, pj, NULL, cosmo,
                                          e->feedback_props, ti_current);
#elif (FUNCTION_TASK_LOOP == TASK_LOOP_FEEDBACK)
        runner_iact_nonsym_feedback_apply(
            r2, dx, hi, hj, si, pj, xpj, cosmo, e->hydro_properties,
            e->feedback_props, e->physical_constants, e->internal_units,
            ti_current);
#endif
      }
      if (r2 < hig2 && with_rt) {
        /* If we're running RT, we don't care whether star is active for
         * feedback, just that the star is active. */
#if (FUNCTION_TASK_LOOP == TASK_LOOP_DENSITY)
        runner_iact_nonsym_rt_injection_prep(r2, dx, hi, hj, si, pj, cosmo,
                                             e->rt_props);
#elif (FUNCTION_TASK_LOOP == TASK_LOOP_FEEDBACK)
        runner_iact_rt_inject(r2, dx, hi, hj, si, pj, a, H, e->rt_props);
#endif
      }
    } /* loop over the parts in ci. */
  } /* loop over the sparts in ci. */

  TIMER_TOC(TIMER_DOSELF_STARS);
}

/**
 * @brief Calculate the number density of cj #part around the ci #spart
 *
 * @param r runner task
 * @param ci The first #cell
 * @param cj The second #cell
 */
void DO_NONSYM_PAIR1_STARS_NAIVE(struct runner *r, struct cell *restrict ci,
                                 struct cell *restrict cj) {

#ifdef SWIFT_DEBUG_CHECKS
#if (FUNCTION_TASK_LOOP == TASK_LOOP_DENSITY)
  if (ci->nodeID != engine_rank) error("Should be run on a different node");
#else
  if (cj->nodeID != engine_rank) error("Should be run on a different node");
#endif
#endif

  const struct engine *e = r->e;
  const integertime_t ti_current = e->ti_current;
  const struct cosmology *cosmo = e->cosmology;

  /* Anything to do here? */
  if (cj->hydro.count == 0 || ci->stars.count == 0) return;
  if (!cell_is_active_stars(ci, e)) return;

  /* Cosmological terms */
  const float a = cosmo->a;
  const float H = cosmo->H;

  const int scount_i = ci->stars.count;
  const int count_j = cj->hydro.count;
  struct spart *restrict sparts_i = ci->stars.parts;
  struct part *restrict parts_j = cj->hydro.parts;
#if (FUNCTION_TASK_LOOP == TASK_LOOP_FEEDBACK)
  struct xpart *restrict xparts_j = cj->hydro.xparts;
#endif
  const int with_rt = WITH_RT;

  /* Get the relative distance between the pairs, wrapping. */
  double shift[3] = {0.0, 0.0, 0.0};
  for (int k = 0; k < 3; k++) {
    if (cj->loc[k] - ci->loc[k] < -e->s->dim[k] / 2)
      shift[k] = e->s->dim[k];
    else if (cj->loc[k] - ci->loc[k] > e->s->dim[k] / 2)
      shift[k] = -e->s->dim[k];
  }

  /* Loop over the sparts in ci. */
  for (int sid = 0; sid < scount_i; sid++) {

    /* Get a hold of the ith spart in ci. */
    struct spart *restrict si = &sparts_i[sid];

    /* Skip inhibited particles */
    if (spart_is_inhibited(si, e)) continue;

    /* Skip inactive particles */
    if (!spart_is_active(si, e)) continue;

    /* Skip inactive particles */
    int si_active_feedback = feedback_is_active(si, e);
    if (!si_active_feedback && !with_rt) continue;

    const float hi = si->h;
    const float hig2 = hi * hi * kernel_gamma2;
    const float six[3] = {(float)(si->x[0] - (cj->loc[0] + shift[0])),
                          (float)(si->x[1] - (cj->loc[1] + shift[1])),
                          (float)(si->x[2] - (cj->loc[2] + shift[2]))};

    /* Loop over the parts in cj. */
    for (int pjd = 0; pjd < count_j; pjd++) {

      /* Get a pointer to the jth particle. */
      struct part *restrict pj = &parts_j[pjd];
#if (FUNCTION_TASK_LOOP == TASK_LOOP_FEEDBACK)
      struct xpart *restrict xpj = &xparts_j[pjd];
#endif
      const float hj = pj->h;

      /* Skip inhibited particles. */
      if (part_is_inhibited(pj, e)) continue;

      /* Compute the pairwise distance. */
      const float pjx[3] = {(float)(pj->x[0] - cj->loc[0]),
                            (float)(pj->x[1] - cj->loc[1]),
                            (float)(pj->x[2] - cj->loc[2])};
      float dx[3] = {six[0] - pjx[0], six[1] - pjx[1], six[2] - pjx[2]};
      const float r2 = dx[0] * dx[0] + dx[1] * dx[1] + dx[2] * dx[2];

#ifdef SWIFT_DEBUG_CHECKS
      /* Check that particles have been drifted to the current time */
      if (pj->ti_drift != e->ti_current)
        error("Particle pj not drifted to current time");
#endif
<<<<<<< HEAD
      /* TODO: Implement a way such that both conditions can be used. */
      /* if (r2 < hig2 && si_active_feedback) { */
      if ((r2 < hig2 || r2 < hj * hj * kernel_gamma2) && si_active_feedback) {
=======

#ifdef FEEDBACK_GAS_SEE_STARS
      const float hjg2 = hj * hj * kernel_gamma2;
      const int should_apply_feedback = (r2 < hig2 || r2 < hjg2);
#else
      const int should_apply_feedback = (r2 < hig2);
#endif

      if (should_apply_feedback && si_active_feedback) {
>>>>>>> 7c9c2554
        IACT_STARS(r2, dx, hi, hj, si, pj, a, H);

#if (FUNCTION_TASK_LOOP == TASK_LOOP_DENSITY)
        runner_iact_nonsym_feedback_density(r2, dx, hi, hj, si, pj, NULL, cosmo,
                                            e->feedback_props, ti_current);
#elif (FUNCTION_TASK_LOOP == TASK_LOOP_STARS_PREP1)
        runner_iact_nonsym_feedback_prep1(r2, dx, hi, hj, si, pj, NULL, cosmo,
                                          e->feedback_props, ti_current);
#elif (FUNCTION_TASK_LOOP == TASK_LOOP_STARS_PREP2)
        runner_iact_nonsym_feedback_prep2(r2, dx, hi, hj, si, pj, NULL, cosmo,
                                          e->feedback_props, ti_current);
#elif (FUNCTION_TASK_LOOP == TASK_LOOP_STARS_PREP3)
        runner_iact_nonsym_feedback_prep3(r2, dx, hi, hj, si, pj, NULL, cosmo,
                                          e->feedback_props, ti_current);
#elif (FUNCTION_TASK_LOOP == TASK_LOOP_STARS_PREP4)
        runner_iact_nonsym_feedback_prep4(r2, dx, hi, hj, si, pj, NULL, cosmo,
                                          e->feedback_props, ti_current);
#elif (FUNCTION_TASK_LOOP == TASK_LOOP_FEEDBACK)
        runner_iact_nonsym_feedback_apply(
            r2, dx, hi, hj, si, pj, xpj, cosmo, e->hydro_properties,
            e->feedback_props, e->physical_constants, e->internal_units,
            ti_current);
#endif
      }
      if (r2 < hig2 && with_rt) {
        /* If we're running RT, we don't care whether star is active for
         * feedback, just that the star is active. */
#if (FUNCTION_TASK_LOOP == TASK_LOOP_DENSITY)
        runner_iact_nonsym_rt_injection_prep(r2, dx, hi, hj, si, pj, cosmo,
                                             e->rt_props);
#elif (FUNCTION_TASK_LOOP == TASK_LOOP_FEEDBACK)
        runner_iact_rt_inject(r2, dx, hi, hj, si, pj, a, H, e->rt_props);
#endif
      }
    } /* loop over the parts in cj. */
  } /* loop over the parts in ci. */
}

/**
 * @brief Compute the interactions between a cell pair.
 *
 * @param r The #runner.
 * @param ci The first #cell.
 * @param cj The second #cell.
 * @param sid The direction of the pair.
 * @param shift The shift vector to apply to the particles in ci.
 */
void DO_SYM_PAIR1_STARS(struct runner *r, struct cell *ci, struct cell *cj,
                        const int sid, const double *shift) {

  TIMER_TIC;

  const struct engine *e = r->e;
  const integertime_t ti_current = e->ti_current;
  const struct cosmology *cosmo = e->cosmology;

  /* Cosmological terms */
  const float a = cosmo->a;
  const float H = cosmo->H;

  /* Get the cutoff shift. */
  double rshift = 0.0;
  for (int k = 0; k < 3; k++) rshift += shift[k] * runner_shift[sid][k];

#if (FUNCTION_TASK_LOOP == TASK_LOOP_DENSITY || \
     FUNCTION_TASK_LOOP == TASK_LOOP_STARS_PREP2)
  const int do_ci_stars = (ci->nodeID == e->nodeID) && (ci->stars.count != 0) &&
                          (cj->hydro.count != 0) && cell_is_active_stars(ci, e);
  const int do_cj_stars = (cj->nodeID == e->nodeID) && (cj->stars.count != 0) &&
                          (ci->hydro.count != 0) && cell_is_active_stars(cj, e);
#else
  /* here we are updating the hydro -> switch ci, cj for local */
  const int do_ci_stars = (cj->nodeID == e->nodeID) && (ci->stars.count != 0) &&
                          (cj->hydro.count != 0) && cell_is_active_stars(ci, e);
  const int do_cj_stars = (ci->nodeID == e->nodeID) && (cj->stars.count != 0) &&
                          (ci->hydro.count != 0) && cell_is_active_stars(cj, e);
#endif
  const int with_rt = WITH_RT;

  if (do_ci_stars) {

    /* Pick-out the sorted lists. */
    const struct sort_entry *restrict sort_j = cell_get_hydro_sorts(cj, sid);
    const struct sort_entry *restrict sort_i = cell_get_stars_sorts(ci, sid);

#ifdef SWIFT_DEBUG_CHECKS
    /* Some constants used to checks that the parts are in the right frame */
    const float shift_threshold_x =
        2. * ci->width[0] +
        2. * max(ci->stars.dx_max_part, cj->hydro.dx_max_part);
    const float shift_threshold_y =
        2. * ci->width[1] +
        2. * max(ci->stars.dx_max_part, cj->hydro.dx_max_part);
    const float shift_threshold_z =
        2. * ci->width[2] +
        2. * max(ci->stars.dx_max_part, cj->hydro.dx_max_part);
#endif /* SWIFT_DEBUG_CHECKS */

    /* Get some other useful values. */
    const double hi_max = ci->stars.h_max * kernel_gamma - rshift;
    const int count_i = ci->stars.count;
    const int count_j = cj->hydro.count;
    struct spart *restrict sparts_i = ci->stars.parts;
    struct part *restrict parts_j = cj->hydro.parts;
#if (FUNCTION_TASK_LOOP == TASK_LOOP_FEEDBACK)
    struct xpart *restrict xparts_j = cj->hydro.xparts;
#endif
    const double dj_min = sort_j[0].d;
    const float dx_max = (ci->stars.dx_max_sort + cj->hydro.dx_max_sort);
    const float hydro_dx_max_rshift = cj->hydro.dx_max_sort - rshift;

    /* Loop over the sparts in ci. */
    for (int pid = count_i - 1;
         pid >= 0 && sort_i[pid].d + hi_max + dx_max > dj_min; pid--) {

      /* Get a hold of the ith part in ci. */
      struct spart *restrict spi = &sparts_i[sort_i[pid].i];
      const float hi = spi->h;

      /* Skip inhibited particles */
      if (spart_is_inhibited(spi, e)) continue;

      /* Skip inactive particles */
      if (!spart_is_active(spi, e)) continue;

      /* Skip inactive particles */
      const int spi_active_feedback = feedback_is_active(spi, e);
      if (!spi_active_feedback && !with_rt) continue;

      /* Compute distance from the other cell. */
      const double px[3] = {spi->x[0], spi->x[1], spi->x[2]};
      float dist = px[0] * runner_shift[sid][0] + px[1] * runner_shift[sid][1] +
                   px[2] * runner_shift[sid][2];

      /* Is there anything we need to interact with ? */
      const double di = dist + hi * kernel_gamma + hydro_dx_max_rshift;
      if (di < dj_min) continue;

      /* Get some additional information about pi */
      const float hig2 = hi * hi * kernel_gamma2;
      const float pix = spi->x[0] - (cj->loc[0] + shift[0]);
      const float piy = spi->x[1] - (cj->loc[1] + shift[1]);
      const float piz = spi->x[2] - (cj->loc[2] + shift[2]);

      /* Loop over the parts in cj. */
      for (int pjd = 0; pjd < count_j && sort_j[pjd].d < di; pjd++) {

        /* Recover pj */
        struct part *pj = &parts_j[sort_j[pjd].i];
#if (FUNCTION_TASK_LOOP == TASK_LOOP_FEEDBACK)
        struct xpart *xpj = &xparts_j[sort_j[pjd].i];
#endif

        /* Skip inhibited particles. */
        if (part_is_inhibited(pj, e)) continue;

        const float hj = pj->h;
        const float pjx = pj->x[0] - cj->loc[0];
        const float pjy = pj->x[1] - cj->loc[1];
        const float pjz = pj->x[2] - cj->loc[2];

        /* Compute the pairwise distance. */
        float dx[3] = {pix - pjx, piy - pjy, piz - pjz};
        const float r2 = dx[0] * dx[0] + dx[1] * dx[1] + dx[2] * dx[2];

#ifdef SWIFT_DEBUG_CHECKS
        /* Check that particles are in the correct frame after the shifts */
        if (pix > shift_threshold_x || pix < -shift_threshold_x)
          error(
              "Invalid particle position in X for pi (pix=%e ci->width[0]=%e)",
              pix, ci->width[0]);
        if (piy > shift_threshold_y || piy < -shift_threshold_y)
          error(
              "Invalid particle position in Y for pi (piy=%e ci->width[1]=%e)",
              piy, ci->width[1]);
        if (piz > shift_threshold_z || piz < -shift_threshold_z)
          error(
              "Invalid particle position in Z for pi (piz=%e ci->width[2]=%e)",
              piz, ci->width[2]);
        if (pjx > shift_threshold_x || pjx < -shift_threshold_x)
          error(
              "Invalid particle position in X for pj (pjx=%e ci->width[0]=%e)",
              pjx, ci->width[0]);
        if (pjy > shift_threshold_y || pjy < -shift_threshold_y)
          error(
              "Invalid particle position in Y for pj (pjy=%e ci->width[1]=%e)",
              pjy, ci->width[1]);
        if (pjz > shift_threshold_z || pjz < -shift_threshold_z)
          error(
              "Invalid particle position in Z for pj (pjz=%e ci->width[2]=%e)",
              pjz, ci->width[2]);

        /* Check that particles have been drifted to the current time */
        if (spi->ti_drift != e->ti_current)
          error("Particle spi not drifted to current time");
        if (pj->ti_drift != e->ti_current)
          error("Particle pj not drifted to current time");
#endif

#ifdef FEEDBACK_GAS_SEE_STARS
      const float hjg2 = hj * hj * kernel_gamma2;
      const int should_apply_feedback = (r2 < hig2 || r2 < hjg2);
#else
      const int should_apply_feedback = (r2 < hig2);
#endif

        /* Hit or miss? */
<<<<<<< HEAD
        /* TODO: Implement a way such that both conditions can be used. */
        /* if (r2 < hig2 && spi_active_feedback) { */
        if ((r2 < hig2 || r2 < hj * hj * kernel_gamma2) &&
            spi_active_feedback) {
=======
        if (should_apply_feedback && spi_active_feedback) {
>>>>>>> 7c9c2554
          IACT_STARS(r2, dx, hi, hj, spi, pj, a, H);

#if (FUNCTION_TASK_LOOP == TASK_LOOP_DENSITY)
          runner_iact_nonsym_feedback_density(r2, dx, hi, hj, spi, pj, NULL,
                                              cosmo, e->feedback_props,
                                              ti_current);
#elif (FUNCTION_TASK_LOOP == TASK_LOOP_STARS_PREP1)
          runner_iact_nonsym_feedback_prep1(r2, dx, hi, hj, spi, pj, NULL,
                                            cosmo, e->feedback_props,
                                            ti_current);
#elif (FUNCTION_TASK_LOOP == TASK_LOOP_STARS_PREP2)
          runner_iact_nonsym_feedback_prep2(r2, dx, hi, hj, spi, pj, NULL,
                                            cosmo, e->feedback_props,
                                            ti_current);
#elif (FUNCTION_TASK_LOOP == TASK_LOOP_STARS_PREP3)
          runner_iact_nonsym_feedback_prep3(r2, dx, hi, hj, spi, pj, NULL,
                                            cosmo, e->feedback_props,
                                            ti_current);
#elif (FUNCTION_TASK_LOOP == TASK_LOOP_STARS_PREP4)
          runner_iact_nonsym_feedback_prep4(r2, dx, hi, hj, spi, pj, NULL,
                                            cosmo, e->feedback_props,
                                            ti_current);
#elif (FUNCTION_TASK_LOOP == TASK_LOOP_FEEDBACK)
          runner_iact_nonsym_feedback_apply(
              r2, dx, hi, hj, spi, pj, xpj, cosmo, e->hydro_properties,
              e->feedback_props, e->physical_constants, e->internal_units,
              ti_current);
#endif
        }
        if (r2 < hig2 && with_rt) {
          /* If we're running RT, we don't care whether star is active for
           * feedback, just that the star is active. */
#if (FUNCTION_TASK_LOOP == TASK_LOOP_DENSITY)
          runner_iact_nonsym_rt_injection_prep(r2, dx, hi, hj, spi, pj, cosmo,
                                               e->rt_props);
#elif (FUNCTION_TASK_LOOP == TASK_LOOP_FEEDBACK)
          runner_iact_rt_inject(r2, dx, hi, hj, spi, pj, a, H, e->rt_props);
#endif
        }
      } /* loop over the parts in cj. */
    } /* loop over the parts in ci. */
  } /* do_ci_stars */

  if (do_cj_stars) {
    /* Pick-out the sorted lists. */
    const struct sort_entry *restrict sort_i = cell_get_hydro_sorts(ci, sid);
    const struct sort_entry *restrict sort_j = cell_get_stars_sorts(cj, sid);

#ifdef SWIFT_DEBUG_CHECKS
    /* Some constants used to checks that the parts are in the right frame */
    const float shift_threshold_x =
        2. * ci->width[0] +
        2. * max(ci->hydro.dx_max_part, cj->stars.dx_max_part);
    const float shift_threshold_y =
        2. * ci->width[1] +
        2. * max(ci->hydro.dx_max_part, cj->stars.dx_max_part);
    const float shift_threshold_z =
        2. * ci->width[2] +
        2. * max(ci->hydro.dx_max_part, cj->stars.dx_max_part);
#endif /* SWIFT_DEBUG_CHECKS */

    /* Get some other useful values. */
    const double hj_max = cj->stars.h_max * kernel_gamma;
    const int count_i = ci->hydro.count;
    const int count_j = cj->stars.count;
    struct spart *restrict sparts_j = cj->stars.parts;
    struct part *restrict parts_i = ci->hydro.parts;
#if (FUNCTION_TASK_LOOP == TASK_LOOP_FEEDBACK)
    struct xpart *restrict xparts_i = ci->hydro.xparts;
#endif
    const double di_max = sort_i[count_i - 1].d - rshift;
    const float dx_max = (ci->hydro.dx_max_sort + cj->stars.dx_max_sort);
    const float hydro_dx_max_rshift = ci->hydro.dx_max_sort - rshift;

    /* Loop over the parts in cj. */
    for (int pjd = 0; pjd < count_j && sort_j[pjd].d - hj_max - dx_max < di_max;
         pjd++) {

      /* Get a hold of the jth part in cj. */
      struct spart *spj = &sparts_j[sort_j[pjd].i];
      const float hj = spj->h;

      /* Skip inhibited particles */
      if (spart_is_inhibited(spj, e)) continue;

      /* Skip inactive particles */
      if (!spart_is_active(spj, e)) continue;

      /* Skip inactive particles */
      int spj_active_feedback = feedback_is_active(spj, e);
      if (!spj_active_feedback && !with_rt) continue;

      /* Compute distance from the other cell. */
      const double px[3] = {spj->x[0], spj->x[1], spj->x[2]};
      float dist = px[0] * runner_shift[sid][0] + px[1] * runner_shift[sid][1] +
                   px[2] * runner_shift[sid][2];

      /* Is there anything we need to interact with ? */
      const double dj = dist - hj * kernel_gamma - hydro_dx_max_rshift;
      if (dj - rshift > di_max) continue;

      /* Get some additional information about pj */
      const float hjg2 = hj * hj * kernel_gamma2;
      const float pjx = spj->x[0] - cj->loc[0];
      const float pjy = spj->x[1] - cj->loc[1];
      const float pjz = spj->x[2] - cj->loc[2];

      /* Loop over the parts in ci. */
      for (int pid = count_i - 1; pid >= 0 && sort_i[pid].d > dj; pid--) {

        /* Recover pi */
        struct part *pi = &parts_i[sort_i[pid].i];
#if (FUNCTION_TASK_LOOP == TASK_LOOP_FEEDBACK)
        struct xpart *xpi = &xparts_i[sort_i[pid].i];
#endif

        /* Skip inhibited particles. */
        if (part_is_inhibited(pi, e)) continue;

        const float hi = pi->h;
        const float pix = pi->x[0] - (cj->loc[0] + shift[0]);
        const float piy = pi->x[1] - (cj->loc[1] + shift[1]);
        const float piz = pi->x[2] - (cj->loc[2] + shift[2]);

        /* Compute the pairwise distance. */
        float dx[3] = {pjx - pix, pjy - piy, pjz - piz};
        const float r2 = dx[0] * dx[0] + dx[1] * dx[1] + dx[2] * dx[2];

#ifdef SWIFT_DEBUG_CHECKS
        /* Check that particles are in the correct frame after the shifts */
        if (pix > shift_threshold_x || pix < -shift_threshold_x)
          error(
              "Invalid particle position in X for pi (pix=%e ci->width[0]=%e)",
              pix, ci->width[0]);
        if (piy > shift_threshold_y || piy < -shift_threshold_y)
          error(
              "Invalid particle position in Y for pi (piy=%e ci->width[1]=%e)",
              piy, ci->width[1]);
        if (piz > shift_threshold_z || piz < -shift_threshold_z)
          error(
              "Invalid particle position in Z for pi (piz=%e ci->width[2]=%e)",
              piz, ci->width[2]);
        if (pjx > shift_threshold_x || pjx < -shift_threshold_x)
          error(
              "Invalid particle position in X for pj (pjx=%e ci->width[0]=%e)",
              pjx, ci->width[0]);
        if (pjy > shift_threshold_y || pjy < -shift_threshold_y)
          error(
              "Invalid particle position in Y for pj (pjy=%e ci->width[1]=%e)",
              pjy, ci->width[1]);
        if (pjz > shift_threshold_z || pjz < -shift_threshold_z)
          error(
              "Invalid particle position in Z for pj (pjz=%e ci->width[2]=%e)",
              pjz, ci->width[2]);

        /* Check that particles have been drifted to the current time */
        if (pi->ti_drift != e->ti_current)
          error("Particle pi not drifted to current time");
        if (spj->ti_drift != e->ti_current)
          error("Particle spj not drifted to current time");
#endif

#ifdef FEEDBACK_GAS_SEE_STARS
      const float hig2 = hi * hi * kernel_gamma2;
      const int should_apply_feedback = (r2 < hig2 || r2 < hjg2);
#else
      const int should_apply_feedback = (r2 < hjg2);
#endif
        /* Hit or miss? */
<<<<<<< HEAD
        /* TODO: Implement a way such that both conditions can be used. */
        /* if (r2 < hjg2 && spj_active_feedback) { */
        if ((r2 < hjg2 || r2 < hi * hi * kernel_gamma2) &&
            spj_active_feedback) {
=======
        if (should_apply_feedback && spj_active_feedback) {
>>>>>>> 7c9c2554

          IACT_STARS(r2, dx, hj, hi, spj, pi, a, H);

#if (FUNCTION_TASK_LOOP == TASK_LOOP_DENSITY)
          runner_iact_nonsym_feedback_density(r2, dx, hj, hi, spj, pi, NULL,
                                              cosmo, e->feedback_props,
                                              ti_current);
#elif (FUNCTION_TASK_LOOP == TASK_LOOP_STARS_PREP1)
          runner_iact_nonsym_feedback_prep1(r2, dx, hj, hi, spj, pi, NULL,
                                            cosmo, e->feedback_props,
                                            ti_current);
#elif (FUNCTION_TASK_LOOP == TASK_LOOP_STARS_PREP2)
          runner_iact_nonsym_feedback_prep2(r2, dx, hj, hi, spj, pi, NULL,
                                            cosmo, e->feedback_props,
                                            ti_current);
#elif (FUNCTION_TASK_LOOP == TASK_LOOP_STARS_PREP3)
          runner_iact_nonsym_feedback_prep3(r2, dx, hj, hi, spj, pi, NULL,
                                            cosmo, e->feedback_props,
                                            ti_current);
#elif (FUNCTION_TASK_LOOP == TASK_LOOP_STARS_PREP4)
          runner_iact_nonsym_feedback_prep4(r2, dx, hj, hi, spj, pi, NULL,
                                            cosmo, e->feedback_props,
                                            ti_current);
#elif (FUNCTION_TASK_LOOP == TASK_LOOP_FEEDBACK)
          runner_iact_nonsym_feedback_apply(
              r2, dx, hj, hi, spj, pi, xpi, cosmo, e->hydro_properties,
              e->feedback_props, e->physical_constants, e->internal_units,
              ti_current);
#endif
        }
        if (r2 < hjg2 && with_rt) {
          /* If we're running RT, we don't care whether star is active for
           * feedback, just that the star is active. */
#if (FUNCTION_TASK_LOOP == TASK_LOOP_DENSITY)
          runner_iact_nonsym_rt_injection_prep(r2, dx, hj, hi, spj, pi, cosmo,
                                               e->rt_props);
#elif (FUNCTION_TASK_LOOP == TASK_LOOP_FEEDBACK)
          runner_iact_rt_inject(r2, dx, hj, hi, spj, pi, a, H, e->rt_props);
#endif
        }
      } /* loop over the parts in ci. */
    } /* loop over the parts in cj. */
  } /* Cell cj is active */

  TIMER_TOC(TIMER_DOPAIR_STARS);
}

void DOPAIR1_STARS_NAIVE(struct runner *r, struct cell *restrict ci,
                         struct cell *restrict cj, int timer) {

  TIMER_TIC;

#if (FUNCTION_TASK_LOOP == TASK_LOOP_DENSITY || \
     FUNCTION_TASK_LOOP == TASK_LOOP_STARS_PREP2)
  const int do_ci_stars = ci->nodeID == r->e->nodeID;
  const int do_cj_stars = cj->nodeID == r->e->nodeID;
#else
  /* here we are updating the hydro -> switch ci, cj */
  const int do_ci_stars = cj->nodeID == r->e->nodeID;
  const int do_cj_stars = ci->nodeID == r->e->nodeID;
#endif
  if (do_ci_stars && ci->stars.count != 0 && cj->hydro.count != 0)
    DO_NONSYM_PAIR1_STARS_NAIVE(r, ci, cj);
  if (do_cj_stars && cj->stars.count != 0 && ci->hydro.count != 0)
    DO_NONSYM_PAIR1_STARS_NAIVE(r, cj, ci);

  TIMER_TOC(TIMER_DOPAIR_STARS);
}

/**
 * @brief Compute the interactions between a cell pair, but only for the
 *      given indices in ci.
 *
 * Version using a brute-force algorithm.
 *
 * @param r The #runner.
 * @param ci The first #cell.
 * @param sparts_i The #part to interact with @c cj.
 * @param ind The list of indices of particles in @c ci to interact with.
 * @param scount The number of particles in @c ind.
 * @param cj The second #cell.
 * @param sid The direction of the pair.
 * @param flipped Flag to check whether the cells have been flipped or not.
 * @param shift The shift vector to apply to the particles in ci.
 */
void DOPAIR1_SUBSET_STARS(struct runner *r, struct cell *restrict ci,
                          struct spart *restrict sparts_i, int *restrict ind,
                          int scount, struct cell *restrict cj, const int sid,
                          const int flipped, const double *shift) {

  const struct engine *e = r->e;
  const struct cosmology *cosmo = e->cosmology;

  /* Cosmological terms */
  const float a = cosmo->a;
  const float H = cosmo->H;

  const int count_j = cj->hydro.count;
  struct part *restrict parts_j = cj->hydro.parts;

  /* Early abort? */
  if (count_j == 0) return;

  /* Pick-out the sorted lists. */
  const struct sort_entry *restrict sort_j = cell_get_hydro_sorts(cj, sid);
  const float dxj = cj->hydro.dx_max_sort;

  /* Sparts are on the left? */
  if (!flipped) {

    /* Loop over the sparts_i. */
    for (int pid = 0; pid < scount; pid++) {

      /* Get a hold of the ith spart in ci. */
      struct spart *restrict spi = &sparts_i[ind[pid]];
      const double pix = spi->x[0] - (shift[0]);
      const double piy = spi->x[1] - (shift[1]);
      const double piz = spi->x[2] - (shift[2]);
      const float hi = spi->h;
      const float hig2 = hi * hi * kernel_gamma2;
      const double di = hi * kernel_gamma + dxj + pix * runner_shift[sid][0] +
                        piy * runner_shift[sid][1] + piz * runner_shift[sid][2];

      /* Loop over the parts in cj. */
      for (int pjd = 0; pjd < count_j && sort_j[pjd].d < di; pjd++) {

        /* Get a pointer to the jth particle. */
        struct part *restrict pj = &parts_j[sort_j[pjd].i];

        /* Skip inhibited particles. */
        if (part_is_inhibited(pj, e)) continue;

        const double pjx = pj->x[0];
        const double pjy = pj->x[1];
        const double pjz = pj->x[2];
        const float hj = pj->h;

        /* Compute the pairwise distance. */
        float dx[3] = {(float)(pix - pjx), (float)(piy - pjy),
                       (float)(piz - pjz)};
        const float r2 = dx[0] * dx[0] + dx[1] * dx[1] + dx[2] * dx[2];

#ifdef SWIFT_DEBUG_CHECKS
        /* Check that particles have been drifted to the current time */
        if (spi->ti_drift != e->ti_current)
          error("Particle pi not drifted to current time");
        if (pj->ti_drift != e->ti_current)
          error("Particle pj not drifted to current time");
#endif

#ifdef FEEDBACK_GAS_SEE_STARS
      const float hjg2 = hj * hj * kernel_gamma2;
      const int should_apply_feedback = (r2 < hig2 || r2 < hjg2);
#else
      const int should_apply_feedback = (r2 < hig2);
#endif

        /* Hit or miss? */
<<<<<<< HEAD
        /* TODO: Implement a way such that both conditions can be used. */
        /* if (r2 < hig2) { */
        if (r2 < hig2 || r2 < hj * hj * kernel_gamma2) {
=======
        if (should_apply_feedback) {
>>>>>>> 7c9c2554

          IACT_STARS(r2, dx, hi, hj, spi, pj, a, H);

#if (FUNCTION_TASK_LOOP == TASK_LOOP_DENSITY)
          runner_iact_nonsym_feedback_density(r2, dx, hi, hj, spi, pj, NULL,
                                              cosmo, e->feedback_props,
                                              e->ti_current);
          runner_iact_nonsym_rt_injection_prep(r2, dx, hi, hj, spi, pj, cosmo,
                                               e->rt_props);
#elif (FUNCTION_TASK_LOOP == TASK_LOOP_FEEDBACK)
          error("No subset feedback iact functions do (or should) exist!");
          /* runner_iact_nonsym_feedback_apply(r2, dx, hi, hj, spi, pj, xpj,
           * cosmo, ti_current); */
#endif
        }
      } /* loop over the parts in cj. */
    } /* loop over the sparts in ci. */
  }

  /* Sparts are on the right. */
  else {

    /* Loop over the sparts_i. */
    for (int pid = 0; pid < scount; pid++) {

      /* Get a hold of the ith spart in ci. */
      struct spart *restrict spi = &sparts_i[ind[pid]];
      const double pix = spi->x[0] - (shift[0]);
      const double piy = spi->x[1] - (shift[1]);
      const double piz = spi->x[2] - (shift[2]);
      const float hi = spi->h;
      const float hig2 = hi * hi * kernel_gamma2;
      const double di = -hi * kernel_gamma - dxj + pix * runner_shift[sid][0] +
                        piy * runner_shift[sid][1] + piz * runner_shift[sid][2];

      /* Loop over the parts in cj. */
      for (int pjd = count_j - 1; pjd >= 0 && di < sort_j[pjd].d; pjd--) {

        /* Get a pointer to the jth particle. */
        struct part *restrict pj = &parts_j[sort_j[pjd].i];

        /* Skip inhibited particles. */
        if (part_is_inhibited(pj, e)) continue;

        const double pjx = pj->x[0];
        const double pjy = pj->x[1];
        const double pjz = pj->x[2];
        const float hj = pj->h;

        /* Compute the pairwise distance. */
        float dx[3] = {(float)(pix - pjx), (float)(piy - pjy),
                       (float)(piz - pjz)};
        const float r2 = dx[0] * dx[0] + dx[1] * dx[1] + dx[2] * dx[2];

#ifdef SWIFT_DEBUG_CHECKS
        /* Check that particles have been drifted to the current time */
        if (spi->ti_drift != e->ti_current)
          error("Particle pi not drifted to current time");
        if (pj->ti_drift != e->ti_current)
          error("Particle pj not drifted to current time");
#endif

#ifdef FEEDBACK_GAS_SEE_STARS
      const float hjg2 = hj * hj * kernel_gamma2;
      const int should_apply_feedback = (r2 < hig2 || r2 < hjg2);
#else
      const int should_apply_feedback = (r2 < hig2);
#endif

        /* Hit or miss? */
<<<<<<< HEAD
        /* TODO: Implement a way such that both conditions can be used. */
        /* if (r2 < hig2) { */
        if (r2 < hig2 || r2 < hj * hj * kernel_gamma2) {
=======
        if (should_apply_feedback) {
>>>>>>> 7c9c2554

          IACT_STARS(r2, dx, hi, hj, spi, pj, a, H);

#if (FUNCTION_TASK_LOOP == TASK_LOOP_DENSITY)
          runner_iact_nonsym_feedback_density(r2, dx, hi, hj, spi, pj, NULL,
                                              cosmo, e->feedback_props,
                                              e->ti_current);
          runner_iact_nonsym_rt_injection_prep(r2, dx, hi, hj, spi, pj, cosmo,
                                               e->rt_props);
#elif (FUNCTION_TASK_LOOP == TASK_LOOP_FEEDBACK)
          error("No subset feedback iact functions do (or should) exist!");
          /* runner_iact_nonsym_feedback_apply(r2, dx, hi, hj, spi, pj, xpj,
           * cosmo, ti_current); */
#endif
        }
      } /* loop over the parts in cj. */
    } /* loop over the sparts in ci. */
  }
}

/**
 * @brief Compute the interactions between a cell pair, but only for the
 *      given indices in ci.
 *
 * Version using a brute-force algorithm.
 *
 * @param r The #runner.
 * @param ci The first #cell.
 * @param sparts_i The #part to interact with @c cj.
 * @param ind The list of indices of particles in @c ci to interact with.
 * @param scount The number of particles in @c ind.
 * @param cj The second #cell.
 * @param shift The shift vector to apply to the particles in ci.
 */
void DOPAIR1_SUBSET_STARS_NAIVE(struct runner *r, struct cell *restrict ci,
                                struct spart *restrict sparts_i,
                                int *restrict ind, int scount,
                                struct cell *restrict cj, const double *shift) {

#ifdef SWIFT_DEBUG_CHECKS
  if (ci->nodeID != engine_rank) error("Should be run on a different node");
#endif

  const struct engine *e = r->e;
  const struct cosmology *cosmo = e->cosmology;

  /* Cosmological terms */
  const float a = cosmo->a;
  const float H = cosmo->H;

  const int count_j = cj->hydro.count;
  struct part *restrict parts_j = cj->hydro.parts;

  /* Early abort? */
  if (count_j == 0) return;

  /* Loop over the parts_i. */
  for (int pid = 0; pid < scount; pid++) {

    /* Get a hold of the ith part in ci. */
    struct spart *restrict spi = &sparts_i[ind[pid]];

    const double pix = spi->x[0] - (shift[0]);
    const double piy = spi->x[1] - (shift[1]);
    const double piz = spi->x[2] - (shift[2]);
    const float hi = spi->h;
    const float hig2 = hi * hi * kernel_gamma2;

#ifdef SWIFT_DEBUG_CHECKS
    if (!spart_is_active(spi, e))
      error("Trying to correct smoothing length of inactive particle !");
#endif

    /* Loop over the parts in cj. */
    for (int pjd = 0; pjd < count_j; pjd++) {

      /* Get a pointer to the jth particle. */
      struct part *restrict pj = &parts_j[pjd];

      /* Skip inhibited particles */
      if (part_is_inhibited(pj, e)) continue;

      const double pjx = pj->x[0];
      const double pjy = pj->x[1];
      const double pjz = pj->x[2];
      const float hj = pj->h;

      /* Compute the pairwise distance. */
      float dx[3] = {(float)(pix - pjx), (float)(piy - pjy),
                     (float)(piz - pjz)};
      const float r2 = dx[0] * dx[0] + dx[1] * dx[1] + dx[2] * dx[2];

#ifdef SWIFT_DEBUG_CHECKS
      /* Check that particles have been drifted to the current time */
      if (pj->ti_drift != e->ti_current)
        error("Particle pj not drifted to current time");
#endif

#ifdef FEEDBACK_GAS_SEE_STARS
      const float hjg2 = hj * hj * kernel_gamma2;
      const int should_apply_feedback = (r2 < hig2 || r2 < hjg2);
#else
      const int should_apply_feedback = (r2 < hig2);
#endif
      /* Hit or miss? */
<<<<<<< HEAD
      /* if (r2 < hig2) { */
      if (r2 < hig2 || r2 < hj * hj * kernel_gamma2) {
=======
      if (should_apply_feedback) {
>>>>>>> 7c9c2554
        IACT_STARS(r2, dx, hi, hj, spi, pj, a, H);

#if (FUNCTION_TASK_LOOP == TASK_LOOP_DENSITY)
        runner_iact_nonsym_feedback_density(r2, dx, hi, hj, spi, pj, NULL,
                                            cosmo, e->feedback_props,
                                            e->ti_current);
        runner_iact_nonsym_rt_injection_prep(r2, dx, hi, hj, spi, pj, cosmo,
                                             e->rt_props);
#elif (FUNCTION_TASK_LOOP == TASK_LOOP_FEEDBACK)
        error("No subset feedback iact functions do (or should) exist! .");
        /* runner_iact_nonsym_feedback_apply(r2, dx, hi, hj, spi, pj, xpj,
         * cosmo, ti_current); */
#endif
      }
    } /* loop over the parts in cj. */
  } /* loop over the parts in ci. */
}

/**
 * @brief Compute the interactions between a cell pair, but only for the
 *      given indices in ci.
 *
 * @param r The #runner.
 * @param ci The first #cell.
 * @param sparts The #spart to interact.
 * @param ind The list of indices of particles in @c ci to interact with.
 * @param scount The number of particles in @c ind.
 */
void DOSELF1_SUBSET_STARS(struct runner *r, struct cell *restrict ci,
                          struct spart *restrict sparts, int *restrict ind,
                          int scount) {
#ifdef SWIFT_DEBUG_CHECKS
  if (ci->nodeID != engine_rank) error("Should be run on a different node");
#endif

  const struct engine *e = r->e;
  const struct cosmology *cosmo = e->cosmology;

  /* Cosmological terms */
  const float a = cosmo->a;
  const float H = cosmo->H;

  const int count_i = ci->hydro.count;
  struct part *restrict parts_j = ci->hydro.parts;

  /* Early abort? */
  if (count_i == 0) return;

  /* Loop over the parts in ci. */
  for (int spid = 0; spid < scount; spid++) {

    /* Get a hold of the ith part in ci. */
    struct spart *spi = &sparts[ind[spid]];
    const float spix[3] = {(float)(spi->x[0] - ci->loc[0]),
                           (float)(spi->x[1] - ci->loc[1]),
                           (float)(spi->x[2] - ci->loc[2])};
    const float hi = spi->h;
    const float hig2 = hi * hi * kernel_gamma2;

#ifdef SWIFT_DEBUG_CHECKS
    if (!spart_is_active(spi, e))
      error("Inactive particle in subset function!");
#endif

    /* Loop over the parts in cj. */
    for (int pjd = 0; pjd < count_i; pjd++) {

      /* Get a pointer to the jth particle. */
      struct part *restrict pj = &parts_j[pjd];

      /* Early abort? */
      if (part_is_inhibited(pj, e)) continue;

      /* Compute the pairwise distance. */
      const float pjx[3] = {(float)(pj->x[0] - ci->loc[0]),
                            (float)(pj->x[1] - ci->loc[1]),
                            (float)(pj->x[2] - ci->loc[2])};
      float dx[3] = {spix[0] - pjx[0], spix[1] - pjx[1], spix[2] - pjx[2]};
      const float r2 = dx[0] * dx[0] + dx[1] * dx[1] + dx[2] * dx[2];
      const float hj = pj->h;

#ifdef SWIFT_DEBUG_CHECKS
      /* Check that particles have been drifted to the current time */
      if (pj->ti_drift != e->ti_current)
        error("Particle pj not drifted to current time");
#endif

#ifdef FEEDBACK_GAS_SEE_STARS
      const float hj = pj->h;
      const float hjg2 = hj * hj * kernel_gamma2;
      const int should_apply_feedback = (r2 < hig2 || r2 < hjg2);
#else
      const int should_apply_feedback = (r2 < hig2);
#endif
      /* Hit or miss? */
<<<<<<< HEAD
      /* TODO: Implement a way such that both conditions can be used. */
      /* if (r2 < hig2) { */
      if (r2 < hig2 || r2 < hj * hj * kernel_gamma2) {
=======
      if (should_apply_feedback) {
>>>>>>> 7c9c2554

        IACT_STARS(r2, dx, hi, pj->h, spi, pj, a, H);
#if (FUNCTION_TASK_LOOP == TASK_LOOP_DENSITY)
        runner_iact_nonsym_feedback_density(r2, dx, hi, pj->h, spi, pj, NULL,
                                            cosmo, e->feedback_props,
                                            e->ti_current);
        runner_iact_nonsym_rt_injection_prep(r2, dx, hi, pj->h, spi, pj, cosmo,
                                             e->rt_props);
#elif (FUNCTION_TASK_LOOP == TASK_LOOP_FEEDBACK)
        error("No subset feedback iact functions do (or should) exist!");
        /* runner_iact_nonsym_feedback_apply(r2, dx, hi, pj->h, spi, pj, xpj, */
        /*                                   cosmo, e, ti_current); */
#endif
      }
    } /* loop over the parts in cj. */
  } /* loop over the parts in ci. */
}

/**
 * @brief Determine which version of DOSELF1_SUBSET_STARS needs to be called
 * depending on the optimisation level.
 *
 * @param r The #runner.
 * @param ci The first #cell.
 * @param sparts The #spart to interact.
 * @param ind The list of indices of particles in @c ci to interact with.
 * @param scount The number of particles in @c ind.
 */
void DOSELF1_SUBSET_BRANCH_STARS(struct runner *r, struct cell *restrict ci,
                                 struct spart *restrict sparts,
                                 int *restrict ind, int scount) {

  DOSELF1_SUBSET_STARS(r, ci, sparts, ind, scount);
}

/**
 * @brief Determine which version of DOPAIR1_SUBSET_STARS needs to be called
 * depending on the orientation of the cells or whether DOPAIR1_SUBSET_STARS
 * needs to be called at all.
 *
 * @param r The #runner.
 * @param ci The first #cell.
 * @param sparts_i The #spart to interact with @c cj.
 * @param ind The list of indices of particles in @c ci to interact with.
 * @param scount The number of particles in @c ind.
 * @param cj The second #cell.
 */
void DOPAIR1_SUBSET_BRANCH_STARS(struct runner *r, struct cell *restrict ci,
                                 struct spart *restrict sparts_i,
                                 int *restrict ind, int scount,
                                 struct cell *restrict cj) {

  const struct engine *e = r->e;

  /* Anything to do here? */
  if (cj->hydro.count == 0) return;

  /* Get the relative distance between the pairs, wrapping. */
  double shift[3] = {0.0, 0.0, 0.0};
  for (int k = 0; k < 3; k++) {
    if (cj->loc[k] - ci->loc[k] < -e->s->dim[k] / 2)
      shift[k] = e->s->dim[k];
    else if (cj->loc[k] - ci->loc[k] > e->s->dim[k] / 2)
      shift[k] = -e->s->dim[k];
  }

#ifdef SWIFT_USE_NAIVE_INTERACTIONS_STARS
  DOPAIR1_SUBSET_STARS_NAIVE(r, ci, sparts_i, ind, scount, cj, shift);
#else
  /* Get the sorting index. */
  int sid = 0;
  for (int k = 0; k < 3; k++)
    sid = 3 * sid + ((cj->loc[k] - ci->loc[k] + shift[k] < 0)   ? 0
                     : (cj->loc[k] - ci->loc[k] + shift[k] > 0) ? 2
                                                                : 1);

  /* Switch the cells around? */
  const int flipped = runner_flip[sid];
  sid = sortlistID[sid];

  /* Has the cell cj been sorted? */
  if (!(cj->hydro.sorted & (1 << sid)) ||
      cj->hydro.dx_max_sort_old > space_maxreldx * cj->dmin)
    error("Interacting unsorted cells.");

  DOPAIR1_SUBSET_STARS(r, ci, sparts_i, ind, scount, cj, sid, flipped, shift);
#endif
}

void DOSUB_SUBSET_STARS(struct runner *r, struct cell *ci, struct spart *sparts,
                        int *ind, int scount, struct cell *cj, int gettimer) {

  const struct engine *e = r->e;
  struct space *s = e->s;

  /* Should we even bother? */
  if (!cell_is_active_stars(ci, e) &&
      (cj == NULL || !cell_is_active_stars(cj, e)))
    return;

  /* Find out in which sub-cell of ci the parts are. */
  struct cell *sub = NULL;
  if (ci->split) {
    for (int k = 0; k < 8; k++) {
      if (ci->progeny[k] != NULL) {
        if (&sparts[ind[0]] >= &ci->progeny[k]->stars.parts[0] &&
            &sparts[ind[0]] <
                &ci->progeny[k]->stars.parts[ci->progeny[k]->stars.count]) {
          sub = ci->progeny[k];
          break;
        }
      }
    }
  }

  /* Is this a single cell? */
  if (cj == NULL) {

    /* Recurse? */
    if (cell_can_recurse_in_self_stars_task(ci)) {

      /* Loop over all progeny. */
      DOSUB_SUBSET_STARS(r, sub, sparts, ind, scount, NULL, 0);
      for (int j = 0; j < 8; j++)
        if (ci->progeny[j] != sub && ci->progeny[j] != NULL)
          DOSUB_SUBSET_STARS(r, sub, sparts, ind, scount, ci->progeny[j], 0);

    }

    /* Otherwise, compute self-interaction. */
    else
      DOSELF1_SUBSET_BRANCH_STARS(r, ci, sparts, ind, scount);
  } /* self-interaction. */

  /* Otherwise, it's a pair interaction. */
  else {

    /* Recurse? */
    if (cell_can_recurse_in_pair_stars_task(ci, cj) &&
        cell_can_recurse_in_pair_stars_task(cj, ci)) {

      /* Get the type of pair and flip ci/cj if needed. */
      double shift[3] = {0.0, 0.0, 0.0};
      const int sid = space_getsid_and_swap_cells(s, &ci, &cj, shift);

      struct cell_split_pair *csp = &cell_split_pairs[sid];
      for (int k = 0; k < csp->count; k++) {
        const int pid = csp->pairs[k].pid;
        const int pjd = csp->pairs[k].pjd;
        if (ci->progeny[pid] == sub && cj->progeny[pjd] != NULL)
          DOSUB_SUBSET_STARS(r, ci->progeny[pid], sparts, ind, scount,
                             cj->progeny[pjd], 0);
        if (ci->progeny[pid] != NULL && cj->progeny[pjd] == sub)
          DOSUB_SUBSET_STARS(r, cj->progeny[pjd], sparts, ind, scount,
                             ci->progeny[pid], 0);
      }
    }

    /* Otherwise, compute the pair directly. */
    else if (cell_is_active_stars(ci, e) && cj->hydro.count > 0) {

      /* Do any of the cells need to be drifted first? */
      if (cell_is_active_stars(ci, e)) {
        if (!cell_are_spart_drifted(ci, e)) error("Cell should be drifted!");
        if (!cell_are_part_drifted(cj, e)) error("Cell should be drifted!");
      }

      DOPAIR1_SUBSET_BRANCH_STARS(r, ci, sparts, ind, scount, cj);
    }

  } /* otherwise, pair interaction. */
}

/**
 * @brief Determine which version of DOSELF1_STARS needs to be called depending
 * on the optimisation level.
 *
 * @param r #runner
 * @param c #cell c
 *
 */
void DOSELF1_BRANCH_STARS(struct runner *r, struct cell *c) {

  const struct engine *restrict e = r->e;

  /* Anything to do here? */
  if (c->stars.count == 0) return;

  /* Anything to do here? */
  if (!cell_is_active_stars(c, e)) return;

  /* Did we mess up the recursion? */
  if (c->stars.h_max_old * kernel_gamma > c->dmin)
    error("Cell smaller than smoothing length");

  DOSELF1_STARS(r, c, 1);
}

#define RUNNER_CHECK_SORT(TYPE, PART, cj, ci, sid)                          \
  ({                                                                        \
    const struct sort_entry *restrict sort_j =                              \
        cell_get_##TYPE##_sorts(cj, sid);                                   \
                                                                            \
    for (int pjd = 0; pjd < cj->TYPE.count; pjd++) {                        \
      const struct PART *p = &cj->TYPE.parts[sort_j[pjd].i];                \
      if (PART##_is_inhibited(p, e)) continue;                              \
                                                                            \
      const float d = p->x[0] * runner_shift[sid][0] +                      \
                      p->x[1] * runner_shift[sid][1] +                      \
                      p->x[2] * runner_shift[sid][2];                       \
      if ((fabsf(d - sort_j[pjd].d) - cj->TYPE.dx_max_sort) >               \
              1.0e-4 * max(fabsf(d), cj->TYPE.dx_max_sort_old) &&           \
          (fabsf(d - sort_j[pjd].d) - cj->TYPE.dx_max_sort) >               \
              cj->width[0] * 1.0e-10)                                       \
        error(                                                              \
            "particle shift diff exceeds dx_max_sort in cell cj. "          \
            "cj->nodeID=%d "                                                \
            "ci->nodeID=%d d=%e sort_j[pjd].d=%e cj->" #TYPE                \
            ".dx_max_sort=%e "                                              \
            "cj->" #TYPE                                                    \
            ".dx_max_sort_old=%e, cellID=%lld super->cellID=%lld"           \
            "cj->depth=%d cj->maxdepth=%d",                                 \
            cj->nodeID, ci->nodeID, d, sort_j[pjd].d, cj->TYPE.dx_max_sort, \
            cj->TYPE.dx_max_sort_old, cj->cellID, cj->hydro.super->cellID,  \
            cj->depth, cj->maxdepth);                                       \
    }                                                                       \
  })

/**
 * @brief Determine which version of DOPAIR1_STARS needs to be called depending
 * on the orientation of the cells or whether DOPAIR1_STARS needs to be called
 * at all.
 *
 * @param r #runner
 * @param ci #cell ci
 * @param cj #cell cj
 *
 */
void DOPAIR1_BRANCH_STARS(struct runner *r, struct cell *ci, struct cell *cj) {

  const struct engine *restrict e = r->e;

  /* Get the sort ID. */
  double shift[3] = {0.0, 0.0, 0.0};
  const int sid = space_getsid_and_swap_cells(e->s, &ci, &cj, shift);

  const int ci_active = cell_is_active_stars(ci, e);
  const int cj_active = cell_is_active_stars(cj, e);
#if (FUNCTION_TASK_LOOP == TASK_LOOP_DENSITY || \
     FUNCTION_TASK_LOOP == TASK_LOOP_STARS_PREP2)
  const int do_ci_stars = ci->nodeID == e->nodeID;
  const int do_cj_stars = cj->nodeID == e->nodeID;
#else
  /* here we are updating the hydro -> switch ci, cj */
  const int do_ci_stars = cj->nodeID == e->nodeID;
  const int do_cj_stars = ci->nodeID == e->nodeID;
#endif
  const int do_ci = (ci->stars.count != 0 && cj->hydro.count != 0 &&
                     ci_active && do_ci_stars);
  const int do_cj = (cj->stars.count != 0 && ci->hydro.count != 0 &&
                     cj_active && do_cj_stars);

  /* Anything to do here? */
  if (!do_ci && !do_cj) return;

  /* Check that cells are drifted. */
  if (do_ci &&
      (!cell_are_spart_drifted(ci, e) || !cell_are_part_drifted(cj, e)))
    error("Interacting undrifted cells.");

  /* Have the cells been sorted? */
  if (do_ci && (!(ci->stars.sorted & (1 << sid)) ||
                ci->stars.dx_max_sort_old > space_maxreldx * ci->dmin))
    error("Interacting unsorted cells.");

  if (do_ci && (!(cj->hydro.sorted & (1 << sid)) ||
                cj->hydro.dx_max_sort_old > space_maxreldx * cj->dmin))
    error("Interacting unsorted cells.");

  if (do_cj &&
      (!cell_are_part_drifted(ci, e) || !cell_are_spart_drifted(cj, e)))
    error("Interacting undrifted cells.");

  /* Have the cells been sorted? */
  if (do_cj && (!(ci->hydro.sorted & (1 << sid)) ||
                ci->hydro.dx_max_sort_old > space_maxreldx * ci->dmin))
    error("Interacting unsorted cells.");

  if (do_cj && (!(cj->stars.sorted & (1 << sid)) ||
                cj->stars.dx_max_sort_old > space_maxreldx * cj->dmin))
    error("Interacting unsorted cells.");

#ifdef SWIFT_DEBUG_CHECKS
  if (do_ci) {
    // MATTHIEU: This test is faulty. To be fixed...
    // RUNNER_CHECK_SORT(hydro, part, cj, ci, sid);
    RUNNER_CHECK_SORT(stars, spart, ci, cj, sid);
  }

  if (do_cj) {
    // MATTHIEU: This test is faulty. To be fixed...
    // RUNNER_CHECK_SORT(hydro, part, ci, cj, sid);
    RUNNER_CHECK_SORT(stars, spart, cj, ci, sid);
  }
#endif /* SWIFT_DEBUG_CHECKS */

#ifdef SWIFT_USE_NAIVE_INTERACTIONS_STARS
  DOPAIR1_STARS_NAIVE(r, ci, cj, 1);
#else
  DO_SYM_PAIR1_STARS(r, ci, cj, sid, shift);
#endif
}

/**
 * @brief Compute grouped sub-cell interactions for pairs
 *
 * @param r The #runner.
 * @param ci The first #cell.
 * @param cj The second #cell.
 * @param gettimer Do we have a timer ?
 *
 * @todo Hard-code the sid on the recursive calls to avoid the
 * redundant computations to find the sid on-the-fly.
 */
void DOSUB_PAIR1_STARS(struct runner *r, struct cell *ci, struct cell *cj,
                       int gettimer) {

  TIMER_TIC;

  struct space *s = r->e->s;
  const struct engine *e = r->e;

  /* Should we even bother? */
  const int should_do_ci = ci->stars.count != 0 && cj->hydro.count != 0 &&
                           cell_is_active_stars(ci, e);
  const int should_do_cj = cj->stars.count != 0 && ci->hydro.count != 0 &&
                           cell_is_active_stars(cj, e);
  if (!should_do_ci && !should_do_cj) return;

  /* Get the type of pair and flip ci/cj if needed. */
  double shift[3];
  const int sid = space_getsid_and_swap_cells(s, &ci, &cj, shift);

  /* Recurse? */
  if (cell_can_recurse_in_pair_stars_task(ci, cj) &&
      cell_can_recurse_in_pair_stars_task(cj, ci)) {
    struct cell_split_pair *csp = &cell_split_pairs[sid];
    for (int k = 0; k < csp->count; k++) {
      const int pid = csp->pairs[k].pid;
      const int pjd = csp->pairs[k].pjd;
      if (ci->progeny[pid] != NULL && cj->progeny[pjd] != NULL)
        DOSUB_PAIR1_STARS(r, ci->progeny[pid], cj->progeny[pjd], 0);
    }
  }

  /* Otherwise, compute the pair directly. */
  else {

#if (FUNCTION_TASK_LOOP == TASK_LOOP_DENSITY || \
     FUNCTION_TASK_LOOP == TASK_LOOP_STARS_PREP2)
    const int do_ci_stars = ci->nodeID == e->nodeID;
    const int do_cj_stars = cj->nodeID == e->nodeID;
#else
    /* here we are updating the hydro -> switch ci, cj */
    const int do_ci_stars = cj->nodeID == e->nodeID;
    const int do_cj_stars = ci->nodeID == e->nodeID;
#endif
    const int do_ci = ci->stars.count != 0 && cj->hydro.count != 0 &&
                      cell_is_active_stars(ci, e) && do_ci_stars;
    const int do_cj = cj->stars.count != 0 && ci->hydro.count != 0 &&
                      cell_is_active_stars(cj, e) && do_cj_stars;

    if (do_ci) {

      /* Make sure both cells are drifted to the current timestep. */
      if (!cell_are_spart_drifted(ci, e))
        error("Interacting undrifted cells (sparts).");

      if (!cell_are_part_drifted(cj, e))
        error("Interacting undrifted cells (parts).");

      /* Do any of the cells need to be sorted first? */
      if (!(ci->stars.sorted & (1 << sid)) ||
          ci->stars.dx_max_sort_old > ci->dmin * space_maxreldx) {
        error("Interacting unsorted cell (sparts).");
      }

      if (!(cj->hydro.sorted & (1 << sid)) ||
          cj->hydro.dx_max_sort_old > cj->dmin * space_maxreldx)
        error("Interacting unsorted cell (parts). %i", cj->nodeID);
    }

    if (do_cj) {

      /* Make sure both cells are drifted to the current timestep. */
      if (!cell_are_part_drifted(ci, e))
        error("Interacting undrifted cells (parts).");

      if (!cell_are_spart_drifted(cj, e))
        error("Interacting undrifted cells (sparts).");

      /* Do any of the cells need to be sorted first? */
      if (!(ci->hydro.sorted & (1 << sid)) ||
          ci->hydro.dx_max_sort_old > ci->dmin * space_maxreldx) {
        error("Interacting unsorted cell (parts).");
      }

      if (!(cj->stars.sorted & (1 << sid)) ||
          cj->stars.dx_max_sort_old > cj->dmin * space_maxreldx) {
        error("Interacting unsorted cell (sparts).");
      }
    }

    if (do_ci || do_cj) DOPAIR1_BRANCH_STARS(r, ci, cj);
  }

  TIMER_TOC(TIMER_DOSUB_PAIR_STARS);
}

/**
 * @brief Compute grouped sub-cell interactions for self tasks
 *
 * @param r The #runner.
 * @param ci The first #cell.
 * @param gettimer Do we have a timer ?
 */
void DOSUB_SELF1_STARS(struct runner *r, struct cell *ci, int gettimer) {

  TIMER_TIC;

#ifdef SWIFT_DEBUG_CHECKS
  if (ci->nodeID != engine_rank)
    error("This function should not be called on foreign cells");
#endif

  /* Should we even bother? */
  if (ci->hydro.count == 0 || ci->stars.count == 0 ||
      !cell_is_active_stars(ci, r->e))
    return;

  /* Recurse? */
  if (cell_can_recurse_in_self_stars_task(ci)) {

    /* Loop over all progeny. */
    for (int k = 0; k < 8; k++)
      if (ci->progeny[k] != NULL) {
        DOSUB_SELF1_STARS(r, ci->progeny[k], 0);
        for (int j = k + 1; j < 8; j++)
          if (ci->progeny[j] != NULL)
            DOSUB_PAIR1_STARS(r, ci->progeny[k], ci->progeny[j], 0);
      }
  }

  /* Otherwise, compute self-interaction. */
  else {

    /* Drift the cell to the current timestep if needed. */
    if (!cell_are_spart_drifted(ci, r->e)) error("Interacting undrifted cell.");

    DOSELF1_BRANCH_STARS(r, ci);
  }

  TIMER_TOC(TIMER_DOSUB_SELF_STARS);
}

#undef WITH_RT<|MERGE_RESOLUTION|>--- conflicted
+++ resolved
@@ -121,11 +121,6 @@
       if (pj->ti_drift != e->ti_current)
         error("Particle pj not drifted to current time");
 #endif
-<<<<<<< HEAD
-      /* TODO: Implement a way such that both conditions can be used. */
-      /* if (r2 < hig2 && si_active_feedback) { */
-      if ((r2 < hig2 || r2 < hj * hj * kernel_gamma2) && si_active_feedback) {
-=======
 
 #ifdef FEEDBACK_GAS_SEE_STARS
       const float hjg2 = hj * hj * kernel_gamma2;
@@ -134,7 +129,6 @@
       const int should_apply_feedback = (r2 < hig2);
 #endif
       if (should_apply_feedback && si_active_feedback) {
->>>>>>> 7c9c2554
         IACT_STARS(r2, dx, hi, hj, si, pj, a, H);
 #if (FUNCTION_TASK_LOOP == TASK_LOOP_DENSITY)
         runner_iact_nonsym_feedback_density(r2, dx, hi, hj, si, pj, NULL, cosmo,
@@ -269,11 +263,6 @@
       if (pj->ti_drift != e->ti_current)
         error("Particle pj not drifted to current time");
 #endif
-<<<<<<< HEAD
-      /* TODO: Implement a way such that both conditions can be used. */
-      /* if (r2 < hig2 && si_active_feedback) { */
-      if ((r2 < hig2 || r2 < hj * hj * kernel_gamma2) && si_active_feedback) {
-=======
 
 #ifdef FEEDBACK_GAS_SEE_STARS
       const float hjg2 = hj * hj * kernel_gamma2;
@@ -283,7 +272,6 @@
 #endif
 
       if (should_apply_feedback && si_active_feedback) {
->>>>>>> 7c9c2554
         IACT_STARS(r2, dx, hi, hj, si, pj, a, H);
 
 #if (FUNCTION_TASK_LOOP == TASK_LOOP_DENSITY)
@@ -491,14 +479,7 @@
 #endif
 
         /* Hit or miss? */
-<<<<<<< HEAD
-        /* TODO: Implement a way such that both conditions can be used. */
-        /* if (r2 < hig2 && spi_active_feedback) { */
-        if ((r2 < hig2 || r2 < hj * hj * kernel_gamma2) &&
-            spi_active_feedback) {
-=======
         if (should_apply_feedback && spi_active_feedback) {
->>>>>>> 7c9c2554
           IACT_STARS(r2, dx, hi, hj, spi, pj, a, H);
 
 #if (FUNCTION_TASK_LOOP == TASK_LOOP_DENSITY)
@@ -668,14 +649,7 @@
       const int should_apply_feedback = (r2 < hjg2);
 #endif
         /* Hit or miss? */
-<<<<<<< HEAD
-        /* TODO: Implement a way such that both conditions can be used. */
-        /* if (r2 < hjg2 && spj_active_feedback) { */
-        if ((r2 < hjg2 || r2 < hi * hi * kernel_gamma2) &&
-            spj_active_feedback) {
-=======
         if (should_apply_feedback && spj_active_feedback) {
->>>>>>> 7c9c2554
 
           IACT_STARS(r2, dx, hj, hi, spj, pi, a, H);
 
@@ -834,13 +808,7 @@
 #endif
 
         /* Hit or miss? */
-<<<<<<< HEAD
-        /* TODO: Implement a way such that both conditions can be used. */
-        /* if (r2 < hig2) { */
-        if (r2 < hig2 || r2 < hj * hj * kernel_gamma2) {
-=======
         if (should_apply_feedback) {
->>>>>>> 7c9c2554
 
           IACT_STARS(r2, dx, hi, hj, spi, pj, a, H);
 
@@ -911,13 +879,7 @@
 #endif
 
         /* Hit or miss? */
-<<<<<<< HEAD
-        /* TODO: Implement a way such that both conditions can be used. */
-        /* if (r2 < hig2) { */
-        if (r2 < hig2 || r2 < hj * hj * kernel_gamma2) {
-=======
         if (should_apply_feedback) {
->>>>>>> 7c9c2554
 
           IACT_STARS(r2, dx, hi, hj, spi, pj, a, H);
 
@@ -1023,12 +985,7 @@
       const int should_apply_feedback = (r2 < hig2);
 #endif
       /* Hit or miss? */
-<<<<<<< HEAD
-      /* if (r2 < hig2) { */
-      if (r2 < hig2 || r2 < hj * hj * kernel_gamma2) {
-=======
       if (should_apply_feedback) {
->>>>>>> 7c9c2554
         IACT_STARS(r2, dx, hi, hj, spi, pj, a, H);
 
 #if (FUNCTION_TASK_LOOP == TASK_LOOP_DENSITY)
@@ -1108,7 +1065,6 @@
                             (float)(pj->x[2] - ci->loc[2])};
       float dx[3] = {spix[0] - pjx[0], spix[1] - pjx[1], spix[2] - pjx[2]};
       const float r2 = dx[0] * dx[0] + dx[1] * dx[1] + dx[2] * dx[2];
-      const float hj = pj->h;
 
 #ifdef SWIFT_DEBUG_CHECKS
       /* Check that particles have been drifted to the current time */
@@ -1124,13 +1080,7 @@
       const int should_apply_feedback = (r2 < hig2);
 #endif
       /* Hit or miss? */
-<<<<<<< HEAD
-      /* TODO: Implement a way such that both conditions can be used. */
-      /* if (r2 < hig2) { */
-      if (r2 < hig2 || r2 < hj * hj * kernel_gamma2) {
-=======
       if (should_apply_feedback) {
->>>>>>> 7c9c2554
 
         IACT_STARS(r2, dx, hi, pj->h, spi, pj, a, H);
 #if (FUNCTION_TASK_LOOP == TASK_LOOP_DENSITY)
