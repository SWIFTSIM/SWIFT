--- conflicted
+++ resolved
@@ -92,12 +92,8 @@
 
         if (r2 < ri2) {
           IACT_SINKS_GAS(r2, dx, ri, hj, si, pj, with_cosmology, cosmo,
-<<<<<<< HEAD
-                         e->gravity_properties, e->sink_properties, e->time);
-=======
                          e->gravity_properties, e->sink_properties,
                          e->ti_current, e->time);
->>>>>>> b8f790fb
         }
       } /* loop over the parts in ci. */
     } /* loop over the sinks in ci. */
@@ -153,12 +149,8 @@
 
       if (r2 < ri2 || r2 < rj2) {
         IACT_SINKS_SINK(r2, dx, ri, rj, si, sj, with_cosmology, cosmo,
-<<<<<<< HEAD
-                        e->gravity_properties, e->sink_properties, e->time);
-=======
                         e->gravity_properties, e->sink_properties,
                         e->ti_current, e->time);
->>>>>>> b8f790fb
       }
     } /* loop over the sinks in ci. */
   } /* loop over the sinks in ci. */
@@ -251,12 +243,8 @@
 
         if (r2 < ri2) {
           IACT_SINKS_GAS(r2, dx, ri, hj, si, pj, with_cosmology, cosmo,
-<<<<<<< HEAD
-                         e->gravity_properties, e->sink_properties, e->time);
-=======
                          e->gravity_properties, e->sink_properties,
                          e->ti_current, e->time);
->>>>>>> b8f790fb
         }
       } /* loop over the parts in cj. */
     } /* loop over the sinks in ci. */
@@ -312,12 +300,8 @@
 
       if (r2 < ri2 || r2 < rj2) {
         IACT_SINKS_SINK(r2, dx, ri, rj, si, sj, with_cosmology, cosmo,
-<<<<<<< HEAD
-                        e->gravity_properties, e->sink_properties, e->time);
-=======
                         e->gravity_properties, e->sink_properties,
                         e->ti_current, e->time);
->>>>>>> b8f790fb
       }
     } /* loop over the sinks in cj. */
   } /* loop over the sinks in ci. */
