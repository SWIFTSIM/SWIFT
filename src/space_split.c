--- conflicted
+++ resolved
@@ -662,13 +662,8 @@
   struct engine *e = s->e;
   const integertime_t ti_current = e->ti_current;
   const int with_rt = e->policy & engine_policy_rt;
-<<<<<<< HEAD
-  const int zoom_cell_depth =
-      s->with_zoom_region ? s->zoom_props->zoom_cell_depth : 0;
-=======
   const int neighbour_depth =
       s->with_zoom_region ? s->zoom_props->neighbour_max_tree_depth : 0;
->>>>>>> 2768eb63
 
   /* If the depth is too large, we have a problem and should stop. */
   if (depth > space_cell_maxdepth) {
@@ -683,12 +678,6 @@
 
   /* Split or let it be? (When running a zoom we split neighbour cells to better
    * divide interactions between zoom and neighbour cells.)*/
-<<<<<<< HEAD
-  if ((with_self_gravity && gcount > space_splitsize) ||
-      (!with_self_gravity &&
-       (count > space_splitsize || scount > space_splitsize)) ||
-      (c->subtype == cell_subtype_neighbour && depth < zoom_cell_depth)) {
-=======
   const int gparts_need_split = with_self_gravity && gcount > space_splitsize;
   const int parts_need_split = !with_self_gravity && count > space_splitsize;
   const int sparts_need_split = !with_self_gravity && scount > space_splitsize;
@@ -696,7 +685,6 @@
       c->subtype == cell_subtype_neighbour && depth < neighbour_depth;
   if (gparts_need_split || parts_need_split || sparts_need_split ||
       neighbour_need_split) {
->>>>>>> 2768eb63
 
     /* Construct the progeny ready to populate with particles and multipoles
      * (if doing gravity). */
