/*******************************************************************************
 * This file is part of SWIFT.
 * Copyright (c) 2012 Pedro Gonnet (pedro.gonnet@durham.ac.uk)
 *                    Matthieu Schaller (schaller@strw.leidenuniv.nl)
 *               2015 Peter W. Draper (p.w.draper@durham.ac.uk)
 *               2024 Will Roper (w.roper@sussex.ac.uk)
 *
 * This program is free software: you can redistribute it and/or modify
 * it under the terms of the GNU Lesser General Public License as published
 * by the Free Software Foundation, either version 3 of the License, or
 * (at your option) any later version.
 *
 * This program is distributed in the hope that it will be useful,
 * but WITHOUT ANY WARRANTY; without even the implied warranty of
 * MERCHANTABILITY or FITNESS FOR A PARTICULAR PURPOSE.  See the
 * GNU General Public License for more details.
 *
 * You should have received a copy of the GNU Lesser General Public License
 * along with this program.  If not, see <http://www.gnu.org/licenses/>.
 *
 ******************************************************************************/

/* Config parameters. */
#include <config.h>

/* This object's header. */
#include "space.h"

/* Local headers. */
#include "active.h"
#include "cell.h"
#include "debug.h"
#include "engine.h"
#include "multipole.h"
#include "star_formation_logger.h"
#include "threadpool.h"
#include "zoom_region/zoom.h"

/**
 * @brief Allocate the particle buffers ready for populating during splitting.
 *
 * @param c The #cell to be split.
 * @param buff The buffer for the hydro particles to be allocated and returned.
 * @param sbuff The buffer for the star particles to be allocated and returned.
 * @param bbuff The buffer for the black hole particles to be allocated and
 *              returned.
 * @param gbuff The buffer for the gravity particles to be allocated and
 *              returned.
 * @param sink_buff The buffer for the sink particles to be allocated and
 *                  returned.
 */
void space_allocate_and_fill_buffers(const struct cell *c,
                                     struct cell_buff **restrict buff,
                                     struct cell_buff **restrict sbuff,
                                     struct cell_buff **restrict bbuff,
                                     struct cell_buff **restrict gbuff,
                                     struct cell_buff **restrict sink_buff) {

  /* Unpack particle information we need for the buffers. */
  const int count = c->hydro.count;
  const int gcount = c->grav.count;
  const int scount = c->stars.count;
  const int bcount = c->black_holes.count;
  const int sink_count = c->sinks.count;
  struct part *parts = c->hydro.parts;
  struct gpart *gparts = c->grav.parts;
  struct spart *sparts = c->stars.parts;
  struct bpart *bparts = c->black_holes.parts;
  struct sink *sinks = c->sinks.parts;

  /* Allocate the buffers. */
  if (count > 0) {
    if (swift_memalign("tempbuff", (void **)buff, SWIFT_STRUCT_ALIGNMENT,
                       sizeof(struct cell_buff) * count) != 0)
      error("Failed to allocate temporary indices.");

    struct cell_buff *restrict local_buff = *buff;

    for (int k = 0; k < count; k++) {
#ifdef SWIFT_DEBUG_CHECKS
      if (parts[k].time_bin == time_bin_inhibited)
        error("Inhibited particle present in space_split()");
      if (parts[k].time_bin == time_bin_not_created)
        error("Extra particle present in space_split()");
#endif
      local_buff[k].x[0] = parts[k].x[0];
      local_buff[k].x[1] = parts[k].x[1];
      local_buff[k].x[2] = parts[k].x[2];
    }
  }
  if (gcount > 0) {
    if (swift_memalign("tempgbuff", (void **)gbuff, SWIFT_STRUCT_ALIGNMENT,
                       sizeof(struct cell_buff) * gcount) != 0)
      error("Failed to allocate temporary indices.");

    struct cell_buff *restrict local_gbuff = *gbuff;

    for (int k = 0; k < gcount; k++) {
#ifdef SWIFT_DEBUG_CHECKS
      if (gparts[k].time_bin == time_bin_inhibited)
        error("Inhibited particle present in space_split()");
      if (gparts[k].time_bin == time_bin_not_created)
        error("Extra particle present in space_split()");
#endif
      local_gbuff[k].x[0] = gparts[k].x[0];
      local_gbuff[k].x[1] = gparts[k].x[1];
      local_gbuff[k].x[2] = gparts[k].x[2];
    }
  }
  if (scount > 0) {
    if (swift_memalign("tempsbuff", (void **)sbuff, SWIFT_STRUCT_ALIGNMENT,
                       sizeof(struct cell_buff) * scount) != 0)
      error("Failed to allocate temporary indices.");

    struct cell_buff *restrict local_sbuff = *sbuff;

    for (int k = 0; k < scount; k++) {
#ifdef SWIFT_DEBUG_CHECKS
      if (sparts[k].time_bin == time_bin_inhibited)
        error("Inhibited particle present in space_split()");
      if (sparts[k].time_bin == time_bin_not_created)
        error("Extra particle present in space_split()");
#endif
      local_sbuff[k].x[0] = sparts[k].x[0];
      local_sbuff[k].x[1] = sparts[k].x[1];
      local_sbuff[k].x[2] = sparts[k].x[2];
    }
  }

  if (bcount > 0) {
    if (swift_memalign("tempbbuff", (void **)bbuff, SWIFT_STRUCT_ALIGNMENT,
                       sizeof(struct cell_buff) * bcount) != 0)
      error("Failed to allocate temporary indices.");

    struct cell_buff *restrict local_bbuff = *bbuff;

    for (int k = 0; k < bcount; k++) {
#ifdef SWIFT_DEBUG_CHECKS
      if (bparts[k].time_bin == time_bin_inhibited)
        error("Inhibited particle present in space_split()");
      if (bparts[k].time_bin == time_bin_not_created)
        error("Extra particle present in space_split()");
#endif
      local_bbuff[k].x[0] = bparts[k].x[0];
      local_bbuff[k].x[1] = bparts[k].x[1];
      local_bbuff[k].x[2] = bparts[k].x[2];
    }
  }

  if (sink_count > 0) {
    if (swift_memalign("temp_sink_buff", (void **)sink_buff,
                       SWIFT_STRUCT_ALIGNMENT,
                       sizeof(struct cell_buff) * sink_count) != 0)
      error("Failed to allocate temporary indices.");

    struct cell_buff *restrict local_sink_buff = *sink_buff;

    for (int k = 0; k < sink_count; k++) {
#ifdef SWIFT_DEBUG_CHECKS
      if (sinks[k].time_bin == time_bin_inhibited)
        error("Inhibited particle present in space_split()");
      if (sinks[k].time_bin == time_bin_not_created)
        error("Extra particle present in space_split()");
#endif
      local_sink_buff[k].x[0] = sinks[k].x[0];
      local_sink_buff[k].x[1] = sinks[k].x[1];
      local_sink_buff[k].x[2] = sinks[k].x[2];
    }
  }
}

/**
 * @brief Get the progeny and set the progeny's properties.
 *
 * @param s The #space.
 * @param c The #cell to split.
 * @param tpid The thread ID.
 */
void space_construct_progeny(struct space *s, struct cell *c,
                             const short int tpid) {

  /* No longer just a leaf. */
  c->split = 1;

  /* Create the cell's progeny. */
  space_getcells(s, 8, c->progeny, tpid);
  for (int k = 0; k < 8; k++) {
    struct cell *cp = c->progeny[k];
    cp->hydro.count = 0;
    cp->grav.count = 0;
    cp->stars.count = 0;
    cp->sinks.count = 0;
    cp->black_holes.count = 0;
    cp->hydro.count_total = 0;
    cp->grav.count_total = 0;
    cp->sinks.count_total = 0;
    cp->stars.count_total = 0;
    cp->black_holes.count_total = 0;
    cp->hydro.ti_old_part = c->hydro.ti_old_part;
    cp->grav.ti_old_part = c->grav.ti_old_part;
    cp->grav.ti_old_multipole = c->grav.ti_old_multipole;
    cp->stars.ti_old_part = c->stars.ti_old_part;
    cp->sinks.ti_old_part = c->sinks.ti_old_part;
    cp->black_holes.ti_old_part = c->black_holes.ti_old_part;
    cp->loc[0] = c->loc[0];
    cp->loc[1] = c->loc[1];
    cp->loc[2] = c->loc[2];
    cp->width[0] = c->width[0] / 2;
    cp->width[1] = c->width[1] / 2;
    cp->width[2] = c->width[2] / 2;
    cp->dmin = c->dmin / 2;
    if (k & 4) cp->loc[0] += cp->width[0];
    if (k & 2) cp->loc[1] += cp->width[1];
    if (k & 1) cp->loc[2] += cp->width[2];
    cp->depth = c->depth + 1;
    cp->split = 0;
    cp->hydro.h_max = 0.f;
    cp->hydro.h_max_active = 0.f;
    cp->hydro.dx_max_part = 0.f;
    cp->hydro.dx_max_sort = 0.f;
    cp->stars.h_max = 0.f;
    cp->stars.h_max_active = 0.f;
    cp->stars.dx_max_part = 0.f;
    cp->stars.dx_max_sort = 0.f;
    cp->sinks.r_cut_max = 0.f;
    cp->sinks.r_cut_max_active = 0.f;
    cp->sinks.dx_max_part = 0.f;
    cp->black_holes.h_max = 0.f;
    cp->black_holes.h_max_active = 0.f;
    cp->black_holes.dx_max_part = 0.f;
    cp->nodeID = c->nodeID;
    cp->parent = c;
    cp->top = c->top;
    cp->super = NULL;
    cp->hydro.super = NULL;
    cp->grav.super = NULL;
    cp->flags = 0;
    cp->type = c->type;
    cp->subtype = c->subtype;
    star_formation_logger_init(&cp->stars.sfh);
#ifdef WITH_MPI
    cp->mpi.tag = -1;
#endif  // WITH_MPI
#if defined(SWIFT_DEBUG_CHECKS) || defined(SWIFT_CELL_GRAPH)
    cell_assign_cell_index(cp, c);

#endif
  }
}

/**
 * @brief Populate the multipoles of the cell.
 *
 * The multipoles of the leaves are set in space_construct_leaf_multipoles. The
 * multipoles are then propagated up the tree in calls to this function. This
 * function derives the cell's multipole based on the multipole of its progeny.
 *
 * @param c The #cell to populate.
 */
void space_populate_multipole(struct cell *c) {

  /* Reset everything */
  gravity_reset(c->grav.multipole);

  /* Compute CoM and bulk velocity from all progenies */
  double CoM[3] = {0., 0., 0.};
  double vel[3] = {0., 0., 0.};
  float max_delta_vel[3] = {0.f, 0.f, 0.f};
  float min_delta_vel[3] = {0.f, 0.f, 0.f};
  double mass = 0.;

  for (int k = 0; k < 8; ++k) {
    if (c->progeny[k] != NULL) {
      const struct gravity_tensors *m = c->progeny[k]->grav.multipole;

      mass += m->m_pole.M_000;

      CoM[0] += m->CoM[0] * m->m_pole.M_000;
      CoM[1] += m->CoM[1] * m->m_pole.M_000;
      CoM[2] += m->CoM[2] * m->m_pole.M_000;

      vel[0] += m->m_pole.vel[0] * m->m_pole.M_000;
      vel[1] += m->m_pole.vel[1] * m->m_pole.M_000;
      vel[2] += m->m_pole.vel[2] * m->m_pole.M_000;

      max_delta_vel[0] = max(m->m_pole.max_delta_vel[0], max_delta_vel[0]);
      max_delta_vel[1] = max(m->m_pole.max_delta_vel[1], max_delta_vel[1]);
      max_delta_vel[2] = max(m->m_pole.max_delta_vel[2], max_delta_vel[2]);

      min_delta_vel[0] = min(m->m_pole.min_delta_vel[0], min_delta_vel[0]);
      min_delta_vel[1] = min(m->m_pole.min_delta_vel[1], min_delta_vel[1]);
      min_delta_vel[2] = min(m->m_pole.min_delta_vel[2], min_delta_vel[2]);
    }
  }

  /* Final operation on the CoM and bulk velocity */
  const double inv_mass = 1. / mass;
  c->grav.multipole->CoM[0] = CoM[0] * inv_mass;
  c->grav.multipole->CoM[1] = CoM[1] * inv_mass;
  c->grav.multipole->CoM[2] = CoM[2] * inv_mass;
  c->grav.multipole->m_pole.vel[0] = vel[0] * inv_mass;
  c->grav.multipole->m_pole.vel[1] = vel[1] * inv_mass;
  c->grav.multipole->m_pole.vel[2] = vel[2] * inv_mass;

  /* Min max velocity along each axis */
  c->grav.multipole->m_pole.max_delta_vel[0] = max_delta_vel[0];
  c->grav.multipole->m_pole.max_delta_vel[1] = max_delta_vel[1];
  c->grav.multipole->m_pole.max_delta_vel[2] = max_delta_vel[2];
  c->grav.multipole->m_pole.min_delta_vel[0] = min_delta_vel[0];
  c->grav.multipole->m_pole.min_delta_vel[1] = min_delta_vel[1];
  c->grav.multipole->m_pole.min_delta_vel[2] = min_delta_vel[2];

  /* Now shift progeny multipoles and add them up */
  struct multipole temp;
  double r_max = 0.;
  for (int k = 0; k < 8; ++k) {
    if (c->progeny[k] != NULL) {
      const struct cell *cp = c->progeny[k];
      const struct multipole *m = &cp->grav.multipole->m_pole;

      /* Contribution to multipole */
      gravity_M2M(&temp, m, c->grav.multipole->CoM, cp->grav.multipole->CoM);
      gravity_multipole_add(&c->grav.multipole->m_pole, &temp);

      /* Upper limit of max CoM<->gpart distance */
      const double dx = c->grav.multipole->CoM[0] - cp->grav.multipole->CoM[0];
      const double dy = c->grav.multipole->CoM[1] - cp->grav.multipole->CoM[1];
      const double dz = c->grav.multipole->CoM[2] - cp->grav.multipole->CoM[2];
      const double r2 = dx * dx + dy * dy + dz * dz;
      r_max = max(r_max, cp->grav.multipole->r_max + sqrt(r2));
    }
  }

  /* Alternative upper limit of max CoM<->gpart distance */
  const double dx = c->grav.multipole->CoM[0] > c->loc[0] + c->width[0] / 2.
                        ? c->grav.multipole->CoM[0] - c->loc[0]
                        : c->loc[0] + c->width[0] - c->grav.multipole->CoM[0];
  const double dy = c->grav.multipole->CoM[1] > c->loc[1] + c->width[1] / 2.
                        ? c->grav.multipole->CoM[1] - c->loc[1]
                        : c->loc[1] + c->width[1] - c->grav.multipole->CoM[1];
  const double dz = c->grav.multipole->CoM[2] > c->loc[2] + c->width[2] / 2.
                        ? c->grav.multipole->CoM[2] - c->loc[2]
                        : c->loc[2] + c->width[2] - c->grav.multipole->CoM[2];

  /* Take minimum of both limits */
  c->grav.multipole->r_max = min(r_max, sqrt(dx * dx + dy * dy + dz * dz));

  /* Store the value at rebuild time */
  c->grav.multipole->r_max_rebuild = c->grav.multipole->r_max;
  c->grav.multipole->CoM_rebuild[0] = c->grav.multipole->CoM[0];
  c->grav.multipole->CoM_rebuild[1] = c->grav.multipole->CoM[1];
  c->grav.multipole->CoM_rebuild[2] = c->grav.multipole->CoM[2];

  /* Compute the multipole power */
  gravity_multipole_compute_power(&c->grav.multipole->m_pole);

#ifdef SWIFT_DEBUG_CHECKS
  /* Double check we have correctly assigned the multipole */
  if (c->grav.multipole->m_pole.num_gpart == 0 && c->grav.count > 0)
    error("We have a multipole with no particles but the cell does!!");
#endif
}

/**
 * @brief Populate the properties of a leaf cell.
 *
 * This function derives the smoothing length and timestep quantites of a
 * leaf based on the particles it contains. These properties will be handed
 * up the tree during the recursion.
 *
 * @param c The #cell to populate.
 * @param s The #space.
 * @param ti_current The current time.
 * @param with_rt Are we doing radiative transfer?
 */
static void space_populate_leaf_props(struct cell *c, struct space *s,
                                      const integertime_t ti_current,
                                      const int with_rt) {

  struct engine *e = s->e;

  /* Unpack the particle counts and pointers. */
  const int count = c->hydro.count;
  const int gcount = c->grav.count;
  const int scount = c->stars.count;
  const int bcount = c->black_holes.count;
  const int sink_count = c->sinks.count;
  struct part *parts = c->hydro.parts;
  struct gpart *gparts = c->grav.parts;
  struct spart *sparts = c->stars.parts;
  struct bpart *bparts = c->black_holes.parts;
  struct xpart *xparts = c->hydro.xparts;
  struct sink *sinks = c->sinks.parts;

  /* Initialise everything we're about to get. */
  float h_max = 0.0f;
  float h_max_active = 0.0f;
  float stars_h_max = 0.f;
  float stars_h_max_active = 0.f;
  float black_holes_h_max = 0.f;
  float black_holes_h_max_active = 0.f;
  float sinks_h_max = 0.f;
  float sinks_h_max_active = 0.f;
  integertime_t ti_hydro_end_min = max_nr_timesteps, ti_hydro_beg_max = 0;
  integertime_t ti_rt_end_min = max_nr_timesteps, ti_rt_beg_max = 0;
  integertime_t ti_rt_min_step_size = max_nr_timesteps;
  integertime_t ti_gravity_end_min = max_nr_timesteps, ti_gravity_beg_max = 0;
  integertime_t ti_stars_end_min = max_nr_timesteps, ti_stars_beg_max = 0;
  integertime_t ti_sinks_end_min = max_nr_timesteps, ti_sinks_beg_max = 0;
  integertime_t ti_black_holes_end_min = max_nr_timesteps,
                ti_black_holes_beg_max = 0;

  /* parts: Get dt_min/dt_max and h_max. */
  for (int k = 0; k < count; k++) {
#ifdef SWIFT_DEBUG_CHECKS
    if (parts[k].time_bin == time_bin_not_created)
      error("Extra particle present in space_split()");
    if (parts[k].time_bin == time_bin_inhibited)
      error("Inhibited particle present in space_split()");
#endif

    /* When does this particle's time-step start and end? */
    const timebin_t time_bin = parts[k].time_bin;
    const timebin_t time_bin_rt = parts[k].rt_time_data.time_bin;
    const integertime_t ti_end = get_integer_time_end(ti_current, time_bin);
    const integertime_t ti_beg = get_integer_time_begin(ti_current, time_bin);

    ti_hydro_end_min = min(ti_hydro_end_min, ti_end);
    ti_hydro_beg_max = max(ti_hydro_beg_max, ti_beg);

    if (with_rt) {
      /* Contrary to other physics, RT doesn't have its own particle type.
       * So collect time step data from particles only when we're running
       * with RT. Otherwise, we may find cells which are active or in
       * impossible timezones. Skipping this check results in cells having
       * RT times = max_nr_timesteps or zero, respecively. */
      const integertime_t ti_rt_end =
          get_integer_time_end(ti_current, time_bin_rt);
      const integertime_t ti_rt_beg =
          get_integer_time_begin(ti_current, time_bin_rt);
      const integertime_t ti_rt_step = get_integer_timestep(time_bin_rt);
      ti_rt_end_min = min(ti_rt_end_min, ti_rt_end);
      ti_rt_beg_max = max(ti_rt_beg_max, ti_rt_beg);
      ti_rt_min_step_size = min(ti_rt_min_step_size, ti_rt_step);
    }

    h_max = max(h_max, parts[k].h);

    if (part_is_active(&parts[k], e))
      h_max_active = max(h_max_active, parts[k].h);

    /* Collect SFR from the particles after rebuilt */
    star_formation_logger_log_inactive_part(&parts[k], &xparts[k],
                                            &c->stars.sfh);
  }

  /* xparts: Reset x_diff */
  for (int k = 0; k < count; k++) {
    xparts[k].x_diff[0] = 0.f;
    xparts[k].x_diff[1] = 0.f;
    xparts[k].x_diff[2] = 0.f;
  }

  /* gparts: Get dt_min/dt_max. */
  for (int k = 0; k < gcount; k++) {
#ifdef SWIFT_DEBUG_CHECKS
    if (gparts[k].time_bin == time_bin_not_created)
      error("Extra g-particle present in space_split()");
    if (gparts[k].time_bin == time_bin_inhibited)
      error("Inhibited g-particle present in space_split()");
#endif

    /* When does this particle's time-step start and end? */
    const timebin_t time_bin = gparts[k].time_bin;
    const integertime_t ti_end = get_integer_time_end(ti_current, time_bin);
    const integertime_t ti_beg = get_integer_time_begin(ti_current, time_bin);

    ti_gravity_end_min = min(ti_gravity_end_min, ti_end);
    ti_gravity_beg_max = max(ti_gravity_beg_max, ti_beg);
  }

  /* sparts: Get dt_min/dt_max */
  for (int k = 0; k < scount; k++) {
#ifdef SWIFT_DEBUG_CHECKS
    if (sparts[k].time_bin == time_bin_not_created)
      error("Extra s-particle present in space_split()");
    if (sparts[k].time_bin == time_bin_inhibited)
      error("Inhibited s-particle present in space_split()");
#endif

    /* When does this particle's time-step start and end? */
    const timebin_t time_bin = sparts[k].time_bin;
    const integertime_t ti_end = get_integer_time_end(ti_current, time_bin);
    const integertime_t ti_beg = get_integer_time_begin(ti_current, time_bin);

    ti_stars_end_min = min(ti_stars_end_min, ti_end);
    ti_stars_beg_max = max(ti_stars_beg_max, ti_beg);

    stars_h_max = max(stars_h_max, sparts[k].h);

    if (spart_is_active(&sparts[k], e))
      stars_h_max_active = max(stars_h_max_active, sparts[k].h);

    /* Reset x_diff */
    sparts[k].x_diff[0] = 0.f;
    sparts[k].x_diff[1] = 0.f;
    sparts[k].x_diff[2] = 0.f;
  }

  /* sinks: Get dt_min/dt_max */
  for (int k = 0; k < sink_count; k++) {
#ifdef SWIFT_DEBUG_CHECKS
    if (sinks[k].time_bin == time_bin_not_created)
      error("Extra sink-particle present in space_split()");
    if (sinks[k].time_bin == time_bin_inhibited)
      error("Inhibited sink-particle present in space_split()");
#endif

    /* When does this particle's time-step start and end? */
    const timebin_t time_bin = sinks[k].time_bin;
    const integertime_t ti_end = get_integer_time_end(ti_current, time_bin);
    const integertime_t ti_beg = get_integer_time_begin(ti_current, time_bin);

    ti_sinks_end_min = min(ti_sinks_end_min, ti_end);
    ti_sinks_beg_max = max(ti_sinks_beg_max, ti_beg);

    sinks_h_max = max(sinks_h_max, sinks[k].r_cut);

    if (sink_is_active(&sinks[k], e))
      sinks_h_max_active = max(sinks_h_max_active, sinks[k].r_cut);

    /* Reset x_diff */
    sinks[k].x_diff[0] = 0.f;
    sinks[k].x_diff[1] = 0.f;
    sinks[k].x_diff[2] = 0.f;
  }

  /* bparts: Get dt_min/dt_max */
  for (int k = 0; k < bcount; k++) {
#ifdef SWIFT_DEBUG_CHECKS
    if (bparts[k].time_bin == time_bin_not_created)
      error("Extra b-particle present in space_split()");
    if (bparts[k].time_bin == time_bin_inhibited)
      error("Inhibited b-particle present in space_split()");
#endif

    /* When does this particle's time-step start and end? */
    const timebin_t time_bin = bparts[k].time_bin;
    const integertime_t ti_end = get_integer_time_end(ti_current, time_bin);
    const integertime_t ti_beg = get_integer_time_begin(ti_current, time_bin);

    ti_black_holes_end_min = min(ti_black_holes_end_min, ti_end);
    ti_black_holes_beg_max = max(ti_black_holes_beg_max, ti_beg);

    black_holes_h_max = max(black_holes_h_max, bparts[k].h);

    if (bpart_is_active(&bparts[k], e))
      black_holes_h_max_active = max(black_holes_h_max_active, bparts[k].h);

    /* Reset x_diff */
    bparts[k].x_diff[0] = 0.f;
    bparts[k].x_diff[1] = 0.f;
    bparts[k].x_diff[2] = 0.f;
  }

  /* Set the values for this cell. */
  c->hydro.h_max = h_max;
  c->hydro.h_max_active = h_max_active;
  c->hydro.ti_end_min = ti_hydro_end_min;
  c->hydro.ti_beg_max = ti_hydro_beg_max;
  c->rt.ti_rt_end_min = ti_rt_end_min;
  c->rt.ti_rt_beg_max = ti_rt_beg_max;
  c->rt.ti_rt_min_step_size = ti_rt_min_step_size;
  c->grav.ti_end_min = ti_gravity_end_min;
  c->grav.ti_beg_max = ti_gravity_beg_max;
  c->stars.ti_end_min = ti_stars_end_min;
  c->stars.ti_beg_max = ti_stars_beg_max;
  c->stars.h_max = stars_h_max;
  c->stars.h_max_active = stars_h_max_active;
  c->sinks.ti_end_min = ti_sinks_end_min;
  c->sinks.ti_beg_max = ti_sinks_beg_max;
  c->sinks.r_cut_max = sinks_h_max;
  c->sinks.r_cut_max_active = sinks_h_max_active;
  c->black_holes.ti_end_min = ti_black_holes_end_min;
  c->black_holes.ti_beg_max = ti_black_holes_beg_max;
  c->black_holes.h_max = black_holes_h_max;
  c->black_holes.h_max_active = black_holes_h_max_active;
}

/**
 * @brief Construct the multipoles of a leaf cell.
 *
 * This function constructs the multipoles of a leaf cell based on the
 * particles it contains. These multipoles will be handed up the tree during
 * the recursion.
 *
 * @param c The #cell to populate.
 * @param e The #engine.
 */
static void space_construct_leaf_multipole(struct cell *c, struct engine *e) {

  /* Do we have particles? */
  if (c->grav.count > 0) {

    gravity_P2M(c->grav.multipole, c->grav.parts, c->grav.count,
                e->gravity_properties);

    /* Compute the multipole power */
    gravity_multipole_compute_power(&c->grav.multipole->m_pole);

  } else {

    /* No gparts in that leaf cell */

    /* Set the values to something sensible */
    gravity_multipole_init(&c->grav.multipole->m_pole);
    if (c->nodeID == engine_rank) {
      c->grav.multipole->CoM[0] = c->loc[0] + c->width[0] / 2.;
      c->grav.multipole->CoM[1] = c->loc[1] + c->width[1] / 2.;
      c->grav.multipole->CoM[2] = c->loc[2] + c->width[2] / 2.;
      c->grav.multipole->r_max = 0.;
    }
  }

  /* Store the value at rebuild time */
  c->grav.multipole->r_max_rebuild = c->grav.multipole->r_max;
  c->grav.multipole->CoM_rebuild[0] = c->grav.multipole->CoM[0];
  c->grav.multipole->CoM_rebuild[1] = c->grav.multipole->CoM[1];
  c->grav.multipole->CoM_rebuild[2] = c->grav.multipole->CoM[2];
}

/**
 * @brief Recursively split a cell.
 *
 * @param s The #space in which the cell lives.
 * @param c The #cell to split recursively.
 * @param buff A buffer for particle sorting, should be of size at least
 *        c->hydro.count or @c NULL.
 * @param sbuff A buffer for particle sorting, should be of size at least
 *        c->stars.count or @c NULL.
 * @param bbuff A buffer for particle sorting, should be of size at least
 *        c->black_holes.count or @c NULL.
 * @param gbuff A buffer for particle sorting, should be of size at least
 *        c->grav.count or @c NULL.
 * @param sink_buff A buffer for particle sorting, should be of size at least
 *        c->sinks.count or @c NULL.
 */
void space_split_recursive(struct space *s, struct cell *c,
                           struct cell_buff *restrict buff,
                           struct cell_buff *restrict sbuff,
                           struct cell_buff *restrict bbuff,
                           struct cell_buff *restrict gbuff,
                           struct cell_buff *restrict sink_buff,
                           const short int tpid) {

#ifdef SWIFT_DEBUG_CHECKS
  /* Ensure we don't get a void cell here */
  if (c->subtype == cell_subtype_void) {
    error("Void cell in space_split_recursive()");
  }
#endif

  const int count = c->hydro.count;
  const int gcount = c->grav.count;
  const int scount = c->stars.count;
  const int with_self_gravity = s->with_self_gravity;
  const int depth = c->depth;
  int maxdepth = 0;
  struct engine *e = s->e;
  const integertime_t ti_current = e->ti_current;
  const int with_rt = e->policy & engine_policy_rt;
  const int neighbour_depth =
      s->with_zoom_region ? s->zoom_props->neighbour_max_tree_depth : 0;

  /* If the depth is too large, we have a problem and should stop. */
  if (depth > space_cell_maxdepth) {
    error(
        "Exceeded maximum depth (%d) when splitting cells, aborting. This is "
        "most likely due to having too many particles at the exact same "
        "position, making the construction of a tree impossible. (gcount=%d,"
        " c->type=%d, c->subtype=%d, gparts[0].x=%.3f, gparts[1].x=%.3f)",
        space_cell_maxdepth, gcount, c->type, c->subtype, c->grav.parts[0].x[0],
        c->grav.parts[1].x[0]);
  }

  /* Split or let it be? (When running a zoom we split neighbour cells to better
   * divide interactions between zoom and neighbour cells.)*/
  const int gparts_need_split = with_self_gravity && gcount > space_splitsize;
  const int parts_need_split = !with_self_gravity && count > space_splitsize;
  const int sparts_need_split = !with_self_gravity && scount > space_splitsize;
  const int neighbour_need_split =
      c->subtype == cell_subtype_neighbour && depth < neighbour_depth;
  if (gparts_need_split || parts_need_split || sparts_need_split ||
      neighbour_need_split) {

<<<<<<< HEAD
    /* Construct the progeny ready to populate with particles and multipoles
     * (if doing gravity). */
    space_construct_progeny(s, c, tpid);
=======
    /* No longer just a leaf. */
    c->split = 1;

    /* Create the cell's progeny. */
    space_getcells(s, 8, c->progeny, tpid);
    for (int k = 0; k < 8; k++) {
      struct cell *cp = c->progeny[k];
      cp->hydro.count = 0;
      cp->grav.count = 0;
      cp->stars.count = 0;
      cp->sinks.count = 0;
      cp->black_holes.count = 0;
      cp->hydro.count_total = 0;
      cp->grav.count_total = 0;
      cp->sinks.count_total = 0;
      cp->stars.count_total = 0;
      cp->black_holes.count_total = 0;
      cp->hydro.ti_old_part = c->hydro.ti_old_part;
      cp->grav.ti_old_part = c->grav.ti_old_part;
      cp->grav.ti_old_multipole = c->grav.ti_old_multipole;
      cp->stars.ti_old_part = c->stars.ti_old_part;
      cp->sinks.ti_old_part = c->sinks.ti_old_part;
      cp->black_holes.ti_old_part = c->black_holes.ti_old_part;
      cp->loc[0] = c->loc[0];
      cp->loc[1] = c->loc[1];
      cp->loc[2] = c->loc[2];
      cp->width[0] = c->width[0] / 2;
      cp->width[1] = c->width[1] / 2;
      cp->width[2] = c->width[2] / 2;
      cp->dmin = c->dmin / 2;
      cp->h_min_allowed = cp->dmin * 0.5 * (1. / kernel_gamma);
      cp->h_max_allowed = cp->dmin * (1. / kernel_gamma);
      if (k & 4) cp->loc[0] += cp->width[0];
      if (k & 2) cp->loc[1] += cp->width[1];
      if (k & 1) cp->loc[2] += cp->width[2];
      cp->depth = c->depth + 1;
      cp->split = 0;
      cp->hydro.h_max = 0.f;
      cp->hydro.h_max_active = 0.f;
      cp->hydro.dx_max_part = 0.f;
      cp->hydro.dx_max_sort = 0.f;
      cp->stars.h_max = 0.f;
      cp->stars.h_max_active = 0.f;
      cp->stars.dx_max_part = 0.f;
      cp->stars.dx_max_sort = 0.f;
      cp->sinks.h_max = 0.f;
      cp->sinks.h_max_active = 0.f;
      cp->sinks.dx_max_part = 0.f;
      cp->black_holes.h_max = 0.f;
      cp->black_holes.h_max_active = 0.f;
      cp->black_holes.dx_max_part = 0.f;
      cp->nodeID = c->nodeID;
      cp->parent = c;
      cp->top = c->top;
      cp->super = NULL;
      cp->hydro.super = NULL;
      cp->grav.super = NULL;
      cp->flags = 0;
      star_formation_logger_init(&cp->stars.sfh);
#ifdef WITH_MPI
      cp->mpi.tag = -1;
#endif  // WITH_MPI
#if defined(SWIFT_DEBUG_CHECKS) || defined(SWIFT_CELL_GRAPH)
      cell_assign_cell_index(cp, c);
#endif
    }
>>>>>>> 81ab35eb

    /* Split the cell's particle data. */
    cell_split(c, c->hydro.parts - s->parts, c->stars.parts - s->sparts,
               c->black_holes.parts - s->bparts, c->sinks.parts - s->sinks,
               buff, sbuff, bbuff, gbuff, sink_buff);

    /* Buffers for the progenitors */
    struct cell_buff *progeny_buff = buff, *progeny_gbuff = gbuff,
                     *progeny_sbuff = sbuff, *progeny_bbuff = bbuff,
                     *progeny_sink_buff = sink_buff;

    /* Define properties we'll compute from the progeny. */
    float h_max = 0.0f;
    float h_max_active = 0.0f;
    float stars_h_max = 0.f;
    float stars_h_max_active = 0.f;
    float black_holes_h_max = 0.f;
    float black_holes_h_max_active = 0.f;
    float sinks_h_max = 0.f;
    float sinks_h_max_active = 0.f;
    integertime_t ti_hydro_end_min = max_nr_timesteps, ti_hydro_beg_max = 0;
    integertime_t ti_rt_end_min = max_nr_timesteps, ti_rt_beg_max = 0;
    integertime_t ti_rt_min_step_size = max_nr_timesteps;
    integertime_t ti_gravity_end_min = max_nr_timesteps, ti_gravity_beg_max = 0;
    integertime_t ti_stars_end_min = max_nr_timesteps, ti_stars_beg_max = 0;
    integertime_t ti_sinks_end_min = max_nr_timesteps, ti_sinks_beg_max = 0;
    integertime_t ti_black_holes_end_min = max_nr_timesteps,
                  ti_black_holes_beg_max = 0;

    /* Loop over progeny, cleaning up or splitting and recursing. */
    for (int k = 0; k < 8; k++) {

      /* Get the progenitor */
      struct cell *cp = c->progeny[k];

      /* Remove any progeny with zero particles as long as they aren't the
       * void cell. */
      if (cp->hydro.count == 0 && cp->grav.count == 0 && cp->stars.count == 0 &&
          cp->black_holes.count == 0 && cp->sinks.count == 0) {

        space_recycle(s, cp);
        c->progeny[k] = NULL;

      } else {

        /* Recurse */
        space_split_recursive(s, cp, progeny_buff, progeny_sbuff, progeny_bbuff,
                              progeny_gbuff, progeny_sink_buff, tpid);

        /* Update the pointers in the buffers */
        progeny_buff += cp->hydro.count;
        progeny_gbuff += cp->grav.count;
        progeny_sbuff += cp->stars.count;
        progeny_bbuff += cp->black_holes.count;
        progeny_sink_buff += cp->sinks.count;

        /* Update the cell-wide properties */
        h_max = max(h_max, cp->hydro.h_max);
        h_max_active = max(h_max_active, cp->hydro.h_max_active);
        stars_h_max = max(stars_h_max, cp->stars.h_max);
        stars_h_max_active = max(stars_h_max_active, cp->stars.h_max_active);
        black_holes_h_max = max(black_holes_h_max, cp->black_holes.h_max);
        black_holes_h_max_active =
            max(black_holes_h_max_active, cp->black_holes.h_max_active);
        sinks_h_max = max(sinks_h_max, cp->sinks.h_max);
        sinks_h_max_active = max(sinks_h_max_active, cp->sinks.h_max_active);

        ti_hydro_end_min = min(ti_hydro_end_min, cp->hydro.ti_end_min);
        ti_hydro_beg_max = max(ti_hydro_beg_max, cp->hydro.ti_beg_max);
        ti_rt_end_min = min(ti_rt_end_min, cp->rt.ti_rt_end_min);
        ti_rt_beg_max = max(ti_rt_beg_max, cp->rt.ti_rt_beg_max);
        ti_rt_min_step_size =
            min(ti_rt_min_step_size, cp->rt.ti_rt_min_step_size);
        ti_gravity_end_min = min(ti_gravity_end_min, cp->grav.ti_end_min);
        ti_gravity_beg_max = max(ti_gravity_beg_max, cp->grav.ti_beg_max);
        ti_stars_end_min = min(ti_stars_end_min, cp->stars.ti_end_min);
        ti_stars_beg_max = max(ti_stars_beg_max, cp->stars.ti_beg_max);
        ti_sinks_end_min = min(ti_sinks_end_min, cp->sinks.ti_end_min);
        ti_sinks_beg_max = max(ti_sinks_beg_max, cp->sinks.ti_beg_max);
        ti_black_holes_end_min =
            min(ti_black_holes_end_min, cp->black_holes.ti_end_min);
        ti_black_holes_beg_max =
            max(ti_black_holes_beg_max, cp->black_holes.ti_beg_max);

        star_formation_logger_add(&c->stars.sfh, &cp->stars.sfh);

        /* Increase the depth */
        maxdepth = max(maxdepth, cp->maxdepth);
      }
    }

    /* Deal with the multipole */
    if (s->with_self_gravity) {
      space_populate_multipole(c);
    }

    /* Set the smoothing length and timestep props for this cell. */
    c->hydro.h_max = h_max;
    c->hydro.h_max_active = h_max_active;
    c->hydro.ti_end_min = ti_hydro_end_min;
    c->hydro.ti_beg_max = ti_hydro_beg_max;
    c->rt.ti_rt_end_min = ti_rt_end_min;
    c->rt.ti_rt_beg_max = ti_rt_beg_max;
    c->rt.ti_rt_min_step_size = ti_rt_min_step_size;
    c->grav.ti_end_min = ti_gravity_end_min;
    c->grav.ti_beg_max = ti_gravity_beg_max;
    c->stars.ti_end_min = ti_stars_end_min;
    c->stars.ti_beg_max = ti_stars_beg_max;
    c->stars.h_max = stars_h_max;
    c->stars.h_max_active = stars_h_max_active;
    c->sinks.ti_end_min = ti_sinks_end_min;
    c->sinks.ti_beg_max = ti_sinks_beg_max;
    c->sinks.r_cut_max = sinks_h_max;
    c->sinks.r_cut_max_active = sinks_h_max_active;
    c->black_holes.ti_end_min = ti_black_holes_end_min;
    c->black_holes.ti_beg_max = ti_black_holes_beg_max;
    c->black_holes.h_max = black_holes_h_max;
    c->black_holes.h_max_active = black_holes_h_max_active;
    c->maxdepth = maxdepth;

  } /* Split or let it be? */

  /* Otherwise we're in a leaf, collect the data from the particles in this
     leaf cell. */
  else {
    /* Clear the progeny. */
    bzero(c->progeny, sizeof(struct cell *) * 8);
    c->split = 0;
    maxdepth = c->depth;

    /* Get the time-steps and smoothing lengths for particles in this
     * leaf and attach them to the leaf cell. */
    space_populate_leaf_props(c, s, ti_current, with_rt);

<<<<<<< HEAD
    /* Construct the multipole and the centre of mass for this leaf. */
=======
      if (part_is_active(&parts[k], e))
        h_max_active = max(h_max_active, parts[k].h);

      cell_set_part_h_depth(&parts[k], c);

      /* Collect SFR from the particles after rebuilt */
      star_formation_logger_log_inactive_part(&parts[k], &xparts[k],
                                              &c->stars.sfh);
    }

    /* xparts: Reset x_diff */
    for (int k = 0; k < count; k++) {
      xparts[k].x_diff[0] = 0.f;
      xparts[k].x_diff[1] = 0.f;
      xparts[k].x_diff[2] = 0.f;
    }

    /* gparts: Get dt_min/dt_max. */
    for (int k = 0; k < gcount; k++) {
#ifdef SWIFT_DEBUG_CHECKS
      if (gparts[k].time_bin == time_bin_not_created)
        error("Extra g-particle present in space_split()");
      if (gparts[k].time_bin == time_bin_inhibited)
        error("Inhibited g-particle present in space_split()");
#endif

      /* When does this particle's time-step start and end? */
      const timebin_t time_bin = gparts[k].time_bin;
      const integertime_t ti_end = get_integer_time_end(ti_current, time_bin);
      const integertime_t ti_beg = get_integer_time_begin(ti_current, time_bin);

      ti_gravity_end_min = min(ti_gravity_end_min, ti_end);
      ti_gravity_beg_max = max(ti_gravity_beg_max, ti_beg);
    }

    /* sparts: Get dt_min/dt_max */
    for (int k = 0; k < scount; k++) {
#ifdef SWIFT_DEBUG_CHECKS
      if (sparts[k].time_bin == time_bin_not_created)
        error("Extra s-particle present in space_split()");
      if (sparts[k].time_bin == time_bin_inhibited)
        error("Inhibited s-particle present in space_split()");
#endif

      /* When does this particle's time-step start and end? */
      const timebin_t time_bin = sparts[k].time_bin;
      const integertime_t ti_end = get_integer_time_end(ti_current, time_bin);
      const integertime_t ti_beg = get_integer_time_begin(ti_current, time_bin);

      ti_stars_end_min = min(ti_stars_end_min, ti_end);
      ti_stars_beg_max = max(ti_stars_beg_max, ti_beg);

      stars_h_max = max(stars_h_max, sparts[k].h);

      if (spart_is_active(&sparts[k], e))
        stars_h_max_active = max(stars_h_max_active, sparts[k].h);

      cell_set_spart_h_depth(&sparts[k], c);

      /* Reset x_diff */
      sparts[k].x_diff[0] = 0.f;
      sparts[k].x_diff[1] = 0.f;
      sparts[k].x_diff[2] = 0.f;
    }

    /* sinks: Get dt_min/dt_max */
    for (int k = 0; k < sink_count; k++) {
#ifdef SWIFT_DEBUG_CHECKS
      if (sinks[k].time_bin == time_bin_not_created)
        error("Extra sink-particle present in space_split()");
      if (sinks[k].time_bin == time_bin_inhibited)
        error("Inhibited sink-particle present in space_split()");
#endif

      /* When does this particle's time-step start and end? */
      const timebin_t time_bin = sinks[k].time_bin;
      const integertime_t ti_end = get_integer_time_end(ti_current, time_bin);
      const integertime_t ti_beg = get_integer_time_begin(ti_current, time_bin);

      ti_sinks_end_min = min(ti_sinks_end_min, ti_end);
      ti_sinks_beg_max = max(ti_sinks_beg_max, ti_beg);

      sinks_h_max = max(sinks_h_max, sinks[k].h);

      if (sink_is_active(&sinks[k], e))
        sinks_h_max_active = max(sinks_h_max_active, sinks[k].h);

      cell_set_sink_h_depth(&sinks[k], c);

      /* Reset x_diff */
      sinks[k].x_diff[0] = 0.f;
      sinks[k].x_diff[1] = 0.f;
      sinks[k].x_diff[2] = 0.f;
    }

    /* bparts: Get dt_min/dt_max */
    for (int k = 0; k < bcount; k++) {
#ifdef SWIFT_DEBUG_CHECKS
      if (bparts[k].time_bin == time_bin_not_created)
        error("Extra b-particle present in space_split()");
      if (bparts[k].time_bin == time_bin_inhibited)
        error("Inhibited b-particle present in space_split()");
#endif

      /* When does this particle's time-step start and end? */
      const timebin_t time_bin = bparts[k].time_bin;
      const integertime_t ti_end = get_integer_time_end(ti_current, time_bin);
      const integertime_t ti_beg = get_integer_time_begin(ti_current, time_bin);

      ti_black_holes_end_min = min(ti_black_holes_end_min, ti_end);
      ti_black_holes_beg_max = max(ti_black_holes_beg_max, ti_beg);

      black_holes_h_max = max(black_holes_h_max, bparts[k].h);

      if (bpart_is_active(&bparts[k], e))
        black_holes_h_max_active = max(black_holes_h_max_active, bparts[k].h);

      cell_set_bpart_h_depth(&bparts[k], c);

      /* Reset x_diff */
      bparts[k].x_diff[0] = 0.f;
      bparts[k].x_diff[1] = 0.f;
      bparts[k].x_diff[2] = 0.f;
    }

    /* Construct the multipole and the centre of mass*/
>>>>>>> 81ab35eb
    if (s->with_self_gravity) {
      space_construct_leaf_multipole(c, e);
    }
  }

<<<<<<< HEAD
  /* Set the maximum depth. */
=======
  /* Set the values for this cell. */
  c->hydro.h_max = h_max;
  c->hydro.h_max_active = h_max_active;
  c->hydro.ti_end_min = ti_hydro_end_min;
  c->hydro.ti_beg_max = ti_hydro_beg_max;
  c->rt.ti_rt_end_min = ti_rt_end_min;
  c->rt.ti_rt_beg_max = ti_rt_beg_max;
  c->rt.ti_rt_min_step_size = ti_rt_min_step_size;
  c->grav.ti_end_min = ti_gravity_end_min;
  c->grav.ti_beg_max = ti_gravity_beg_max;
  c->stars.ti_end_min = ti_stars_end_min;
  c->stars.ti_beg_max = ti_stars_beg_max;
  c->stars.h_max = stars_h_max;
  c->stars.h_max_active = stars_h_max_active;
  c->sinks.ti_end_min = ti_sinks_end_min;
  c->sinks.ti_beg_max = ti_sinks_beg_max;
  c->sinks.h_max = sinks_h_max;
  c->sinks.h_max_active = sinks_h_max_active;
  c->black_holes.ti_end_min = ti_black_holes_end_min;
  c->black_holes.ti_beg_max = ti_black_holes_beg_max;
  c->black_holes.h_max = black_holes_h_max;
  c->black_holes.h_max_active = black_holes_h_max_active;
>>>>>>> 81ab35eb
  c->maxdepth = maxdepth;

  /* No runner owns this cell yet. We assign those during scheduling. */
  c->owner = -1;

  /* Store the global max depth */
  if (c->depth == 0) atomic_max(&s->maxdepth, maxdepth);
}

/**
 * @brief #threadpool mapper function to split cells if they contain
 *        too many particles.
 *
 * @param map_data Pointer towards the top-cells.
 * @param num_cells The number of cells to treat.
 * @param extra_data Pointers to the #space.
 */
static void space_split_mapper(void *map_data, int num_cells,
                               void *extra_data) {

  /* Unpack the inputs. */
  struct space *s = (struct space *)extra_data;
  struct cell *cells_top = s->cells_top;
  int *local_cells_with_particles = (int *)map_data;

  /* Collect some global information about the top-level m-poles */
  float min_a_grav = FLT_MAX;
  float max_softening = 0.f;
  float max_mpole_power[SELF_GRAVITY_MULTIPOLE_ORDER + 1] = {0.f};

  /* Threadpool id of current thread. */
  short int tpid = threadpool_gettid();

  /* Loop over the non-empty cells */
  for (int ind = 0; ind < num_cells; ind++) {
    struct cell *c = &cells_top[local_cells_with_particles[ind]];

    /* Set the top level cells tpid (this is assigned to sub-cells in
     * space_get_cells guaranteeing the same tpid as this top level cells). */
    c->tpid = tpid;

    /* Allocate the particle buffers. */
    struct cell_buff *buff = NULL, *sbuff = NULL, *bbuff = NULL, *gbuff = NULL,
                     *sink_buff = NULL;
    space_allocate_and_fill_buffers(c, &buff, &sbuff, &bbuff, &gbuff,
                                    &sink_buff);

    /* Recursively split the cell. */
    space_split_recursive(s, c, buff, sbuff, bbuff, gbuff, sink_buff, tpid);

    /* Free the particle buffers. */
    if (buff != NULL) swift_free("tempbuff", buff);
    if (gbuff != NULL) swift_free("tempgbuff", gbuff);
    if (sbuff != NULL) swift_free("tempsbuff", sbuff);
    if (bbuff != NULL) swift_free("tempbbuff", bbuff);
    if (sink_buff != NULL) swift_free("temp_sink_buff", sink_buff);

    /* Collect the max multipole power from this cell. */
    if (s->with_self_gravity) {
      min_a_grav =
          min(min_a_grav, c->grav.multipole->m_pole.min_old_a_grav_norm);
      max_softening =
          max(max_softening, c->grav.multipole->m_pole.max_softening);

      for (int n = 0; n < SELF_GRAVITY_MULTIPOLE_ORDER + 1; ++n)
        max_mpole_power[n] =
            max(max_mpole_power[n], c->grav.multipole->m_pole.power[n]);
    }
  }

#ifdef SWIFT_DEBUG_CHECKS
  /* All cells and particles should have consistent h_max values. */
  for (int ind = 0; ind < num_cells; ind++) {
    int depth = 0;
    const struct cell *c = &cells_top[local_cells_with_particles[ind]];
    if (!checkCellhdxmax(c, &depth)) message("    at cell depth %d", depth);
  }
#endif

  atomic_min_f(&s->min_a_grav, min_a_grav);
  atomic_max_f(&s->max_softening, max_softening);
  for (int n = 0; n < SELF_GRAVITY_MULTIPOLE_ORDER + 1; ++n)
    atomic_max_f(&s->max_mpole_power[n], max_mpole_power[n]);
}

/**
 * @brief A wrapper for #threadpool mapper function to split background cells if
 * they contain too many particles.
 *
 * The threadpools are split to ensure efficient parallelisation over each cell
 * grid. This wrapper enables better labelling of these split threadpools when
 * threadpool debugging is enabled.
 *
 * @param map_data Pointer towards the top-cells.
 * @param num_cells The number of cells to treat.
 * @param extra_data Pointers to the #space.
 */
void bkg_space_split_mapper(void *map_data, int num_cells, void *extra_data) {
  space_split_mapper(map_data, num_cells, extra_data);
}

/**
 * @brief A wrapper for #threadpool mapper function to split background cells if
 * they contain too many particles.
 *
 * The threadpools are split to ensure efficient parallelisation over each cell
 * grid. This wrapper enables better labelling of these split threadpools when
 * threadpool debugging is enabled.
 *
 * @param map_data Pointer towards the top-cells.
 * @param num_cells The number of cells to treat.
 * @param extra_data Pointers to the #space.
 */
void buffer_space_split_mapper(void *map_data, int num_cells,
                               void *extra_data) {
  space_split_mapper(map_data, num_cells, extra_data);
}

/**
 * @brief A wrapper for #threadpool mapper function to split zoom cells if they
 * contain too many particles.
 *
 * The threadpools are split to ensure efficient parallelisation over each cell
 * grid. This wrapper enables better labelling of these split threadpools when
 * threadpool debugging is enabled.
 *
 * @param map_data Pointer towards the top-cells.
 * @param num_cells The number of cells to treat.
 * @param extra_data Pointers to the #space.
 */
void zoom_space_split_mapper(void *map_data, int num_cells, void *extra_data) {
  space_split_mapper(map_data, num_cells, extra_data);
}

/**
 * @brief Split particles between cells of a hierarchy.
 *
 * This is done in parallel using threads in the #threadpool.
 * Only do this for the local non-empty top-level cells.
 *
 * @param s The #space.
 * @param verbose Are we talkative ?
 */
void space_split(struct space *s, int verbose) {

  s->min_a_grav = FLT_MAX;
  s->max_softening = 0.f;
  bzero(s->max_mpole_power, (SELF_GRAVITY_MULTIPOLE_ORDER + 1) * sizeof(float));

  if (!s->with_zoom_region) {

    const ticks tic = getticks();

    threadpool_map(&s->e->threadpool, space_split_mapper,
                   s->local_cells_with_particles_top,
                   s->nr_local_cells_with_particles, sizeof(int),
                   threadpool_auto_chunk_size, s);

    if (verbose)
      message("took %.3f %s.", clocks_from_ticks(getticks() - tic),
              clocks_getunit());
  }

  /* When running with a zoom region we do each cell grid individually. */
  else {

    ticks tic = getticks();

    /* Create the cell tree for zoom cells and populate their multipoles. */
    threadpool_map(&s->e->threadpool, zoom_space_split_mapper,
                   s->zoom_props->local_zoom_cells_with_particles_top,
                   s->zoom_props->nr_local_zoom_cells_with_particles,
                   sizeof(int), threadpool_uniform_chunk_size, s);

    if (verbose)
      message("Zoom cell tree and multipole construction took %.3f %s.",
              clocks_from_ticks(getticks() - tic), clocks_getunit());

    if (s->zoom_props->with_buffer_cells) {

      tic = getticks();

      /* Create the background cell trees and populate their multipoles. */
      threadpool_map(&s->e->threadpool, buffer_space_split_mapper,
                     s->zoom_props->local_buffer_cells_with_particles_top,
                     s->zoom_props->nr_local_buffer_cells_with_particles,
                     sizeof(int), threadpool_uniform_chunk_size, s);

      if (verbose)
        message("Buffer cell tree and multipole construction took %.3f %s.",
                clocks_from_ticks(getticks() - tic), clocks_getunit());
    }

    tic = getticks();

    /* Create the background cell trees and populate their multipoles. */
    threadpool_map(&s->e->threadpool, bkg_space_split_mapper,
                   s->zoom_props->local_bkg_cells_with_particles_top,
                   s->zoom_props->nr_local_bkg_cells_with_particles,
                   sizeof(int), threadpool_uniform_chunk_size, s);

    if (verbose)
      message("Background cell tree and multipole construction took %.3f %s.",
              clocks_from_ticks(getticks() - tic), clocks_getunit());
  }
}<|MERGE_RESOLUTION|>--- conflicted
+++ resolved
@@ -209,6 +209,8 @@
     cp->width[1] = c->width[1] / 2;
     cp->width[2] = c->width[2] / 2;
     cp->dmin = c->dmin / 2;
+    cp->h_min_allowed = cp->dmin * 0.5 * (1. / kernel_gamma);
+    cp->h_max_allowed = cp->dmin * (1. / kernel_gamma);
     if (k & 4) cp->loc[0] += cp->width[0];
     if (k & 2) cp->loc[1] += cp->width[1];
     if (k & 1) cp->loc[2] += cp->width[2];
@@ -222,8 +224,8 @@
     cp->stars.h_max_active = 0.f;
     cp->stars.dx_max_part = 0.f;
     cp->stars.dx_max_sort = 0.f;
-    cp->sinks.r_cut_max = 0.f;
-    cp->sinks.r_cut_max_active = 0.f;
+    cp->sinks.h_max = 0.f;
+    cp->sinks.h_max_active = 0.f;
     cp->sinks.dx_max_part = 0.f;
     cp->black_holes.h_max = 0.f;
     cp->black_holes.h_max_active = 0.f;
@@ -449,6 +451,8 @@
     if (part_is_active(&parts[k], e))
       h_max_active = max(h_max_active, parts[k].h);
 
+    cell_set_part_h_depth(&parts[k], c);
+
     /* Collect SFR from the particles after rebuilt */
     star_formation_logger_log_inactive_part(&parts[k], &xparts[k],
                                             &c->stars.sfh);
@@ -501,6 +505,8 @@
     if (spart_is_active(&sparts[k], e))
       stars_h_max_active = max(stars_h_max_active, sparts[k].h);
 
+    cell_set_spart_h_depth(&sparts[k], c);
+
     /* Reset x_diff */
     sparts[k].x_diff[0] = 0.f;
     sparts[k].x_diff[1] = 0.f;
@@ -524,10 +530,12 @@
     ti_sinks_end_min = min(ti_sinks_end_min, ti_end);
     ti_sinks_beg_max = max(ti_sinks_beg_max, ti_beg);
 
-    sinks_h_max = max(sinks_h_max, sinks[k].r_cut);
+    sinks_h_max = max(sinks_h_max, sinks[k].h);
 
     if (sink_is_active(&sinks[k], e))
-      sinks_h_max_active = max(sinks_h_max_active, sinks[k].r_cut);
+      sinks_h_max_active = max(sinks_h_max_active, sinks[k].h);
+
+    cell_set_sink_h_depth(&sinks[k], c);
 
     /* Reset x_diff */
     sinks[k].x_diff[0] = 0.f;
@@ -556,6 +564,8 @@
 
     if (bpart_is_active(&bparts[k], e))
       black_holes_h_max_active = max(black_holes_h_max_active, bparts[k].h);
+
+    cell_set_bpart_h_depth(&bparts[k], c);
 
     /* Reset x_diff */
     bparts[k].x_diff[0] = 0.f;
@@ -693,78 +703,9 @@
   if (gparts_need_split || parts_need_split || sparts_need_split ||
       neighbour_need_split) {
 
-<<<<<<< HEAD
     /* Construct the progeny ready to populate with particles and multipoles
      * (if doing gravity). */
     space_construct_progeny(s, c, tpid);
-=======
-    /* No longer just a leaf. */
-    c->split = 1;
-
-    /* Create the cell's progeny. */
-    space_getcells(s, 8, c->progeny, tpid);
-    for (int k = 0; k < 8; k++) {
-      struct cell *cp = c->progeny[k];
-      cp->hydro.count = 0;
-      cp->grav.count = 0;
-      cp->stars.count = 0;
-      cp->sinks.count = 0;
-      cp->black_holes.count = 0;
-      cp->hydro.count_total = 0;
-      cp->grav.count_total = 0;
-      cp->sinks.count_total = 0;
-      cp->stars.count_total = 0;
-      cp->black_holes.count_total = 0;
-      cp->hydro.ti_old_part = c->hydro.ti_old_part;
-      cp->grav.ti_old_part = c->grav.ti_old_part;
-      cp->grav.ti_old_multipole = c->grav.ti_old_multipole;
-      cp->stars.ti_old_part = c->stars.ti_old_part;
-      cp->sinks.ti_old_part = c->sinks.ti_old_part;
-      cp->black_holes.ti_old_part = c->black_holes.ti_old_part;
-      cp->loc[0] = c->loc[0];
-      cp->loc[1] = c->loc[1];
-      cp->loc[2] = c->loc[2];
-      cp->width[0] = c->width[0] / 2;
-      cp->width[1] = c->width[1] / 2;
-      cp->width[2] = c->width[2] / 2;
-      cp->dmin = c->dmin / 2;
-      cp->h_min_allowed = cp->dmin * 0.5 * (1. / kernel_gamma);
-      cp->h_max_allowed = cp->dmin * (1. / kernel_gamma);
-      if (k & 4) cp->loc[0] += cp->width[0];
-      if (k & 2) cp->loc[1] += cp->width[1];
-      if (k & 1) cp->loc[2] += cp->width[2];
-      cp->depth = c->depth + 1;
-      cp->split = 0;
-      cp->hydro.h_max = 0.f;
-      cp->hydro.h_max_active = 0.f;
-      cp->hydro.dx_max_part = 0.f;
-      cp->hydro.dx_max_sort = 0.f;
-      cp->stars.h_max = 0.f;
-      cp->stars.h_max_active = 0.f;
-      cp->stars.dx_max_part = 0.f;
-      cp->stars.dx_max_sort = 0.f;
-      cp->sinks.h_max = 0.f;
-      cp->sinks.h_max_active = 0.f;
-      cp->sinks.dx_max_part = 0.f;
-      cp->black_holes.h_max = 0.f;
-      cp->black_holes.h_max_active = 0.f;
-      cp->black_holes.dx_max_part = 0.f;
-      cp->nodeID = c->nodeID;
-      cp->parent = c;
-      cp->top = c->top;
-      cp->super = NULL;
-      cp->hydro.super = NULL;
-      cp->grav.super = NULL;
-      cp->flags = 0;
-      star_formation_logger_init(&cp->stars.sfh);
-#ifdef WITH_MPI
-      cp->mpi.tag = -1;
-#endif  // WITH_MPI
-#if defined(SWIFT_DEBUG_CHECKS) || defined(SWIFT_CELL_GRAPH)
-      cell_assign_cell_index(cp, c);
-#endif
-    }
->>>>>>> 81ab35eb
 
     /* Split the cell's particle data. */
     cell_split(c, c->hydro.parts - s->parts, c->stars.parts - s->sparts,
@@ -899,167 +840,13 @@
      * leaf and attach them to the leaf cell. */
     space_populate_leaf_props(c, s, ti_current, with_rt);
 
-<<<<<<< HEAD
     /* Construct the multipole and the centre of mass for this leaf. */
-=======
-      if (part_is_active(&parts[k], e))
-        h_max_active = max(h_max_active, parts[k].h);
-
-      cell_set_part_h_depth(&parts[k], c);
-
-      /* Collect SFR from the particles after rebuilt */
-      star_formation_logger_log_inactive_part(&parts[k], &xparts[k],
-                                              &c->stars.sfh);
-    }
-
-    /* xparts: Reset x_diff */
-    for (int k = 0; k < count; k++) {
-      xparts[k].x_diff[0] = 0.f;
-      xparts[k].x_diff[1] = 0.f;
-      xparts[k].x_diff[2] = 0.f;
-    }
-
-    /* gparts: Get dt_min/dt_max. */
-    for (int k = 0; k < gcount; k++) {
-#ifdef SWIFT_DEBUG_CHECKS
-      if (gparts[k].time_bin == time_bin_not_created)
-        error("Extra g-particle present in space_split()");
-      if (gparts[k].time_bin == time_bin_inhibited)
-        error("Inhibited g-particle present in space_split()");
-#endif
-
-      /* When does this particle's time-step start and end? */
-      const timebin_t time_bin = gparts[k].time_bin;
-      const integertime_t ti_end = get_integer_time_end(ti_current, time_bin);
-      const integertime_t ti_beg = get_integer_time_begin(ti_current, time_bin);
-
-      ti_gravity_end_min = min(ti_gravity_end_min, ti_end);
-      ti_gravity_beg_max = max(ti_gravity_beg_max, ti_beg);
-    }
-
-    /* sparts: Get dt_min/dt_max */
-    for (int k = 0; k < scount; k++) {
-#ifdef SWIFT_DEBUG_CHECKS
-      if (sparts[k].time_bin == time_bin_not_created)
-        error("Extra s-particle present in space_split()");
-      if (sparts[k].time_bin == time_bin_inhibited)
-        error("Inhibited s-particle present in space_split()");
-#endif
-
-      /* When does this particle's time-step start and end? */
-      const timebin_t time_bin = sparts[k].time_bin;
-      const integertime_t ti_end = get_integer_time_end(ti_current, time_bin);
-      const integertime_t ti_beg = get_integer_time_begin(ti_current, time_bin);
-
-      ti_stars_end_min = min(ti_stars_end_min, ti_end);
-      ti_stars_beg_max = max(ti_stars_beg_max, ti_beg);
-
-      stars_h_max = max(stars_h_max, sparts[k].h);
-
-      if (spart_is_active(&sparts[k], e))
-        stars_h_max_active = max(stars_h_max_active, sparts[k].h);
-
-      cell_set_spart_h_depth(&sparts[k], c);
-
-      /* Reset x_diff */
-      sparts[k].x_diff[0] = 0.f;
-      sparts[k].x_diff[1] = 0.f;
-      sparts[k].x_diff[2] = 0.f;
-    }
-
-    /* sinks: Get dt_min/dt_max */
-    for (int k = 0; k < sink_count; k++) {
-#ifdef SWIFT_DEBUG_CHECKS
-      if (sinks[k].time_bin == time_bin_not_created)
-        error("Extra sink-particle present in space_split()");
-      if (sinks[k].time_bin == time_bin_inhibited)
-        error("Inhibited sink-particle present in space_split()");
-#endif
-
-      /* When does this particle's time-step start and end? */
-      const timebin_t time_bin = sinks[k].time_bin;
-      const integertime_t ti_end = get_integer_time_end(ti_current, time_bin);
-      const integertime_t ti_beg = get_integer_time_begin(ti_current, time_bin);
-
-      ti_sinks_end_min = min(ti_sinks_end_min, ti_end);
-      ti_sinks_beg_max = max(ti_sinks_beg_max, ti_beg);
-
-      sinks_h_max = max(sinks_h_max, sinks[k].h);
-
-      if (sink_is_active(&sinks[k], e))
-        sinks_h_max_active = max(sinks_h_max_active, sinks[k].h);
-
-      cell_set_sink_h_depth(&sinks[k], c);
-
-      /* Reset x_diff */
-      sinks[k].x_diff[0] = 0.f;
-      sinks[k].x_diff[1] = 0.f;
-      sinks[k].x_diff[2] = 0.f;
-    }
-
-    /* bparts: Get dt_min/dt_max */
-    for (int k = 0; k < bcount; k++) {
-#ifdef SWIFT_DEBUG_CHECKS
-      if (bparts[k].time_bin == time_bin_not_created)
-        error("Extra b-particle present in space_split()");
-      if (bparts[k].time_bin == time_bin_inhibited)
-        error("Inhibited b-particle present in space_split()");
-#endif
-
-      /* When does this particle's time-step start and end? */
-      const timebin_t time_bin = bparts[k].time_bin;
-      const integertime_t ti_end = get_integer_time_end(ti_current, time_bin);
-      const integertime_t ti_beg = get_integer_time_begin(ti_current, time_bin);
-
-      ti_black_holes_end_min = min(ti_black_holes_end_min, ti_end);
-      ti_black_holes_beg_max = max(ti_black_holes_beg_max, ti_beg);
-
-      black_holes_h_max = max(black_holes_h_max, bparts[k].h);
-
-      if (bpart_is_active(&bparts[k], e))
-        black_holes_h_max_active = max(black_holes_h_max_active, bparts[k].h);
-
-      cell_set_bpart_h_depth(&bparts[k], c);
-
-      /* Reset x_diff */
-      bparts[k].x_diff[0] = 0.f;
-      bparts[k].x_diff[1] = 0.f;
-      bparts[k].x_diff[2] = 0.f;
-    }
-
-    /* Construct the multipole and the centre of mass*/
->>>>>>> 81ab35eb
     if (s->with_self_gravity) {
       space_construct_leaf_multipole(c, e);
     }
   }
 
-<<<<<<< HEAD
   /* Set the maximum depth. */
-=======
-  /* Set the values for this cell. */
-  c->hydro.h_max = h_max;
-  c->hydro.h_max_active = h_max_active;
-  c->hydro.ti_end_min = ti_hydro_end_min;
-  c->hydro.ti_beg_max = ti_hydro_beg_max;
-  c->rt.ti_rt_end_min = ti_rt_end_min;
-  c->rt.ti_rt_beg_max = ti_rt_beg_max;
-  c->rt.ti_rt_min_step_size = ti_rt_min_step_size;
-  c->grav.ti_end_min = ti_gravity_end_min;
-  c->grav.ti_beg_max = ti_gravity_beg_max;
-  c->stars.ti_end_min = ti_stars_end_min;
-  c->stars.ti_beg_max = ti_stars_beg_max;
-  c->stars.h_max = stars_h_max;
-  c->stars.h_max_active = stars_h_max_active;
-  c->sinks.ti_end_min = ti_sinks_end_min;
-  c->sinks.ti_beg_max = ti_sinks_beg_max;
-  c->sinks.h_max = sinks_h_max;
-  c->sinks.h_max_active = sinks_h_max_active;
-  c->black_holes.ti_end_min = ti_black_holes_end_min;
-  c->black_holes.ti_beg_max = ti_black_holes_beg_max;
-  c->black_holes.h_max = black_holes_h_max;
-  c->black_holes.h_max_active = black_holes_h_max_active;
->>>>>>> 81ab35eb
   c->maxdepth = maxdepth;
 
   /* No runner owns this cell yet. We assign those during scheduling. */
