/*******************************************************************************
 * This file is part of SWIFT.
 * Copyright (c) 2012 Pedro Gonnet (pedro.gonnet@durham.ac.uk)
 *                    Matthieu Schaller (schaller@strw.leidenuniv.nl)
 *               2015 Peter W. Draper (p.w.draper@durham.ac.uk)
 *
 * This program is free software: you can redistribute it and/or modify
 * it under the terms of the GNU Lesser General Public License as published
 * by the Free Software Foundation, either version 3 of the License, or
 * (at your option) any later version.
 *
 * This program is distributed in the hope that it will be useful,
 * but WITHOUT ANY WARRANTY; without even the implied warranty of
 * MERCHANTABILITY or FITNESS FOR A PARTICULAR PURPOSE.  See the
 * GNU General Public License for more details.
 *
 * You should have received a copy of the GNU Lesser General Public License
 * along with this program.  If not, see <http://www.gnu.org/licenses/>.
 *
 ******************************************************************************/

/* Config parameters. */
#include "../config.h"

/* This object's header. */
#include "space.h"

/* Local headers. */
#include "active.h"
#include "cell.h"
#include "debug.h"
#include "engine.h"
#include "multipole.h"
#include "star_formation_logger.h"
#include "threadpool.h"

/**
 * @brief Recursively split a cell.
 *
 * @param s The #space in which the cell lives.
 * @param c The #cell to split recursively.
 * @param buff A buffer for particle sorting, should be of size at least
 *        c->hydro.count or @c NULL.
 * @param sbuff A buffer for particle sorting, should be of size at least
 *        c->stars.count or @c NULL.
 * @param bbuff A buffer for particle sorting, should be of size at least
 *        c->black_holes.count or @c NULL.
 * @param gbuff A buffer for particle sorting, should be of size at least
 *        c->grav.count or @c NULL.
 * @param sink_buff A buffer for particle sorting, should be of size at least
 *        c->sinks.count or @c NULL.
 */
void space_split_recursive(struct space *s, struct cell *c,
                           struct cell_buff *restrict buff,
                           struct cell_buff *restrict sbuff,
                           struct cell_buff *restrict bbuff,
                           struct cell_buff *restrict gbuff,
                           struct cell_buff *restrict sink_buff,
                           const int thread_id) {

  const int count = c->hydro.count;
  const int gcount = c->grav.count;
  const int scount = c->stars.count;
  const int bcount = c->black_holes.count;
  const int sink_count = c->sinks.count;
  const int with_self_gravity = s->with_self_gravity;
  const int depth = c->depth;
  int maxdepth = 0;
  float h_max = 0.0f;
  float h_max_active = 0.0f;
  float stars_h_max = 0.f;
  float stars_h_max_active = 0.f;
  float black_holes_h_max = 0.f;
  float black_holes_h_max_active = 0.f;
  float sinks_h_max = 0.f;
  float sinks_h_max_active = 0.f;
  integertime_t ti_hydro_end_min = max_nr_timesteps, ti_hydro_end_max = 0,
                ti_hydro_beg_max = 0;
  integertime_t ti_gravity_end_min = max_nr_timesteps, ti_gravity_end_max = 0,
                ti_gravity_beg_max = 0;
  integertime_t ti_stars_end_min = max_nr_timesteps, ti_stars_end_max = 0,
                ti_stars_beg_max = 0;
  integertime_t ti_sinks_end_min = max_nr_timesteps, ti_sinks_end_max = 0,
                ti_sinks_beg_max = 0;
  integertime_t ti_black_holes_end_min = max_nr_timesteps,
                ti_black_holes_end_max = 0, ti_black_holes_beg_max = 0;
  struct part *parts = c->hydro.parts;
  struct gpart *gparts = c->grav.parts;
  struct spart *sparts = c->stars.parts;
  struct bpart *bparts = c->black_holes.parts;
  struct xpart *xparts = c->hydro.xparts;
  struct sink *sinks = c->sinks.parts;
  struct engine *e = s->e;
  const integertime_t ti_current = e->ti_current;

  /* Set the top level cell owner. Doing it here ensures top level cells
   * have the same owner as their progeny. */
  if (depth == 0) {
    c->owner = thread_id;
  }

  /* If the buff is NULL, allocate it, and remember to free it. */
  const int allocate_buffer = (buff == NULL && gbuff == NULL && sbuff == NULL &&
                               bbuff == NULL && sink_buff == NULL);
  if (allocate_buffer) {
    if (count > 0) {
      if (swift_memalign("tempbuff", (void **)&buff, SWIFT_STRUCT_ALIGNMENT,
                         sizeof(struct cell_buff) * count) != 0)
        error("Failed to allocate temporary indices.");
      for (int k = 0; k < count; k++) {
#ifdef SWIFT_DEBUG_CHECKS
        if (parts[k].time_bin == time_bin_inhibited)
          error("Inhibited particle present in space_split()");
        if (parts[k].time_bin == time_bin_not_created)
          error("Extra particle present in space_split()");
#endif
        buff[k].x[0] = parts[k].x[0];
        buff[k].x[1] = parts[k].x[1];
        buff[k].x[2] = parts[k].x[2];
      }
    }
    if (gcount > 0) {
      if (swift_memalign("tempgbuff", (void **)&gbuff, SWIFT_STRUCT_ALIGNMENT,
                         sizeof(struct cell_buff) * gcount) != 0)
        error("Failed to allocate temporary indices.");
      for (int k = 0; k < gcount; k++) {
#ifdef SWIFT_DEBUG_CHECKS
        if (gparts[k].time_bin == time_bin_inhibited)
          error("Inhibited particle present in space_split()");
        if (gparts[k].time_bin == time_bin_not_created)
          error("Extra particle present in space_split()");
#endif
        gbuff[k].x[0] = gparts[k].x[0];
        gbuff[k].x[1] = gparts[k].x[1];
        gbuff[k].x[2] = gparts[k].x[2];
      }
    }
    if (scount > 0) {
      if (swift_memalign("tempsbuff", (void **)&sbuff, SWIFT_STRUCT_ALIGNMENT,
                         sizeof(struct cell_buff) * scount) != 0)
        error("Failed to allocate temporary indices.");
      for (int k = 0; k < scount; k++) {
#ifdef SWIFT_DEBUG_CHECKS
        if (sparts[k].time_bin == time_bin_inhibited)
          error("Inhibited particle present in space_split()");
        if (sparts[k].time_bin == time_bin_not_created)
          error("Extra particle present in space_split()");
#endif
        sbuff[k].x[0] = sparts[k].x[0];
        sbuff[k].x[1] = sparts[k].x[1];
        sbuff[k].x[2] = sparts[k].x[2];
      }
    }
    if (bcount > 0) {
      if (swift_memalign("tempbbuff", (void **)&bbuff, SWIFT_STRUCT_ALIGNMENT,
                         sizeof(struct cell_buff) * bcount) != 0)
        error("Failed to allocate temporary indices.");
      for (int k = 0; k < bcount; k++) {
#ifdef SWIFT_DEBUG_CHECKS
        if (bparts[k].time_bin == time_bin_inhibited)
          error("Inhibited particle present in space_split()");
        if (bparts[k].time_bin == time_bin_not_created)
          error("Extra particle present in space_split()");
#endif
        bbuff[k].x[0] = bparts[k].x[0];
        bbuff[k].x[1] = bparts[k].x[1];
        bbuff[k].x[2] = bparts[k].x[2];
      }
    }
    if (sink_count > 0) {
      if (swift_memalign("temp_sink_buff", (void **)&sink_buff,
                         SWIFT_STRUCT_ALIGNMENT,
                         sizeof(struct cell_buff) * sink_count) != 0)
        error("Failed to allocate temporary indices.");
      for (int k = 0; k < sink_count; k++) {
#ifdef SWIFT_DEBUG_CHECKS
        if (sinks[k].time_bin == time_bin_inhibited)
          error("Inhibited particle present in space_split()");
        if (sinks[k].time_bin == time_bin_not_created)
          error("Extra particle present in space_split()");
#endif
        sink_buff[k].x[0] = sinks[k].x[0];
        sink_buff[k].x[1] = sinks[k].x[1];
        sink_buff[k].x[2] = sinks[k].x[2];
      }
    }
  }

  /* If the depth is too large, we have a problem and should stop. */
  if (depth > space_cell_maxdepth) {
    error(
        "Exceeded maximum depth (%d) when splitting cells, aborting. This is "
        "most likely due to having too many particles at the exact same "
        "position, making the construction of a tree impossible.",
        space_cell_maxdepth);
  }

  /* Split or let it be? */
  if ((with_self_gravity && gcount > space_splitsize) ||
      (!with_self_gravity &&
       (count > space_splitsize || scount > space_splitsize))) {

    /* No longer just a leaf. */
    c->split = 1;

    /* Create the cell's progeny. */
    space_getcells(s, 8, c->progeny, thread_id);
    for (int k = 0; k < 8; k++) {
      struct cell *cp = c->progeny[k];
      cp->hydro.count = 0;
      cp->grav.count = 0;
      cp->stars.count = 0;
      cp->sinks.count = 0;
      cp->black_holes.count = 0;
      cp->hydro.count_total = 0;
      cp->grav.count_total = 0;
      cp->sinks.count_total = 0;
      cp->stars.count_total = 0;
      cp->black_holes.count_total = 0;
      cp->hydro.ti_old_part = c->hydro.ti_old_part;
      cp->grav.ti_old_part = c->grav.ti_old_part;
      cp->grav.ti_old_multipole = c->grav.ti_old_multipole;
      cp->stars.ti_old_part = c->stars.ti_old_part;
      cp->sinks.ti_old_part = c->sinks.ti_old_part;
      cp->black_holes.ti_old_part = c->black_holes.ti_old_part;
      cp->loc[0] = c->loc[0];
      cp->loc[1] = c->loc[1];
      cp->loc[2] = c->loc[2];
      cp->width[0] = c->width[0] / 2;
      cp->width[1] = c->width[1] / 2;
      cp->width[2] = c->width[2] / 2;
      cp->dmin = c->dmin / 2;
      if (k & 4) cp->loc[0] += cp->width[0];
      if (k & 2) cp->loc[1] += cp->width[1];
      if (k & 1) cp->loc[2] += cp->width[2];
      cp->depth = c->depth + 1;
      cp->split = 0;
      cp->hydro.h_max = 0.f;
      cp->hydro.h_max_active = 0.f;
      cp->hydro.dx_max_part = 0.f;
      cp->hydro.dx_max_sort = 0.f;
      cp->stars.h_max = 0.f;
      cp->stars.h_max_active = 0.f;
      cp->stars.dx_max_part = 0.f;
      cp->stars.dx_max_sort = 0.f;
      cp->sinks.r_cut_max = 0.f;
      cp->sinks.r_cut_max_active = 0.f;
      cp->sinks.dx_max_part = 0.f;
      cp->black_holes.h_max = 0.f;
      cp->black_holes.h_max_active = 0.f;
      cp->black_holes.dx_max_part = 0.f;
      cp->nodeID = c->nodeID;
      cp->parent = c;
      cp->top = c->top;
      cp->super = NULL;
      cp->hydro.super = NULL;
      cp->grav.super = NULL;
      cp->flags = 0;
      star_formation_logger_init(&cp->stars.sfh);
#ifdef WITH_MPI
      cp->mpi.tag = -1;
#endif  // WITH_MPI
      cp->tl_cell_type = c->tl_cell_type;
#if defined(SWIFT_DEBUG_CHECKS) || defined(SWIFT_CELL_GRAPH)
      cell_assign_cell_index(cp, c);
#endif
    }

    /* Split the cell's particle data. */
    cell_split(c, c->hydro.parts - s->parts, c->stars.parts - s->sparts,
               c->black_holes.parts - s->bparts, c->sinks.parts - s->sinks,
               buff, sbuff, bbuff, gbuff, sink_buff);

    /* Buffers for the progenitors */
    struct cell_buff *progeny_buff = buff, *progeny_gbuff = gbuff,
                     *progeny_sbuff = sbuff, *progeny_bbuff = bbuff,
                     *progeny_sink_buff = sink_buff;

    for (int k = 0; k < 8; k++) {

      /* Get the progenitor */
      struct cell *cp = c->progeny[k];

      /* Remove any progeny with zero particles. */
      if (cp->hydro.count == 0 && cp->grav.count == 0 && cp->stars.count == 0 &&
          cp->black_holes.count == 0 && cp->sinks.count == 0) {

#ifdef SWIFT_DEBUG_CHECKS
        if (cp->owner != thread_id)
          error("Trying to recycle a cell allocated by a different thread!");
#endif

        space_recycle(s, cp, /*lock=*/0);
        c->progeny[k] = NULL;

      } else {

        /* Recurse */
        space_split_recursive(s, cp, progeny_buff, progeny_sbuff, progeny_bbuff,
                              progeny_gbuff, progeny_sink_buff, thread_id);

        /* Update the pointers in the buffers */
        progeny_buff += cp->hydro.count;
        progeny_gbuff += cp->grav.count;
        progeny_sbuff += cp->stars.count;
        progeny_bbuff += cp->black_holes.count;
        progeny_sink_buff += cp->sinks.count;

        /* Update the cell-wide properties */
        h_max = max(h_max, cp->hydro.h_max);
        h_max_active = max(h_max_active, cp->hydro.h_max_active);
        stars_h_max = max(stars_h_max, cp->stars.h_max);
        stars_h_max_active = max(stars_h_max_active, cp->stars.h_max_active);
        black_holes_h_max = max(black_holes_h_max, cp->black_holes.h_max);
        black_holes_h_max_active =
            max(black_holes_h_max_active, cp->black_holes.h_max_active);
        sinks_h_max = max(sinks_h_max, cp->sinks.r_cut_max);
        sinks_h_max_active =
            max(sinks_h_max_active, cp->sinks.r_cut_max_active);

        ti_hydro_end_min = min(ti_hydro_end_min, cp->hydro.ti_end_min);
        ti_hydro_beg_max = max(ti_hydro_beg_max, cp->hydro.ti_beg_max);
        ti_gravity_end_min = min(ti_gravity_end_min, cp->grav.ti_end_min);
        ti_gravity_beg_max = max(ti_gravity_beg_max, cp->grav.ti_beg_max);
        ti_stars_end_min = min(ti_stars_end_min, cp->stars.ti_end_min);
        ti_stars_beg_max = max(ti_stars_beg_max, cp->stars.ti_beg_max);
        ti_sinks_end_min = min(ti_sinks_end_min, cp->sinks.ti_end_min);
        ti_sinks_beg_max = max(ti_sinks_beg_max, cp->sinks.ti_beg_max);
        ti_black_holes_end_min =
            min(ti_black_holes_end_min, cp->black_holes.ti_end_min);
        ti_black_holes_beg_max =
            max(ti_black_holes_beg_max, cp->black_holes.ti_beg_max);

        star_formation_logger_add(&c->stars.sfh, &cp->stars.sfh);

        /* Increase the depth */
        maxdepth = max(maxdepth, cp->maxdepth);
      }
    }

    /* Deal with the multipole */
    if (s->with_self_gravity) {

      /* Reset everything */
      gravity_reset(c->grav.multipole);

      /* Compute CoM and bulk velocity from all progenies */
      double CoM[3] = {0., 0., 0.};
      double vel[3] = {0., 0., 0.};
      float max_delta_vel[3] = {0.f, 0.f, 0.f};
      float min_delta_vel[3] = {0.f, 0.f, 0.f};
      double mass = 0.;

      for (int k = 0; k < 8; ++k) {
        if (c->progeny[k] != NULL) {
          const struct gravity_tensors *m = c->progeny[k]->grav.multipole;

          mass += m->m_pole.M_000;

          CoM[0] += m->CoM[0] * m->m_pole.M_000;
          CoM[1] += m->CoM[1] * m->m_pole.M_000;
          CoM[2] += m->CoM[2] * m->m_pole.M_000;

          vel[0] += m->m_pole.vel[0] * m->m_pole.M_000;
          vel[1] += m->m_pole.vel[1] * m->m_pole.M_000;
          vel[2] += m->m_pole.vel[2] * m->m_pole.M_000;

          max_delta_vel[0] = max(m->m_pole.max_delta_vel[0], max_delta_vel[0]);
          max_delta_vel[1] = max(m->m_pole.max_delta_vel[1], max_delta_vel[1]);
          max_delta_vel[2] = max(m->m_pole.max_delta_vel[2], max_delta_vel[2]);

          min_delta_vel[0] = min(m->m_pole.min_delta_vel[0], min_delta_vel[0]);
          min_delta_vel[1] = min(m->m_pole.min_delta_vel[1], min_delta_vel[1]);
          min_delta_vel[2] = min(m->m_pole.min_delta_vel[2], min_delta_vel[2]);
        }
      }

      /* Final operation on the CoM and bulk velocity */
      const double inv_mass = 1. / mass;
      c->grav.multipole->CoM[0] = CoM[0] * inv_mass;
      c->grav.multipole->CoM[1] = CoM[1] * inv_mass;
      c->grav.multipole->CoM[2] = CoM[2] * inv_mass;
      c->grav.multipole->m_pole.vel[0] = vel[0] * inv_mass;
      c->grav.multipole->m_pole.vel[1] = vel[1] * inv_mass;
      c->grav.multipole->m_pole.vel[2] = vel[2] * inv_mass;

      /* Min max velocity along each axis */
      c->grav.multipole->m_pole.max_delta_vel[0] = max_delta_vel[0];
      c->grav.multipole->m_pole.max_delta_vel[1] = max_delta_vel[1];
      c->grav.multipole->m_pole.max_delta_vel[2] = max_delta_vel[2];
      c->grav.multipole->m_pole.min_delta_vel[0] = min_delta_vel[0];
      c->grav.multipole->m_pole.min_delta_vel[1] = min_delta_vel[1];
      c->grav.multipole->m_pole.min_delta_vel[2] = min_delta_vel[2];

      /* Now shift progeny multipoles and add them up */
      struct multipole temp;
      double r_max = 0.;
      for (int k = 0; k < 8; ++k) {
        if (c->progeny[k] != NULL) {
          const struct cell *cp = c->progeny[k];
          const struct multipole *m = &cp->grav.multipole->m_pole;

          /* Contribution to multipole */
          gravity_M2M(&temp, m, c->grav.multipole->CoM,
                      cp->grav.multipole->CoM);
          gravity_multipole_add(&c->grav.multipole->m_pole, &temp);

          /* Upper limit of max CoM<->gpart distance */
          const double dx =
              c->grav.multipole->CoM[0] - cp->grav.multipole->CoM[0];
          const double dy =
              c->grav.multipole->CoM[1] - cp->grav.multipole->CoM[1];
          const double dz =
              c->grav.multipole->CoM[2] - cp->grav.multipole->CoM[2];
          const double r2 = dx * dx + dy * dy + dz * dz;
          r_max = max(r_max, cp->grav.multipole->r_max + sqrt(r2));
        }
      }

      /* Alternative upper limit of max CoM<->gpart distance */
      const double dx =
          c->grav.multipole->CoM[0] > c->loc[0] + c->width[0] / 2.
              ? c->grav.multipole->CoM[0] - c->loc[0]
              : c->loc[0] + c->width[0] - c->grav.multipole->CoM[0];
      const double dy =
          c->grav.multipole->CoM[1] > c->loc[1] + c->width[1] / 2.
              ? c->grav.multipole->CoM[1] - c->loc[1]
              : c->loc[1] + c->width[1] - c->grav.multipole->CoM[1];
      const double dz =
          c->grav.multipole->CoM[2] > c->loc[2] + c->width[2] / 2.
              ? c->grav.multipole->CoM[2] - c->loc[2]
              : c->loc[2] + c->width[2] - c->grav.multipole->CoM[2];

      /* Take minimum of both limits */
      c->grav.multipole->r_max = min(r_max, sqrt(dx * dx + dy * dy + dz * dz));

      /* Store the value at rebuild time */
      c->grav.multipole->r_max_rebuild = c->grav.multipole->r_max;
      c->grav.multipole->CoM_rebuild[0] = c->grav.multipole->CoM[0];
      c->grav.multipole->CoM_rebuild[1] = c->grav.multipole->CoM[1];
      c->grav.multipole->CoM_rebuild[2] = c->grav.multipole->CoM[2];

      /* Compute the multipole power */
      gravity_multipole_compute_power(&c->grav.multipole->m_pole);

    } /* Deal with gravity */
  }   /* Split or let it be? */

  /* Otherwise, collect the data from the particles this cell. */
  else {

    /* Clear the progeny. */
    bzero(c->progeny, sizeof(struct cell *) * 8);
    c->split = 0;
    maxdepth = c->depth;

    ti_hydro_end_min = max_nr_timesteps;
    ti_hydro_end_max = 0;
    ti_hydro_beg_max = 0;

    ti_gravity_end_min = max_nr_timesteps;
    ti_gravity_end_max = 0;
    ti_gravity_beg_max = 0;

    ti_stars_end_min = max_nr_timesteps;
    ti_stars_end_max = 0;
    ti_stars_beg_max = 0;

    ti_black_holes_end_min = max_nr_timesteps;
    ti_black_holes_end_max = 0;
    ti_black_holes_beg_max = 0;

    /* parts: Get dt_min/dt_max and h_max. */
    for (int k = 0; k < count; k++) {
#ifdef SWIFT_DEBUG_CHECKS
      if (parts[k].time_bin == time_bin_not_created)
        error("Extra particle present in space_split()");
      if (parts[k].time_bin == time_bin_inhibited)
        error("Inhibited particle present in space_split()");
#endif

      /* When does this particle's time-step start and end? */
      const timebin_t time_bin = parts[k].time_bin;
      const integertime_t ti_end = get_integer_time_end(ti_current, time_bin);
      const integertime_t ti_beg = get_integer_time_begin(ti_current, time_bin);

      ti_hydro_end_min = min(ti_hydro_end_min, ti_end);
      ti_hydro_end_max = max(ti_hydro_end_max, ti_end);
      ti_hydro_beg_max = max(ti_hydro_beg_max, ti_beg);

      h_max = max(h_max, parts[k].h);

      if (part_is_active(&parts[k], e))
        h_max_active = max(h_max_active, parts[k].h);

      /* Collect SFR from the particles after rebuilt */
      star_formation_logger_log_inactive_part(&parts[k], &xparts[k],
                                              &c->stars.sfh);
    }

    /* xparts: Reset x_diff */
    for (int k = 0; k < count; k++) {
      xparts[k].x_diff[0] = 0.f;
      xparts[k].x_diff[1] = 0.f;
      xparts[k].x_diff[2] = 0.f;
    }

    /* gparts: Get dt_min/dt_max. */
    for (int k = 0; k < gcount; k++) {
#ifdef SWIFT_DEBUG_CHECKS
      if (gparts[k].time_bin == time_bin_not_created)
        error("Extra g-particle present in space_split()");
      if (gparts[k].time_bin == time_bin_inhibited)
        error("Inhibited g-particle present in space_split()");
#endif

      /* When does this particle's time-step start and end? */
      const timebin_t time_bin = gparts[k].time_bin;
      const integertime_t ti_end = get_integer_time_end(ti_current, time_bin);
      const integertime_t ti_beg = get_integer_time_begin(ti_current, time_bin);

      ti_gravity_end_min = min(ti_gravity_end_min, ti_end);
      ti_gravity_end_max = max(ti_gravity_end_max, ti_end);
      ti_gravity_beg_max = max(ti_gravity_beg_max, ti_beg);
    }

    /* sparts: Get dt_min/dt_max */
    for (int k = 0; k < scount; k++) {
#ifdef SWIFT_DEBUG_CHECKS
      if (sparts[k].time_bin == time_bin_not_created)
        error("Extra s-particle present in space_split()");
      if (sparts[k].time_bin == time_bin_inhibited)
        error("Inhibited s-particle present in space_split()");
#endif

      /* When does this particle's time-step start and end? */
      const timebin_t time_bin = sparts[k].time_bin;
      const integertime_t ti_end = get_integer_time_end(ti_current, time_bin);
      const integertime_t ti_beg = get_integer_time_begin(ti_current, time_bin);

      ti_stars_end_min = min(ti_stars_end_min, ti_end);
      ti_stars_end_max = max(ti_stars_end_max, ti_end);
      ti_stars_beg_max = max(ti_stars_beg_max, ti_beg);

      stars_h_max = max(stars_h_max, sparts[k].h);

      if (spart_is_active(&sparts[k], e))
        stars_h_max_active = max(stars_h_max_active, sparts[k].h);

      /* Reset x_diff */
      sparts[k].x_diff[0] = 0.f;
      sparts[k].x_diff[1] = 0.f;
      sparts[k].x_diff[2] = 0.f;
    }

    /* sinks: Get dt_min/dt_max */
    for (int k = 0; k < sink_count; k++) {
#ifdef SWIFT_DEBUG_CHECKS
      if (sinks[k].time_bin == time_bin_not_created)
        error("Extra sink-particle present in space_split()");
      if (sinks[k].time_bin == time_bin_inhibited)
        error("Inhibited sink-particle present in space_split()");
#endif

      /* When does this particle's time-step start and end? */
      const timebin_t time_bin = sinks[k].time_bin;
      const integertime_t ti_end = get_integer_time_end(ti_current, time_bin);
      const integertime_t ti_beg = get_integer_time_begin(ti_current, time_bin);

      ti_sinks_end_min = min(ti_sinks_end_min, ti_end);
      ti_sinks_end_max = max(ti_sinks_end_max, ti_end);
      ti_sinks_beg_max = max(ti_sinks_beg_max, ti_beg);

      sinks_h_max = max(sinks_h_max, sinks[k].r_cut);

      if (sink_is_active(&sinks[k], e))
        sinks_h_max_active = max(sinks_h_max_active, sinks[k].r_cut);

      /* Reset x_diff */
      sinks[k].x_diff[0] = 0.f;
      sinks[k].x_diff[1] = 0.f;
      sinks[k].x_diff[2] = 0.f;
    }

    /* bparts: Get dt_min/dt_max */
    for (int k = 0; k < bcount; k++) {
#ifdef SWIFT_DEBUG_CHECKS
      if (bparts[k].time_bin == time_bin_not_created)
        error("Extra b-particle present in space_split()");
      if (bparts[k].time_bin == time_bin_inhibited)
        error("Inhibited b-particle present in space_split()");
#endif

      /* When does this particle's time-step start and end? */
      const timebin_t time_bin = bparts[k].time_bin;
      const integertime_t ti_end = get_integer_time_end(ti_current, time_bin);
      const integertime_t ti_beg = get_integer_time_begin(ti_current, time_bin);

      ti_black_holes_end_min = min(ti_black_holes_end_min, ti_end);
      ti_black_holes_end_max = max(ti_black_holes_end_max, ti_end);
      ti_black_holes_beg_max = max(ti_black_holes_beg_max, ti_beg);

      black_holes_h_max = max(black_holes_h_max, bparts[k].h);

      if (bpart_is_active(&bparts[k], e))
        black_holes_h_max_active = max(black_holes_h_max_active, bparts[k].h);

      /* Reset x_diff */
      bparts[k].x_diff[0] = 0.f;
      bparts[k].x_diff[1] = 0.f;
      bparts[k].x_diff[2] = 0.f;
    }

    /* Construct the multipole and the centre of mass*/
    if (s->with_self_gravity) {
      if (gcount > 0) {

        gravity_P2M(c->grav.multipole, c->grav.parts, c->grav.count,
                    e->gravity_properties);

        /* Compute the multipole power */
        gravity_multipole_compute_power(&c->grav.multipole->m_pole);

      } else {

        /* No gparts in that leaf cell */

        /* Set the values to something sensible */
        gravity_multipole_init(&c->grav.multipole->m_pole);
        if (c->nodeID == engine_rank) {
          c->grav.multipole->CoM[0] = c->loc[0] + c->width[0] / 2.;
          c->grav.multipole->CoM[1] = c->loc[1] + c->width[1] / 2.;
          c->grav.multipole->CoM[2] = c->loc[2] + c->width[2] / 2.;
          c->grav.multipole->r_max = 0.;
        }
      }

      /* Store the value at rebuild time */
      c->grav.multipole->r_max_rebuild = c->grav.multipole->r_max;
      c->grav.multipole->CoM_rebuild[0] = c->grav.multipole->CoM[0];
      c->grav.multipole->CoM_rebuild[1] = c->grav.multipole->CoM[1];
      c->grav.multipole->CoM_rebuild[2] = c->grav.multipole->CoM[2];
    }
  }

  /* Set the values for this cell. */
  c->hydro.h_max = h_max;
  c->hydro.h_max_active = h_max_active;
  c->hydro.ti_end_min = ti_hydro_end_min;
  c->hydro.ti_beg_max = ti_hydro_beg_max;
  c->grav.ti_end_min = ti_gravity_end_min;
  c->grav.ti_beg_max = ti_gravity_beg_max;
  c->stars.ti_end_min = ti_stars_end_min;
  c->stars.ti_beg_max = ti_stars_beg_max;
  c->stars.h_max = stars_h_max;
  c->stars.h_max_active = stars_h_max_active;
  c->sinks.ti_end_min = ti_sinks_end_min;
  c->sinks.ti_beg_max = ti_sinks_beg_max;
  c->sinks.r_cut_max = sinks_h_max;
  c->sinks.r_cut_max_active = sinks_h_max_active;
  c->black_holes.ti_end_min = ti_black_holes_end_min;
  c->black_holes.ti_beg_max = ti_black_holes_beg_max;
  c->black_holes.h_max = black_holes_h_max;
  c->black_holes.h_max_active = black_holes_h_max_active;
  c->maxdepth = maxdepth;

  /* Store the global max depth */
  if (c->depth == 0) atomic_max(&s->maxdepth, maxdepth);

  /* Clean up. */
  if (allocate_buffer) {
    if (buff != NULL) swift_free("tempbuff", buff);
    if (gbuff != NULL) swift_free("tempgbuff", gbuff);
    if (sbuff != NULL) swift_free("tempsbuff", sbuff);
    if (bbuff != NULL) swift_free("tempbbuff", bbuff);
    if (sink_buff != NULL) swift_free("temp_sink_buff", sink_buff);
  }
}

/**
 * @brief #threadpool mapper function to split cells if they contain
 *        too many particles.
 *
 * @param map_data Pointer towards the top-cells.
 * @param num_cells The number of cells to treat.
 * @param extra_data Pointers to the #space.
 */
void space_split_mapper(void *map_data, int num_cells, void *extra_data,
                        int tid) {

  /* Unpack the inputs. */
  struct space *s = (struct space *)extra_data;
  struct cell *cells_top = s->cells_top;
  int *local_cells_with_particles = (int *)map_data;

  /* Collect some global information about the top-level m-poles */
  float min_a_grav = FLT_MAX;
  float max_softening = 0.f;
  float max_mpole_power[SELF_GRAVITY_MULTIPOLE_ORDER + 1] = {0.f};

  /* Loop over the non-empty cells */
  for (int ind = 0; ind < num_cells; ind++) {
    struct cell *c = &cells_top[local_cells_with_particles[ind]];
<<<<<<< HEAD
    space_split_recursive(s, c, NULL, NULL, NULL, NULL, NULL, tid);
=======
    space_split_recursive(s, c, NULL, NULL, NULL, NULL, NULL);

    min_a_grav = min(min_a_grav, c->grav.multipole->m_pole.min_old_a_grav_norm);
    max_softening = max(max_softening, c->grav.multipole->m_pole.max_softening);
    for (int n = 0; n < SELF_GRAVITY_MULTIPOLE_ORDER + 1; ++n)
      max_mpole_power[n] =
          max(max_mpole_power[n], c->grav.multipole->m_pole.power[n]);
>>>>>>> 7ab1cd19
  }

#ifdef SWIFT_DEBUG_CHECKS
  /* All cells and particles should have consistent h_max values. */
  for (int ind = 0; ind < num_cells; ind++) {
    int depth = 0;
    const struct cell *c = &cells_top[local_cells_with_particles[ind]];
    if (!checkCellhdxmax(c, &depth)) message("    at cell depth %d", depth);
  }
#endif

  atomic_min_f(&s->min_a_grav, min_a_grav);
  atomic_max_f(&s->max_softening, max_softening);
  for (int n = 0; n < SELF_GRAVITY_MULTIPOLE_ORDER + 1; ++n)
    atomic_max_f(&s->max_mpole_power[n], max_mpole_power[n]);
}

#ifdef WITH_ZOOM_REGION

/**
 * @brief A wrapper for #threadpool mapper function to split background cells if
 * they contain too many particles.
 *
 * @param map_data Pointer towards the top-cells.
 * @param num_cells The number of cells to treat.
 * @param extra_data Pointers to the #space.
 */
void bkg_space_split_mapper(void *map_data, int num_cells, void *extra_data,
                            int tid) {
  space_split_mapper(map_data, num_cells, extra_data, tid);
}

/**
 * @brief A wrapper for #threadpool mapper function to split zoom cells if they
 * contain too many particles.
 *
 * @param map_data Pointer towards the top-cells.
 * @param num_cells The number of cells to treat.
 * @param extra_data Pointers to the #space.
 */
void zoom_space_split_mapper(void *map_data, int num_cells, void *extra_data,
                             int tid) {
  space_split_mapper(map_data, num_cells, extra_data, tid);
}

#endif

/**
 * @brief Split particles between cells of a hierarchy.
 *
 * This is done in parallel using threads in the #threadpool.
 * Only do this for the local non-empty top-level cells.
 *
 * @param s The #space.
 * @param verbose Are we talkative ?
 */
void space_split(struct space *s, int verbose) {

  const ticks tic = getticks();
<<<<<<< HEAD
#ifdef WITH_ZOOM_REGION
  if (s->with_zoom_region) {
    threadpool_map_with_tid(&s->e->threadpool, bkg_space_split_mapper,
                   s->zoom_props->local_bkg_cells_with_particles_top,
                   s->zoom_props->nr_local_bkg_cells_with_particles,
                   sizeof(int), threadpool_uniform_chunk_size, s);
    threadpool_map_with_tid(&s->e->threadpool, zoom_space_split_mapper,
                   s->zoom_props->local_zoom_cells_with_particles_top,
                   s->zoom_props->nr_local_zoom_cells_with_particles,
                   sizeof(int), threadpool_uniform_chunk_size, s);
  } else {
    threadpool_map_with_tid(&s->e->threadpool, space_split_mapper,
                   s->local_cells_with_particles_top,
                   s->nr_local_cells_with_particles, sizeof(int),
                   threadpool_uniform_chunk_size, s);
  }
#else
  threadpool_map_with_tid(&s->e->threadpool, space_split_mapper,
=======

  s->min_a_grav = FLT_MAX;
  s->max_softening = 0.f;
  bzero(s->max_mpole_power, (SELF_GRAVITY_MULTIPOLE_ORDER + 1) * sizeof(float));

  threadpool_map(&s->e->threadpool, space_split_mapper,
>>>>>>> 7ab1cd19
                 s->local_cells_with_particles_top,
                 s->nr_local_cells_with_particles, sizeof(int),
                 threadpool_uniform_chunk_size, s);
#endif

  if (verbose)
    message("took %.3f %s.", clocks_from_ticks(getticks() - tic),
            clocks_getunit());
}

/**
 * @brief Recursively build the void cell tree hierarchy.
 *        This is populated with multipole later from the bottom up.
 *
 * @param s The #space in which the cell lives.
 * @param c The #cell to split recursively.
 * @param thread_id The ID of the current thread for defining ownership.
 */
void void_tree_recursive(struct space *s, struct cell *c, const int thread_id) {

  /* Check we aren't at the depth of the zoom cells. */
  if (pow(2, c->depth + 1) != s->zoom_props->cdim[0]) {

    /* No longer just a leaf. */
    c->split = 1;

    /* Create the cell's fake progeny.
     * NOTE: The majority of these properties will be left at their
     * initialised value. Only the multipoles will be created at a later date.
     */
    space_getcells(s, 8, c->progeny, thread_id);
    for (int k = 0; k < 8; k++) {
      struct cell *cp = c->progeny[k];
      cp->hydro.count = 0;
      cp->grav.count = 0;
      cp->stars.count = 0;
      cp->sinks.count = 0;
      cp->black_holes.count = 0;
      cp->hydro.count_total = 0;
      cp->grav.count_total = 0;
      cp->sinks.count_total = 0;
      cp->stars.count_total = 0;
      cp->black_holes.count_total = 0;
      cp->hydro.ti_old_part = c->hydro.ti_old_part;
      cp->grav.ti_old_part = c->grav.ti_old_part;
      cp->grav.ti_old_multipole = c->grav.ti_old_multipole;
      cp->stars.ti_old_part = c->stars.ti_old_part;
      cp->sinks.ti_old_part = c->sinks.ti_old_part;
      cp->black_holes.ti_old_part = c->black_holes.ti_old_part;
      cp->loc[0] = c->loc[0];
      cp->loc[1] = c->loc[1];
      cp->loc[2] = c->loc[2];
      cp->width[0] = c->width[0] / 2;
      cp->width[1] = c->width[1] / 2;
      cp->width[2] = c->width[2] / 2;
      cp->dmin = c->dmin / 2;
      if (k & 4) cp->loc[0] += cp->width[0];
      if (k & 2) cp->loc[1] += cp->width[1];
      if (k & 1) cp->loc[2] += cp->width[2];
      cp->depth = c->depth + 1;
      cp->split = 0;
      cp->hydro.h_max = 0.f;
      cp->hydro.h_max_active = 0.f;
      cp->hydro.dx_max_part = 0.f;
      cp->hydro.dx_max_sort = 0.f;
      cp->stars.h_max = 0.f;
      cp->stars.h_max_active = 0.f;
      cp->stars.dx_max_part = 0.f;
      cp->stars.dx_max_sort = 0.f;
      cp->sinks.r_cut_max = 0.f;
      cp->sinks.r_cut_max_active = 0.f;
      cp->sinks.dx_max_part = 0.f;
      cp->black_holes.h_max = 0.f;
      cp->black_holes.h_max_active = 0.f;
      cp->black_holes.dx_max_part = 0.f;
      cp->nodeID = c->nodeID;
      cp->parent = c;
      cp->top = c->top;
      cp->super = NULL;
      cp->hydro.super = NULL;
      cp->grav.super = NULL;
      cp->flags = 0;
      star_formation_logger_init(&cp->stars.sfh);
#ifdef WITH_MPI
      cp->mpi.tag = -1;
#endif  // WITH_MPI
      cp->tl_cell_type = c->tl_cell_type;
#if defined(SWIFT_DEBUG_CHECKS) || defined(SWIFT_CELL_GRAPH)
      cell_assign_cell_index(cp, c);
#endif

      /* Recurse to the next level down. */
      void_tree_recursive(s, cp, thread_id);
      
    }    
  }
  /* If we are at the depth of the zoom cells link in the zoom cells. */
  else {

    /* Set up some useful information. */
    double zoom_loc[3];

    /* We need to ensure this bottom level isn't treated like a
     * normal split cell since it's linked into top level "progeny". */
    c->split = 0;

    /* Loop over the 8 progeny cells which are now the zoom cells. */
    for (int k = 0; k < 8; k++) {

      /* Establish the location of the fake progeny cell. */
      zoom_loc[0] = c->loc[0] + (s->zoom_props->width[0] / 2);
      zoom_loc[1] = c->loc[1] + (s->zoom_props->width[1] / 2);
      zoom_loc[2] = c->loc[2] + (s->zoom_props->width[2] / 2);
      if (k & 4) zoom_loc[0] += s->zoom_props->width[0];
      if (k & 2) zoom_loc[1] += s->zoom_props->width[1];
      if (k & 1) zoom_loc[2] += s->zoom_props->width[2];

      /* Which zoom cell are we in? */
      int cid = cell_getid_pos(s, zoom_loc[0], zoom_loc[1], zoom_loc[2]);

      /* Get the zoom cell. */
      struct cell *zoom_cell = &s->cells_top[cid];

      /* Link this zoom cell into the void cell hierarchy. */
      c->progeny[k] = zoom_cell;

      /* Flag this void cell "progeny" as the zoom cell's void cell parent. */
      zoom_cell->void_parent = c;
      
    }
  }
}

/**
 * @brief Recursively populate the multipoles in the  void cell tree hierarchy.
 *
 * @param s The #space in which the cell lives.
 * @param c The #cell to populate recursively.
 */
void void_mpole_tree_recursive(struct space *s, struct cell *c) {

  /* Check we aren't at the depth of the zoom cells. */
  if (pow(2, c->depth + 1) != s->zoom_props->cdim[0]) {

    /* Recurse through progney. */
    for (int k = 0; k < 8; k++) {
      void_mpole_tree_recursive(s, c->progeny[k]);
    }
  }

  /* Now we have recursed we can do this cell's multipole based on
   * it's progeny. */

  /* Reset everything */
  gravity_reset(c->grav.multipole);

  /* Compute CoM and bulk velocity from all progenies */
  double CoM[3] = {0., 0., 0.};
  double vel[3] = {0., 0., 0.};
  float max_delta_vel[3] = {0.f, 0.f, 0.f};
  float min_delta_vel[3] = {0.f, 0.f, 0.f};
  double mass = 0.;

  for (int k = 0; k < 8; ++k) {
    if (c->progeny[k] != NULL) {
      const struct gravity_tensors *m = c->progeny[k]->grav.multipole;

      mass += m->m_pole.M_000;

      CoM[0] += m->CoM[0] * m->m_pole.M_000;
      CoM[1] += m->CoM[1] * m->m_pole.M_000;
      CoM[2] += m->CoM[2] * m->m_pole.M_000;

      vel[0] += m->m_pole.vel[0] * m->m_pole.M_000;
      vel[1] += m->m_pole.vel[1] * m->m_pole.M_000;
      vel[2] += m->m_pole.vel[2] * m->m_pole.M_000;

      max_delta_vel[0] = max(m->m_pole.max_delta_vel[0], max_delta_vel[0]);
      max_delta_vel[1] = max(m->m_pole.max_delta_vel[1], max_delta_vel[1]);
      max_delta_vel[2] = max(m->m_pole.max_delta_vel[2], max_delta_vel[2]);

      min_delta_vel[0] = min(m->m_pole.min_delta_vel[0], min_delta_vel[0]);
      min_delta_vel[1] = min(m->m_pole.min_delta_vel[1], min_delta_vel[1]);
      min_delta_vel[2] = min(m->m_pole.min_delta_vel[2], min_delta_vel[2]);
    }
  }

  /* Final operation on the CoM and bulk velocity */
  const double inv_mass = 1. / mass;
  c->grav.multipole->CoM[0] = CoM[0] * inv_mass;
  c->grav.multipole->CoM[1] = CoM[1] * inv_mass;
  c->grav.multipole->CoM[2] = CoM[2] * inv_mass;
  c->grav.multipole->m_pole.vel[0] = vel[0] * inv_mass;
  c->grav.multipole->m_pole.vel[1] = vel[1] * inv_mass;
  c->grav.multipole->m_pole.vel[2] = vel[2] * inv_mass;

  /* Min max velocity along each axis */
  c->grav.multipole->m_pole.max_delta_vel[0] = max_delta_vel[0];
  c->grav.multipole->m_pole.max_delta_vel[1] = max_delta_vel[1];
  c->grav.multipole->m_pole.max_delta_vel[2] = max_delta_vel[2];
  c->grav.multipole->m_pole.min_delta_vel[0] = min_delta_vel[0];
  c->grav.multipole->m_pole.min_delta_vel[1] = min_delta_vel[1];
  c->grav.multipole->m_pole.min_delta_vel[2] = min_delta_vel[2];

  /* Now shift progeny multipoles and add them up */
  struct multipole temp;
  double r_max = 0.;
  for (int k = 0; k < 8; ++k) {
    if (c->progeny[k] != NULL) {
      const struct cell *cp = c->progeny[k];
      const struct multipole *m = &cp->grav.multipole->m_pole;

      /* Contribution to multipole */
      gravity_M2M(&temp, m, c->grav.multipole->CoM,
                  cp->grav.multipole->CoM);
      gravity_multipole_add(&c->grav.multipole->m_pole, &temp);
      
      /* Upper limit of max CoM<->gpart distance */
      const double dx =
        c->grav.multipole->CoM[0] - cp->grav.multipole->CoM[0];
      const double dy =
        c->grav.multipole->CoM[1] - cp->grav.multipole->CoM[1];
      const double dz =
        c->grav.multipole->CoM[2] - cp->grav.multipole->CoM[2];
      const double r2 = dx * dx + dy * dy + dz * dz;
      r_max = max(r_max, cp->grav.multipole->r_max + sqrt(r2));
    }
  }

  /* Alternative upper limit of max CoM<->gpart distance */
  const double dx =
    c->grav.multipole->CoM[0] > c->loc[0] + c->width[0] / 2.
    ? c->grav.multipole->CoM[0] - c->loc[0]
    : c->loc[0] + c->width[0] - c->grav.multipole->CoM[0];
  const double dy =
    c->grav.multipole->CoM[1] > c->loc[1] + c->width[1] / 2.
    ? c->grav.multipole->CoM[1] - c->loc[1]
    : c->loc[1] + c->width[1] - c->grav.multipole->CoM[1];
  const double dz =
    c->grav.multipole->CoM[2] > c->loc[2] + c->width[2] / 2.
    ? c->grav.multipole->CoM[2] - c->loc[2]
    : c->loc[2] + c->width[2] - c->grav.multipole->CoM[2];

  /* Take minimum of both limits */
  c->grav.multipole->r_max = min(r_max, sqrt(dx * dx + dy * dy + dz * dz));

  /* Store the value at rebuild time */
  c->grav.multipole->r_max_rebuild = c->grav.multipole->r_max;
  c->grav.multipole->CoM_rebuild[0] = c->grav.multipole->CoM[0];
  c->grav.multipole->CoM_rebuild[1] = c->grav.multipole->CoM[1];
  c->grav.multipole->CoM_rebuild[2] = c->grav.multipole->CoM[2];

  /* Compute the multipole power */
  gravity_multipole_compute_power(&c->grav.multipole->m_pole);
  
}

/**
 * @brief Construct the fake cell tree for the void cell to enable multipole
 *        gravity computations to be done at lower cell resolution than
 *        the zoom cell grid.
 *
 *        This tree demands the number zoom cells obey (2^n)^3 and terminates
 *        at the level of the zoom grid.
 *
 * @param s The #space in which the cell lives.
 * @param thread_id The ID of the current thread for defining ownership.
 * @param verbose Are we talkative ?
 */
void void_tree_build(struct space *s, int verbose) {

  const ticks tic = getticks();

  /* Get a handle on the void cell. */
  struct cell *void_cell = &s->cells_top[s->zoom_props->void_cell_index];

  /* First lets build the fake cell hierarchy recursively. */
  void_tree_recursive(s, void_cell, /*thread_id=*/0);

  /* Now populate the multipoles in hierarchy bottom up. */
  if (s->with_self_gravity) {
    void_mpole_tree_recursive(s, void_cell);
  }

  if (verbose)
    message("took %.3f %s.", clocks_from_ticks(getticks() - tic),
            clocks_getunit());

  
}
<|MERGE_RESOLUTION|>--- conflicted
+++ resolved
@@ -701,17 +701,13 @@
   /* Loop over the non-empty cells */
   for (int ind = 0; ind < num_cells; ind++) {
     struct cell *c = &cells_top[local_cells_with_particles[ind]];
-<<<<<<< HEAD
     space_split_recursive(s, c, NULL, NULL, NULL, NULL, NULL, tid);
-=======
-    space_split_recursive(s, c, NULL, NULL, NULL, NULL, NULL);
 
     min_a_grav = min(min_a_grav, c->grav.multipole->m_pole.min_old_a_grav_norm);
     max_softening = max(max_softening, c->grav.multipole->m_pole.max_softening);
     for (int n = 0; n < SELF_GRAVITY_MULTIPOLE_ORDER + 1; ++n)
       max_mpole_power[n] =
           max(max_mpole_power[n], c->grav.multipole->m_pole.power[n]);
->>>>>>> 7ab1cd19
   }
 
 #ifdef SWIFT_DEBUG_CHECKS
@@ -771,7 +767,13 @@
 void space_split(struct space *s, int verbose) {
 
   const ticks tic = getticks();
-<<<<<<< HEAD
+
+  /* Set up the gravity gubbins. */
+  s->min_a_grav = FLT_MAX;
+  s->max_softening = 0.f;
+  bzero(s->max_mpole_power, (SELF_GRAVITY_MULTIPOLE_ORDER + 1) * sizeof(float));
+  
+
 #ifdef WITH_ZOOM_REGION
   if (s->with_zoom_region) {
     threadpool_map_with_tid(&s->e->threadpool, bkg_space_split_mapper,
@@ -790,14 +792,6 @@
   }
 #else
   threadpool_map_with_tid(&s->e->threadpool, space_split_mapper,
-=======
-
-  s->min_a_grav = FLT_MAX;
-  s->max_softening = 0.f;
-  bzero(s->max_mpole_power, (SELF_GRAVITY_MULTIPOLE_ORDER + 1) * sizeof(float));
-
-  threadpool_map(&s->e->threadpool, space_split_mapper,
->>>>>>> 7ab1cd19
                  s->local_cells_with_particles_top,
                  s->nr_local_cells_with_particles, sizeof(int),
                  threadpool_uniform_chunk_size, s);
