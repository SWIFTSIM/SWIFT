--- conflicted
+++ resolved
@@ -38,8 +38,6 @@
 #define _DOPAIR1_SINKS_NAIVE(f) PASTE(runner_dopair_sinks_naive, f)
 #define DOPAIR1_SINKS_NAIVE _DOPAIR1_SINKS_NAIVE(FUNCTION)
 
-<<<<<<< HEAD
-=======
 #define _DOPAIR1_SUBSET_SINKS(f) PASTE(runner_dopair_subset_sinks, f)
 #define DOPAIR1_SUBSET_SINKS _DOPAIR1_SUBSET_SINKS(FUNCTION)
 
@@ -61,7 +59,6 @@
 #define _DOSUB_SUBSET_SINKS(f) PASTE(runner_dosub_subset_sinks, f)
 #define DOSUB_SUBSET_SINKS _DOSUB_SUBSET_SINKS(FUNCTION)
 
->>>>>>> 9947b22a
 #define _DOSELF1_BRANCH_SINKS(f) PASTE(runner_doself_branch_sinks, f)
 #define DOSELF1_BRANCH_SINKS _DOSELF1_BRANCH_SINKS(FUNCTION)
 
@@ -97,9 +94,6 @@
 
 void DOSUB_SELF1_SINKS(struct runner *r, struct cell *ci, int gettimer);
 void DOSUB_PAIR1_SINKS(struct runner *r, struct cell *ci, struct cell *cj,
-<<<<<<< HEAD
-                       int gettimer);
-=======
                        int gettimer);
 
 void DOSELF1_SUBSET_BRANCH_SINKS(struct runner *r, struct cell *restrict ci,
@@ -112,5 +106,4 @@
 
 void DOSUB_SUBSET_SINKS(struct runner *r, struct cell *ci, struct sink *sinks,
                         int *ind, const int scount, struct cell *cj,
-                        int gettimer);
->>>>>>> 9947b22a
+                        int gettimer);