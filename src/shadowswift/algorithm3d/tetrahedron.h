//
// Created by yuyttenh on 10/05/22.
//

#ifndef SWIFTSIM_GITLAB_TETRAHEDRON_H
#define SWIFTSIM_GITLAB_TETRAHEDRON_H

typedef unsigned char tetrahedron_flags_t;
enum tetrahedron_flags {
  tetrahedron_flag_none = 0,
  tetrahedron_flag_has_vertex = (1 << 0),
};

/**
 * @brief Tetrahedron
 *
 * A tetrahedron connects 4 points in 3D space, has 6 edges and 4 faces.
 *
 * In this struct, we store the indices of the 4 vertex_indices, the indices of
 * the neighbouring tetrahedra (that share a face with this tetrahedron) and the
 * indices of this tetrahedron in the neighbour lists of its neighbours.
 *
 * Conventions:
 * 1. neighbours[i] is the tetrahedron sharing the face oposite of
 * vertex_indices[i].
 * 2. index_in_neighbours follows the same ordering as neighbours
 */
struct tetrahedron {
  /*! @brief Indices in the associated delaunay tesselation of the particles
   * that make up the tetrahedron. */
  int vertices[4];

  /*! @brief Indices of the neighbour tetrahedra. */
  int neighbours[4];

  /*! @brief Index of this tetrahedron in the neighbour lists of its neighbours.
   * */
  unsigned char index_in_neighbour[4];

  /*! @brief Indicates whether or not a tetrahedron is active (or has been
   * invalidated) */
<<<<<<< HEAD
  int active;

  int _flag;
=======
  unsigned char active;

  tetrahedron_flags_t _flags;
>>>>>>> 4aaa86c3
};

/**
 * @brief Initialize a tetrahedron with the given vertex_indices.
 *
 * Neighbour information is set to nonsensical negative values
 *
 * @param t Tetrahedron
 * @param v0, v1, v2, v3 Vertices
 */
inline static void tetrahedron_init(struct tetrahedron *t, int v0, int v1,
                                    int v2, int v3) {
  t->vertices[0] = v0;
  t->vertices[1] = v1;
  t->vertices[2] = v2;
  t->vertices[3] = v3;

  t->neighbours[0] = -1;
  t->neighbours[1] = -1;
  t->neighbours[2] = -1;
  t->neighbours[3] = -1;

  t->index_in_neighbour[0] = -1;
  t->index_in_neighbour[1] = -1;
  t->index_in_neighbour[2] = -1;
  t->index_in_neighbour[3] = -1;

  t->active = 1;
<<<<<<< HEAD
  t->_flag = 0;
=======
  t->_flags = tetrahedron_flag_none;
>>>>>>> 4aaa86c3
}

/**
 * @brief Deactivates the given tetrahedron (set all values to nonsensical
 * negative values) and sets the active flag to 0
 * @param t Tetrahedron
 */
inline static void tetrahedron_deactivate(struct tetrahedron *restrict t) {
  t->vertices[0] = -1;
  t->vertices[1] = -1;
  t->vertices[2] = -1;
  t->vertices[3] = -1;

  t->neighbours[0] = -1;
  t->neighbours[1] = -1;
  t->neighbours[2] = -1;
  t->neighbours[3] = -1;

  t->index_in_neighbour[0] = -1;
  t->index_in_neighbour[1] = -1;
  t->index_in_neighbour[2] = -1;
  t->index_in_neighbour[3] = -1;

  t->active = 0;
<<<<<<< HEAD
  t->_flag = -1;
=======
  t->_flags = tetrahedron_flag_none;
>>>>>>> 4aaa86c3
}

/**
 * @brief Replace the neighbour at the given index with the given new neighbour.
 *
 * @param t Tetrahedron
 * @param index Index of the neighbour in the list of neighbours.
 * @param neighbour New neighbour.
 * @param index_in_neighbour Index of this tetrahedron in the neighbour list of
 * the new neighbour.
 */
inline static void tetrahedron_swap_neighbour(struct tetrahedron *restrict t,
                                              int index, int neighbour,
                                              int index_in_neighbour) {
  t->neighbours[index] = neighbour;
  t->index_in_neighbour[index] = index_in_neighbour;
}

/**
 * @brief Replace all neighbour relations at once.
 *
 * @param t Tetrahedron.
 * @param n0, n1, n2, n3 New neighbours.
 * @param idx_in_n0, idx_in_n1, idx_in_n2, idx_in_n3 Indices of this tetrahedron
 * the neighbour lists of its new neighbours.
 */
inline static void tetrahedron_swap_neighbours(struct tetrahedron *restrict t,
                                               int n0, int n1, int n2, int n3,
                                               int idx_in_n0, int idx_in_n1,
                                               int idx_in_n2, int idx_in_n3) {
  tetrahedron_swap_neighbour(t, 0, n0, idx_in_n0);
  tetrahedron_swap_neighbour(t, 1, n1, idx_in_n1);
  tetrahedron_swap_neighbour(t, 2, n2, idx_in_n2);
  tetrahedron_swap_neighbour(t, 3, n3, idx_in_n3);
}

/**
 * @brief Find the index of ngb in t
 * @param t Tetrahedron
 * @param ngb Index of potential neighbour in delaunay tesselation
 * @return Index of ngb in t or 4 if ngb is not a neighbour of t
 */
inline static int tetrahedron_is_neighbour(struct tetrahedron *restrict t,
                                           int ngb) {
  int i;
  for (i = 0; i < 4 && t->neighbours[i] != ngb; i++) {
  }
  return i;
}

#endif  // SWIFTSIM_GITLAB_TETRAHEDRON_H<|MERGE_RESOLUTION|>--- conflicted
+++ resolved
@@ -39,15 +39,9 @@
 
   /*! @brief Indicates whether or not a tetrahedron is active (or has been
    * invalidated) */
-<<<<<<< HEAD
-  int active;
-
-  int _flag;
-=======
   unsigned char active;
 
   tetrahedron_flags_t _flags;
->>>>>>> 4aaa86c3
 };
 
 /**
@@ -76,11 +70,7 @@
   t->index_in_neighbour[3] = -1;
 
   t->active = 1;
-<<<<<<< HEAD
-  t->_flag = 0;
-=======
   t->_flags = tetrahedron_flag_none;
->>>>>>> 4aaa86c3
 }
 
 /**
@@ -105,11 +95,7 @@
   t->index_in_neighbour[3] = -1;
 
   t->active = 0;
-<<<<<<< HEAD
-  t->_flag = -1;
-=======
   t->_flags = tetrahedron_flag_none;
->>>>>>> 4aaa86c3
 }
 
 /**
