--- conflicted
+++ resolved
@@ -939,17 +939,9 @@
 }
 
 static inline double geometry3d_compute_circumradius2_adaptive(
-<<<<<<< HEAD
-    struct geometry3d* restrict g, const double* restrict v0,
-    const double* restrict v1, const double* restrict v2,
-    const double* restrict v3, const unsigned long* restrict v0ul,
-    const unsigned long* restrict v1ul, const unsigned long* restrict v2ul,
-    const unsigned long* restrict v3ul, double box_side) {
-=======
     struct geometry3d* restrict g, const delaunay_vertex_t* restrict v0,
     const delaunay_vertex_t* restrict v1, const delaunay_vertex_t* restrict v2,
     const delaunay_vertex_t* restrict v3, double box_side) {
->>>>>>> 4aaa86c3
 
   /* Calculate relative circumcenter (relative to v0, rescaled coordinates) */
   double circumcenter[3];
@@ -958,13 +950,8 @@
 
   /* Calculate and rescale radius */
   double radius = circumcenter[0] * circumcenter[0] +
-<<<<<<< HEAD
-                       circumcenter[1] * circumcenter[1] +
-                       circumcenter[2] * circumcenter[2];
-=======
                   circumcenter[1] * circumcenter[1] +
                   circumcenter[2] * circumcenter[2];
->>>>>>> 4aaa86c3
   return radius * box_side * box_side;
 }
 
