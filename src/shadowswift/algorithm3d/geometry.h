//
// Created by yuyttenh on 10/05/22.
//

#ifndef SWIFTSIM_GITLAB_GEOMETRY_3D_H
#define SWIFTSIM_GITLAB_GEOMETRY_3D_H

#include "error.h"
#include "shadowswift/algorithm3d/delaunay_vertex.h"
#include "shadowswift/algorithm3d/shadowswift_ray.h"
#include "shadowswift/delaunay.h"
#include "shadowswift/utils.h"

#include <float.h>
#include <gmp.h>
#include <math.h>
#ifdef DELAUNAY_3D_HAND_VEC
#include <immintrin.h>
#endif

/**
 * @brief Auxiliary variables used by the arbirary exact tests. Since allocating
 * and deallocating these variables poses a significant overhead, they are best
 * reused.
 */
struct geometry3d {
  /*! @brief Arbitrary exact vertex coordinates */
  mpz_t aix, aiy, aiz, bix, biy, biz, cix, ciy, ciz, dix, diy, diz, eix, eiy,
      eiz;

  /*! @brief Temporary variables used to store relative vertex coordinates. */
  mpz_t s1x, s1y, s1z, s2x, s2y, s2z, s3x, s3y, s3z, s4x, s4y, s4z;

  /*! @brief Temporary variables used to store intermediate results. */
  mpz_t tmp1, tmp2, tmp3, tmp4, tmp5, tmp6, tmp7, tmp8;

  /*! @brief Temporary variable used to store final exact results, before their
   *  sign is evaluated and returned as a finite precision integer. */
  mpz_t result;

  /*! @brief Temporary variable to store floating point values */
  mpf_t frac_n, frac_d, frac_result;
};

/**
 * @brief Initialize the geometry3d object.
 *
 * This allocates and initialises the auxiliary arbitrary precision variables.
 *
 * @param g Geometry object.
 */
inline static void geometry3d_init(struct geometry3d* restrict g) {
  mpz_inits(g->aix, g->aiy, g->aiz, g->bix, g->biy, g->biz, g->cix, g->ciy,
            g->ciz, g->dix, g->diy, g->diz, g->eix, g->eiy, g->eiz, g->s1x,
            g->s1y, g->s1z, g->s2x, g->s2y, g->s2z, g->s3x, g->s3y, g->s3z,
            g->s4x, g->s4y, g->s4z, g->tmp1, g->tmp2, g->tmp3, g->tmp4, g->tmp5,
            g->tmp6, g->tmp7, g->tmp8, g->result, NULL);
  mpf_inits(g->frac_n, g->frac_d, g->frac_result, NULL);
}

/**
 * @brief Deallocate all memory occupied by the geometry3d object.
 *
 * @param g Geometry object.
 */
inline static void geometry3d_destroy(struct geometry3d* restrict g) {
  mpz_clears(g->aix, g->aiy, g->aiz, g->bix, g->biy, g->biz, g->cix, g->ciy,
             g->ciz, g->dix, g->diy, g->diz, g->eix, g->eiy, g->eiz, g->s1x,
             g->s1y, g->s1z, g->s2x, g->s2y, g->s2z, g->s3x, g->s3y, g->s3z,
             g->s4x, g->s4y, g->s4z, g->tmp1, g->tmp2, g->tmp3, g->tmp4,
             g->tmp5, g->tmp6, g->tmp7, g->tmp8, g->result, NULL);
  mpf_clears(g->frac_n, g->frac_d, g->frac_result, NULL);
}

/**
 * @brief Perform 4 orientation tests simultaneously using AVX2 intrinsics
 */
#ifdef DELAUNAY_3D_HAND_VEC
inline static void geometry3d_orient_simd(__m256d ax, __m256d ay, __m256d az,
                                          __m256d bx, __m256d by, __m256d bz,
                                          __m256d cx, __m256d cy, __m256d cz,
                                          __m256d dx, __m256d dy, __m256d dz,
                                          __m128i* tests) {
  /* Convert to relative coordinates */
  ax = _mm256_sub_pd(ax, dx);
  ay = _mm256_sub_pd(ay, dy);
  az = _mm256_sub_pd(az, dz);

  bx = _mm256_sub_pd(bx, dx);
  by = _mm256_sub_pd(by, dy);
  bz = _mm256_sub_pd(bz, dz);

  cx = _mm256_sub_pd(cx, dx);
  cy = _mm256_sub_pd(cy, dy);
  cz = _mm256_sub_pd(cz, dz);

  /* Compute product terms */
  __m256d bxcy = _mm256_mul_pd(bx, cy);
  __m256d cxby = _mm256_mul_pd(cx, by);

  __m256d cxay = _mm256_mul_pd(cx, ay);
  __m256d axcy = _mm256_mul_pd(ax, cy);

  __m256d axby = _mm256_mul_pd(ax, by);
  __m256d bxay = _mm256_mul_pd(bx, ay);

  /* Compute the result */
  __m256d result = _mm256_mul_pd(_mm256_sub_pd(bxcy, cxby), az);
  result = _mm256_add_pd(result, _mm256_mul_pd(_mm256_sub_pd(cxay, axcy), bz));
  result = _mm256_add_pd(result, _mm256_mul_pd(_mm256_sub_pd(axby, bxay), cz));

  /* Compute the error bounds */
  __m256d bound = _mm256_mul_pd(
      _mm256_add_pd(mm256_abs_pd(bxcy), mm256_abs_pd(cxby)), mm256_abs_pd(az));
  bound = _mm256_add_pd(bound, _mm256_mul_pd(_mm256_add_pd(mm256_abs_pd(cxay),
                                                           mm256_abs_pd(axcy)),
                                             mm256_abs_pd(bz)));
  bound = _mm256_add_pd(bound, _mm256_mul_pd(_mm256_add_pd(mm256_abs_pd(axby),
                                                           mm256_abs_pd(bxay)),
                                             mm256_abs_pd(cz)));
  static const double dbl_fac = DBL_EPSILON * DELAUNAY_ERRBOUND_FAC;
  static const __m256d fac = {dbl_fac, dbl_fac, dbl_fac, dbl_fac};
  bound = _mm256_mul_pd(bound, fac);

  /* Compute tests */
  __m256d sign = mm256_sgn_pd(result);
  __m256d abs_result = mm256_abs_pd(result);
  __m256d test = _mm256_cmp_pd(abs_result, bound, _CMP_GT_OS);
  *tests = _mm256_cvtpd_epi32(_mm256_blendv_pd(test, sign, test));
}
#endif

/**
 * @brief Inexact, but fast orientation test.
 *
 * This function calculates a maximal error bound on the result due to numerical
 * roundoff error. If the result is smaller than this error bound, the function
 * returns 0. Else this functions behaves similar to it's exact counterpart.
 *
 * */

inline static int geometry3d_orient(const double* restrict a,
                                    const double* restrict b,
                                    const double* restrict c,
                                    const double* restrict d) {
  /* Compute relative coordinates */
  const double adx = a[0] - d[0];
  const double ady = a[1] - d[1];
  const double adz = a[2] - d[2];

  const double bdx = b[0] - d[0];
  const double bdy = b[1] - d[1];
  const double bdz = b[2] - d[2];

  const double cdx = c[0] - d[0];
  const double cdy = c[1] - d[1];
  const double cdz = c[2] - d[2];

  /* Compute intermediate terms */
  const double bdxcdy = bdx * cdy;
  const double cdxbdy = cdx * bdy;

  const double cdxady = cdx * ady;
  const double adxcdy = adx * cdy;

  const double adxbdy = adx * bdy;
  const double bdxady = bdx * ady;

  /* Compute error bounds */
  double errbound = (fabs(bdxcdy) + fabs(cdxbdy)) * fabs(adz) +
                    (fabs(cdxady) + fabs(adxcdy)) * fabs(bdz) +
                    (fabs(adxbdy) + fabs(bdxady)) * fabs(cdz);
  // not really the right factor (probably too large), but this will do
  //  errbound *= 1.e-10;
  errbound *= DBL_EPSILON * DELAUNAY_ERRBOUND_FAC;

  /* Compute result */
  double result = adz * (bdxcdy - cdxbdy) + bdz * (cdxady - adxcdy) +
                  cdz * (adxbdy - bdxady);
  if (result < -errbound || result > errbound) {
    return sgn(result);
  }

  return 0;
}

/**
 * @brief Test the orientation of the tetrahedron that has the four given
 * points as vertex_indices.
 *
 * The test returns a positive result if the fourth vertex is below the plane
 * through the three other vertex_indices, with above the direction from which
 * the three points are ordered counterclockwise.
 *
 * E.g. if the four points are (0, 0, 0), (0, 0, 1), (0, 1, 0), and (1, 0, 0),
 * then this function returns 1.
 *
 * If the four points are exactly coplanar, then this function returns 0.
 *
 * @param a First vertex.
 * @param b Second vertex.
 * @param c Third vertex.
 * @param d Fourth vertex.
 * @return -1, 0, or 1, depending on the orientation of the tetrahedron.
 */
inline static int geometry3d_orient_exact(struct geometry3d* g,
                                          const unsigned long* a,
                                          const unsigned long* b,
                                          const unsigned long* c,
                                          const unsigned long* d) {

  /* store the input coordinates into the temporary large integer variables */
  /* also: explicitely set the f64's exponent bits to zero */
  mpz_set_ui(g->aix, a[0] & 0xFFFFFFFFFFFFFllu);
  mpz_set_ui(g->aiy, a[1] & 0xFFFFFFFFFFFFFllu);
  mpz_set_ui(g->aiz, a[2] & 0xFFFFFFFFFFFFFllu);

  mpz_set_ui(g->bix, b[0] & 0xFFFFFFFFFFFFFllu);
  mpz_set_ui(g->biy, b[1] & 0xFFFFFFFFFFFFFllu);
  mpz_set_ui(g->biz, b[2] & 0xFFFFFFFFFFFFFllu);

  mpz_set_ui(g->cix, c[0] & 0xFFFFFFFFFFFFFllu);
  mpz_set_ui(g->ciy, c[1] & 0xFFFFFFFFFFFFFllu);
  mpz_set_ui(g->ciz, c[2] & 0xFFFFFFFFFFFFFllu);

  mpz_set_ui(g->dix, d[0] & 0xFFFFFFFFFFFFFllu);
  mpz_set_ui(g->diy, d[1] & 0xFFFFFFFFFFFFFllu);
  mpz_set_ui(g->diz, d[2] & 0xFFFFFFFFFFFFFllu);

  /* compute large integer relative coordinates */
  mpz_sub(g->s1x, g->aix, g->dix);
  mpz_sub(g->s1y, g->aiy, g->diy);
  mpz_sub(g->s1z, g->aiz, g->diz);

  mpz_sub(g->s2x, g->bix, g->dix);
  mpz_sub(g->s2y, g->biy, g->diy);
  mpz_sub(g->s2z, g->biz, g->diz);

  mpz_sub(g->s3x, g->cix, g->dix);
  mpz_sub(g->s3y, g->ciy, g->diy);
  mpz_sub(g->s3z, g->ciz, g->diz);

  /* Compute the result in 3 steps */
  mpz_set_ui(g->result, 0);

  mpz_mul(g->tmp1, g->s2x, g->s3y);
  mpz_submul(g->tmp1, g->s3x, g->s2y);
  mpz_addmul(g->result, g->s1z, g->tmp1);

  mpz_mul(g->tmp1, g->s3x, g->s1y);
  mpz_submul(g->tmp1, g->s1x, g->s3y);
  mpz_addmul(g->result, g->s2z, g->tmp1);

  mpz_mul(g->tmp1, g->s1x, g->s2y);
  mpz_submul(g->tmp1, g->s2x, g->s1y);
  mpz_addmul(g->result, g->s3z, g->tmp1);

  return mpz_sgn(g->result);
}

/**
 * @brief Adaptive 3D orientation test
 *
 * Returns +1 if the fourth point is below the plane through the
 * three other points, -1 if it is above and 0 if the four points
 * are coplanar.
 *
 * Above is defined as the direction from which the three points in the plane
 * are seen in counterclockwise order, e.g. if the points are A (0,0,0), B
 * (0,0,1), C (0,1,0) and D (1,0,0), then this function returns 1.
 *
 * @param a Coordinates of the first point, have to be in the interval [1,2]
 * @param b Coordinates of the second point, have to be in the interval [1,2]
 * @param c Coordinates of the third point, have to be in the interval [1,2]
 * @param d Coordinates of the fourth point, have to be in the interval [1,2]
 * @return A positive, negative or zero value, depending on the outcome of the
 * test
 */
inline static int geometry3d_orient_adaptive(
    struct geometry3d* restrict g, const delaunay_vertex_t* restrict a,
    const delaunay_vertex_t* restrict b, const delaunay_vertex_t* restrict c,
    const delaunay_vertex_t* restrict d) {

  int result = geometry3d_orient(a->x_f64, b->x_f64, c->x_f64, d->x_f64);

  if (result == 0) {
    result = geometry3d_orient_exact(g, a->x_u64, b->x_u64, c->x_u64, d->x_u64);
  }

  return result;
}

inline static void geometry3d_orient_4(struct geometry3d* restrict g,
                                       const delaunay_vertex_t* restrict a,
                                       const delaunay_vertex_t* restrict b,
                                       const delaunay_vertex_t* restrict c,
                                       const delaunay_vertex_t* restrict d,
                                       const delaunay_vertex_t* restrict e,
                                       int* tests) {
#ifndef DELAUNAY_3D_HAND_VEC
  error("Should not be calling this function!");
#else
  /* Get the data in the right format */
  __m256d v0x = {b->x_f64[0], a->x_f64[0], a->x_f64[0], a->x_f64[0]};
  __m256d v0y = {b->x_f64[1], a->x_f64[1], a->x_f64[1], a->x_f64[1]};
  __m256d v0z = {b->x_f64[2], a->x_f64[2], a->x_f64[2], a->x_f64[2]};

  __m256d v1x = {d->x_f64[0], c->x_f64[0], d->x_f64[0], b->x_f64[0]};
  __m256d v1y = {d->x_f64[1], c->x_f64[1], d->x_f64[1], b->x_f64[1]};
  __m256d v1z = {d->x_f64[2], c->x_f64[2], d->x_f64[2], b->x_f64[2]};

  __m256d v2x = {c->x_f64[0], d->x_f64[0], b->x_f64[0], c->x_f64[0]};
  __m256d v2y = {c->x_f64[1], d->x_f64[1], b->x_f64[1], c->x_f64[1]};
  __m256d v2z = {c->x_f64[2], d->x_f64[2], b->x_f64[2], c->x_f64[2]};

  __m256d v3x = {e->x_f64[0], e->x_f64[0], e->x_f64[0], e->x_f64[0]};
  __m256d v3y = {e->x_f64[1], e->x_f64[1], e->x_f64[1], e->x_f64[1]};
  __m256d v3z = {e->x_f64[2], e->x_f64[2], e->x_f64[2], e->x_f64[2]};

  /* Compute the tests */
  geometry3d_orient_simd(v0x, v0y, v0z, v1x, v1y, v1z, v2x, v2y, v2z, v3x, v3y,
                         v3z, (__m128i*)tests);

#ifdef SWIFT_DEBUG_CHECKS
  /* Verify result */
  int test = geometry3d_orient(b->x_f64, d->x_f64, c->x_f64, e->x_f64);
  if (test != tests[0]) error("AVX result doesn't match regular calculation!");
  test = geometry3d_orient(a->x_f64, c->x_f64, d->x_f64, e->x_f64);
  if (test != tests[1]) error("AVX result doesn't match regular calculation!");
  test = geometry3d_orient(a->x_f64, d->x_f64, b->x_f64, e->x_f64);
  if (test != tests[2]) error("AVX result doesn't match regular calculation!");
  test = geometry3d_orient(a->x_f64, b->x_f64, c->x_f64, e->x_f64);
  if (test != tests[3]) error("AVX result doesn't match regular calculation!");
#endif

  /* Do we need to run some exact tests? */
  if (tests[0] == 0) {
    tests[0] =
        geometry3d_orient_exact(g, b->x_u64, d->x_u64, c->x_u64, e->x_u64);
  }
  if (tests[1] == 0) {
    tests[1] =
        geometry3d_orient_exact(g, a->x_u64, c->x_u64, d->x_u64, e->x_u64);
  }
  if (tests[2] == 0) {
    tests[2] =
        geometry3d_orient_exact(g, a->x_u64, d->x_u64, b->x_u64, e->x_u64);
  }
  if (tests[3] == 0) {
    tests[3] =
        geometry3d_orient_exact(g, a->x_u64, b->x_u64, c->x_u64, e->x_u64);
  }
#endif
}

inline static int geometry3d_in_sphere_simd(const double* a, const double* b,
                                            const double* c, const double* d,
                                            const double* e,
                                            double* circumcenter,
                                            float* circumradius2) {
#ifndef DELAUNAY_3D_HAND_VEC
  error("Should not be calling this function!");
  return 0;
#else
#ifdef SWIFT_DEBUG_CHECKS
  int fast_outside = 0;
#endif
  if (*circumradius2 > 1e-8f) {
    /* Does the new point (e) lie clearly outside the circumcircle? */
    double dx[3];
    dx[0] = e[0] - a[0] - circumcenter[0];
    dx[1] = e[1] - a[1] - circumcenter[1];
    dx[2] = e[2] - a[2] - circumcenter[2];
    double r2 = dx[0] * dx[0] + dx[1] * dx[1] + dx[2] * dx[2];
    if (*circumradius2 < 0.999f * r2) {
#ifdef SWIFT_DEBUG_CHECKS
      fast_outside = 1;
#else
      return 1;
#endif
    }
  }

  __m256d a_vec = {a[0], a[1], a[2], 0.};
  __m256d rows[] = {
      _mm256_sub_pd((__m256d){b[0], b[1], b[2], 0.}, a_vec),
      _mm256_sub_pd((__m256d){c[0], c[1], c[2], 0.}, a_vec),
      _mm256_sub_pd((__m256d){d[0], d[1], d[2], 0.}, a_vec),
      _mm256_sub_pd((__m256d){e[0], e[1], e[2], 0.}, a_vec),
  };

  for (int i = 0; i < 4; i++) {
    __m256d nrm2 = _mm256_mul_pd(rows[i], rows[i]);
    rows[i][3] = nrm2[0] + nrm2[1] + nrm2[2];
  }

  double err_bound;
  __m256d cofactors;
  const double result = determinant_4x4_bounded_simd(
      rows[0], rows[1], rows[2], rows[3], &cofactors, &err_bound);

  /* Compute the circumradius and set the circumcenter */
  const double one_over_2A = 0.5 / cofactors[0];
  cofactors = _mm256_mul_pd(
      cofactors, (__m256d){one_over_2A, one_over_2A, one_over_2A, one_over_2A});
  circumcenter[0] = cofactors[1];
  circumcenter[1] = -cofactors[2];
  circumcenter[2] = cofactors[3];
  cofactors = _mm256_mul_pd(cofactors, cofactors);
  *circumradius2 = cofactors[1] + cofactors[2] + cofactors[3];

  /* Check result */
  if (fabs(result) > err_bound) {
#ifdef SWIFT_DEBUG_CHECKS
    if (fast_outside && sgn(result) != 1)
      error("Fast insphere test was incorrect!");
#endif
    return sgn(result);
  }

  return 0;
#endif
}

<<<<<<< HEAD
/*! @brief Computes whether the 5th point lies inside the sphere through the
 * other 4 points.
 *
 * By cleverly developing the determinant over the last row (containing the
 * coordinates of the last point), we compute the coordinates of the
 * circumcenter of the first 4 points as intermediate values.
 * (see https://mathworld.wolfram.com/Circumsphere.html)
 */
inline static int geometry3d_in_sphere(const double* a, const double* b,
                                       const double* c, const double* d,
                                       const double* e, double* circumcenter,
                                       float* circumradius2) {

  /* Compute relative coordinates wrt the first point.
   * This allows us to rewrite the 5x5 determinant to a 4x4 determinant */
  const double bax = b[0] - a[0];
  const double bay = b[1] - a[1];
  const double baz = b[2] - a[2];

  const double cax = c[0] - a[0];
  const double cay = c[1] - a[1];
  const double caz = c[2] - a[2];

  const double dax = d[0] - a[0];
  const double day = d[1] - a[1];
  const double daz = d[2] - a[2];

  const double eax = e[0] - a[0];
  const double eay = e[1] - a[1];
  const double eaz = e[2] - a[2];

#ifdef SWIFT_DEBUG_CHECKS
  int fast_outside = 0;
#endif
  if (*circumradius2 > 1e-6f) {
    /* Does the new point (e) lie clearly outside the circumcircle? */
    double dx[] = {circumcenter[0] - eax, circumcenter[1] - eay,
                   circumcenter[2] - eaz};
    double r2 = dx[0] * dx[0] + dx[1] * dx[1] + dx[2] * dx[2];
    if (*circumradius2 < 0.999f * r2) {
#ifdef SWIFT_DEBUG_CHECKS
      fast_outside = 1;
#else
      return 1;
#endif
    }
  }

  /* Squared norm of relative coordinates (this is the last column of the
   * coordinate matrix) */
  const double banrm2 = bax * bax + bay * bay + baz * baz;
  const double canrm2 = cax * cax + cay * cay + caz * caz;
  const double danrm2 = dax * dax + day * day + daz * daz;
  const double eanrm2 = eax * eax + eay * eay + eaz * eaz;
=======
inline static int geometry3d_in_sphere(const double* restrict a,
                                       const double* restrict b,
                                       const double* restrict c,
                                       const double* restrict d,
                                       const double* restrict e) {

  /* Compute relative coordinates */
  const double aex = a[0] - e[0];
  const double aey = a[1] - e[1];
  const double aez = a[2] - e[2];

  const double bex = b[0] - e[0];
  const double bey = b[1] - e[1];
  const double bez = b[2] - e[2];

  const double cex = c[0] - e[0];
  const double cey = c[1] - e[1];
  const double cez = c[2] - e[2];

  const double dex = d[0] - e[0];
  const double dey = d[1] - e[1];
  const double dez = d[2] - e[2];
>>>>>>> 66c5c85c

  /* Compute intermediate values */
  const double caydaz = cay * daz;
  const double daycaz = day * caz;
  const double baydaz = bay * daz;
  const double daybaz = day * baz;
  const double baycaz = bay * caz;
  const double caybaz = cay * baz;
  const double caxdanrm2 = cax * danrm2;
  const double daxcanrm2 = dax * canrm2;
  const double baxdanrm2 = bax * danrm2;
  const double daxbanrm2 = dax * banrm2;
  const double baxcanrm2 = bax * canrm2;
  const double caxbanrm2 = cax * banrm2;

  /* Compute a */
  const double A = bax * (caydaz - daycaz) - cax * (baydaz - daybaz) +
                   dax * (baycaz - caybaz);
  /* Compute Dx */
  const double Dx = banrm2 * (caydaz - daycaz) - canrm2 * (baydaz - daybaz) +
                    danrm2 * (baycaz - caybaz);
  /* Compute Dy */
  const double Dy = -baz * (caxdanrm2 - daxcanrm2) +
                    caz * (baxdanrm2 - daxbanrm2) -
                    daz * (baxcanrm2 - caxbanrm2);
  /* Compute Dz */
  const double Dz = -bay * (caxdanrm2 - daxcanrm2) +
                    cay * (baxdanrm2 - daxbanrm2) -
                    day * (baxcanrm2 - caxbanrm2);

  /* Compute circumcenter */
  const double one_over_2A = 0.5 / A;
  circumcenter[0] = Dx * one_over_2A;
  circumcenter[1] = -Dy * one_over_2A;
  circumcenter[2] = Dz * one_over_2A;
  *circumradius2 = (Dx * Dx + Dy * Dy + Dz * Dz) * one_over_2A * one_over_2A;

  /* Compute result */
  const double result = -eax * Dx + eay * Dy - eaz * Dz + eanrm2 * A;

  /* Compute errorbound */
  const double bax_abs = fabs(bax);
  const double cax_abs = fabs(cax);
  const double dax_abs = fabs(dax);
  const double eax_abs = fabs(eaz);
  const double bay_abs = fabs(bay);
  const double cay_abs = fabs(cay);
  const double day_abs = fabs(day);
  const double eay_abs = fabs(eaz);
  const double baz_abs = fabs(baz);
  const double caz_abs = fabs(caz);
  const double daz_abs = fabs(daz);
  const double eaz_abs = fabs(eaz);
  const double cd_yz_abs = fabs(caydaz) + fabs(daycaz);
  const double bd_yz_abs = fabs(baydaz) + fabs(daybaz);
  const double bc_yz_abs = fabs(baycaz) + fabs(caybaz);
  const double cd_xnrm2_abs = fabs(caxdanrm2) + fabs(daxcanrm2);
  const double bd_xnrm2_abs = fabs(baxdanrm2) + fabs(daxbanrm2);
  const double bc_xnrm2_abs = fabs(baxcanrm2) + fabs(caxbanrm2);

  double errbound =
      (cd_yz_abs * banrm2 + bd_yz_abs * canrm2 + bc_yz_abs * danrm2) * eax_abs +
      (cd_xnrm2_abs * bay_abs + bd_xnrm2_abs * cay_abs +
       bc_xnrm2_abs * day_abs) *
          eay_abs +
      (cd_xnrm2_abs * baz_abs + bd_xnrm2_abs * caz_abs +
       bc_xnrm2_abs * daz_abs) *
          eaz_abs +
      (cd_yz_abs * bax_abs + bd_yz_abs * cax_abs + bc_yz_abs * dax_abs) *
          eanrm2;
  // not really the right factor (which is smaller), but this will do
  //  errbound *= 1.e-10;
  errbound *= DBL_EPSILON * DELAUNAY_ERRBOUND_FAC;

  if (result < -errbound || result > errbound) {
#ifdef SWIFT_DEBUG_CHECKS
    if (fast_outside && sgn(result) != 1)
      error("Fast insphere test was incorrect!");
#endif
    return sgn(result);
  }

  return 0;
}

/**
 * @brief Check if the fifth given point is inside (-1) the circumsphere of the
 * tetrahedron formed by the other four given points.
 *
 * It is assumed that the first four points are the vertex_indices of a
 * positively oriented tetrahedron, as defined by a negative return value of
 * orient3d().
 *
 * If the fifth point is exactly on the circumsphere of the tetrahedron, this
 * functions returns 0.
 *
 * @param g Geometry struct
 * @param a, b, c, d, e Coordinates of the vertices of the tetrahedron and the
 * test point (e).
 * @return -1, 0, or 1, depending on the outcome of the geometric test
 */
inline static int geometry3d_in_sphere_exact(struct geometry3d* restrict g,
                                             const unsigned long* restrict a,
                                             const unsigned long* restrict b,
                                             const unsigned long* restrict c,
                                             const unsigned long* restrict d,
                                             const unsigned long* restrict e) {
  /* store the input coordinates into the temporary large integer variables */
  /* We also need to erase the leading bits (due to rescaling) */
  mpz_set_ui(g->aix, a[0] & 0xFFFFFFFFFFFFFllu);
  mpz_set_ui(g->aiy, a[1] & 0xFFFFFFFFFFFFFllu);
  mpz_set_ui(g->aiz, a[2] & 0xFFFFFFFFFFFFFllu);

  mpz_set_ui(g->bix, b[0] & 0xFFFFFFFFFFFFFllu);
  mpz_set_ui(g->biy, b[1] & 0xFFFFFFFFFFFFFllu);
  mpz_set_ui(g->biz, b[2] & 0xFFFFFFFFFFFFFllu);

  mpz_set_ui(g->cix, c[0] & 0xFFFFFFFFFFFFFllu);
  mpz_set_ui(g->ciy, c[1] & 0xFFFFFFFFFFFFFllu);
  mpz_set_ui(g->ciz, c[2] & 0xFFFFFFFFFFFFFllu);

  mpz_set_ui(g->dix, d[0] & 0xFFFFFFFFFFFFFllu);
  mpz_set_ui(g->diy, d[1] & 0xFFFFFFFFFFFFFllu);
  mpz_set_ui(g->diz, d[2] & 0xFFFFFFFFFFFFFllu);

  mpz_set_ui(g->eix, e[0] & 0xFFFFFFFFFFFFFllu);
  mpz_set_ui(g->eiy, e[1] & 0xFFFFFFFFFFFFFllu);
  mpz_set_ui(g->eiz, e[2] & 0xFFFFFFFFFFFFFllu);

  /* compute large integer relative coordinates */
  mpz_sub(g->s1x, g->aix, g->eix);
  mpz_sub(g->s1y, g->aiy, g->eiy);
  mpz_sub(g->s1z, g->aiz, g->eiz);

  mpz_sub(g->s2x, g->bix, g->eix);
  mpz_sub(g->s2y, g->biy, g->eiy);
  mpz_sub(g->s2z, g->biz, g->eiz);

  mpz_sub(g->s3x, g->cix, g->eix);
  mpz_sub(g->s3y, g->ciy, g->eiy);
  mpz_sub(g->s3z, g->ciz, g->eiz);

  mpz_sub(g->s4x, g->dix, g->eix);
  mpz_sub(g->s4y, g->diy, g->eiy);
  mpz_sub(g->s4z, g->diz, g->eiz);

  /* compute intermediate values */
  mpz_mul(g->tmp3, g->s1x, g->s2y);
  mpz_submul(g->tmp3, g->s2x, g->s1y);

  mpz_mul(g->tmp4, g->s2x, g->s3y);
  mpz_submul(g->tmp4, g->s3x, g->s2y);

  mpz_mul(g->tmp5, g->s3x, g->s4y);
  mpz_submul(g->tmp5, g->s4x, g->s3y);

  mpz_mul(g->tmp6, g->s4x, g->s1y);
  mpz_submul(g->tmp6, g->s1x, g->s4y);

  mpz_mul(g->tmp7, g->s1x, g->s3y);
  mpz_submul(g->tmp7, g->s3x, g->s1y);

  mpz_mul(g->tmp8, g->s2x, g->s4y);
  mpz_submul(g->tmp8, g->s4x, g->s2y);

  /* compute the result in 4 steps */
  mpz_set_ui(g->result, 0);

  mpz_mul(g->tmp1, g->s4x, g->s4x);
  mpz_addmul(g->tmp1, g->s4y, g->s4y);
  mpz_addmul(g->tmp1, g->s4z, g->s4z);
  mpz_mul(g->tmp2, g->s1z, g->tmp4);
  mpz_submul(g->tmp2, g->s2z, g->tmp7);
  mpz_addmul(g->tmp2, g->s3z, g->tmp3);
  mpz_addmul(g->result, g->tmp1, g->tmp2);

  mpz_mul(g->tmp1, g->s3x, g->s3x);
  mpz_addmul(g->tmp1, g->s3y, g->s3y);
  mpz_addmul(g->tmp1, g->s3z, g->s3z);
  mpz_mul(g->tmp2, g->s4z, g->tmp3);
  mpz_addmul(g->tmp2, g->s1z, g->tmp8);
  mpz_addmul(g->tmp2, g->s2z, g->tmp6);
  mpz_submul(g->result, g->tmp1, g->tmp2);

  mpz_mul(g->tmp1, g->s2x, g->s2x);
  mpz_addmul(g->tmp1, g->s2y, g->s2y);
  mpz_addmul(g->tmp1, g->s2z, g->s2z);
  mpz_mul(g->tmp2, g->s3z, g->tmp6);
  mpz_addmul(g->tmp2, g->s4z, g->tmp7);
  mpz_addmul(g->tmp2, g->s1z, g->tmp5);
  mpz_addmul(g->result, g->tmp1, g->tmp2);

  mpz_mul(g->tmp1, g->s1x, g->s1x);
  mpz_addmul(g->tmp1, g->s1y, g->s1y);
  mpz_addmul(g->tmp1, g->s1z, g->s1z);
  mpz_mul(g->tmp2, g->s2z, g->tmp5);
  mpz_submul(g->tmp2, g->s3z, g->tmp8);
  mpz_addmul(g->tmp2, g->s4z, g->tmp4);
  mpz_submul(g->result, g->tmp1, g->tmp2);

  return mpz_sgn(g->result);
}

<<<<<<< HEAD
inline static int geometry3d_in_sphere_adaptive(
    struct geometry3d* restrict g, const unsigned long* restrict al,
    const unsigned long* restrict bl, const unsigned long* restrict cl,
    const unsigned long* restrict dl, const unsigned long* restrict el,
    const double* restrict ad, const double* restrict bd,
    const double* restrict cd, const double* restrict dd,
    const double* restrict ed, double* restrict circumcenter,
    float* restrict circumradius2) {

#ifdef DELAUNAY_3D_HAND_VEC
  int result = geometry3d_in_sphere_simd(ad, bd, cd, dd, ed, circumcenter,
                                         circumradius2);
#else
  int result =
      geometry3d_in_sphere(ad, bd, cd, dd, ed, circumcenter, circumradius2);
#endif
#ifdef SWIFT_DEBUG_CHECKS
  /* Check that the distance to the other 2 vertices is approximately equal to
   * the circumradius */
  const double dx_b[] = {bd[0] - ad[0] - circumcenter[0],
                         bd[1] - ad[1] - circumcenter[1],
                         bd[2] - ad[2] - circumcenter[2]};
  const double dx_c[] = {cd[0] - ad[0] - circumcenter[0],
                         cd[1] - ad[1] - circumcenter[1],
                         cd[2] - ad[2] - circumcenter[2]};
  const double dx_d[] = {dd[0] - ad[0] - circumcenter[0],
                         dd[1] - ad[1] - circumcenter[1],
                         dd[2] - ad[2] - circumcenter[2]};
  const float r2_b = dx_b[0] * dx_b[0] + dx_b[1] * dx_b[1] + dx_b[2] * dx_b[2];
  const float r2_c = dx_c[0] * dx_c[0] + dx_c[1] * dx_c[1] + dx_c[2] * dx_c[2];
  const float r2_d = dx_d[0] * dx_d[0] + dx_d[1] * dx_d[1] + dx_d[2] * dx_d[2];
  if (fabsf(r2_b - *circumradius2) > 1e-5f * r2_b ||
      fabsf(r2_c - *circumradius2) > 1e-5f * r2_c ||
      fabsf(r2_d - *circumradius2) > 1e-5f * r2_d)
    error("Circumcenter not equidistant from all vertices of the tetrahedron!");
#endif
  if (result == 0) {
    result = geometry3d_in_sphere_exact(g, al[0], al[1], al[2], bl[0], bl[1],
                                        bl[2], cl[0], cl[1], cl[2], dl[0],
                                        dl[1], dl[2], el[0], el[1], el[2]);
  } else {
#if defined(SWIFT_DEBUG_CHECKS) && defined(DELAUNAY_3D_HAND_VEC)
    int result_normal = geometry3d_in_sphere(ad, bd, cd, dd, ed, circumcenter);
    assert(result == result_normal);
#endif
=======
inline static int geometry3d_in_sphere_adaptive(struct geometry3d* restrict g,
                                                const delaunay_vertex_t* a,
                                                const delaunay_vertex_t* b,
                                                const delaunay_vertex_t* c,
                                                const delaunay_vertex_t* d,
                                                const delaunay_vertex_t* e) {

#ifdef DELAUNAY_3D_HAND_VEC
  int result = geometry3d_in_sphere_simd(a->x_f64, b->x_f64, c->x_f64, d->x_f64,
                                         e->x_f64);
#ifdef SWIFT_DEBUG_CHECKS
  int result_normal =
      geometry3d_in_sphere(a->x_f64, b->x_f64, c->x_f64, d->x_f64, e->x_f64);
  assert(result == result_normal);
#endif
#else
  int result =
      geometry3d_in_sphere(a->x_f64, b->x_f64, c->x_f64, d->x_f64, e->x_f64);
#endif
  if (result == 0) {
    result = geometry3d_in_sphere_exact(g, a->x_u64, b->x_u64, c->x_u64,
                                        d->x_u64, e->x_u64);
>>>>>>> 66c5c85c
  }

  return result;
}

static inline int geometry3d_compute_circumcenter_relative_non_exact_no_errb(
    const double* restrict v0, const double* restrict v1,
    const double* restrict v2, const double* restrict v3,
    double* restrict circumcenter) {
  /* Compute relative coordinates */
<<<<<<< HEAD
  const double bax = v1x - v0x;
  const double bay = v1y - v0y;
  const double baz = v1z - v0z;
=======
  const double r1x = v1[0] - v0[0];
  const double r1y = v1[1] - v0[1];
  const double r1z = v1[2] - v0[2];
  const double r2x = v2[0] - v0[0];
  const double r2y = v2[1] - v0[1];
  const double r2z = v2[2] - v0[2];
  const double r3x = v3[0] - v0[0];
  const double r3y = v3[1] - v0[1];
  const double r3z = v3[2] - v0[2];
>>>>>>> 66c5c85c

  const double cax = v2x - v0x;
  const double cay = v2y - v0y;
  const double caz = v2z - v0z;

  const double dax = v3x - v0x;
  const double day = v3y - v0y;
  const double daz = v3z - v0z;

  /* Compute squared norm of relative coordinates */
  const double banrm2 = bax * bax + bay * bay + baz * baz;
  const double canrm2 = cax * cax + cay * cay + caz * caz;
  const double danrm2 = dax * dax + day * day + daz * daz;

  /* Compute A */
  const double caydaz = cay * daz;
  const double daycaz = day * caz;
  const double baydaz = bay * daz;
  const double daybaz = day * baz;
  const double baycaz = bay * caz;
  const double caybaz = cay * baz;
  const double a = bax * (caydaz - daycaz) - cax * (baydaz - daybaz) +
                   dax * (baycaz - caybaz);

  /* Compute Dx */
  const double Dx = banrm2 * (caydaz - daycaz) - canrm2 * (baydaz - daybaz) +
                    danrm2 * (baycaz - caybaz);

  /* Compute Dy */
  const double caxdanrm2 = cax * danrm2;
  const double daxcanrm2 = dax * canrm2;
  const double baxdanrm2 = bax * danrm2;
  const double daxbanrm2 = dax * banrm2;
  const double baxcanrm2 = bax * canrm2;
  const double caxbanrm2 = cax * banrm2;
  const double Dy = baz * (caxdanrm2 - daxcanrm2) -
                    caz * (baxdanrm2 - daxbanrm2) +
                    daz * (baxcanrm2 - caxbanrm2);

  /* Compute Dz */
  const double Dz = -bay * (caxdanrm2 - daxcanrm2) +
                    cay * (baxdanrm2 - daxbanrm2) -
                    day * (baxcanrm2 - caxbanrm2);

  /* Compute circumcenter */
  const double one_over_2a = 0.5 / a;
  circumcenter[0] = Dx * one_over_2a;
  circumcenter[1] = Dy * one_over_2a;
  circumcenter[2] = Dz * one_over_2a;
  return 1;
}

static inline int geometry3d_compute_circumcenter_relative_non_exact(
    const double* restrict v0, const double* restrict v1,
    const double* restrict v2, const double* restrict v3,
    double* restrict circumcenter) {

  //  double errbound_factor = 1.e-10;
  double errbound_factor = DBL_EPSILON * DELAUNAY_ERRBOUND_FAC;

  /* Compute relative coordinates */
  const double r1x = v1[0] - v0[0];
  const double r1y = v1[1] - v0[1];
  const double r1z = v1[2] - v0[2];
  const double r2x = v2[0] - v0[0];
  const double r2y = v2[1] - v0[1];
  const double r2z = v2[2] - v0[2];
  const double r3x = v3[0] - v0[0];
  const double r3y = v3[1] - v0[1];
  const double r3z = v3[2] - v0[2];

  /* Compute squared norm of relative coordinates */
  const double r1_sqrd = r1x * r1x + r1y * r1y + r1z * r1z;
  const double r2_sqrd = r2x * r2x + r2y * r2y + r2z * r2z;
  const double r3_sqrd = r3x * r3x + r3y * r3y + r3z * r3z;

  const double r2yr3z = r2y * r3z;
  const double r3yr2z = r3y * r2z;
  const double r1yr3z = r1y * r3z;
  const double r3yr1z = r3y * r1z;
  const double r1yr2z = r1y * r2z;
  const double r2yr1z = r2y * r1z;
  const double a = r1x * (r2yr3z - r3yr2z) - r2x * (r1yr3z - r3yr1z) +
                   r3x * (r1yr2z - r2yr1z);
  double errbound = fabs(r1x) * (fabs(r2yr3z) + fabs(r3yr2z)) +
                    fabs(r2x) * (fabs(r1yr3z) + fabs(r3yr1z)) +
                    fabs(r3x) * (fabs(r1yr2z) + fabs(r2yr1z));
  errbound *= errbound_factor;
  if (a >= -errbound && a <= errbound) return 0;

  /* Compute Dx */
  const double Dx = r1_sqrd * (r2yr3z - r3yr2z) - r2_sqrd * (r1yr3z - r3yr1z) +
                    r3_sqrd * (r1yr2z - r2yr1z);
  errbound = fabs(r1_sqrd) * (fabs(r2yr3z) - fabs(r3yr2z)) -
             fabs(r2_sqrd) * (fabs(r1yr3z) - fabs(r3yr1z)) +
             fabs(r3_sqrd) * (fabs(r1yr2z) - fabs(r2yr1z));
  errbound *= errbound_factor;
  if (Dx >= -errbound && Dx <= errbound) return 0;

  /* Compute Dy */
  const double r2xr3z = r2x * r3z;
  const double r3xr2z = r3x * r2z;
  const double r1xr3z = r1x * r3z;
  const double r3xr1z = r3x * r1z;
  const double r1xr2z = r1x * r2z;
  const double r2xr1z = r2x * r1z;
  const double Dy = -r1_sqrd * (r2xr3z - r3xr2z) + r2_sqrd * (r1xr3z - r3xr1z) -
                    r3_sqrd * (r1xr2z - r2xr1z);
  errbound = fabs(r1_sqrd) * (fabs(r2xr3z) - fabs(r3xr2z)) +
             fabs(r2_sqrd) * (fabs(r1xr3z) - fabs(r3xr1z)) -
             fabs(r3_sqrd) * (fabs(r1xr2z) - fabs(r2xr1z));
  errbound *= errbound_factor;
  if (Dy >= -errbound && Dy <= errbound) return 0;

  /* Compute Dz */
  const double r2xr3y = r2x * r3y;
  const double r3xr2y = r3x * r2y;
  const double r1xr3y = r1x * r3y;
  const double r3xr1y = r3x * r1y;
  const double r1xr2y = r1x * r2y;
  const double r2xr1y = r2x * r1y;
  const double Dz = r1_sqrd * (r2xr3y - r3xr2y) - r2_sqrd * (r1xr3y - r3xr1y) +
                    r3_sqrd * (r1xr2y - r2xr1y);
  errbound = fabs(r1_sqrd) * (fabs(r2xr3y) - fabs(r3xr2y)) -
             fabs(r2_sqrd) * (fabs(r1xr3y) - fabs(r3xr1y)) +
             fabs(r3_sqrd) * (fabs(r1xr2y) - fabs(r2xr1y));
  errbound *= errbound_factor;
  if (Dz >= -errbound && Dz <= errbound) return 0;

  const double denominator = 2. * a;
  circumcenter[0] = Dx / denominator;
  circumcenter[1] = Dy / denominator;
  circumcenter[2] = Dz / denominator;
  return 1;
}

static inline void geometry3d_compute_circumcenter_relative_exact(
    struct geometry3d* restrict g, const unsigned long* restrict a,
    const unsigned long* restrict b, const unsigned long* restrict c,
    const unsigned long* restrict d, double* restrict circumcenter) {
  /* store the input coordinates into the temporary large integer variables */
  mpz_set_ui(g->aix, a[0] & 0xFFFFFFFFFFFFFllu);
  mpz_set_ui(g->aiy, a[1] & 0xFFFFFFFFFFFFFllu);
  mpz_set_ui(g->aiz, a[2] & 0xFFFFFFFFFFFFFllu);

  mpz_set_ui(g->bix, b[0] & 0xFFFFFFFFFFFFFllu);
  mpz_set_ui(g->biy, b[1] & 0xFFFFFFFFFFFFFllu);
  mpz_set_ui(g->biz, b[2] & 0xFFFFFFFFFFFFFllu);

  mpz_set_ui(g->cix, c[0] & 0xFFFFFFFFFFFFFllu);
  mpz_set_ui(g->ciy, c[1] & 0xFFFFFFFFFFFFFllu);
  mpz_set_ui(g->ciz, c[2] & 0xFFFFFFFFFFFFFllu);

  mpz_set_ui(g->dix, d[0] & 0xFFFFFFFFFFFFFllu);
  mpz_set_ui(g->diy, d[1] & 0xFFFFFFFFFFFFFllu);
  mpz_set_ui(g->diz, d[2] & 0xFFFFFFFFFFFFFllu);

  /* compute large integer relative coordinates */
  mpz_sub(g->s1x, g->bix, g->aix);
  mpz_sub(g->s1y, g->biy, g->aiy);
  mpz_sub(g->s1z, g->biz, g->aiz);

  mpz_sub(g->s2x, g->cix, g->aix);
  mpz_sub(g->s2y, g->ciy, g->aiy);
  mpz_sub(g->s2z, g->ciz, g->aiz);

  mpz_sub(g->s3x, g->dix, g->aix);
  mpz_sub(g->s3y, g->diy, g->aiy);
  mpz_sub(g->s3z, g->diz, g->aiz);

  /* Calculate denominator (->frac_d) */
  mpz_mul(g->tmp1, g->s2y, g->s3z);
  mpz_submul(g->tmp1, g->s3y, g->s2z);
  mpz_mul(g->tmp2, g->s1y, g->s3z);
  mpz_submul(g->tmp2, g->s3y, g->s1z);
  mpz_mul(g->tmp3, g->s1y, g->s2z);
  mpz_submul(g->tmp3, g->s2y, g->s1z);

  mpz_mul(g->tmp7, g->s1x, g->tmp1);
  mpz_submul(g->tmp7, g->s2x, g->tmp2);
  mpz_addmul(g->tmp7, g->s3x, g->tmp3);
  mpz_mul_ui(g->tmp8, g->tmp7, 2);
  assert(mpz_sgn(g->tmp8) != 0);
  mpf_set_z(g->frac_d, g->tmp8);

  /* Compute squared norm of relative coordinates */
  mpz_mul(g->tmp4, g->s1x, g->s1x);
  mpz_addmul(g->tmp4, g->s1y, g->s1y);
  mpz_addmul(g->tmp4, g->s1z, g->s1z);
  mpz_mul(g->tmp5, g->s2x, g->s2x);
  mpz_addmul(g->tmp5, g->s2y, g->s2y);
  mpz_addmul(g->tmp5, g->s2z, g->s2z);
  mpz_mul(g->tmp6, g->s3x, g->s3x);
  mpz_addmul(g->tmp6, g->s3y, g->s3y);
  mpz_addmul(g->tmp6, g->s3z, g->s3z);

  /* Calculate Dx (->frac_n) */
  mpz_mul(g->tmp7, g->tmp4, g->tmp1);
  mpz_submul(g->tmp7, g->tmp5, g->tmp2);
  mpz_addmul(g->tmp7, g->tmp6, g->tmp3);
  mpf_set_z(g->frac_n, g->tmp7);

  /* Calculate circumcenter[0] */
  mpf_div(g->frac_result, g->frac_n, g->frac_d);
  circumcenter[0] = mpf_get_d(g->frac_result) / 0x10000000000000llu;

  /* Calculate Dy (->frac_n) */
  mpz_mul(g->tmp1, g->s2x, g->s3z);
  mpz_submul(g->tmp1, g->s3x, g->s2z);
  mpz_mul(g->tmp2, g->s1x, g->s3z);
  mpz_submul(g->tmp2, g->s3x, g->s1z);
  mpz_mul(g->tmp3, g->s1x, g->s2z);
  mpz_submul(g->tmp3, g->s2x, g->s1z);

  mpz_mul(g->tmp7, g->tmp5, g->tmp2);
  mpz_submul(g->tmp7, g->tmp4, g->tmp1);
  mpz_submul(g->tmp7, g->tmp6, g->tmp3);
  mpf_set_z(g->frac_n, g->tmp7);

  /* Calculate circumcenter[1] */
  mpf_div(g->frac_result, g->frac_n, g->frac_d);
  circumcenter[1] = mpf_get_d(g->frac_result) / 0x10000000000000llu;

  /* Calculate Dz (->frac_n) */
  mpz_mul(g->tmp1, g->s2x, g->s3y);
  mpz_submul(g->tmp1, g->s3x, g->s2y);
  mpz_mul(g->tmp2, g->s1x, g->s3y);
  mpz_submul(g->tmp2, g->s3x, g->s1y);
  mpz_mul(g->tmp3, g->s1x, g->s2y);
  mpz_submul(g->tmp3, g->s2x, g->s1y);

  mpz_mul(g->tmp7, g->tmp4, g->tmp1);
  mpz_submul(g->tmp7, g->tmp5, g->tmp2);
  mpz_addmul(g->tmp7, g->tmp6, g->tmp3);
  mpf_set_z(g->frac_n, g->tmp7);

  /* Calculate circumcenter[2] */
  mpf_div(g->frac_result, g->frac_n, g->frac_d);
  circumcenter[2] = mpf_get_d(g->frac_result) / 0x10000000000000llu;
}

/*! @brief Compute circumcenter relative to v0 */
static inline void geometry3d_compute_circumcenter_relative_adaptive(
    struct geometry3d* restrict g, const delaunay_vertex_t* restrict v0,
    const delaunay_vertex_t* restrict v1, const delaunay_vertex_t* restrict v2,
    const delaunay_vertex_t* restrict v3, double* restrict circumcenter) {

#ifdef DELAUNAY_3D_ADAPTIVE_CIRCUMCENTER
  int result_non_exact = geometry3d_compute_circumcenter_relative_non_exact(
      v0->x_f64, v1->x_f64, v2->x_f64, v3->x_f64, circumcenter);

  if (!result_non_exact) {
    geometry3d_compute_circumcenter_relative_exact(
        g, v0->x_u64, v1->x_u64, v2->x_u64, v3->x_u64, circumcenter);
  }
#else
  geometry3d_compute_circumcenter_relative_non_exact_no_errb(
      v0->x_f64, v1->x_f64, v2->x_f64, v3->x_f64, circumcenter);
#endif
}

/**
 * @brief Compute the coordinates of the circumcenter of the tetrahedron
 * (v0, v1, v2, v3).
 *
 * See https://mathworld.wolfram.com/Circumsphere.html
 *
 * @param v0, v1, v2, v3 Rescaled coordinates of the corners of the tetrahedron.
 * @param v0ul, v1ul, v2ul, v3ul Integer coordinates of the corners of the
 * tetrahedron.
 * @param circumcenter (Returned) coordinates of center of circumsphere
 * @param box_side Side of box used to rescale coordinates
 * @param box_anchor Anchor of box used to rescale coordinates
 */
static inline void geometry3d_compute_circumcenter_adaptive(
    struct geometry3d* restrict g, const delaunay_vertex_t* restrict v0,
    const delaunay_vertex_t* restrict v1, const delaunay_vertex_t* restrict v2,
    const delaunay_vertex_t* restrict v3, double* restrict circumcenter,
    double box_side, const double* restrict box_anchor) {

  /* Calculate relative circumcenter (relative to v0, rescaled coordinates) */
  geometry3d_compute_circumcenter_relative_adaptive(g, v0, v1, v2, v3,
                                                    circumcenter);

  /* Translate and rescale circumcenter */
  circumcenter[0] =
      (circumcenter[0] + v0->x_f64[0] - 1.) * box_side + box_anchor[0];
  circumcenter[1] =
      (circumcenter[1] + v0->x_f64[1] - 1.) * box_side + box_anchor[1];
  circumcenter[2] =
      (circumcenter[2] + v0->x_f64[2] - 1.) * box_side + box_anchor[2];
}

<<<<<<< HEAD
static inline void geometry3d_compute_circumradius2_adaptive(
    struct geometry3d* restrict g, const double* restrict v0,
    const double* restrict v1, const double* restrict v2,
    const double* restrict v3, const unsigned long* restrict v0ul,
    const unsigned long* restrict v1ul, const unsigned long* restrict v2ul,
    const unsigned long* restrict v3ul, double* restrict circumcenter,
    float* circumradius2) {

  /* Calculate relative circumcenter (relative to v0, rescaled coordinates) */
  geometry3d_compute_circumcenter_relative_adaptive(
      g, v0, v1, v2, v3, v0ul, v1ul, v2ul, v3ul, circumcenter);

  /* Calculate radius */
  *circumradius2 = circumcenter[0] * circumcenter[0] +
                   circumcenter[1] * circumcenter[1] +
                   circumcenter[2] * circumcenter[2];
=======
static inline double geometry3d_compute_circumradius2_adaptive(
    struct geometry3d* restrict g, const delaunay_vertex_t* restrict v0,
    const delaunay_vertex_t* restrict v1, const delaunay_vertex_t* restrict v2,
    const delaunay_vertex_t* restrict v3, double box_side) {

  /* Calculate relative circumcenter (relative to v0, rescaled coordinates) */
  double circumcenter[3];
  geometry3d_compute_circumcenter_relative_adaptive(g, v0, v1, v2, v3,
                                                    circumcenter);

  /* Calculate and rescale radius */
  const double radius2 = circumcenter[0] * circumcenter[0] +
                         circumcenter[1] * circumcenter[1] +
                         circumcenter[2] * circumcenter[2];
#ifdef SWIFT_DEBUG_CHECKS
  /* Check validity */
  const double r12 =
      (circumcenter[0] - v1->x_f64[0]) * (circumcenter[0] - v1->x_f64[0]) +
      (circumcenter[1] - v1->x_f64[1]) * (circumcenter[1] - v1->x_f64[1]) +
      (circumcenter[2] - v1->x_f64[2]) * (circumcenter[2] - v1->x_f64[2]);
  const double r22 =
      (circumcenter[0] - v2->x_f64[0]) * (circumcenter[0] - v2->x_f64[0]) +
      (circumcenter[1] - v2->x_f64[1]) * (circumcenter[1] - v2->x_f64[1]) +
      (circumcenter[2] - v2->x_f64[2]) * (circumcenter[2] - v2->x_f64[2]);
  const double r32 =
      (circumcenter[0] - v3->x_f64[0]) * (circumcenter[0] - v3->x_f64[0]) +
      (circumcenter[1] - v3->x_f64[1]) * (circumcenter[1] - v3->x_f64[1]) +
      (circumcenter[2] - v3->x_f64[2]) * (circumcenter[2] - v3->x_f64[2]);
  assert(double_cmp(radius2, r12, 1e3) && double_cmp(radius2, r22, 1e3) &&
         double_cmp(radius2, r32, 1e3));
#endif

  return radius2 * box_side * box_side;
>>>>>>> 66c5c85c
}

inline static double geometry3d_compute_area_triangle(double ax, double ay,
                                                      double az, double bx,
                                                      double by, double bz,
                                                      double cx, double cy,
                                                      double cz) {
  const double abx = bx - ax;
  const double aby = by - ay;
  const double abz = bz - az;
  const double acx = cx - ax;
  const double acy = cy - ay;
  const double acz = cz - az;

  const double Dx = aby * acz - abz * acy;
  const double Dy = abz * acx - abx * acz;
  const double Dz = abx * acy - aby * acx;

  return 0.5 * sqrt(Dx * Dx + Dy * Dy + Dz * Dz);
}

inline static void geometry3d_compute_centroid_triangle(
    double ax, double ay, double az, double bx, double by, double bz, double cx,
    double cy, double cz, double* result) {
  result[0] = (ax + bx + cx) / 3.;
  result[1] = (ay + by + cy) / 3.;
  result[2] = (az + bz + cz) / 3.;
}

inline static double geometry3d_compute_volume_tetrahedron(
    double ax, double ay, double az, double bx, double by, double bz, double cx,
    double cy, double cz, double dx, double dy, double dz) {
  /* Compute relative coordinates */
  const double dax = ax - dx;
  const double day = ay - dy;
  const double daz = az - dz;
  const double dbx = bx - dx;
  const double dby = by - dy;
  const double dbz = bz - dz;
  const double dcx = cx - dx;
  const double dcy = cy - dy;
  const double dcz = cz - dz;

  /* compute (b - d) x (c - d) */
  const double cross_x = dby * dcz - dcy * dbz;
  const double cross_y = dbx * dcz - dcx * dbz;
  const double cross_z = dbx * dcy - dcx * dby;

  return fabs(dax * cross_x - day * cross_y + daz * cross_z) / 6.;
}

inline static void geometry3d_compute_centroid_tetrahedron_exact(
    unsigned long ax, unsigned long ay, unsigned long az, unsigned long bx,
    unsigned long by, unsigned long bz, unsigned long cx, unsigned long cy,
    unsigned long cz, unsigned long dx, unsigned long dy, unsigned long dz,
    unsigned long* result) {
  /* x coordinate */
  unsigned long a_rem = ax % 4;
  unsigned long b_rem = bx % 4;
  unsigned long c_rem = cx % 4;
  unsigned long d_rem = dx % 4;
  unsigned long rem_sum = a_rem + b_rem + c_rem + d_rem;
  unsigned long average = ax / 4 + bx / 4 + cx / 4 + dx / 4 + rem_sum / 4;
  if (rem_sum % 4 > 1) average++;
  result[0] = average;

  /* y coordinate */
  a_rem = ay % 4;
  b_rem = by % 4;
  c_rem = cy % 4;
  d_rem = dy % 4;
  rem_sum = a_rem + b_rem + c_rem + d_rem;
  average = ay / 4 + by / 4 + cy / 4 + dy / 4 + rem_sum / 4;
  if (rem_sum % 4 > 1) average++;
  result[1] = average;

  /* z coordinate */
  a_rem = az % 4;
  b_rem = bz % 4;
  c_rem = cz % 4;
  d_rem = dz % 4;
  rem_sum = a_rem + b_rem + c_rem + d_rem;
  average = az / 4 + bz / 4 + cz / 4 + dz / 4 + rem_sum / 4;
  if (rem_sum % 4 > 1) average++;
  result[2] = average;
}

inline static void geometry3d_compute_centroid_tetrahedron(
    double ax, double ay, double az, double bx, double by, double bz, double cx,
    double cy, double cz, double dx, double dy, double dz, double* result) {
  result[0] = (ax + bx + cx + dx) / 4.;
  result[1] = (ay + by + cy + dy) / 4.;
  result[2] = (az + bz + cz + dz) / 4.;
}

inline static double geometry3d_compute_centroid_volume_tetrahedron(
    double ax, double ay, double az, double bx, double by, double bz, double cx,
    double cy, double cz, double dx, double dy, double dz, double* result) {
  geometry3d_compute_centroid_tetrahedron(ax, ay, az, bx, by, bz, cx, cy, cz,
                                          dx, dy, dz, result);
  return geometry3d_compute_volume_tetrahedron(ax, ay, az, bx, by, bz, cx, cy,
                                               cz, dx, dy, dz);
}

inline static double geometry3d_compute_centroid_area(
    const double* restrict points, int n_points, double* result) {

  if (n_points < 2) {
    error("Must pass at least 3 points!");
  }

  /* Calculate area and centroid from triangles (more robust) */
  double area = 0.;
  result[0] = 0.;
  result[1] = 0.;
  result[2] = 0.;

  const double v0x = points[0];
  const double v0y = points[1];
  const double v0z = points[2];

  for (int i = 2; i < n_points; i++) {
    double area_triangle = geometry3d_compute_area_triangle(
        v0x, v0y, v0z, points[3 * i - 3], points[3 * i - 2], points[3 * i - 1],
        points[3 * i], points[3 * i + 1], points[3 * i + 2]);
    area += area_triangle;

    double centroid_triangle[3];
    geometry3d_compute_centroid_triangle(
        v0x, v0y, v0z, points[3 * i - 3], points[3 * i - 2], points[3 * i - 1],
        points[3 * i], points[3 * i + 1], points[3 * i + 2], centroid_triangle);
    result[0] += area_triangle * centroid_triangle[0];
    result[1] += area_triangle * centroid_triangle[1];
    result[2] += area_triangle * centroid_triangle[2];
  }
  result[0] /= area;
  result[1] /= area;
  result[2] /= area;
  return area;
}

inline static void geometry3d_cross(const double* v1, const double* v2,
                                    double* restrict out_cross) {
  out_cross[0] = v1[1] * v2[2] - v1[2] * v2[1];
  out_cross[1] = v2[0] * v1[2] - v2[2] * v1[0];
  out_cross[2] = v1[0] * v2[1] - v1[1] * v2[0];
}

inline static double geometry3d_dot(const double* v1, const double* v2) {
  return v1[0] * v2[0] + v1[1] * v2[1] + v1[2] * v2[2];
}

/*! @returns the signed distance from the ray origin along the ray
 * direction to the intersection with the plane given by p1, p2, p3. */
inline static double geometry3d_ray_plane_intersect(
    const struct shadowswift_ray* r, const delaunay_vertex_t* restrict p1,
    const delaunay_vertex_t* restrict p2,
    const delaunay_vertex_t* restrict p3) {

  /* Setup useful variables */
  const double EPSILON = 1e-13;
  /* Vectors determining plane */
  const double v1[3] = {p1->x_f64[0] - p3->x_f64[0],
                        p1->x_f64[1] - p3->x_f64[1],
                        p1->x_f64[2] - p3->x_f64[2]};
  const double v2[3] = {p2->x_f64[0] - p3->x_f64[0],
                        p2->x_f64[1] - p3->x_f64[1],
                        p2->x_f64[2] - p3->x_f64[2]};
  /* Normal vector to plane */
  double n[3];
  geometry3d_cross(v1, v2, n);

  /* Compute result (see Camps 2013) */
  double numerator = n[0] * (p3->x_f64[0] - r->origin[0]) +
                     n[1] * (p3->x_f64[1] - r->origin[1]) +
                     n[2] * (p3->x_f64[2] - r->origin[2]);
  if (fabs(numerator) < EPSILON) {
    /* Point lies on the plane... */
    return 0.;
  }

  double denominator = geometry3d_dot(n, r->direction);
  if (fabs(denominator) < EPSILON) {
    /* Ray parallel to plane... */
    return DBL_MAX;
  }
  return numerator / denominator;
}

/*! @brief
 * returns -1 when exact test is needed */
inline static int geometry3d_ray_triangle_intersect_non_exact(
    const struct shadowswift_ray* restrict r,
    const delaunay_vertex_t* restrict p1, const delaunay_vertex_t* restrict p2,
    const delaunay_vertex_t* restrict p3, double* restrict out_distance) {

  const double errbound_factor = 1e-10;

  /* Setup useful variables */
  /* edges of triangle */
  const double e1[3] = {p2->x_f64[0] - p1->x_f64[0],
                        p2->x_f64[1] - p1->x_f64[1],
                        p2->x_f64[2] - p1->x_f64[2]};
  const double e2[3] = {p3->x_f64[0] - p1->x_f64[0],
                        p3->x_f64[1] - p1->x_f64[1],
                        p3->x_f64[2] - p1->x_f64[2]};

  const double dxe2y = r->direction[0] * e2[1];
  const double dye2x = r->direction[1] * e2[0];
  const double dxe2z = r->direction[0] * e2[2];
  const double dze2x = r->direction[2] * e2[0];
  const double dye2z = r->direction[1] * e2[2];
  const double dze2y = r->direction[2] * e2[1];

  const double h[3] = {dye2z - dze2y, dze2x - dxe2z, dxe2y - dye2x};

  const double a = geometry3d_dot(e1, h);
  double errbound = fabs(e1[0]) * (fabs(dxe2y) + fabs(dye2x)) +
                    fabs(e1[1]) * (fabs(dze2x) + fabs(dxe2z)) +
                    fabs(e1[2]) * (fabs(dye2z) + fabs(dze2y));
  errbound *= errbound_factor;
  if (-errbound < a && a < errbound) {
    /* Ray approximately parallel to triangle, try exact method */
    return -1;
  }

  double f = 1.0 / a;
  double s[3] = {r->origin[0] - p1->x_f64[0], r->origin[1] - p1->x_f64[1],
                 r->origin[2] - p1->x_f64[2]};
  double u = f * geometry3d_dot(s, h);
  errbound = fabs(f) * (fabs(e1[0]) * (fabs(dxe2y) + fabs(dye2x)) +
                        fabs(e1[1]) * (fabs(dze2x) + fabs(dxe2z)) +
                        fabs(e1[2]) * (fabs(dye2z) + fabs(dze2y)));
  errbound *= errbound_factor;
  if (-errbound < u && u < errbound) return -1;

  const double sxe1y = s[0] * e1[1];
  const double sye1x = s[1] * e1[0];
  const double sxe1z = s[0] * e1[2];
  const double sze1x = s[2] * e1[0];
  const double sye1z = s[1] * e1[2];
  const double sze1y = s[2] * e1[1];

  double q[3] = {sye1z - sze1y, sze1x - sxe1z, sxe1y - sye1x};
  double v = f * geometry3d_dot(r->direction, q);
  errbound = fabs(f) * (fabs(r->direction[0]) * (fabs(sye1z) + fabs(sze1y)) +
                        fabs(r->direction[1]) * (fabs(sze1x) + fabs(sxe1z)) +
                        fabs(r->direction[2]) * (fabs(sxe1y) + fabs(sye1x)));
  errbound *= errbound_factor;
  if (-errbound < v && v < errbound) return -1;

  double u_plus_v_minus_1 = u + v - 1;
  errbound = errbound_factor * (fabs(u) + fabs(v) + 1.);
  if (-errbound < u_plus_v_minus_1 && u_plus_v_minus_1 < errbound) {
    /* exact test needed */
    return -1;
  }

  double d = f * geometry3d_dot(e2, q);
  errbound = fabs(f) * (fabs(e2[0]) * (fabs(sye1z) + fabs(sze1y)) +
                        fabs(e2[1]) * (fabs(sze1x) + fabs(sxe1z)) +
                        fabs(e2[2]) * (fabs(sxe1y) + fabs(sye1x)));
  errbound *= errbound_factor;
  if (-errbound < d && d < errbound) return -1;

  *out_distance = d;
  return (u >= 0.0 && v >= 0.0 && u_plus_v_minus_1 <= 0.0);
}

inline static int geometry3d_ray_triangle_intersect_exact(
    struct geometry3d* g, const struct shadowswift_ray* restrict r,
    const delaunay_vertex_t* restrict p1, const delaunay_vertex_t* restrict p2,
    const delaunay_vertex_t* restrict p3, double* restrict out_distance) {
  /* Set exponent and sign bits of f64 to zero */
  mpz_set_ui(g->aix, p1->x_u64[0] & 0xFFFFFFFFFFFFFllu);
  mpz_set_ui(g->aiy, p1->x_u64[1] & 0xFFFFFFFFFFFFFllu);
  mpz_set_ui(g->aiz, p1->x_u64[2] & 0xFFFFFFFFFFFFFllu);

  mpz_set_ui(g->bix, p2->x_u64[0] & 0xFFFFFFFFFFFFFllu);
  mpz_set_ui(g->biy, p2->x_u64[1] & 0xFFFFFFFFFFFFFllu);
  mpz_set_ui(g->biz, p2->x_u64[2] & 0xFFFFFFFFFFFFFllu);

  mpz_set_ui(g->cix, p3->x_u64[0] & 0xFFFFFFFFFFFFFllu);
  mpz_set_ui(g->ciy, p3->x_u64[1] & 0xFFFFFFFFFFFFFllu);
  mpz_set_ui(g->ciz, p3->x_u64[2] & 0xFFFFFFFFFFFFFllu);

  mpz_set_ui(g->dix, r->origin_ul[0]);
  mpz_set_ui(g->diy, r->origin_ul[1]);
  mpz_set_ui(g->diz, r->origin_ul[2]);

  mpz_set_ui(g->eix, r->end_ul[0]);
  mpz_set_ui(g->eiy, r->end_ul[1]);
  mpz_set_ui(g->eiz, r->end_ul[2]);

  /* edge1 */
  mpz_sub(g->s1x, g->bix, g->aix);
  mpz_sub(g->s1y, g->biy, g->aiy);
  mpz_sub(g->s1z, g->biz, g->aiz);

  /* edge2 */
  mpz_sub(g->s2x, g->cix, g->aix);
  mpz_sub(g->s2y, g->ciy, g->aiy);
  mpz_sub(g->s2z, g->ciz, g->aiz);

  /* direction */
  mpz_sub(g->s3x, g->eix, g->dix);
  mpz_sub(g->s3y, g->eiy, g->diy);
  mpz_sub(g->s3z, g->eiz, g->diz);

  /* calculate h = direction x edge2 */
  mpz_mul(g->s4x, g->s3y, g->s2z);
  mpz_submul(g->s4x, g->s3z, g->s2y);
  mpz_mul(g->s4y, g->s3z, g->s2x);
  mpz_submul(g->s4y, g->s3x, g->s2z);
  mpz_mul(g->s4z, g->s3x, g->s2y);
  mpz_submul(g->s4z, g->s3y, g->s2x);

  /* calculate a = edge1 . h */
  mpz_mul(g->result, g->s1x, g->s4x);
  mpz_addmul(g->result, g->s1y, g->s4y);
  mpz_addmul(g->result, g->s1z, g->s4z);
  if (mpz_sgn(g->result) == 0) {
    /* Ray parallel to plane */
    *out_distance = INFINITY;
    return 0;
  }

  /* calculate s = ray_origin - p1 */
  mpz_sub(g->tmp1, g->dix, g->aix);
  mpz_sub(g->tmp2, g->diy, g->aiy);
  mpz_sub(g->tmp3, g->diz, g->aiz);

  /* calculate u * a = s . h */
  mpz_mul(g->tmp7, g->tmp1, g->s4x);
  mpz_addmul(g->tmp7, g->tmp2, g->s4y);
  mpz_addmul(g->tmp7, g->tmp3, g->s4z);

  /* calculate q = s x edge1 */
  mpz_mul(g->tmp4, g->tmp2, g->s1z);
  mpz_submul(g->tmp4, g->tmp3, g->s1y);
  mpz_mul(g->tmp5, g->tmp3, g->s1x);
  mpz_submul(g->tmp5, g->tmp1, g->s1z);
  mpz_mul(g->tmp6, g->tmp1, g->s1y);
  mpz_submul(g->tmp6, g->tmp2, g->s1x);

  /* calculate v * a = direction . q */
  mpz_mul(g->tmp8, g->s3x, g->tmp4);
  mpz_addmul(g->tmp8, g->s3y, g->tmp5);
  mpz_addmul(g->tmp8, g->s3z, g->tmp6);

  /* calculate a * (u + v) */
  mpz_add(g->tmp1, g->tmp7, g->tmp8);

  /* calculate a * distance = edge2 . q */
  mpz_mul(g->tmp2, g->s2x, g->tmp4);
  mpz_addmul(g->tmp2, g->s2y, g->tmp5);
  mpz_addmul(g->tmp2, g->s2z, g->tmp6);

  /* Calculate squared norm of direction */
  mpz_mul(g->tmp3, g->s3x, g->s3x);
  mpz_addmul(g->tmp3, g->s3y, g->s3y);
  mpz_addmul(g->tmp3, g->s3z, g->s3z);

  /* calculate distance */
  mpf_set_z(g->frac_n, g->tmp2);
  mpf_set_z(g->frac_d, g->result);
  mpf_div(g->frac_result, g->frac_n, g->frac_d);
  /* Multiply result by norm to compensate for un-normalized direction in a */
  mpf_set_z(g->frac_d, g->tmp3);
  mpf_sqrt(g->frac_n, g->frac_d);
  mpf_mul(g->frac_result, g->frac_result, g->frac_n);
  *out_distance = mpf_get_d(g->frac_result) / 0x10000000000000llu;

  /* intersects or not? (u >= 0, v >= 0, u + v <= 1.) */
  int sgn_a = mpz_sgn(g->result);
  if ((mpz_sgn(g->tmp7) == sgn_a) && (mpz_sgn(g->tmp8) == sgn_a)) {
    if (sgn_a > 0) {
      return mpz_cmp(g->tmp1, g->result) <= 0;
    } else {
      return mpz_cmp(g->tmp1, g->result) >= 0;
    }
  }
  return 0;
}

inline static int geometry3d_ray_triangle_intersect(
    struct geometry3d* restrict g, const struct shadowswift_ray* restrict r,
    const delaunay_vertex_t* restrict p1, const delaunay_vertex_t* restrict p2,
    const delaunay_vertex_t* restrict p3, double* restrict out_distance) {
  int intersection_result =
      geometry3d_ray_triangle_intersect_non_exact(r, p1, p2, p3, out_distance);

  if (intersection_result == -1) {
    return geometry3d_ray_triangle_intersect_exact(g, r, p1, p2, p3,
                                                   out_distance);
  }
  return intersection_result;
}

#endif  // SWIFTSIM_GITLAB_GEOMETRY_3D_H<|MERGE_RESOLUTION|>--- conflicted
+++ resolved
@@ -422,19 +422,13 @@
 #endif
 }
 
-<<<<<<< HEAD
-/*! @brief Computes whether the 5th point lies inside the sphere through the
- * other 4 points.
- *
- * By cleverly developing the determinant over the last row (containing the
- * coordinates of the last point), we compute the coordinates of the
- * circumcenter of the first 4 points as intermediate values.
- * (see https://mathworld.wolfram.com/Circumsphere.html)
- */
-inline static int geometry3d_in_sphere(const double* a, const double* b,
-                                       const double* c, const double* d,
-                                       const double* e, double* circumcenter,
-                                       float* circumradius2) {
+inline static int geometry3d_in_sphere(const double* restrict a,
+                                       const double* restrict b,
+                                       const double* restrict c,
+                                       const double* restrict d,
+                                       const double* restrict e,
+                                       double* restrict circumcenter,
+                                       float* restrict circumradius2) {
 
   /* Compute relative coordinates wrt the first point.
    * This allows us to rewrite the 5x5 determinant to a 4x4 determinant */
@@ -477,31 +471,6 @@
   const double canrm2 = cax * cax + cay * cay + caz * caz;
   const double danrm2 = dax * dax + day * day + daz * daz;
   const double eanrm2 = eax * eax + eay * eay + eaz * eaz;
-=======
-inline static int geometry3d_in_sphere(const double* restrict a,
-                                       const double* restrict b,
-                                       const double* restrict c,
-                                       const double* restrict d,
-                                       const double* restrict e) {
-
-  /* Compute relative coordinates */
-  const double aex = a[0] - e[0];
-  const double aey = a[1] - e[1];
-  const double aez = a[2] - e[2];
-
-  const double bex = b[0] - e[0];
-  const double bey = b[1] - e[1];
-  const double bez = b[2] - e[2];
-
-  const double cex = c[0] - e[0];
-  const double cey = c[1] - e[1];
-  const double cez = c[2] - e[2];
-
-  const double dex = d[0] - e[0];
-  const double dey = d[1] - e[1];
-  const double dez = d[2] - e[2];
->>>>>>> 66c5c85c
-
   /* Compute intermediate values */
   const double caydaz = cay * daz;
   const double daycaz = day * caz;
@@ -704,35 +673,35 @@
   return mpz_sgn(g->result);
 }
 
-<<<<<<< HEAD
-inline static int geometry3d_in_sphere_adaptive(
-    struct geometry3d* restrict g, const unsigned long* restrict al,
-    const unsigned long* restrict bl, const unsigned long* restrict cl,
-    const unsigned long* restrict dl, const unsigned long* restrict el,
-    const double* restrict ad, const double* restrict bd,
-    const double* restrict cd, const double* restrict dd,
-    const double* restrict ed, double* restrict circumcenter,
-    float* restrict circumradius2) {
+inline static int geometry3d_in_sphere_adaptive(struct geometry3d* restrict g,
+                                                const delaunay_vertex_t* a,
+                                                const delaunay_vertex_t* b,
+                                                const delaunay_vertex_t* c,
+                                                const delaunay_vertex_t* d,
+                                                const delaunay_vertex_t* e,
+                                                double* restrict circumcenter,
+                                                float* restrict circumradius2) {
 
 #ifdef DELAUNAY_3D_HAND_VEC
-  int result = geometry3d_in_sphere_simd(ad, bd, cd, dd, ed, circumcenter,
-                                         circumradius2);
+  int result = geometry3d_in_sphere_simd(a->x_f64, b->x_f64, c->x_f64, d->x_f64,
+                                         e->x_f64, circumcenter, circumradius2);
 #else
   int result =
-      geometry3d_in_sphere(ad, bd, cd, dd, ed, circumcenter, circumradius2);
+      geometry3d_in_sphere(a->x_f64, b->x_f64, c->x_f64, d->x_f64, e->x_f64,
+                           circumcenter, circumradius2);
 #endif
 #ifdef SWIFT_DEBUG_CHECKS
   /* Check that the distance to the other 2 vertices is approximately equal to
    * the circumradius */
-  const double dx_b[] = {bd[0] - ad[0] - circumcenter[0],
-                         bd[1] - ad[1] - circumcenter[1],
-                         bd[2] - ad[2] - circumcenter[2]};
-  const double dx_c[] = {cd[0] - ad[0] - circumcenter[0],
-                         cd[1] - ad[1] - circumcenter[1],
-                         cd[2] - ad[2] - circumcenter[2]};
-  const double dx_d[] = {dd[0] - ad[0] - circumcenter[0],
-                         dd[1] - ad[1] - circumcenter[1],
-                         dd[2] - ad[2] - circumcenter[2]};
+  const double dx_b[] = {b->x_f64[0] - a->x_f64[0] - circumcenter[0],
+                         b->x_f64[1] - a->x_f64[1] - circumcenter[1],
+                         b->x_f64[2] - a->x_f64[2] - circumcenter[2]};
+  const double dx_c[] = {c->x_f64[0] - a->x_f64[0] - circumcenter[0],
+                         c->x_f64[1] - a->x_f64[1] - circumcenter[1],
+                         c->x_f64[2] - a->x_f64[2] - circumcenter[2]};
+  const double dx_d[] = {d->x_f64[0] - a->x_f64[0] - circumcenter[0],
+                         d->x_f64[1] - a->x_f64[1] - circumcenter[1],
+                         d->x_f64[2] - a->x_f64[2] - circumcenter[2]};
   const float r2_b = dx_b[0] * dx_b[0] + dx_b[1] * dx_b[1] + dx_b[2] * dx_b[2];
   const float r2_c = dx_c[0] * dx_c[0] + dx_c[1] * dx_c[1] + dx_c[2] * dx_c[2];
   const float r2_d = dx_d[0] * dx_d[0] + dx_d[1] * dx_d[1] + dx_d[2] * dx_d[2];
@@ -742,38 +711,14 @@
     error("Circumcenter not equidistant from all vertices of the tetrahedron!");
 #endif
   if (result == 0) {
-    result = geometry3d_in_sphere_exact(g, al[0], al[1], al[2], bl[0], bl[1],
-                                        bl[2], cl[0], cl[1], cl[2], dl[0],
-                                        dl[1], dl[2], el[0], el[1], el[2]);
+    result = geometry3d_in_sphere_exact(g, a->x_u64, b->x_u64, c->x_u64,
+                                        d->x_u64, e->x_u64);
   } else {
 #if defined(SWIFT_DEBUG_CHECKS) && defined(DELAUNAY_3D_HAND_VEC)
-    int result_normal = geometry3d_in_sphere(ad, bd, cd, dd, ed, circumcenter);
+    int result_normal = geometry3d_in_sphere(ad, b->x_f64, c->x_f64, d->x_f64,
+                                             e->x_f64, circumcenter);
     assert(result == result_normal);
 #endif
-=======
-inline static int geometry3d_in_sphere_adaptive(struct geometry3d* restrict g,
-                                                const delaunay_vertex_t* a,
-                                                const delaunay_vertex_t* b,
-                                                const delaunay_vertex_t* c,
-                                                const delaunay_vertex_t* d,
-                                                const delaunay_vertex_t* e) {
-
-#ifdef DELAUNAY_3D_HAND_VEC
-  int result = geometry3d_in_sphere_simd(a->x_f64, b->x_f64, c->x_f64, d->x_f64,
-                                         e->x_f64);
-#ifdef SWIFT_DEBUG_CHECKS
-  int result_normal =
-      geometry3d_in_sphere(a->x_f64, b->x_f64, c->x_f64, d->x_f64, e->x_f64);
-  assert(result == result_normal);
-#endif
-#else
-  int result =
-      geometry3d_in_sphere(a->x_f64, b->x_f64, c->x_f64, d->x_f64, e->x_f64);
-#endif
-  if (result == 0) {
-    result = geometry3d_in_sphere_exact(g, a->x_u64, b->x_u64, c->x_u64,
-                                        d->x_u64, e->x_u64);
->>>>>>> 66c5c85c
   }
 
   return result;
@@ -784,29 +729,17 @@
     const double* restrict v2, const double* restrict v3,
     double* restrict circumcenter) {
   /* Compute relative coordinates */
-<<<<<<< HEAD
-  const double bax = v1x - v0x;
-  const double bay = v1y - v0y;
-  const double baz = v1z - v0z;
-=======
-  const double r1x = v1[0] - v0[0];
-  const double r1y = v1[1] - v0[1];
-  const double r1z = v1[2] - v0[2];
-  const double r2x = v2[0] - v0[0];
-  const double r2y = v2[1] - v0[1];
-  const double r2z = v2[2] - v0[2];
-  const double r3x = v3[0] - v0[0];
-  const double r3y = v3[1] - v0[1];
-  const double r3z = v3[2] - v0[2];
->>>>>>> 66c5c85c
-
-  const double cax = v2x - v0x;
-  const double cay = v2y - v0y;
-  const double caz = v2z - v0z;
-
-  const double dax = v3x - v0x;
-  const double day = v3y - v0y;
-  const double daz = v3z - v0z;
+  const double bax = v1[0] - v0[0];
+  const double bay = v1[1] - v0[1];
+  const double baz = v1[2] - v0[2];
+
+  const double cax = v2[0] - v0[0];
+  const double cay = v2[1] - v0[1];
+  const double caz = v2[2] - v0[2];
+
+  const double dax = v3[0] - v0[0];
+  const double day = v3[1] - v0[1];
+  const double daz = v3[2] - v0[2];
 
   /* Compute squared norm of relative coordinates */
   const double banrm2 = bax * bax + bay * bay + baz * baz;
@@ -1092,58 +1025,19 @@
       (circumcenter[2] + v0->x_f64[2] - 1.) * box_side + box_anchor[2];
 }
 
-<<<<<<< HEAD
-static inline void geometry3d_compute_circumradius2_adaptive(
-    struct geometry3d* restrict g, const double* restrict v0,
-    const double* restrict v1, const double* restrict v2,
-    const double* restrict v3, const unsigned long* restrict v0ul,
-    const unsigned long* restrict v1ul, const unsigned long* restrict v2ul,
-    const unsigned long* restrict v3ul, double* restrict circumcenter,
-    float* circumradius2) {
-
-  /* Calculate relative circumcenter (relative to v0, rescaled coordinates) */
-  geometry3d_compute_circumcenter_relative_adaptive(
-      g, v0, v1, v2, v3, v0ul, v1ul, v2ul, v3ul, circumcenter);
-
-  /* Calculate radius */
-  *circumradius2 = circumcenter[0] * circumcenter[0] +
-                   circumcenter[1] * circumcenter[1] +
-                   circumcenter[2] * circumcenter[2];
-=======
 static inline double geometry3d_compute_circumradius2_adaptive(
     struct geometry3d* restrict g, const delaunay_vertex_t* restrict v0,
     const delaunay_vertex_t* restrict v1, const delaunay_vertex_t* restrict v2,
-    const delaunay_vertex_t* restrict v3, double box_side) {
+    const delaunay_vertex_t* restrict v3, double* restrict circumcenter) {
 
   /* Calculate relative circumcenter (relative to v0, rescaled coordinates) */
-  double circumcenter[3];
   geometry3d_compute_circumcenter_relative_adaptive(g, v0, v1, v2, v3,
                                                     circumcenter);
 
-  /* Calculate and rescale radius */
-  const double radius2 = circumcenter[0] * circumcenter[0] +
-                         circumcenter[1] * circumcenter[1] +
-                         circumcenter[2] * circumcenter[2];
-#ifdef SWIFT_DEBUG_CHECKS
-  /* Check validity */
-  const double r12 =
-      (circumcenter[0] - v1->x_f64[0]) * (circumcenter[0] - v1->x_f64[0]) +
-      (circumcenter[1] - v1->x_f64[1]) * (circumcenter[1] - v1->x_f64[1]) +
-      (circumcenter[2] - v1->x_f64[2]) * (circumcenter[2] - v1->x_f64[2]);
-  const double r22 =
-      (circumcenter[0] - v2->x_f64[0]) * (circumcenter[0] - v2->x_f64[0]) +
-      (circumcenter[1] - v2->x_f64[1]) * (circumcenter[1] - v2->x_f64[1]) +
-      (circumcenter[2] - v2->x_f64[2]) * (circumcenter[2] - v2->x_f64[2]);
-  const double r32 =
-      (circumcenter[0] - v3->x_f64[0]) * (circumcenter[0] - v3->x_f64[0]) +
-      (circumcenter[1] - v3->x_f64[1]) * (circumcenter[1] - v3->x_f64[1]) +
-      (circumcenter[2] - v3->x_f64[2]) * (circumcenter[2] - v3->x_f64[2]);
-  assert(double_cmp(radius2, r12, 1e3) && double_cmp(radius2, r22, 1e3) &&
-         double_cmp(radius2, r32, 1e3));
-#endif
-
-  return radius2 * box_side * box_side;
->>>>>>> 66c5c85c
+  /* Calculate radius */
+  return circumcenter[0] * circumcenter[0] +
+         circumcenter[1] * circumcenter[1] +
+         circumcenter[2] * circumcenter[2];
 }
 
 inline static double geometry3d_compute_area_triangle(double ax, double ay,
