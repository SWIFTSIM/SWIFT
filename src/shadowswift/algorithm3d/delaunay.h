//
// Created by yuyttenh on 24/03/22.
//

#ifndef SWIFTSIM_SHADOWSWIFT_DELAUNAY_3D_H
#define SWIFTSIM_SHADOWSWIFT_DELAUNAY_3D_H

#include "part.h"
#include "shadowswift/algorithm3d/delaunay_vertex.h"
#include "shadowswift/algorithm3d/geometry.h"
#include "shadowswift/algorithm3d/shadowswift_ray.h"
#include "shadowswift/algorithm3d/tetrahedron.h"
#include "shadowswift/delaunay.h"
#include "shadowswift/queues.h"

#include <gsl/gsl_rng.h>

struct delaunay {

  /*! @brief Anchor of the box containing the delaunay tesselation. */
  double anchor[3];

  /*! @brief Side length of the box containing the delaunay tesselation. */
  double side;

  /*! @brief Inverse side length. */
  double inverse_side;

  /*! @brief Vertex positions, rescaled to the range 1-2. Kept here in case we
   *  want to adopt hybrid geometrical checks (floating point checks when safe,
   *  integer checks when there is a risk of numerical error leading to the
   *  wrong result) to speed things up. */
  delaunay_vertex_t* rescaled_vertices;

  /*! @brief Vertex-tetrahedron connections. For every vertex in the
   * tessellation, this array stores the index of a tetrahedron that contains
   * this vertex (usually one of the last tetrahedra that was constructed with
   * this vertex as a member vertex). This array is not required for the
   * incremental construction algorithm itself, but is indispensable for the
   * conversion from Delaunay tessellation to Voronoi grid, since it links each
   * input vertex to one of the tetrahedra it is connected to. Without this
   * array, we would have no efficient way of finding a tetrahedron that
   * contains a given vertex. */
  int* vertex_tetrahedron_links;

  /*! @brief Vertex-tetrahedron connection indices. For every vertex-tetrahedron
   * pair stored in vertex_tetrahedron_links, this array contains the index of
   * the vertex within the vertex list of the tetrahedron. This saves us from
   * having to loop through the tetrahedron vertex_indices during Voronoi grid
   * construction. */
  int* vertex_tetrahedron_index;

  /*! @brief Index of the corresponding particles in their respective cells. */
  int* vertex_part_idx;

  /*! @brief Next available index within the vertex array. Corresponds to the
   *  actual size of the vertex array. */
  int vertex_index;

  /*! @brief Current size of the vertex array in memory. If vertex_size matches
   *  n_vertices, the memory buffer is full and needs to be expanded. */
  int vertex_size;

  /*! @brief Begin index of the normal vertex_indices. This skips the 4
   * auxiliary vertex_indices required for the incremental construction
   * algorithm. */
  int vertex_start;

  /*! @brief End index of the normal vertex_indices. This variable is set by
   * calling delaunay_consolidate() and contains the offset of the ghost
   * vertex_indices within the vertex array. */
  int vertex_end;

  /*! @brief Tetrahedra that make up the tessellation. */
  struct tetrahedron* tetrahedra;

  /*! @brief Next available index within the tetrahedron array. Corresponds to
   * the actual size of the tetrahedron array. */
  int tetrahedra_index;

  /*! @brief Current size of the tetrahedron array in memory. If
   * tetrahedra_size matches tetrahedra_index, the memory buffer is full and
   * needs to be expanded. */
  int tetrahedra_size;

  /*! @brief Index of the last tetrahedron that was created or modified. Used as
   * initial guess for the tetrahedron that contains the next vertex that will
   * be added. If vertex_indices are added in some sensible order (e.g. in
   * Peano-Hilbert curve order) then this will greatly speed up the algorithm.
   */
  int last_tetrahedron;

  union {
    /*! @brief Array of tetrahedra containing the current vertex */
    struct int_lifo_queue tetrahedra_containing_vertex;

    /*! @brief Lifo queue of tetrahedra that need checking during the
     * incremental construction algorithm. After a new vertex has been added,
     * all new tetrahedra are added to this queue and are tested to see if the
     *  Delaunay criterion (empty circumcircles) still holds. New tetrahedra
     *  created when flipping invalid tetrahedra are also added to the queue. */
    struct int_lifo_queue tetrahedra_to_check;
  };

  /*! @brief Array containing indices of flagged tetrahedra */
  int* flagged_tetrahedra;
  size_t flagged_tetrahedra_index;
  size_t flagged_tetrahedra_size;
<<<<<<< HEAD

  /*! @brief queue of boundary faces. These are defined by a to-be-removed
   * tetrahedron and the index of the face in that tetrahedron */
  struct int3_lifo_queue boundary_face_info;
=======
>>>>>>> 66c5c85c

  /*! @brief Lifo queue of free spots in the tetrahedra array. Sometimes 3
   * tetrahedra can be split into 2 new ones. This leaves a free spot in the
   * array.
   */
  struct int_lifo_queue free_tetrahedron_indices;

  /*! @brief Geometry variables. Auxiliary variables used by the exact integer
   *  geometry3d tests that need to be stored in between tests, since allocating
   *  and deallocating them for every test is too expensive. */
  struct geometry3d geometry;

  /*! @brief ghost particles cell sids keeping track of which cells
   *  contains a specific ghost vertex. */
  int* ghost_cell_sids;

  /*! @brief Current used size of the ghost vertex bookkeeping arrays
   *  (and next valid index in this array). */
  int ghost_index;

  /*! @brief Current size in memory of the ghost vertex bookkeeping
   *  arrays. More memory needs to be allocated if ngb_index reaches this
   *  value. */
  int ghost_size;

  /*! @brief Array of booleans indicating whether or not neighbouring particles
   * have been tried to be added for a given sid. If this is 0 for a given sid,
   * this means that this cell should get the reflective boundary condition
   * applied for that sid. */
  unsigned long int sid_is_inside_face_mask;

  /*! @brief Managed rng used for the construction of *this* delaunay */
  gsl_rng* rng;
};

/* forward declarations */
inline static void delaunay_reset(struct delaunay* restrict d,
                                  const double* cell_loc,
                                  const double* cell_width, int vertex_size);
inline static void delaunay_check_tessellation(struct delaunay* d);
inline static void delaunay_tetrahedron_sanity_checks(struct delaunay* d,
                                                      int t);
inline static int delaunay_new_vertex(struct delaunay* restrict d, double x,
                                      double y, double z, int idx);
inline static int delaunay_finalize_vertex(struct delaunay* restrict d, int v);
inline static int delaunay_flag_conflicting_tetrahedra(struct delaunay* d,
                                                       const int v, const int t,
                                                       int* face_in_out);
inline static void delaunay_fill_hole(struct delaunay* d, int v, int t,
                                      int face_in_t);
inline static void delaunay_cleanup_bowyer_watson(struct delaunay* d);
inline static int delaunay_new_tetrahedron(struct delaunay* restrict d);
inline static void delaunay_init_tetrahedron(struct delaunay* d, int t, int v0,
                                             int v1, int v2, int v3);
inline static int get_next_tetrahedron_to_check(struct delaunay* restrict d);
inline static int delaunay_find_tetrahedron_containing_vertex(
    struct delaunay* restrict d, int v);
inline static int delaunay_find_tetrahedra_containing_vertex(struct delaunay* d,
                                                             int v);
inline static int delaunay_get_next_tetrahedron_idx_random(
    struct delaunay* restrict del, int current_tetrahedron_idx, int v,
    int* restrict tests);
inline static int delaunay_get_next_tetrahedron_idx_ray(
    struct delaunay* restrict d, int current_tetrahedron_idx, int v,
    int* restrict tests);
inline static void delaunay_one_to_four_flip(struct delaunay* d, int v, int t);
inline static void delaunay_two_to_six_flip(struct delaunay* d, int v,
                                            const int* t);
inline static void delaunay_n_to_2n_flip(struct delaunay* d, int v,
                                         const int* t, int n);
inline static void delaunay_check_tetrahedra(struct delaunay* d, int v);
<<<<<<< HEAD
inline static int delaunay_check_and_fix_tetrahedron(struct delaunay* d, int t,
                                                     int v);
=======
inline static int delaunay_check_and_fix_tetrahedron(struct delaunay* d,
                                                     const int t, const int v);
>>>>>>> 66c5c85c
inline static int delaunay_tetrahedron_is_regular(struct delaunay* d, int t,
                                                  int v);
inline static int positive_permutation(int a, int b, int c, int d);
inline static void delaunay_compute_radius2(struct delaunay* restrict d,
                                            struct tetrahedron* t);
inline static int delaunay_test_orientation(struct delaunay* restrict d, int v0,
                                            int v1, int v2, int v3);
inline static int delaunay_vertex_is_valid(struct delaunay* restrict d, int v);
inline static void delaunay_get_vertex_at(const struct delaunay* d, int idx,
                                          double* out);
inline static void delaunay_flag_tetrahedron(struct delaunay* d, int t,
                                             tetrahedron_flags_t flags);
inline static int delaunay_choose_2(int a, int b, const double* a0,
                                    const double* a1, const double* a2,
                                    const double* b0, const double* b1,
                                    const double* b2, const double* v);
inline static int delaunay_choose_3(int a, int b, int c, const double* a0,
                                    const double* a1, const double* a2,
                                    const double* b0, const double* b1,
                                    const double* b2, const double* c0,
                                    const double* c1, const double* c2,
                                    const double* v);
inline static int delaunay_choose_random_3(struct delaunay* d, int a, int b,
                                           int c);

/**
 * @brief Initialize the Delaunay tessellation.
 *
 * This function allocates memory for all arrays that make up the tessellation
 * and initializes the variables used for bookkeeping.
 *
 * It then sets up a large tetrahedron that contains the entire simulation box
 * and additional buffer space to deal with boundary ghost vertex_indices, and 4
 * additional dummy tetrahedron that provide valid neighbours for the 4 sides of
 * this tetrahedron (these dummy tetrahedra themselves have an invalid tip
 * vertex and are therefore simply placeholders).
 *
 * @param d Delaunay tessellation.
 * @param hs Spatial extents of the simulation box.
 * @param vertex_size Initial size of the vertex array.
 * @param tetrahedra_size Initial size of the tetrahedra array.
 */
inline static struct delaunay* delaunay_malloc(const double* cell_loc,
                                               const double* cell_width,
                                               int vertex_size) {

  /* Don't bother setting up a Delaunay tessellation for empty cells */
  if (vertex_size == 0) {
    return NULL;
  }

  /* Add buffer for ghost particles */
  int vertex_size_tot = (int)(cbrtf(vertex_size) + 3);
  vertex_size_tot = vertex_size_tot * vertex_size_tot * vertex_size_tot;
  const int ghost_size = vertex_size_tot - vertex_size;

  struct delaunay* d = malloc(sizeof(struct delaunay));

  /* allocate memory for the vertex arrays */
  d->vertex_size = vertex_size_tot;
  d->rescaled_vertices =
      swift_malloc("delaunay", vertex_size_tot * sizeof(*d->rescaled_vertices));
  d->vertex_tetrahedron_links = swift_malloc(
      "delaunay", vertex_size_tot * sizeof(*d->vertex_tetrahedron_links));
  d->vertex_tetrahedron_index = swift_malloc(
      "delaunay", vertex_size_tot * sizeof(*d->vertex_tetrahedron_index));
  d->vertex_part_idx =
      swift_malloc("delaunay", vertex_size_tot * sizeof(*d->vertex_part_idx));

  /* Allocate memory for the tetrahedra array */
  /* Every vertex is part of approximately 16 tetrahedra and every tetrahedron
   * contains 4 vertices, so there will be approximately 4 times more tetrahedra
   * than vertices. However, from testing a factor 6 seems to be more accurate.
   * Probably because there will be a lot of thin tetrahedra towards the dummy
   * vertices.*/
  d->tetrahedra_size = 6 * vertex_size_tot;
  d->tetrahedra = (struct tetrahedron*)swift_malloc(
      "delaunay", d->tetrahedra_size * sizeof(struct tetrahedron));

  /* Allocate queues */
  int_lifo_queue_init(&d->tetrahedra_containing_vertex, 10);
  int_lifo_queue_init(&d->free_tetrahedron_indices, 10);
  int3_lifo_queue_init(&d->boundary_face_info, 16);

  /* Allocate the array with the cell information of the ghost particles */
  d->ghost_cell_sids = (int*)swift_malloc("delaunay", ghost_size * sizeof(int));
  d->ghost_size = ghost_size;

  /* Allocade the array with the flagged tetrahedra indices */
  d->flagged_tetrahedra_size = 32;
  d->flagged_tetrahedra_index = 0;
  d->flagged_tetrahedra = swift_malloc(
      "delaunay", d->flagged_tetrahedra_size * sizeof(*d->flagged_tetrahedra));

  /* initialise the structure used to perform exact geometrical tests */
  geometry3d_init(&d->geometry);

  /* Malloc the rng */
  d->rng = gsl_rng_alloc(gsl_rng_taus2);

  /* Initialize the Delaunay tesselation */
  delaunay_reset(d, cell_loc, cell_width, vertex_size);
  return d;
}

/**
 * @brief Reset the Delaunay tessellation without reallocating memory.
 *
 * It sets up a large triangle that contains the entire simulation box and
 * additional buffer space to deal with boundary ghost vertices, and 3
 * additional dummy triangles that provide valid neighbours for the 3 sides of
 * this triangle (these dummy triangles themselves have an invalid tip vertex
 * and are therefore simply placeholders).
 *
 * @param d Delaunay tessellation.
 */
inline static void delaunay_reset(struct delaunay* restrict d,
                                  const double* cell_loc,
                                  const double* cell_width, int vertex_size) {
  if (vertex_size == 0) {
    /* Don't bother for empty cells */
    return;
  }

  /* reset the vertex and tetrahedra array indices. */
  d->vertex_index = 0;
  d->tetrahedra_index = 0;
  d->flagged_tetrahedra_index = 0;

  /* Reset all the queues */
  int_lifo_queue_reset(&d->tetrahedra_to_check);
  int_lifo_queue_reset(&d->free_tetrahedron_indices);
<<<<<<< HEAD
  int3_lifo_queue_reset(&d->boundary_face_info);
=======
>>>>>>> 66c5c85c

  /* Reset the sid mask.
   * Sid=13 does not correspond to a face and is always set to 1.
   * We only set the sid's corresponding to the cardinal directions to 0
   * (only faces perpendicular to one of the axes can be boundary faces). */
  d->sid_is_inside_face_mask = DEFAULT_SID_MASK;

  /* determine the size of a box large enough to accommodate the entire
   * simulation volume and all possible ghost vertex_indices required to deal
   * with boundaries. Note that we convert the generally rectangular box to a
   * square. */
  /* We add an extra layer of padding of 1 times cell_width around our box to
   * compensate for particle movements (up to 1 cell side before a rebuild is
   * triggered). */
  double box_anchor[3] = {cell_loc[0] - 2 * cell_width[0],
                          cell_loc[1] - 2 * cell_width[1],
                          cell_loc[2] - 2 * cell_width[2]};
  /* Notice we have to take box_side rather large, because we want to fit the
   * cell and all neighbouring cells inside the first tetrahedron. This comes at
   * a loss of precision in the integer arithmetic, though... A better solution
   * would possibly be to start from 5 tetrahedra forming a cube (box_side would
   * have to be 5 in that case). */
  double box_side = fmax(cell_width[0], cell_width[1]);
  box_side = 15. * fmax(box_side, cell_width[2]);
  /* subtract a few DBL_EPSILON to make sure converted values are in the range
   * [1, 2[ instead of [1,2] (unlike Springel, 2010) */
  d->inverse_side = (1. - 8. * DBL_EPSILON) / box_side;
  d->side = box_side;

  /* store the anchor and inverse side_length for the conversion from box
     coordinates to rescaled (integer) coordinates */
  d->anchor[0] = box_anchor[0];
  d->anchor[1] = box_anchor[1];
  d->anchor[2] = box_anchor[2];

  /* set up vertex_indices for large initial tetrahedron */
  int v0 =
      delaunay_new_vertex(d, box_anchor[0], box_anchor[1], box_anchor[2], -1);
  int v1 = delaunay_new_vertex(d, box_anchor[0] + box_side, box_anchor[1],
                               box_anchor[2], -1);
  int v2 = delaunay_new_vertex(d, box_anchor[0], box_anchor[1] + box_side,
                               box_anchor[2], -1);
  int v3 = delaunay_new_vertex(d, box_anchor[0], box_anchor[1],
                               box_anchor[2] + box_side, -1);

  /* Initialise the indices indicating where the local vertices start and end.*/
  d->vertex_start = d->vertex_index;
  d->vertex_end = 0;

  /* Reset the ghost index. */
  d->ghost_index = 0;

  /* Create initial large tetrahedron and 4 dummy neighbours */
  int dummy0 = delaunay_new_tetrahedron(d); /* opposite of v0 */
  int dummy1 = delaunay_new_tetrahedron(d); /* opposite of v1 */
  int dummy2 = delaunay_new_tetrahedron(d); /* opposite of v2 */
  int dummy3 = delaunay_new_tetrahedron(d); /* opposite of v3 */
  int first_tetrahedron = delaunay_new_tetrahedron(d);
  delaunay_log(
      "Creating dummy tetrahedron at %i with vertex_indices: %i %i %i %i",
      dummy0, v1, v2, v3, -1);
  tetrahedron_init(&d->tetrahedra[dummy0], v1, v2, v3, -1);
  delaunay_log(
      "Creating dummy tetrahedron at %i with vertex_indices: %i %i %i %i",
      dummy1, v2, v0, v3, -1);
  tetrahedron_init(&d->tetrahedra[dummy1], v2, v0, v3, -1);
  delaunay_log(
      "Creating dummy tetrahedron at %i with vertex_indices: %i %i %i %i",
      dummy2, v3, v0, v1, -1);
  tetrahedron_init(&d->tetrahedra[dummy2], v3, v0, v1, -1);
  delaunay_log(
      "Creating dummy tetrahedron at %i with vertex_indices: %i %i %i %i",
      dummy3, v0, v2, v1, -1);
  tetrahedron_init(&d->tetrahedra[dummy3], v0, v2, v1, -1);
  delaunay_init_tetrahedron(d, first_tetrahedron, v0, v1, v2, v3);

  /* Setup neighbour relations */
  tetrahedron_swap_neighbours(&d->tetrahedra[dummy0], dummy1, dummy2, dummy3,
                              first_tetrahedron, 1, 1, 0, 0);
  tetrahedron_swap_neighbours(&d->tetrahedra[dummy1], dummy2, dummy0, dummy3,
                              first_tetrahedron, 2, 0, 2, 1);
  tetrahedron_swap_neighbours(&d->tetrahedra[dummy2], dummy3, dummy0, dummy1,
                              first_tetrahedron, 1, 1, 0, 2);
  tetrahedron_swap_neighbours(&d->tetrahedra[dummy3], dummy0, dummy2, dummy1,
                              first_tetrahedron, 2, 0, 2, 3);
  tetrahedron_swap_neighbours(&d->tetrahedra[first_tetrahedron], dummy0, dummy1,
                              dummy2, dummy3, 3, 3, 3, 3);

  /* Perform sanity checks */
  delaunay_check_tessellation(d);
  delaunay_log("Passed post init or reset check");
}

inline static void delaunay_destroy(struct delaunay* restrict d) {

  swift_free("delaunay", d->rescaled_vertices);
  swift_free("delaunay", d->vertex_tetrahedron_links);
  swift_free("delaunay", d->vertex_tetrahedron_index);
  swift_free("delaunay", d->vertex_part_idx);
  swift_free("delaunay", d->tetrahedra);
<<<<<<< HEAD
  swift_free("delaunay", d->flagged_tetrahedra);
  int_lifo_queue_destroy(&d->tetrahedra_containing_vertex);
  int_lifo_queue_destroy(&d->free_tetrahedron_indices);
  int3_lifo_queue_destroy(&d->boundary_face_info);
=======
  int_lifo_queue_destroy(&d->tetrahedra_containing_vertex);
  int_lifo_queue_destroy(&d->free_tetrahedron_indices);
  swift_free("delaunay", d->flagged_tetrahedra);
>>>>>>> 66c5c85c
  geometry3d_destroy(&d->geometry);
  swift_free("delaunay", d->ghost_cell_sids);
  gsl_rng_free(d->rng);

  /* Free delaunay struct itself */
  free(d);
}

inline static int delaunay_new_tetrahedron(struct delaunay* restrict d) {
  int t;
  /* check whether there is a free spot somewhere in the array */
  if (!int_lifo_queue_is_empty(&d->free_tetrahedron_indices)) {
    t = int_lifo_queue_pop(&d->free_tetrahedron_indices);
  } else {
    /* Else: check that we still have space for tetrahedrons available */
    if (d->tetrahedra_index == d->tetrahedra_size) {
      d->tetrahedra_size <<= 1;
      d->tetrahedra = (struct tetrahedron*)swift_realloc(
          "delaunay", d->tetrahedra,
          d->tetrahedra_size * sizeof(struct tetrahedron));
    }
    /* return and then increase */
    t = d->tetrahedra_index;
    d->tetrahedra_index++;
  }
#ifdef SWIFT_DEBUG_CHECKS
  tetrahedron_deactivate(&d->tetrahedra[t]);
#endif
  return t;
}

/**
 * @brief Utility method to initialize a tetrahedron.
 *
 * If Checks are enabled, this will also check the orientation of the
 * tetrahedron.
 *
 * @param d Delaunay tesselation
 * @param t Index to initialize tetrahedron at
 * @param v0, v1, v2, v3 Indices of the vertex_indices of the tetrahedron
 */
inline static void delaunay_init_tetrahedron(struct delaunay* d, int t, int v0,
                                             int v1, int v2, int v3) {
  delaunay_log(
      "Initializing tetrahedron at %i with vertex_indices: %i %i %i %i", t, v0,
      v1, v2, v3);
#ifdef SWIFT_DEBUG_CHECKS
  delaunay_assert(v0 >= 0 && v1 >= 0 && v2 >= 0 && v3 >= 0);
  const int test = delaunay_test_orientation(d, v0, v1, v2, v3);
  if (test >= 0) {
    error(
        "Initializing tetrahedron with incorrect orientation!\n"
        "\tTetrahedron: %i\n\tVertices: %i %i %i %i\n",
        t, v0, v1, v2, v3);
  }
#endif
  tetrahedron_init(&d->tetrahedra[t], v0, v1, v2, v3);

  /* Update vertex-tetrahedron links */
  d->vertex_tetrahedron_links[v0] = t;
  d->vertex_tetrahedron_index[v0] = 0;
  d->vertex_tetrahedron_links[v1] = t;
  d->vertex_tetrahedron_index[v1] = 1;
  d->vertex_tetrahedron_links[v2] = t;
  d->vertex_tetrahedron_index[v2] = 2;
  d->vertex_tetrahedron_links[v3] = t;
  d->vertex_tetrahedron_index[v3] = 3;

  /* Touch the last initialized tetrahedron, This will be our next guess upon
   * insertion. */
  d->last_tetrahedron = t;
}

/**
 * @brief Add a new vertex with the given coordinates.
 *
 * This function first makes sure there is sufficient memory to store the
 * vertex and all its properties. It then initializes the vertex.
 *
 * @param d Delaunay tessellation.
 * @param x Horizontal coordinate of the vertex.
 * @param y Vertical coordinate of the vertex.
 * @param z Z position of the vertex.
 * @param idx Index of the corresponding part in its SWIFT cell.
 * @return Index of the new vertex within the vertex array.
 */
inline static int delaunay_new_vertex(struct delaunay* restrict d, double x,
                                      double y, double z, int idx) {
  delaunay_log("Adding new vertex at %i with coordinates: %g %g %g",
               d->vertex_index, x, y, z);
  /* check the size of the vertex arrays against the allocated memory size */
  if (d->vertex_index == d->vertex_size) {
    /* dynamically grow the size of the arrays with a factor 2 */
    d->vertex_size <<= 1;
    d->rescaled_vertices =
        swift_realloc("delaunay", d->rescaled_vertices,
                      d->vertex_size * sizeof(*d->rescaled_vertices));
    d->vertex_tetrahedron_links =
        swift_realloc("delaunay", d->vertex_tetrahedron_links,
                      d->vertex_size * sizeof(*d->vertex_tetrahedron_links));
    d->vertex_tetrahedron_index =
        swift_realloc("delaunay", d->vertex_tetrahedron_index,
                      d->vertex_size * sizeof(*d->vertex_tetrahedron_index));
    d->vertex_part_idx =
        swift_realloc("delaunay", d->vertex_part_idx,
                      d->vertex_size * sizeof(*d->vertex_part_idx));
  }

  /* compute the rescaled coordinates. We do this because floating point values
     in the range [1,2[ all have the same exponent (0), which guarantees that
     their mantissas form a linear sequence */
  double rescaledX = 1. + (x - d->anchor[0]) * d->inverse_side;
  double rescaledY = 1. + (y - d->anchor[1]) * d->inverse_side;
  double rescaledZ = 1. + (z - d->anchor[2]) * d->inverse_side;

  delaunay_assert(rescaledX >= 1.);
  delaunay_assert(rescaledX < 2.);
  delaunay_assert(rescaledY >= 1.);
  delaunay_assert(rescaledY < 2.);
  delaunay_assert(rescaledZ >= 1.);
  delaunay_assert(rescaledZ < 2.);

  /* store a copy of the rescaled coordinates to apply non-exact tests */
  delaunay_vertex_t* vertex = &d->rescaled_vertices[d->vertex_index];
  vertex->x_f64[0] = rescaledX;
  vertex->x_f64[1] = rescaledY;
  vertex->x_f64[2] = rescaledZ;

  /* Set the particle index */
  d->vertex_part_idx[d->vertex_index] = idx;

  /* Initialise the variables that keep track of the link between vertex_indices
   * and tetrahedra. We use negative values so that we can later detect missing
   * links. */
  d->vertex_tetrahedron_links[d->vertex_index] = -1;
  d->vertex_tetrahedron_index[d->vertex_index] = -1;

  /* return the vertex index and then increase it by 1.
     After this operation, n_vertices will correspond to the size of the
     vertex arrays and is also the index of the next vertex that will be
     created. */
  return d->vertex_index++;
}

/**
 * @brief Add a local (non ghost) vertex at the given index.
 * @param d Delaunay tessellation
 * @param x, y, z Position of vertex
 * @param idx Index to of the corresponding particle
 */
inline static int delaunay_add_vertex(struct delaunay* d, double x, double y,
                                      double z, int idx) {
  delaunay_log("Adding vertex at %i with coordinates: %g %g %g", idx, x, y, z);

  int v = delaunay_new_vertex(d, x, y, z, idx);
  if (!delaunay_finalize_vertex(d, v)) {
    error("Vertices cannot be added twice!");
  }
  return v;
}

/**
 * @brief Add a new (ghost) vertex.
 * @param d Delaunay tessellation
 * @param x, y, z Position of vertex
 * @param part_idx Index of the corresponding particle in its SWIFT cell.
 * @param ngb_v_idx Index of a close delaunay vertex.
 * particle.
 */
inline static void delaunay_add_ghost_vertex(struct delaunay* d, double x,
                                             double y, double z, int cell_sid,
                                             int part_idx, int ngb_v_idx) {

  /* Update last tetrahedron to be a tetrahedron connected to the neighbouring
   * vertex. */
#ifdef SWIFT_DEBUG_CHECKS
  if (ngb_v_idx < d->vertex_start || d->vertex_end <= ngb_v_idx)
    error("Invalid neighbour index passed to delaunay_add_new_vertex!");
#endif
  d->last_tetrahedron = d->vertex_tetrahedron_links[ngb_v_idx];

  /* Create the new vertex */
  int v = delaunay_new_vertex(d, x, y, z, part_idx);

  if (!delaunay_finalize_vertex(d, v))
    error("Trying to add the same vertex more than once to this delaunay!");

  /* Ghost vertex: add neighbour information */
  if (d->ghost_index == d->ghost_size) {
    d->ghost_size <<= 1;
    d->ghost_cell_sids = (int*)swift_realloc("delaunay", d->ghost_cell_sids,
                                             d->ghost_size * sizeof(int));
  }
  /* Store info */
  delaunay_assert(d->ghost_index == v - d->vertex_end);
  d->ghost_cell_sids[d->ghost_index] = cell_sid;
  d->ghost_index++;
}

/**
 * @brief Finalize adding a new vertex to the tessellation using the
 * Bowyer-Watson algorithm.
 *
 * At the end of this function, the Delaunay tesselation is restored to a valid
 * state.
 * This function locates the tetrahedron in the current tessellation that are
 * invalidated by the new vertex. These are removed and the resulting star
 * shaped hole is filled with new tetrahedra containing the new vertex as one of
 * their vertices.
 *
 * @param d Delaunay tessellation.
 * @param v Index of new vertex
 * @return 0 if the vertex already exists or 1 if the finalization succeeded.
 */
inline static int delaunay_finalize_vertex_bowyer_watson(
    struct delaunay* restrict d, int v) {

  int tetrahedron_idx = delaunay_find_tetrahedron_containing_vertex(d, v);

  if (tetrahedron_idx == -1) {
    /* Vertex already exists! */
    return 0;
  }

  /* Normal case:
   * - find tetrahedra invalidated by this vertex
   * - fill the hole of invalidated tetrahedra
   * - remove old invalidated tetrahedra
   */
  int face_in_boundary_tet = -1;
  int boundary_tet_idx = delaunay_flag_conflicting_tetrahedra(
      d, v, tetrahedron_idx, &face_in_boundary_tet);
  delaunay_fill_hole(d, v, boundary_tet_idx, face_in_boundary_tet);
  delaunay_cleanup_bowyer_watson(d);

  /* perform sanity checks if enabled */
  delaunay_check_tessellation(d);
  delaunay_log("Passed checks after inserting vertex %i", v);

  return 1;
}

/**
 * @brief Finalize adding a new vertex to the tessellation.
 *
 * After this function, the Delaunay tesselation is restored to a valid state.
 * This function locates the tetrahedron in the current tessellation that
 * contains the new vertex. Depending on the case (see below) new tetrahedra are
 * added to the tessellation and some are removed.
 *
 * Cases:
 * 1. Point is fully inside a tetrahedron. In this case, this tetrahedron will
 *    be replaced by 4 new tetrahedra.
 * 2. Point is on face between two tetrahedra. In this case, these two will be
 *    replaced by 6 new ones.
 * 3. Point is on edge of N tetrahedra. These N tetrahedra will be replaced by
 *    2N new ones.
 *
 * @param d Delaunay tessellation.
 * @param v Index of new vertex
 * @return 0 if the vertex already exists or else the number of tetrahedra
 * initially containing the new vertex.
 */
<<<<<<< HEAD
inline static int delaunay_finalize_vertex_flipping(struct delaunay* restrict d,
                                                    int v) {
=======
inline static int delaunay_finalize_vertex(struct delaunay* restrict d, int v) {
#ifdef DELAUNAY_DO_ASSERTIONS
  /* Check that the new vertex falls in the bounding box */
  const delaunay_vertex_t* vertex = &d->rescaled_vertices[v];
  const delaunay_vertex_t* d0 = &d->rescaled_vertices[0];
  const delaunay_vertex_t* d1 = &d->rescaled_vertices[1];
  const delaunay_vertex_t* d2 = &d->rescaled_vertices[2];
  const delaunay_vertex_t* d3 = &d->rescaled_vertices[3];

  delaunay_assert(
      geometry3d_orient_adaptive(&d->geometry, d0, d1, d2, vertex) &&
      geometry3d_orient_adaptive(&d->geometry, d0, d2, d3, vertex) &&
      geometry3d_orient_adaptive(&d->geometry, d0, d3, d1, vertex) &&
      geometry3d_orient_adaptive(&d->geometry, d1, d3, d2, vertex));
#endif
>>>>>>> 66c5c85c

  int number_of_tetrahedra = delaunay_find_tetrahedra_containing_vertex(d, v);

  if (number_of_tetrahedra == -1) {
    /* Vertex already exists! */
    return 0;
  } else if (number_of_tetrahedra == 1) {
    /* normal case: split 'd->tetrahedra_containing_vertex.values[0]' into 4 new
     * tetrahedra */
    delaunay_log("Vertex %i lies fully inside tetrahedron %i", v,
                 d->tetrahedra_containing_vertex.values[0]);
    delaunay_one_to_four_flip(d, v, d->tetrahedra_containing_vertex.values[0]);
  } else if (number_of_tetrahedra == 2) {
    /* point on face: replace the 2 tetrahedra with 6 new ones */
    delaunay_log("Vertex %i on the face between tetrahedra %i and %i", v,
                 d->tetrahedra_containing_vertex.values[0],
                 d->tetrahedra_containing_vertex.values[1]);
    delaunay_two_to_six_flip(d, v, d->tetrahedra_containing_vertex.values);
  } else if (number_of_tetrahedra > 2) {
    /* point on edge: replace the N tetrahedra with 2N new ones */
    delaunay_log(
        "Vertex %i lies on the edge shared by tetrahedra %i, %i and %i", v,
        d->tetrahedra_containing_vertex.values[0],
        d->tetrahedra_containing_vertex.values[1],
        d->tetrahedra_containing_vertex.values[number_of_tetrahedra - 1]);
    delaunay_n_to_2n_flip(d, v, d->tetrahedra_containing_vertex.values,
                          number_of_tetrahedra);
  } else {
    error("Unknown case of number of tetrahedra: %i!\n", number_of_tetrahedra);
  }

  /* Now check all tetrahedra in de queue */
  delaunay_check_tetrahedra(d, v);

  /* perform sanity checks if enabled */
  delaunay_check_tessellation(d);
  delaunay_log("Passed checks after inserting vertex %i", v);

  return number_of_tetrahedra;
}

inline static int delaunay_finalize_vertex(struct delaunay* restrict d, int v) {
#ifdef DELAUNAY_DO_ASSERTIONS
  /* Check that the new vertex falls in the bounding box */
  const unsigned long* vl = &d->integer_vertices[3 * v];
  const unsigned long* d0l = &d->integer_vertices[0];
  const unsigned long* d1l = &d->integer_vertices[3];
  const unsigned long* d2l = &d->integer_vertices[6];
  const unsigned long* d3l = &d->integer_vertices[9];

  const double* vd = &d->rescaled_vertices[3 * v];
  const double* d0d = &d->rescaled_vertices[0];
  const double* d1d = &d->rescaled_vertices[3];
  const double* d2d = &d->rescaled_vertices[6];
  const double* d3d = &d->rescaled_vertices[9];

  delaunay_assert(geometry3d_orient_adaptive(&d->geometry, d0l, d1l, d2l, vl,
                                             d0d, d1d, d2d, vd) &&
                  geometry3d_orient_adaptive(&d->geometry, d0l, d2l, d3l, vl,
                                             d0d, d2d, d3d, vd) &&
                  geometry3d_orient_adaptive(&d->geometry, d0l, d3l, d1l, vl,
                                             d0d, d3d, d1d, vd) &&
                  geometry3d_orient_adaptive(&d->geometry, d1l, d3l, d2l, vl,
                                             d1d, d3d, d2d, vd));
#endif

#ifdef DELAUNAY_BOWYER_WATSON
  return delaunay_finalize_vertex_bowyer_watson(d, v);
#else
  return delaunay_finalize_vertex_flipping(d, v);
#endif
}

/**
 * @brief Find a tetrahedron containing the given vertex
 *
 * Performs a walk through the tetrahedra until one is found that contains the
 * newly added vertex.
 *
 * @param d Delaunay tessellation
 * @param v The vertex
 * @return -1 if the vertex already exists or the index of a tetrahedron
 * containing the given vertex.
 */
inline static int delaunay_find_tetrahedron_containing_vertex(
    struct delaunay* restrict d, const int v) {

  /* Get the last tetrahedron index */
  int tetrahedron_idx = -1;
  int next_tetrahedron_idx = d->last_tetrahedron;
  delaunay_assert(next_tetrahedron_idx >= 0);

  /* Walk through the tetrahedron structure until we find a tetrahedron that
   * contains the newly added vertex */
  int tests[] = {0, 0, 0, 0};
  while (next_tetrahedron_idx >= 0) {
    /* No dummy current_tetrahedron? */
    tetrahedron_idx = next_tetrahedron_idx;
    delaunay_assert(tetrahedron_idx > 3);

    /* Check whether the point is inside or outside all four faces */
#if DELAUNAY_3D_TETRAHEDRON_WALK == DELAUNAY_3D_STEERED_RANDOW_WALK
    /* This is the default method */
    next_tetrahedron_idx =
        delaunay_get_next_tetrahedron_idx_random(d, tetrahedron_idx, v, tests);
#else
    next_tetrahedron_idx =
        delaunay_get_next_tetrahedron_idx_ray(d, tetrahedron_idx, v, tests);
#endif
  }

  /* Point inside tetrahedron, check for degenerate cases */
  delaunay_assert(tests[3] <= 0 && tests[1] <= 0 && tests[2] <= 0 &&
                  tests[0] <= 0);

  int n_zero_tests = 0;
  for (int i = 0; i < 4; i++) {
    if (tests[i] == 0) n_zero_tests++;
  }
  if (n_zero_tests > 2) {
    /* Point lies simultaneously in this tetrahedron and 3 or more of its
     * neighbours, i.e.: the point coincides with an existing vertex. */
    return -1;
  }

  return tetrahedron_idx;
}

/**
 * @brief Mark conflicting tetrahedra with the new vertex and add them to the
 * deletion list. (Bowyer-Watson algorithm)
 *
 * @param d The #delaunay tesselation
 * @param v The index of the newly added vertex
 * @param t The index of *a* #tetrahedron containing v
 * @param face_in_out The index of the boundary face in the returned
 * #tetrahedron. This is also the index of the neighbouring #tetrahedron sharing
 * the boundary face (in the returned #tetrahedron)
 * @returns The index of *a* tetrahedron containing a boundary face
 */
inline static int delaunay_flag_conflicting_tetrahedra(struct delaunay* d,
                                                       const int v, const int t,
                                                       int* face_in_out) {

  delaunay_assert(int_lifo_queue_is_empty(&d->tetrahedra_to_check));
  delaunay_assert(d->flagged_tetrahedra_index == 0);

  int cur_t = t;
  int t_out = -1;

  /* Flag the given tetrahedron for removal and as checked */
  /* NOTE: for a Delaunay tesselation a tetrahedron containing v will always be
   * invalidated. This is not necessarily the case for general regular
   * triangulations... (see e.g. Michal Zemek (2009)) */
  delaunay_flag_tetrahedron(d, cur_t, tetrahedron_flag_invalid);
  /* Add it to the checking queue */
  int_lifo_queue_push(&d->tetrahedra_to_check, cur_t);

  /* Check if the neighbours of invalidated tetrahedra (on the queue) are
   * invalidated themselves (DFS) */
  while (!int_lifo_queue_is_empty(&d->tetrahedra_to_check)) {
    cur_t = int_lifo_queue_pop(&d->tetrahedra_to_check);
    struct tetrahedron* tet = &d->tetrahedra[cur_t];

    /* Add its neighbours to the checking queue, if they are invalidated */
    for (int i = 0; i < 4; i++) {
      int ngb = tet->neighbours[i];

      /* If we already performed the test, continue */
      if (d->tetrahedra[ngb]._flags & tetrahedron_flag_validated) continue;
      /* Check if the neighbouring tetrahedron becomes invalidated */
      if (!delaunay_tetrahedron_is_regular(d, ngb, v)) {
        delaunay_flag_tetrahedron(d, ngb, tetrahedron_flag_invalid);
        int_lifo_queue_push(&d->tetrahedra_to_check, ngb);
      } else {
        delaunay_flag_tetrahedron(d, ngb, tetrahedron_flag_valid);
        if (t_out == -1) {
          /* We found the first boundary face (face between invalidated and not
           * invalidated tetrahedron); save it. */
          t_out = cur_t;
          *face_in_out = i;
        }
      }
    }
  }

  delaunay_assert(*face_in_out != -1);
  return t_out;
}

/**
 * @brief Fill the hole of to-be-deleted triangles by connecting the boundary
 * faces with the newly added vertex. (Bowyer-Watson algorithm)
 *
 * This performs DFS from a given boundary face to loop over all the others,
 * while constructing new tetrahedra with the newly added vertex and updating
 * the neighbour relations.
 */
inline static void delaunay_fill_hole(struct delaunay* d, const int v, int t,
                                      int face_in_t) {

  /* Create a new tetrahedron containing the first boundary face and add it to
   * the queue */
  int t_boundary = t;
  struct tetrahedron* tet_boundary = &d->tetrahedra[t_boundary];
  int new_t = delaunay_new_tetrahedron(d);
  {
    /* Initialize the new tetrahedron with the vertices of the boundary face +
     * the newly added vertex */
    struct tetrahedron* tet_new = &d->tetrahedra[new_t];
    int vert_new[] = {tet_boundary->vertices[0], tet_boundary->vertices[1],
                      tet_boundary->vertices[2], tet_boundary->vertices[3]};
    vert_new[face_in_t] = v;
    delaunay_init_tetrahedron(d, new_t, vert_new[0], vert_new[1], vert_new[2],
                              vert_new[3]);

    /* Add the neighbour relations with the tetrahedron outside the hole */
    struct tetrahedron* tet_out =
        &d->tetrahedra[tet_boundary->neighbours[face_in_t]];
    int tet_new_in_tet_out = tet_boundary->index_in_neighbour[face_in_t];
    tet_new->neighbours[face_in_t] = tet_boundary->neighbours[face_in_t];
    tet_new->index_in_neighbour[face_in_t] = tet_new_in_tet_out;
    tet_out->neighbours[tet_new_in_tet_out] = new_t;
    delaunay_assert(tet_out->index_in_neighbour[tet_new_in_tet_out] ==
                    face_in_t);
  }
#ifdef SWIFT_DEBUG_CHECKS
  delaunay_tetrahedron_sanity_checks(d, new_t);
#endif
  /* Push the new boundary face info to the queue */
  int3_lifo_queue_push(&d->boundary_face_info,
                       (int3){._0 = new_t, ._1 = face_in_t, ._2 = t_boundary});

  /* Fix boundary faces */
  while (!int3_lifo_queue_is_empty(&d->boundary_face_info)) {
    int3 face = int3_lifo_queue_pop(&d->boundary_face_info);
    int cur_t = face._0;
    int face_in_cur_t = face._1;
    int cur_old_t = face._2;

    /* Loop around the 3 edges of the boundary face (opposing the newly added
     * vertex) */
    int v0v1v2_in_cur_t[3] = {(face_in_cur_t + 1) % 4, (face_in_cur_t + 2) % 4,
                              (face_in_cur_t + 3) % 4};
    for (int i = 0; i < 3; i++) {
      int e0_in_cur_t = v0v1v2_in_cur_t[i];
      int e1_in_cur_t = v0v1v2_in_cur_t[(i + 1) % 3];
      int v_other_in_cur_t = v0v1v2_in_cur_t[(i + 2) % 3];
      /* If this tetrahedron already has a neighbour along this edge, nothing
       * left to do. */
      if (d->tetrahedra[cur_t].neighbours[v_other_in_cur_t] != -1) continue;
      /* Get the vertices of the i-th edge */
      int e0 = d->tetrahedra[cur_t].vertices[e0_in_cur_t];
      int e1 = d->tetrahedra[cur_t].vertices[e1_in_cur_t];

      /* Loop around this edge until we find a tetrahedron from the original
       * tesselation that is not flagged for removal. Add a new tetrahedron that
       * will replace the old one and enqueue the corresponding face. */
      /* Set the next tetrahedron to the one sharing the boundary face. */
      int next_t = d->tetrahedra[cur_old_t].neighbours[v_other_in_cur_t];
      int iter_t = cur_old_t;
      int next_t_in_iter_t = v_other_in_cur_t;
      int iter_t_in_next_t =
          d->tetrahedra[iter_t].index_in_neighbour[v_other_in_cur_t];
      int prev_t_in_iter_t = face_in_cur_t;
      while (d->tetrahedra[next_t]._flags & tetrahedron_flag_invalid) {
        iter_t = next_t;
        struct tetrahedron* iter_tet = &d->tetrahedra[iter_t];
        prev_t_in_iter_t = iter_t_in_next_t;
        next_t_in_iter_t = (iter_t_in_next_t + 1) % 4;
        while (iter_tet->vertices[next_t_in_iter_t] == e0 ||
               iter_tet->vertices[next_t_in_iter_t] == e1) {
          next_t_in_iter_t = (next_t_in_iter_t + 1) % 4;
        }
        next_t = iter_tet->neighbours[next_t_in_iter_t];
        iter_t_in_next_t = iter_tet->index_in_neighbour[next_t_in_iter_t];
      }

      new_t = d->tetrahedra[next_t].neighbours[iter_t_in_next_t];
      struct tetrahedron* new_tet;
      if (new_t == iter_t) {
        /* Create a new tetrahedron that will replace iter_tet in the end */
        /* NOTE (yuyttenh, 2024): This call may realloc the tetrahedra array and
         * hence invalidate any existing pointers into that array! */
        new_t = delaunay_new_tetrahedron(d);
        struct tetrahedron* iter_tet = &d->tetrahedra[iter_t];
        /* Initialize the new tetrahedron with the vertices of the boundary
         * face + the newly added vertex */
        new_tet = &d->tetrahedra[new_t];
        int vert_new[] = {iter_tet->vertices[0], iter_tet->vertices[1],
                          iter_tet->vertices[2], iter_tet->vertices[3]};
        vert_new[next_t_in_iter_t] = v;
        delaunay_init_tetrahedron(d, new_t, vert_new[0], vert_new[1],
                                  vert_new[2], vert_new[3]);
        /* Add the neighbour relations with the tetrahedron outside the hole */
        struct tetrahedron* next_tet = &d->tetrahedra[next_t];
        new_tet->neighbours[next_t_in_iter_t] = next_t;
        new_tet->index_in_neighbour[next_t_in_iter_t] = iter_t_in_next_t;
        next_tet->neighbours[iter_t_in_next_t] = new_t;
        delaunay_assert(next_tet->index_in_neighbour[iter_t_in_next_t] ==
                        next_t_in_iter_t);
        /* Enqueue info of newly created face */
        int3_lifo_queue_push(
            &d->boundary_face_info,
            (int3){._0 = new_t, ._1 = next_t_in_iter_t, ._2 = iter_t});
      } else {
        /* There was already a new tetrahedron that will replace iter_t
         * (and it was already linked to next_t). We just need to fetch it. */
        new_tet = &d->tetrahedra[new_t];
      }

      /* The only thing left to do, is to update the neighbour relations between
       * the 2 boundary tetrahedra (inside the hole), i.e.: cur_t and new_t. */
      struct tetrahedron* cur_tet = &d->tetrahedra[cur_t];
      cur_tet->neighbours[v_other_in_cur_t] = new_t;
      cur_tet->index_in_neighbour[v_other_in_cur_t] = prev_t_in_iter_t;
      new_tet->neighbours[prev_t_in_iter_t] = cur_t;
      new_tet->index_in_neighbour[prev_t_in_iter_t] = v_other_in_cur_t;

#ifdef SWIFT_DEBUG_CHECKS
      delaunay_tetrahedron_sanity_checks(d, cur_t);
      delaunay_tetrahedron_sanity_checks(d, new_t);
#endif
    }
  }
}

/**
 * @brief Delete the remaining to-be-deleted tetrahedra (original tetrahedra
 * inside hole).
 *
 * (Bowyer-Watson algorithm)
 *
 * This loops over all the tetrahedra that were flagged invalidated and
 * finally deletes them
 */
inline static void delaunay_cleanup_bowyer_watson(struct delaunay* d) {
  /* Clean up flags and finally delete the original tetrahedra inside the hole
   */
  for (size_t i = 0; i < d->flagged_tetrahedra_index; i++) {
    int t_idx = d->flagged_tetrahedra[i];
    if (d->tetrahedra[t_idx]._flags == tetrahedron_flag_invalid) {
      int_lifo_queue_push(&d->free_tetrahedron_indices, t_idx);
#ifdef SWIFT_DEBUG_CHECKS
      tetrahedron_deactivate(&d->tetrahedra[t_idx]);
#endif
    } else {
      delaunay_assert(d->tetrahedra[t_idx]._flags == tetrahedron_flag_valid);
    }
    d->tetrahedra[t_idx]._flags = tetrahedron_flag_none;
  }
  /* Now all flags are reset */
  d->flagged_tetrahedra_index = 0;
}

/**
 * @brief Find tetrahedra containing the given vertex
 * The tetrahedra are stored in d->tetrahedra_containing_vertex
 *
 * Performs a walk through the tetrahedra until one is found that contains the
 * newly added vertex.
 *
 * @param d Delaunay tessellation
 * @param v The vertex
 * @return The number of tetrahedra containing the given vertex.
 */
inline static int delaunay_find_tetrahedra_containing_vertex(
    struct delaunay* restrict d, const int v) {
  /* Before we do anything: reset the index in the array of tetrahedra
   * containing the current vertex */
  int_lifo_queue_reset(&d->tetrahedra_containing_vertex);

  /* Get the last tetrahedron index */
  int tetrahedron_idx = d->last_tetrahedron;

  while (int_lifo_queue_is_empty(&d->tetrahedra_containing_vertex)) {
    /* No dummy current_tetrahedron? */
    delaunay_assert(tetrahedron_idx > 3);

    /* Check whether the point is inside or outside all four faces */
    int tests[4] = {0, 0, 0, 0};
#if DELAUNAY_3D_TETRAHEDRON_WALK == DELAUNAY_3D_STEERED_RANDOW_WALK
    /* This is the default method */
    int next_tetrahedron_idx =
        delaunay_get_next_tetrahedron_idx_random(d, tetrahedron_idx, v, tests);
#else
    int next_tetrahedron_idx =
        delaunay_get_next_tetrahedron_idx_ray(d, tetrahedron_idx, v, tests);
#endif

    if (next_tetrahedron_idx != -1) {
      tetrahedron_idx = next_tetrahedron_idx;
      delaunay_assert(tetrahedron_idx > 3); /* No dummy tetrahedron? */
      continue;
    }

    /* Point inside tetrahedron, check for degenerate cases */
    delaunay_assert(tests[3] <= 0 && tests[1] <= 0 && tests[2] <= 0 &&
                    tests[0] <= 0);

    int n_zero_tests = 0;
    int non_axis_v_idx[4];
    const struct tetrahedron* tetrahedron = &d->tetrahedra[tetrahedron_idx];
    int_lifo_queue_push(&d->tetrahedra_containing_vertex, tetrahedron_idx);
    if (tests[3] == 0) {
      non_axis_v_idx[n_zero_tests] = 3;
      int_lifo_queue_push(&d->tetrahedra_containing_vertex,
                          tetrahedron->neighbours[3]);
      n_zero_tests++;
    }
    if (tests[2] == 0) {
      non_axis_v_idx[n_zero_tests] = 2;
      int_lifo_queue_push(&d->tetrahedra_containing_vertex,
                          tetrahedron->neighbours[2]);
      n_zero_tests++;
    }
    if (tests[1] == 0) {
      non_axis_v_idx[n_zero_tests] = 1;
      int_lifo_queue_push(&d->tetrahedra_containing_vertex,
                          tetrahedron->neighbours[1]);
      n_zero_tests++;
    }
    if (tests[0] == 0) {
      non_axis_v_idx[n_zero_tests] = 0;
      int_lifo_queue_push(&d->tetrahedra_containing_vertex,
                          tetrahedron->neighbours[0]);
      n_zero_tests++;
    }

    if (n_zero_tests > 2) {
      /* Impossible case, the vertex cannot simultaneously lie in this
       * tetrahedron and 3 or more of its direct neighbours, unless it coincides
       * with an already existing vertex */
      return -1;
    }
    if (n_zero_tests > 1) {
      /* Vertex on edge of tetrahedron. This edge can be shared by any number of
       * tetrahedra, of which we already know three. Find the other ones by
       * rotating around this edge. */
      const int non_axis_idx0 = non_axis_v_idx[0];
      const int non_axis_idx1 = non_axis_v_idx[1];
      int axis_idx0 = (non_axis_idx0 + 1) % 4;
      if (axis_idx0 == non_axis_idx1) {
        axis_idx0 = (axis_idx0 + 1) % 4;
      }
      const int axis_idx1 = 6 - axis_idx0 - non_axis_idx0 - non_axis_idx1;
      delaunay_assert(
          axis_idx0 != axis_idx1 && axis_idx0 != non_axis_idx0 &&
          axis_idx0 != non_axis_idx1 && axis_idx1 != non_axis_idx0 &&
          axis_idx1 != non_axis_idx1 && non_axis_idx0 != non_axis_idx1);

      /* a0 and a1 are the vertex_indices shared by all tetrahedra */
      const int a0 = tetrahedron->vertices[axis_idx0];
      const int a1 = tetrahedron->vertices[axis_idx1];

      /* We now walk around the axis and add all tetrahedra to the list of
       * tetrahedra containing v. */
      const int last_t = d->tetrahedra_containing_vertex.values[1];
      int next_t = d->tetrahedra_containing_vertex.values[2];
      int next_vertex = tetrahedron->index_in_neighbour[non_axis_idx1];

      /* We are going to add next_t and last_t back to the array of tetrahedra
       * containing v, but now with all other tetrahedra that also share the
       * edge in between, so first remove them from the queue. */
      d->tetrahedra_containing_vertex.index -= 2;
      while (next_t != last_t) {
        int_lifo_queue_push(&d->tetrahedra_containing_vertex, next_t);
        next_vertex = (next_vertex + 1) % 4;
        if (d->tetrahedra[next_t].vertices[next_vertex] == a0 ||
            d->tetrahedra[next_t].vertices[next_vertex] == a1) {
          next_vertex = (next_vertex + 1) % 4;
        }
        if (d->tetrahedra[next_t].vertices[next_vertex] == a0 ||
            d->tetrahedra[next_t].vertices[next_vertex] == a1) {
          next_vertex = (next_vertex + 1) % 4;
        }
        delaunay_assert(d->tetrahedra[next_t].vertices[next_vertex] != a0 &&
                        d->tetrahedra[next_t].vertices[next_vertex] != a1);

        const int cur_vertex = next_vertex;
        next_vertex = d->tetrahedra[next_t].index_in_neighbour[cur_vertex];
        next_t = d->tetrahedra[next_t].neighbours[cur_vertex];
      }
      /* Don't forget to add back last_t (which was overwritten) */
      int_lifo_queue_push(&d->tetrahedra_containing_vertex, last_t);
    }
  }
  return d->tetrahedra_containing_vertex.index;
}

/**
 * @brief Test if the current tetrahedron contains the newly added vertex and
 * if not, get the next tetrahedron to test.
 *
 * This version uses a simplified criterion to determine the next tetrahedron
 * to test and falls back to random selection if there are 3 candidates.
 * This is the default method as it is the most robust.
 *
 * @param del The delaunay under construction
 * @param current_tetrahedron_idx The index of the tetrahedron to test.
 * @param v The index of the newly added vertex
 * @param tests (Return) array to store the orientation tests of the newly added
 * vertex with the 4 faces of the tetrahedron.
 * @returns -1 if the current tetrahedron contains the newly added vertex, or
 * the index of the next tetrahedron to test.
 **/
inline static int delaunay_get_next_tetrahedron_idx_random(
    struct delaunay* restrict del, int current_tetrahedron_idx, int v,
    int* restrict tests) {

  /* Extract the vertices from the current tetrahedron */
  const struct tetrahedron* cur_tet = &del->tetrahedra[current_tetrahedron_idx];

  /* Get pointers to the coordinates of the vertices */
  const delaunay_vertex_t* a = &del->rescaled_vertices[cur_tet->vertices[0]];
  const delaunay_vertex_t* b = &del->rescaled_vertices[cur_tet->vertices[1]];
  const delaunay_vertex_t* c = &del->rescaled_vertices[cur_tet->vertices[2]];
  const delaunay_vertex_t* d = &del->rescaled_vertices[cur_tet->vertices[3]];

#ifdef DELAUNAY_CHECKS
  /* made sure the current_tetrahedron is correctly oriented */
  if (geometry3d_orient_adaptive(&del->geometry, a, b, c, d) >= 0) {
    error("Incorrect orientation for current_tetrahedron %i!",
          current_tetrahedron_idx);
  }
#endif

  /* Get integer and rescaled vertex coordinates of the newly added vertex */
  const delaunay_vertex_t* e = &del->rescaled_vertices[v];

  /* Check whether the point is inside or outside all four faces */
#ifdef DELAUNAY_3D_HAND_VEC
  geometry3d_orient_4(&del->geometry, a, b, c, d, e, tests);
#else
  tests[0] = geometry3d_orient_adaptive(&del->geometry, b, d, c, e);
  tests[1] = geometry3d_orient_adaptive(&del->geometry, a, c, d, e);
  tests[2] = geometry3d_orient_adaptive(&del->geometry, a, d, b, e);
  tests[3] = geometry3d_orient_adaptive(&del->geometry, a, b, c, e);
#endif
  const int test_flags = ((tests[3] > 0) << 3) | ((tests[2] > 0) << 2) |
                         ((tests[1] > 0) << 1) | (tests[0] > 0);

  /* Determine the next tetrahedron index based on the orientation tests */
  int next_tetrahedron_idx = -1;
  switch (test_flags) {
    case 1:
      /* Orientation test BDCE > 0 */
      next_tetrahedron_idx = cur_tet->neighbours[0];
      break;
    case 2:
      /* Orientation test ACDE > 0 */
      next_tetrahedron_idx = cur_tet->neighbours[1];
      break;
    case 4:
      /* Orientation test ADBE > 0 */
      next_tetrahedron_idx = cur_tet->neighbours[2];
      break;
    case 8:
      /* Orientation test ABCE > 0 */
      next_tetrahedron_idx = cur_tet->neighbours[3];
      break;
    case 3:
      /* Orientation test BDCE and ACDE > 0 */
      next_tetrahedron_idx = delaunay_choose_2(
<<<<<<< HEAD
          current_tetrahedron->neighbours[0],
          current_tetrahedron->neighbours[1], bd, dd, cd, ad, cd, dd, ed);
=======
          cur_tet->neighbours[0], cur_tet->neighbours[1], b->x_f64, d->x_f64,
          c->x_f64, a->x_f64, c->x_f64, d->x_f64, e->x_f64);
>>>>>>> 66c5c85c
      break;
    case 5:
      /* Orientation test BDCE and ADBE > 0 */
      next_tetrahedron_idx = delaunay_choose_2(
<<<<<<< HEAD
          current_tetrahedron->neighbours[0],
          current_tetrahedron->neighbours[2], cd, bd, dd, ad, dd, bd, ed);
=======
          cur_tet->neighbours[0], cur_tet->neighbours[2], c->x_f64, b->x_f64,
          d->x_f64, a->x_f64, d->x_f64, b->x_f64, e->x_f64);
>>>>>>> 66c5c85c
      break;
    case 6:
      /* Orientation test ACDE and ADBE > 0 */
      next_tetrahedron_idx = delaunay_choose_2(
<<<<<<< HEAD
          current_tetrahedron->neighbours[1],
          current_tetrahedron->neighbours[2], cd, dd, ad, bd, ad, dd, ed);
=======
          cur_tet->neighbours[1], cur_tet->neighbours[2], c->x_f64, d->x_f64,
          a->x_f64, b->x_f64, a->x_f64, d->x_f64, e->x_f64);
>>>>>>> 66c5c85c
      break;
    case 9:
      /* Orientation test BDCE and ABCE > 0 */
      next_tetrahedron_idx = delaunay_choose_2(
<<<<<<< HEAD
          current_tetrahedron->neighbours[0],
          current_tetrahedron->neighbours[3], dd, cd, bd, ad, bd, cd, ed);
=======
          cur_tet->neighbours[0], cur_tet->neighbours[3], d->x_f64, c->x_f64,
          b->x_f64, a->x_f64, b->x_f64, c->x_f64, e->x_f64);
>>>>>>> 66c5c85c
      break;
    case 10:
      /* Orientation test ACDE and ABCE > 0 */
      next_tetrahedron_idx = delaunay_choose_2(
<<<<<<< HEAD
          current_tetrahedron->neighbours[1],
          current_tetrahedron->neighbours[3], dd, ad, cd, bd, cd, ad, ed);
=======
          cur_tet->neighbours[1], cur_tet->neighbours[3], d->x_f64, a->x_f64,
          c->x_f64, b->x_f64, c->x_f64, a->x_f64, e->x_f64);
>>>>>>> 66c5c85c
      break;
    case 12:
      /* Orientation test ADBE and ABCE > 0 */
      next_tetrahedron_idx = delaunay_choose_2(
<<<<<<< HEAD
          current_tetrahedron->neighbours[2],
          current_tetrahedron->neighbours[3], dd, bd, ad, cd, ad, bd, ed);
=======
          cur_tet->neighbours[2], cur_tet->neighbours[3], d->x_f64, b->x_f64,
          a->x_f64, c->x_f64, a->x_f64, b->x_f64, e->x_f64);
>>>>>>> 66c5c85c
      break;
    case 7:
      /* Orientation test BDCE and ACDE and ADBE > 0 */
      next_tetrahedron_idx = delaunay_choose_random_3(
          del, cur_tet->neighbours[0], cur_tet->neighbours[1],
          cur_tet->neighbours[2]);
      break;
    case 11:
      /* Orientation test BDCE and ACDE and ABCE > 0 */
      next_tetrahedron_idx = delaunay_choose_random_3(
          del, cur_tet->neighbours[0], cur_tet->neighbours[1],
          cur_tet->neighbours[3]);
      break;
    case 13:
      /* Orientation test BDCE and ADBE and ABCE > 0 */
      next_tetrahedron_idx = delaunay_choose_random_3(
          del, cur_tet->neighbours[0], cur_tet->neighbours[2],
          cur_tet->neighbours[3]);
      break;
    case 14:
      /* Orientation test ACDE and ADBE and ABCE > 0 */
      next_tetrahedron_idx = delaunay_choose_random_3(
          del, cur_tet->neighbours[1], cur_tet->neighbours[2],
          cur_tet->neighbours[3]);
      break;
    case 15:
      /* All tests > 0, which is impossible (vertex cannot lay outside 4
       * faces). */
      error("Impossible tetrahedron test results!");
      break;
    case 0:
      /* all tests <= 0: the vertex lies in the current triangle or this is a
       * degeneracy which will be resolved below. */
      break;
    default:
      error("Impossible tetrahedron test result: %i", test_flags);
  }

  return next_tetrahedron_idx;
}

/**
 * @brief Test if the current tetrahedron contains the newly added vertex and
 * if not, get the next tetrahedron to test.
 *
 * This version uses ray-triangle or ray-plane intersection tests to determine
 * the next tetrahedron and tries to avoid computing all orientation tests if
 * possible.
 *
 * @param d The delaunay under construction
 * @param current_tetrahedron_idx The index of the tetrahedron to test.
 * @param v The index of the newly added vertex
 * @param tests (Return) array to store the orientation tests of the newly added
 * vertex with the 4 faces of the tetrahedron.
 * @returns -1 if the current tetrahedron contains the newly added vertex, or
 * the index of the next tetrahedron to test.
 **/
inline static int delaunay_get_next_tetrahedron_idx_ray(
    struct delaunay* restrict d, int current_tetrahedron_idx, int v,
    int* restrict tests) {

  /* Extract the vertices from the current tetrahedron */
  const struct tetrahedron* cur_tet = &d->tetrahedra[current_tetrahedron_idx];

  /* Get pointers to the coordinates of the vertices */
  const delaunay_vertex_t* v0 = &d->rescaled_vertices[cur_tet->vertices[0]];
  const delaunay_vertex_t* v1 = &d->rescaled_vertices[cur_tet->vertices[1]];
  const delaunay_vertex_t* v2 = &d->rescaled_vertices[cur_tet->vertices[2]];
  const delaunay_vertex_t* v3 = &d->rescaled_vertices[cur_tet->vertices[3]];

#ifdef DELAUNAY_CHECKS
  /* made sure the current_tetrahedron is correctly oriented */
  if (geometry3d_orient_adaptive(&d->geometry, v0, v1, v2, v3) >= 0) {
    error("Incorrect orientation for current_tetrahedron %i!",
          current_tetrahedron_idx);
  }
#endif

  /* Get integer and rescaled vertex coordinates of the newly added vertex */
  const delaunay_vertex_t* v4 = &d->rescaled_vertices[v];

  double centroid[3];
  geometry3d_compute_centroid_tetrahedron(
      v0->x_f64[0], v0->x_f64[1], v0->x_f64[2], v1->x_f64[0], v1->x_f64[1],
      v1->x_f64[2], v2->x_f64[0], v2->x_f64[1], v2->x_f64[2], v3->x_f64[0],
      v3->x_f64[1], v3->x_f64[2], centroid);

  unsigned long centroid_ul[3];
  geometry3d_compute_centroid_tetrahedron_exact(
      v0->x_u64[0], v0->x_u64[1], v0->x_u64[2], v1->x_u64[0], v1->x_u64[1],
      v1->x_u64[2], v2->x_u64[0], v2->x_u64[1], v2->x_u64[2], v3->x_u64[0],
      v3->x_u64[1], v3->x_u64[2], centroid_ul);

  struct shadowswift_ray r;
  shadowswift_ray_init(&r, centroid, v4->x_f64, centroid_ul, v4->x_u64);
  int next_tetrahedron_idx = -1;
#if DELAUNAY_3D_TETRAHEDRON_WALK == DELAUNAY_3D_RAY_TRIANGLE_INTERSECT
  double min_dist = -1.;
  double dist;
  tests[3] = geometry3d_orient_adaptive(&d->geometry, v0, v1, v2, v4);
  if (tests[3] > 0) {
    /* v outside face opposite of v3 */
    if (geometry3d_ray_triangle_intersect(&d->geometry, &r, v0, v1, v2,
                                          &dist)) {
      next_tetrahedron_idx = cur_tet->neighbours[3];
      delaunay_assert(next_tetrahedron_idx >
                      3); /* No dummy current_tetrahedron? */
      return next_tetrahedron_idx;
    }
    if (isnan(min_dist) || dist < min_dist) {
      delaunay_assert(dist > -1e-13);
      min_dist = dist;
      next_tetrahedron_idx = cur_tet->neighbours[3];
    }
  }
  tests[1] = geometry3d_orient_adaptive(&d->geometry, v0, v2, v3, v4);
  if (tests[1] > 0) {
    /* v outside face opposite of v1 */
    if (geometry3d_ray_triangle_intersect(&d->geometry, &r, v0, v2, v3,
                                          &dist)) {
      next_tetrahedron_idx = cur_tet->neighbours[1];
      delaunay_assert(next_tetrahedron_idx >
                      3); /* No dummy current_tetrahedron? */
      return next_tetrahedron_idx;
    }
    if (isnan(min_dist) || dist < min_dist) {
      delaunay_assert(dist > -1e-13);
      min_dist = dist;
      next_tetrahedron_idx = cur_tet->neighbours[1];
    }
  }
  tests[2] = geometry3d_orient_adaptive(&d->geometry, v0, v3, v1, v4);
  if (tests[2] > 0) {
    /* v outside face opposite of v2 */
    if (geometry3d_ray_triangle_intersect(&d->geometry, &r, v0, v3, v1,
                                          &dist)) {
      next_tetrahedron_idx = cur_tet->neighbours[2];
      delaunay_assert(next_tetrahedron_idx >
                      3); /* No dummy current_tetrahedron? */
      return next_tetrahedron_idx;
    }
    if (isnan(min_dist) || dist < min_dist) {
      delaunay_assert(dist > -1e-13);
      min_dist = dist;
      next_tetrahedron_idx = cur_tet->neighbours[2];
    }
  }
  tests[0] = geometry3d_orient_adaptive(&d->geometry, v1, v3, v2, v4);
  if (tests[0] > 0) {
    /* v outside face opposite of v0 */
    if (geometry3d_ray_triangle_intersect(&d->geometry, &r, v1, v3, v2,
                                          &dist)) {
      next_tetrahedron_idx = cur_tet->neighbours[0];
      delaunay_assert(next_tetrahedron_idx >
                      3); /* No dummy current_tetrahedron? */
      return next_tetrahedron_idx;
    }
    if (isnan(min_dist) || dist < min_dist) {
      delaunay_assert(dist > -1e-13);
      min_dist = dist;
      next_tetrahedron_idx = cur_tet->neighbours[0];
    }
  }
#elif DELAUNAY_3D_TETRAHEDRON_WALK == DELAUNAY_3D_RAY_PLANE_INTERSECT
  double min_dist = -1.;
  double dist;
  tests[3] = geometry3d_orient_adaptive(&d->geometry, v0, v1, v2, v4);
  dist = geometry3d_ray_plane_intersect(&r, v0, v1, v2);
  if (tests[3] > 0 && (min_dist == -1. || dist < min_dist)) {
    delaunay_assert(dist > -1e-13);
    min_dist = dist;
    next_tetrahedron_idx = cur_tet->neighbours[3];
  }

  tests[1] = geometry3d_orient_adaptive(&d->geometry, v0, v2, v3, v4);
  dist = geometry3d_ray_plane_intersect(&r, v0, v2, v3);
  if (tests[1] > 0 && (min_dist == -1. || dist < min_dist)) {
    delaunay_assert(dist > -1e-13);
    min_dist = dist;
    next_tetrahedron_idx = cur_tet->neighbours[1];
  }

  tests[2] = geometry3d_orient_adaptive(&d->geometry, v0, v3, v1, v4);
  dist = geometry3d_ray_plane_intersect(&r, v0, v3, v1);
  if (tests[2] > 0 && (min_dist == -1. || dist < min_dist)) {
    delaunay_assert(dist > -1e-13);
    min_dist = dist;
    next_tetrahedron_idx = cur_tet->neighbours[2];
  }

  tests[0] = geometry3d_orient_adaptive(&d->geometry, v1, v3, v2, v4);
  if (tests[0] > 0) {
    if (min_dist == -1.) {
      /* Point inside other faces */
#ifdef DELAUNAY_DO_ASSERTIONS
      dist = geometry3d_ray_plane_intersect(&r, v1, v3, v2);
      delaunay_assert(dist > -1e-13);
#endif
      next_tetrahedron_idx = cur_tet->neighbours[0];
    } else {
      /* Normal case: compare distance */
      dist = geometry3d_ray_plane_intersect(&r, v1, v3, v2);
      if (dist < min_dist) {
        delaunay_assert(dist > -1e-13);
        next_tetrahedron_idx = cur_tet->neighbours[0];
      }
    }
  }
#else
  error("Unknown tetrehedron walk strategy!");
#endif  // DELAUNAY_3D_TRIANGLE_INTERSECTIONS

  return next_tetrahedron_idx;
}

/**
 * @brief Replace the given tetrahedron with four new ones by inserting the
 * given new vertex.
 *
 * @image html newvoronoicell_one_to_four_flip.png
 *
 * The original tetrahedron is positively oriented, and hence its vertex_indices
 * are ordered as shown in the figure. We construct four new tetrahedra by
 * replacing one of the four original vertex_indices with the new vertex. If we
 * keep the ordering of the vertex_indices, then the new tetrahedra will also be
 * positively oriented. The new neighbour relations can be easily deduced from
 * the figure, and the new index relations follow automatically from the way we
 * construct the new tetrahedra.
 *
 * For clarity, the common faces of the new tetrahedra are marked in green in
 * the figure.
 *
 * The first new tetrahedron replaces the original tetrahedron, while the three
 * extra new tetrahedra are added to the list.
 *
 * @param d Delaunay tessellation
 * @param v New vertex to insert.
 * @param t Tetrahedron to replace.
 */
inline static void delaunay_one_to_four_flip(struct delaunay* d, int v, int t) {
  delaunay_log("Flipping tetrahedron %i to 4 new ones.", t);

  /* Extract necessary information */
  const int vertices[4] = {
      d->tetrahedra[t].vertices[0], d->tetrahedra[t].vertices[1],
      d->tetrahedra[t].vertices[2], d->tetrahedra[t].vertices[3]};
  const int ngbs[4] = {
      d->tetrahedra[t].neighbours[0], d->tetrahedra[t].neighbours[1],
      d->tetrahedra[t].neighbours[2], d->tetrahedra[t].neighbours[3]};
  const int idx_in_ngbs[4] = {d->tetrahedra[t].index_in_neighbour[0],
                              d->tetrahedra[t].index_in_neighbour[1],
                              d->tetrahedra[t].index_in_neighbour[2],
                              d->tetrahedra[t].index_in_neighbour[3]};

  /* Replace t and create 3 new tetrahedra */
  delaunay_init_tetrahedron(d, t, vertices[0], vertices[1], vertices[2], v);
  const int t1 = delaunay_new_tetrahedron(d);
  delaunay_init_tetrahedron(d, t1, vertices[0], vertices[1], v, vertices[3]);
  const int t2 = delaunay_new_tetrahedron(d);
  delaunay_init_tetrahedron(d, t2, vertices[0], v, vertices[2], vertices[3]);
  const int t3 = delaunay_new_tetrahedron(d);
  delaunay_init_tetrahedron(d, t3, v, vertices[1], vertices[2], vertices[3]);

  /* update neighbour relations */
  tetrahedron_swap_neighbours(&d->tetrahedra[t], t3, t2, t1, ngbs[3], 3, 3, 3,
                              idx_in_ngbs[3]);
  tetrahedron_swap_neighbours(&d->tetrahedra[t1], t3, t2, ngbs[2], t, 2, 2,
                              idx_in_ngbs[2], 2);
  tetrahedron_swap_neighbours(&d->tetrahedra[t2], t3, ngbs[1], t1, t, 1,
                              idx_in_ngbs[1], 1, 1);
  tetrahedron_swap_neighbours(&d->tetrahedra[t3], ngbs[0], t2, t1, t,
                              idx_in_ngbs[0], 0, 0, 0);

  tetrahedron_swap_neighbour(&d->tetrahedra[ngbs[0]], idx_in_ngbs[0], t3, 0);
  tetrahedron_swap_neighbour(&d->tetrahedra[ngbs[1]], idx_in_ngbs[1], t2, 1);
  tetrahedron_swap_neighbour(&d->tetrahedra[ngbs[2]], idx_in_ngbs[2], t1, 2);
  tetrahedron_swap_neighbour(&d->tetrahedra[ngbs[3]], idx_in_ngbs[3], t, 3);

  /* enqueue all new/updated tetrahedra for delaunay checks */
  delaunay_assert(d->tetrahedra_to_check.values[0] == t);
  int_lifo_queue_push(&d->tetrahedra_to_check, t1);
  int_lifo_queue_push(&d->tetrahedra_to_check, t2);
  int_lifo_queue_push(&d->tetrahedra_to_check, t3);
}

/**
 * @brief Replace the given two tetrahedra with six new ones by inserting the
 * given new vertex.
 *
 * @image html newvoronoicell_two_to_six_flip.png
 *
 * The two positively oriented tetrahedra (0123) and (0134) are replaced with
 * six new ones by replacing the common triangle vertex_indices one at a time:
 * (0125), (0523), (5123), (0154), (0534), and (5134). The new neighbour
 * relations can be easily deduced from the figure, while the new neighbour
 * indices follow automatically from the way we set up the tetrahedra.
 *
 * @param d Delaunay tessellation
 * @param v The new vertex
 * @param t Tetrahedra to replace
 */
inline static void delaunay_two_to_six_flip(struct delaunay* d, int v,
                                            const int* t) {
  /* Find the indices of the vertex_indices of the common triangle in both
   * tetrahedra
   */
  int triangle_indices[2][3];
  int num_vertices = 0;
  struct tetrahedron* t0 = &d->tetrahedra[t[0]];
  struct tetrahedron* t1 = &d->tetrahedra[t[1]];
  for (int current_vertex_idx_in_t0 = 0; current_vertex_idx_in_t0 < 4;
       current_vertex_idx_in_t0++) {
    int test_idx = 0;
    while (test_idx < 4 &&
           t0->vertices[current_vertex_idx_in_t0] != t1->vertices[test_idx]) {
      test_idx++;
    }
    if (test_idx < 4) {
      triangle_indices[0][num_vertices] = current_vertex_idx_in_t0;
      triangle_indices[1][num_vertices] = test_idx;
      num_vertices++;
    }
  }
  delaunay_assert(num_vertices == 3);

  /* Get the vertex of the first tetrahedron not shared with the second
   * tetrahedron */
  int top_idx_in_t0 = 6 - triangle_indices[0][0] - triangle_indices[0][1] -
                      triangle_indices[0][2];
  /* Make sure we have a positive permutation of 0123 */
  if (!positive_permutation(triangle_indices[0][0], triangle_indices[0][1],
                            top_idx_in_t0, triangle_indices[0][2])) {
    int tmp = triangle_indices[0][0];
    triangle_indices[0][0] = triangle_indices[0][1];
    triangle_indices[0][1] = tmp;

    tmp = triangle_indices[1][0];
    triangle_indices[1][0] = triangle_indices[1][1];
    triangle_indices[1][1] = tmp;
  }

  /* Set variables in accordance to figure */
  const int v0_0 = triangle_indices[0][0];
  const int v1_0 = triangle_indices[0][1];
  const int v2_0 = top_idx_in_t0;
  const int v3_0 = triangle_indices[0][2];

  const int v0_1 = triangle_indices[1][0];
  const int v1_1 = triangle_indices[1][1];
  const int v3_1 = triangle_indices[1][2];
  const int v4_1 = d->tetrahedra[t[0]].index_in_neighbour[v2_0];

  // now set some variables to the names in the documentation figure
  const int vert[6] = {
      d->tetrahedra[t[0]].vertices[v0_0], d->tetrahedra[t[0]].vertices[v1_0],
      d->tetrahedra[t[0]].vertices[v2_0], d->tetrahedra[t[0]].vertices[v3_0],
      d->tetrahedra[t[1]].vertices[v4_1], v};

  const int ngbs[6] = {d->tetrahedra[t[0]].neighbours[v0_0],
                       d->tetrahedra[t[1]].neighbours[v0_1],
                       d->tetrahedra[t[1]].neighbours[v1_1],
                       d->tetrahedra[t[0]].neighbours[v1_0],
                       d->tetrahedra[t[0]].neighbours[v3_0],
                       d->tetrahedra[t[1]].neighbours[v3_1]};

  const int idx_in_ngbs[6] = {d->tetrahedra[t[0]].index_in_neighbour[v0_0],
                              d->tetrahedra[t[1]].index_in_neighbour[v0_1],
                              d->tetrahedra[t[1]].index_in_neighbour[v1_1],
                              d->tetrahedra[t[0]].index_in_neighbour[v1_0],
                              d->tetrahedra[t[0]].index_in_neighbour[v3_0],
                              d->tetrahedra[t[1]].index_in_neighbour[v3_1]};

  /* Overwrite the two existing tetrahedra and create 4 new ones */
  delaunay_init_tetrahedron(d, t[0], vert[0], vert[1], vert[2], vert[5]);
  delaunay_init_tetrahedron(d, t[1], vert[0], vert[5], vert[2], vert[3]);
  int tn2 = delaunay_new_tetrahedron(d);
  delaunay_init_tetrahedron(d, tn2, vert[5], vert[1], vert[2], vert[3]);
  int tn3 = delaunay_new_tetrahedron(d);
  delaunay_init_tetrahedron(d, tn3, vert[0], vert[1], vert[5], vert[4]);
  int tn4 = delaunay_new_tetrahedron(d);
  delaunay_init_tetrahedron(d, tn4, vert[0], vert[5], vert[3], vert[4]);
  int tn5 = delaunay_new_tetrahedron(d);
  delaunay_init_tetrahedron(d, tn5, vert[5], vert[1], vert[3], vert[4]);

  /* Update neighbour relations */
  tetrahedron_swap_neighbours(&d->tetrahedra[t[0]], tn2, t[1], tn3, ngbs[4], 3,
                              3, 3, idx_in_ngbs[4]);
  tetrahedron_swap_neighbours(&d->tetrahedra[t[1]], tn2, ngbs[3], tn4, t[0], 1,
                              idx_in_ngbs[3], 3, 1);
  tetrahedron_swap_neighbours(&d->tetrahedra[tn2], ngbs[0], t[1], tn5, t[0],
                              idx_in_ngbs[0], 0, 3, 0);
  tetrahedron_swap_neighbours(&d->tetrahedra[tn3], tn5, tn4, ngbs[5], t[0], 2,
                              2, idx_in_ngbs[5], 2);
  tetrahedron_swap_neighbours(&d->tetrahedra[tn4], tn5, ngbs[2], tn3, t[1], 1,
                              idx_in_ngbs[2], 1, 2);
  tetrahedron_swap_neighbours(&d->tetrahedra[tn5], ngbs[1], tn4, tn3, tn2,
                              idx_in_ngbs[1], 0, 0, 2);

  tetrahedron_swap_neighbour(&d->tetrahedra[ngbs[0]], idx_in_ngbs[0], tn2, 0);
  tetrahedron_swap_neighbour(&d->tetrahedra[ngbs[1]], idx_in_ngbs[1], tn5, 0);
  tetrahedron_swap_neighbour(&d->tetrahedra[ngbs[2]], idx_in_ngbs[2], tn4, 1);
  tetrahedron_swap_neighbour(&d->tetrahedra[ngbs[3]], idx_in_ngbs[3], t[1], 1);
  tetrahedron_swap_neighbour(&d->tetrahedra[ngbs[4]], idx_in_ngbs[4], t[0], 3);
  tetrahedron_swap_neighbour(&d->tetrahedra[ngbs[5]], idx_in_ngbs[5], tn3, 2);

  /* Add new/updated tetrahedra to queue for checking */
  delaunay_assert(d->tetrahedra_to_check.values[0] == t[0])
      delaunay_assert(d->tetrahedra_to_check.values[1] == t[1])
          int_lifo_queue_push(&d->tetrahedra_to_check, tn2);
  int_lifo_queue_push(&d->tetrahedra_to_check, tn3);
  int_lifo_queue_push(&d->tetrahedra_to_check, tn4);
  int_lifo_queue_push(&d->tetrahedra_to_check, tn5);
}

/**
 * @brief Replace the given @f$n@f$ tetrahedra with @f$2n@f$ new ones by
 * inserting the given new vertex.
 *
 * @image html newvoronoicell_n_to_2n_flip.png
 *
 * The @f$n@f$ tetrahedra
 * (v0 v@f$(n+1)@f$ v1 v@f$(n)@f$),
 * @f$...@f$,
 * (v@f$(i-1)@f$ v@f$(n+1)@f$ v@f$(i)@f$ v@f$(n)@f$),
 * @f$...@f$,
 * (v@f$(n-1)@f$ v@f$(n+1)@f$ v0 v@f$(n)@f$)
 * are replaced with the @f$2n@f$ tetrahedra
 * (v0 v@f$(n+2)@f$ v1 v@f$(n)@f$),
 * (v0 v@f$(n+1)@f$ v1 v@f$(n+2)@f$),
 * @f$...@f$,
 * (v@f$(i-1)@f$ v@f$(n+2)@f$ v@f$(i)@f$ v@f$(n)@f$),
 * (v@f$(i-1)@f$ v@f$(n+1)@f$ v@f$(i)@f$ v@f$(n+2)@f$),
 * @f$...@f$,
 * (v@f$(n-1)@f$ v@f$(n+2)@f$ v0 v@f$(n)@f$),
 * (v@f$(n-1)@f$ v@f$(n+1)@f$ v0 v@f$(n+2)@f$).
 *
 * The new neighbour relations can easily be deduced from the figure, while the
 * new neighbour indices are set automatically by the way the new tetrahedra are
 * constructed.
 *
 * @param d Delaunay tessellation
 * @param v The new vertex
 * @param t The tetrahedra to replace
 * @param n The number of tetrahedra to replace
 */
inline static void delaunay_n_to_2n_flip(struct delaunay* d, int v,
                                         const int* t, int n) {
  /* find the indices of the common axis vertex_indices in all tetrahedra */
  int axis_idx_in_tj[n][2];
  int tn_min_1_idx_in_t0 = 0;
  int num_axis = 0;
  struct tetrahedron* t0 = &d->tetrahedra[t[0]];
  for (int cur_v_idx_in_t0 = 0; cur_v_idx_in_t0 < 4; cur_v_idx_in_t0++) {
    int current_vertex_idx_in_tj[n];
    current_vertex_idx_in_tj[0] = cur_v_idx_in_t0;
    int current_vertex_is_axis = 1;
    for (int j = 1; j < n; ++j) {
      struct tetrahedron* tj = &d->tetrahedra[t[j]];
      int test_idx = 0;
      while (test_idx < 4 &&
             t0->vertices[cur_v_idx_in_t0] != tj->vertices[test_idx]) {
        test_idx++;
      }
      current_vertex_is_axis &= (test_idx < 4);
      current_vertex_idx_in_tj[j] = test_idx;
    }
    if (current_vertex_is_axis) {
      for (int j = 0; j < n; ++j) {
        axis_idx_in_tj[j][num_axis] = current_vertex_idx_in_tj[j];
      }
      ++num_axis;
    } else if (current_vertex_idx_in_tj[1] < 4) {
      /* Vertex is not an axis vertex, but is present in t1. This means that the
       * tetrahedron opposite of this vertex must be t_(n-1) (see figure). */
      tn_min_1_idx_in_t0 = current_vertex_idx_in_tj[0];
    }
  }
  /* Found both vertex_indices of the edge shared by all tetrahedra? */
  delaunay_assert(num_axis == 2);

  /* now make sure we give the indices the same meaning as in the figure */
  const int t1_idx_in_t0 =
      6 - axis_idx_in_tj[0][0] - axis_idx_in_tj[0][1] - tn_min_1_idx_in_t0;
  if (!positive_permutation(t1_idx_in_t0, axis_idx_in_tj[0][0],
                            tn_min_1_idx_in_t0, axis_idx_in_tj[0][1])) {
    for (int j = 0; j < n; ++j) {
      const int tmp = axis_idx_in_tj[j][0];
      axis_idx_in_tj[j][0] = axis_idx_in_tj[j][1];
      axis_idx_in_tj[j][1] = tmp;
    }
  }

#ifdef DELAUNAY_CHECKS
  /* Check that the new vertex lies in between the axis vertices */
  const double* v_new = d->rescaled_vertices[v].x_f64;
  const double* a0 =
      d->rescaled_vertices[t0->vertices[axis_idx_in_tj[0][0]]].x_f64;
  const double* a1 =
      d->rescaled_vertices[t0->vertices[axis_idx_in_tj[0][1]]].x_f64;
  const double vec1[3] = {v_new[0] - a0[0], v_new[1] - a0[1], v_new[2] - a0[2]};
  const double vec2[3] = {a1[0] - a0[0], a1[1] - a0[1], a1[2] - a0[2]};
  const double norm1 = geometry3d_dot(vec1, vec1);
  const double norm2 = geometry3d_dot(vec2, vec2);
  const double dot12 = geometry3d_dot(vec1, vec2);
  if (fabs(dot12 / sqrt(norm1 * norm2) - 1) > 1e-6) {
    abort();
  }
  if (dot12 < 0 || dot12 > norm2) {
    abort();
  }

  /* Check that this t0 has the right orientation using this notation */
  int orientation = delaunay_test_orientation(
      d, t0->vertices[t1_idx_in_t0], t0->vertices[axis_idx_in_tj[0][0]],
      t0->vertices[tn_min_1_idx_in_t0], t0->vertices[axis_idx_in_tj[0][1]]);
  if (orientation >= 0) {
    error("Incorrect orientation with current notation!");
  }
#endif

  /* set some variables to the values in the documentation figure */
  int vert[n + 3], ngbs[2 * n], idx_in_ngb[2 * n];
  int tprev_in_tcur = tn_min_1_idx_in_t0;
  for (int j = 0; j < n; ++j) {
    const int tnext_in_tcur =
        6 - tprev_in_tcur - axis_idx_in_tj[j][0] - axis_idx_in_tj[j][1];
    struct tetrahedron* tj = &d->tetrahedra[t[j]];
    vert[j] = tj->vertices[tnext_in_tcur];
    tprev_in_tcur = tj->index_in_neighbour[tnext_in_tcur];
    ngbs[2 * j] = tj->neighbours[axis_idx_in_tj[j][0]];
    ngbs[2 * j + 1] = tj->neighbours[axis_idx_in_tj[j][1]];
    idx_in_ngb[2 * j] = tj->index_in_neighbour[axis_idx_in_tj[j][0]];
    idx_in_ngb[2 * j + 1] = tj->index_in_neighbour[axis_idx_in_tj[j][1]];
  }
  int vn = d->tetrahedra[t[0]].vertices[axis_idx_in_tj[0][1]];
  int vn_plus_1 = d->tetrahedra[t[0]].vertices[axis_idx_in_tj[0][0]];
  int vn_plus_2 = v;

  /* create n new tetrahedra and overwrite the n existing ones */
  int tn[2 * n];
  for (int j = 0; j < n; j++) {
    tn[2 * j] = t[j];
    tn[2 * j + 1] = delaunay_new_tetrahedron(d);
  }
  for (int j = 0; j < n; j++) {
    /* Non-axis vertices */
    int vj = vert[j];
    int vj_plus_1 = vert[(j + 1) % n];

    /* Upper tetrahedron (connected to axis1 = v_n, see figure) */
    int tn0 = tn[2 * j];
    delaunay_init_tetrahedron(d, tn0, vj, vn_plus_2, vj_plus_1, vn);

    /* Lower tetrahedron (connected to axis0 = vn_plus_1, see figure) */
    int tn1 = tn[2 * j + 1];
    delaunay_init_tetrahedron(d, tn1, vj_plus_1, vn_plus_2, vj, vn_plus_1);

    /* Setup neighbour relations */
    /* Upper tetrahedron (see figure) */
    int t_next_upper = tn[(2 * (j + 1)) % (2 * n)];
    int t_prev_upper = tn[(2 * (j - 1) + 2 * n) % (2 * n)];
    int t_ngb_upper = ngbs[2 * j];
    int idx_in_t_ngb_upper = idx_in_ngb[2 * j];
    tetrahedron_swap_neighbours(&d->tetrahedra[tn0], t_next_upper, t_ngb_upper,
                                t_prev_upper, tn1, 2, idx_in_t_ngb_upper, 0, 3);
    tetrahedron_swap_neighbour(&d->tetrahedra[t_ngb_upper], idx_in_t_ngb_upper,
                               tn0, 1);

    /* Lower tetrahedron (see figure) */
    int t_next_lower = tn[(2 * (j + 1) + 1) % (2 * n)];
    int t_prev_lower = tn[(2 * (j - 1) + 1 + 2 * n) % (2 * n)];
    int t_ngb_lower = ngbs[2 * j + 1];
    int idx_in_t_ngb_lower = idx_in_ngb[2 * j + 1];
    tetrahedron_swap_neighbours(&d->tetrahedra[tn1], t_prev_lower, t_ngb_lower,
                                t_next_lower, tn0, 2, idx_in_t_ngb_lower, 0, 3);
    tetrahedron_swap_neighbour(&d->tetrahedra[t_ngb_lower], idx_in_t_ngb_lower,
                               tn1, 1);
  }

#ifdef DELAUNAY_CHECKS
  for (int j = 0; j < 2 * n; j++) {
    /* Check neighbour relations */
    int t_idx = tn[j];
    struct tetrahedron* this_t = &d->tetrahedra[t_idx];
    for (int i = 0; i < 4; i++) {
      struct tetrahedron* t_ngb = &d->tetrahedra[this_t->neighbours[i]];
      int idx_in_t_ngb = this_t->index_in_neighbour[i];
      if (t_ngb->neighbours[idx_in_t_ngb] != t_idx) {
        error("Wrong neighbour relation!");
      }
    }
  }
#endif

  /* add new/updated tetrahedra to the queue for checking */
  int_lifo_queue_reset(&d->tetrahedra_to_check);
  for (int j = 0; j < 2 * n; j++) {
    int_lifo_queue_push(&d->tetrahedra_to_check, tn[j]);
  }
}

/**
 * @brief Replace the given two tetrahedra with three new tetrahedra.
 *
 * @image html newvoronoicell_two_to_three_flip.png
 *
 * The two positively oriented tetrahedra (v0 v1 v2 v3) and (v0 v1 v3 v4) (that
 * share the red face in the figure) are
 * replaced with three new positively oriented tetrahedra (that share the green
 * faces): (v0 v1 v2 v4), (v0 v4 v2 v3), and (v4 v1 v2 v3).
 *
 * Before the flip, t0 has ngb0, ngb3 and ngb4 as neighbours, while t1 has ngb1,
 * ngb2 and ngb5 as neighbours. After the flip, t'0 has ngb4 and ngb5 as
 * neighbours, t'1 has ngb3 and ngb4 as neighbours, and t'2 has ngb0 and ngb1
 * as neighbours.
 *
 * We first figure out the indices of the common triangle vertex_indices v0, v1
 * and v3 in both tetrahedra. Once we know these, it is very straigthforward to
 * match each index to one of these three vertex_indices (requiring that t0 is
 * positively oriented). We can then get the actual vertex_indices, neighbours
 * and neighbour indices and construct the new tetrahedra.
 *
 * @param d Delaunay tessellation
 * @param t0 First tetrahedron
 * @param t1 Second tetrahedron
 * @param top0 Index of the vertex of the first tetrahedron opposite the second
 * tetrahedron.
 * @param top1 Index of the vertex of the second tetrahedron opposite the first
 * tetrahedron.
 */
inline static void delaunay_two_to_three_flip(struct delaunay* restrict d,
                                              int t0, int t1, int top0,
                                              int top1) {
  /* get the indices of the common triangle of the tetrahedra, and make sure we
   * know which index in tetrahedron0 matches which index in tetrahedron1 */
  int triangle[2][3];
  for (int i = 0; i < 3; ++i) {
    triangle[0][i] = (top0 + i + 1) % 4;
    triangle[1][i] = 0;
    while (d->tetrahedra[t0].vertices[triangle[0][i]] !=
           d->tetrahedra[t1].vertices[triangle[1][i]]) {
      ++triangle[1][i];
    }
  }
  /* Make sure that we start from a positively oriented tetrahedron. The weird
   * index ordering is chosen to match the vertex_indices in the documentation
   * figure
   */
  if (!positive_permutation(triangle[0][1], triangle[0][2], top0,
                            triangle[0][0])) {
    int tmp = triangle[0][1];
    triangle[0][1] = triangle[0][2];
    triangle[0][2] = tmp;

    tmp = triangle[1][1];
    triangle[1][1] = triangle[1][2];
    triangle[1][2] = tmp;
  }
  const int v0_0 = triangle[0][1];
  const int v1_0 = triangle[0][2];
  const int v2_0 = top0;
  const int v3_0 = triangle[0][0];

  const int v0_1 = triangle[1][1];
  const int v1_1 = triangle[1][2];
  const int v3_1 = triangle[1][0];
  const int v4_1 = top1;

  /* Set some variables to the names used in the documentation figure */
  int vert[5], ngbs[6], idx_in_ngb[6];
  vert[0] = d->tetrahedra[t0].vertices[v0_0];
  vert[1] = d->tetrahedra[t0].vertices[v1_0];
  vert[2] = d->tetrahedra[t0].vertices[v2_0];
  vert[3] = d->tetrahedra[t0].vertices[v3_0];
  ngbs[0] = d->tetrahedra[t0].neighbours[v0_0];
  ngbs[3] = d->tetrahedra[t0].neighbours[v1_0];
  ngbs[4] = d->tetrahedra[t0].neighbours[v3_0];
  idx_in_ngb[0] = d->tetrahedra[t0].index_in_neighbour[v0_0];
  idx_in_ngb[3] = d->tetrahedra[t0].index_in_neighbour[v1_0];
  idx_in_ngb[4] = d->tetrahedra[t0].index_in_neighbour[v3_0];
  vert[4] = d->tetrahedra[t1].vertices[v4_1];
  ngbs[1] = d->tetrahedra[t1].neighbours[v0_1];
  ngbs[2] = d->tetrahedra[t1].neighbours[v1_1];
  ngbs[5] = d->tetrahedra[t1].neighbours[v3_1];
  idx_in_ngb[1] = d->tetrahedra[t1].index_in_neighbour[v0_1];
  idx_in_ngb[2] = d->tetrahedra[t1].index_in_neighbour[v1_1];
  idx_in_ngb[5] = d->tetrahedra[t1].index_in_neighbour[v3_1];

  /* overwrite t0 and t1 and create a new tetrahedron */
  delaunay_init_tetrahedron(d, t0, vert[0], vert[1], vert[2], vert[4]);
  delaunay_init_tetrahedron(d, t1, vert[0], vert[4], vert[2], vert[3]);
  const int t2 = delaunay_new_tetrahedron(d);
  delaunay_init_tetrahedron(d, t2, vert[4], vert[1], vert[2], vert[3]);

  /* fix neighbour relations */
  tetrahedron_swap_neighbours(&d->tetrahedra[t0], t2, t1, ngbs[5], ngbs[4], 3,
                              3, idx_in_ngb[5], idx_in_ngb[4]);
  tetrahedron_swap_neighbours(&d->tetrahedra[t1], t2, ngbs[3], ngbs[2], t0, 1,
                              idx_in_ngb[3], idx_in_ngb[2], 1);
  tetrahedron_swap_neighbours(&d->tetrahedra[t2], ngbs[0], t1, ngbs[1], t0,
                              idx_in_ngb[0], 0, idx_in_ngb[1], 0);

  tetrahedron_swap_neighbour(&d->tetrahedra[ngbs[0]], idx_in_ngb[0], t2, 0);
  tetrahedron_swap_neighbour(&d->tetrahedra[ngbs[1]], idx_in_ngb[1], t2, 2);
  tetrahedron_swap_neighbour(&d->tetrahedra[ngbs[2]], idx_in_ngb[2], t1, 2);
  tetrahedron_swap_neighbour(&d->tetrahedra[ngbs[3]], idx_in_ngb[3], t1, 1);
  tetrahedron_swap_neighbour(&d->tetrahedra[ngbs[4]], idx_in_ngb[4], t0, 3);
  tetrahedron_swap_neighbour(&d->tetrahedra[ngbs[5]], idx_in_ngb[5], t0, 2);

  /* add new/updated tetrahedrons to queue */
  int_lifo_queue_push(&d->tetrahedra_to_check, t0);
  int_lifo_queue_push(&d->tetrahedra_to_check, t1);
  int_lifo_queue_push(&d->tetrahedra_to_check, t2);
}

/**
 * @brief Replace the given four tetrahedra with four new tetrahedra.
 *
 * @image html newvoronoicell_four_to_four_flip.png
 *
 * The four positively oriented tetrahedra (v0 v1 v2 v3), (v0 v1 v3 v4),
 * (v0 v1 v5 v2), and (v0 v5 v1 v4),
 * that share the edge (v0 v1) are replaced by four new positively oriented
 * tetrahedra that share the edge (v3 v5) (dashed line in figure):
 * (v0 v3 v5 v2), (v1 v5 v3 v2), (v0 v5 v3 v4), and (v1 v3 v5 v4).
 *
 * The original red shared faces are hence replaced by the new green shared
 * faces in the figure; the blue shared faces will also be shared by the new
 * tetrahedra.
 *
 * Originally, t0 has ngb0 and ngb3 as neighbours, t1 has ngb1 and ngb2 as
 * neighbours, t2 has ngb4 and ngb7 as neighbours, and t3 has ngb5 and ngb6 as
 * neighbours. After the flip, t'0 has ngb3 and ngb7 as neighbours, t'1 has ngb0
 * and ngb4 as neighbours, t'2 has ngb2 and ngb6 as neighbours, and t'3 has ngb1
 * and ngb5 as neighbours.
 *
 * The tetrahedra should be given to this routine in the expected order: t0
 * should have t1 and t2 as neighbours, while t3 should be a common neighbour of
 * t1 and t2, but not of t3.
 *
 * The first thing we do is figure out how the internal vertex indices of the
 * four tetrahedra map to the names in the figure. We do this by identifying the
 * indices of the common axis vertex_indices v0 and v1 in all tetrahedra, and
 * the index of v2 in t0. Once we know v0, v1 and v2 in t0, we can deduce the
 * index of v3 in in t0, and require that (v0 v1 v2 v3) is positively oriented
 * (if not, we swap v0 and v1 in all tetrahedra so that it is).
 *
 * Once the indices have been mapped, it is straightforward to deduce the
 * actual vertex_indices, neighbours and neighbour indices, and we can simply
 * construct the new tetrahedra based on the figure.
 *
 * @param d Delaunay tessellation
 * @param t0 First tetrahedron.
 * @param t1 Second tetrahedron.
 * @param t2 Third tetrahedron.
 * @param t3 Fourth tetrahedron.
 */
inline static void delaunay_four_to_four_flip(struct delaunay* restrict d,
                                              int t0, int t1, int t2, int t3) {
  /* the four tetrahedra share an axis, find the indices of the axis points
   * in the four tetrahedra */
  int axis[4][4];
  int num_axis = 0;
  for (int i = 0; i < 4; ++i) {
    int idx_in_t0, idx_in_t1, idx_in_t2, idx_in_t3;
    idx_in_t0 = i;
    idx_in_t1 = 0;
    while (idx_in_t1 < 4 && d->tetrahedra[t0].vertices[idx_in_t0] !=
                                d->tetrahedra[t1].vertices[idx_in_t1]) {
      ++idx_in_t1;
    }
    idx_in_t2 = 0;
    while (idx_in_t2 < 4 && d->tetrahedra[t0].vertices[idx_in_t0] !=
                                d->tetrahedra[t2].vertices[idx_in_t2]) {
      ++idx_in_t2;
    }
    idx_in_t3 = 0;
    while (idx_in_t3 < 4 && d->tetrahedra[t0].vertices[idx_in_t0] !=
                                d->tetrahedra[t3].vertices[idx_in_t3]) {
      ++idx_in_t3;
    }
    if (idx_in_t1 < 4 && idx_in_t2 < 4 && idx_in_t3 < 4) {
      axis[0][num_axis] = idx_in_t0;
      axis[1][num_axis] = idx_in_t1;
      axis[2][num_axis] = idx_in_t2;
      axis[3][num_axis] = idx_in_t3;
      ++num_axis;
    } else {
      if (idx_in_t1 < 4) {
        axis[0][3] = idx_in_t0;
      }
    }
  }
  axis[0][2] = 6 - axis[0][0] - axis[0][1] - axis[0][3];

  /* now make sure we give the indices the same meaning as in the figure, i.e.
   * 'v[0][0]' is the index of vertex 0 in the figure in the first tetrahedron
   * (v0v1v2v3), and so on */
  if (!positive_permutation(axis[0][0], axis[0][1], axis[0][2], axis[0][3])) {
    int tmp = axis[0][0];
    axis[0][0] = axis[0][1];
    axis[0][1] = tmp;

    tmp = axis[1][0];
    axis[1][0] = axis[1][1];
    axis[1][1] = tmp;

    tmp = axis[2][0];
    axis[2][0] = axis[2][1];
    axis[2][1] = tmp;

    tmp = axis[3][0];
    axis[3][0] = axis[3][1];
    axis[3][1] = tmp;
  }

  /* t0 = (v0v1v2v3) */
  const int v0_0 = axis[0][0];
  const int v1_0 = axis[0][1];
  const int v2_0 = axis[0][2];
  const int v3_0 = axis[0][3];

  /* t1 = (v0v1v3v4) */
  const int v0_1 = axis[1][0];
  const int v1_1 = axis[1][1];
  const int v4_1 = d->tetrahedra[t0].index_in_neighbour[v2_0];

  /* t2 = (v0v1v5v2) */
  const int v0_2 = axis[2][0];
  const int v1_2 = axis[2][1];
  const int v5_2 = d->tetrahedra[t0].index_in_neighbour[v3_0];

  /* t3 = (v0v5v1v4) */
  const int v0_3 = axis[3][0];
  const int v1_3 = axis[3][1];

  const int vert[6] = {
      d->tetrahedra[t0].vertices[v0_0], d->tetrahedra[t0].vertices[v1_0],
      d->tetrahedra[t0].vertices[v2_0], d->tetrahedra[t0].vertices[v3_0],
      d->tetrahedra[t1].vertices[v4_1], d->tetrahedra[t2].vertices[v5_2]};

  const int ngbs[8] = {
      d->tetrahedra[t0].neighbours[v0_0], d->tetrahedra[t1].neighbours[v0_1],
      d->tetrahedra[t1].neighbours[v1_1], d->tetrahedra[t0].neighbours[v1_0],
      d->tetrahedra[t2].neighbours[v0_2], d->tetrahedra[t3].neighbours[v0_3],
      d->tetrahedra[t3].neighbours[v1_3], d->tetrahedra[t2].neighbours[v1_2]};

  const int idx_in_ngb[8] = {d->tetrahedra[t0].index_in_neighbour[v0_0],
                             d->tetrahedra[t1].index_in_neighbour[v0_1],
                             d->tetrahedra[t1].index_in_neighbour[v1_1],
                             d->tetrahedra[t0].index_in_neighbour[v1_0],
                             d->tetrahedra[t2].index_in_neighbour[v0_2],
                             d->tetrahedra[t3].index_in_neighbour[v0_3],
                             d->tetrahedra[t3].index_in_neighbour[v1_3],
                             d->tetrahedra[t2].index_in_neighbour[v1_2]};

  /* Replace the tetrahedra */
  /* t0 becomes (v0v3v5v2) */
  delaunay_init_tetrahedron(d, t0, vert[0], vert[3], vert[5], vert[2]);
  /* t1 becomes (v1v5v3v2) */
  delaunay_init_tetrahedron(d, t1, vert[1], vert[5], vert[3], vert[2]);
  /* t2 becomes (v0v5v3v4) */
  delaunay_init_tetrahedron(d, t2, vert[0], vert[5], vert[3], vert[4]);
  /* t3 becomes (v1v3v5v4) */
  delaunay_init_tetrahedron(d, t3, vert[1], vert[3], vert[5], vert[4]);

  /* Setup neighbour information */
  tetrahedron_swap_neighbours(&d->tetrahedra[t0], t1, ngbs[7], ngbs[3], t2, 0,
                              idx_in_ngb[7], idx_in_ngb[3], 3);
  tetrahedron_swap_neighbours(&d->tetrahedra[t1], t0, ngbs[0], ngbs[4], t3, 0,
                              idx_in_ngb[0], idx_in_ngb[4], 3);
  tetrahedron_swap_neighbours(&d->tetrahedra[t2], t3, ngbs[2], ngbs[6], t0, 0,
                              idx_in_ngb[2], idx_in_ngb[6], 3);
  tetrahedron_swap_neighbours(&d->tetrahedra[t3], t2, ngbs[5], ngbs[1], t1, 0,
                              idx_in_ngb[5], idx_in_ngb[1], 3);

  tetrahedron_swap_neighbour(&d->tetrahedra[ngbs[0]], idx_in_ngb[0], t1, 1);
  tetrahedron_swap_neighbour(&d->tetrahedra[ngbs[1]], idx_in_ngb[1], t3, 2);
  tetrahedron_swap_neighbour(&d->tetrahedra[ngbs[2]], idx_in_ngb[2], t2, 1);
  tetrahedron_swap_neighbour(&d->tetrahedra[ngbs[3]], idx_in_ngb[3], t0, 2);
  tetrahedron_swap_neighbour(&d->tetrahedra[ngbs[4]], idx_in_ngb[4], t1, 2);
  tetrahedron_swap_neighbour(&d->tetrahedra[ngbs[5]], idx_in_ngb[5], t3, 1);
  tetrahedron_swap_neighbour(&d->tetrahedra[ngbs[6]], idx_in_ngb[6], t2, 2);
  tetrahedron_swap_neighbour(&d->tetrahedra[ngbs[7]], idx_in_ngb[7], t0, 1);

  /* append updated tetrahedra to queue for checking */
  int_lifo_queue_push(&d->tetrahedra_to_check, t0);
  int_lifo_queue_push(&d->tetrahedra_to_check, t1);
  int_lifo_queue_push(&d->tetrahedra_to_check, t2);
  int_lifo_queue_push(&d->tetrahedra_to_check, t3);
}

/**
 * @brief Replace the given three tetrahedra with two new tetrahedra.
 *
 * @image html newvoronoicell_three_to_two_flip.png
 *
 * The three positively oriented tetrahedra (v0 v1 v2 v4), (v0 v4 v2 v3), and
 * (v4 v1 v2 v3) (with the red common faces in the figure) are
 * replaced with two new positively oriented tetrahedra (with a green common
 * face in the figure): (v0 v1 v2 v3) and (v0 v1 v3 v4).
 *
 * Originally, t0 has ngb4 and ngb5 as neighbours, t1 has ngb2 and ngb3 as
 * neighbours, and t2 has ngb0 and ngb1 as neighbours. After the flip, t'0 has
 * ngb0, ngb3 and ngb4 as neighbours, while t'1 has ngb1, ngb2 and ngb5 as
 * neighbours.
 *
 * We first find the indices of the common axis (v2 v4) in all three tetrahedra,
 * plus the index of v0 (the third common vertex of t0 and t1) in t0. Once we
 * have these we also know the index of v1 in t0, and we can find out which of
 * the two axis indices corresponds to v2 and which to v4 by requiring that the
 * four indices are a positively oriented permutation of 0123. Once this is
 * done, it is very straightforward to obtain the other indices in the other
 * tetrahedra. We can then get the actual vertex_indices, neighbours and
 * neighbour indices, and construct the two new tetrahedra.
 *
 * Note that because this flip removes a tetrahedron, it will free up a spot in
 * the tetrahedra vector. Since removing the tetrahedron from that vector would
 * be very expensive (since it requires a reshuffle of all tetrahedra behind it
 * and requires us to update the neighbour relations for all of these
 * tetrahedra), we just leave it in and keep an extra stack of free spots in the
 * tetrahedra array, which can be filled by other flips.
 *
 * @param d Delaunay tessellation
 * @param t0 First tetrahedron.
 * @param t1 Second tetrahedron.
 * @param t2 Third tetrahedron.
 * @param top_t0 The index of the top vertex in t0 (v1).
 * @param top_t1 The index of the top vertex in t1 (v3).
 * @param non_axis_1_in_t0 The index of the second non axis vertex in t0 (v0).
 * @return The index of the freed tetrahedron.
 */
inline static int delaunay_three_to_two_flip(struct delaunay* restrict d,
                                             int t0, int t1, int t2, int top_t0,
                                             int top_t1, int non_axis_in_t0) {
  /* Get the common axis of the three tetrahedra */
  /* First in t0 */
  int axis[3][2] = {{0, 0}, {0, 0}, {0, 0}};
  axis[0][0] = (top_t0 + 1) % 4;
  if (axis[0][0] == non_axis_in_t0) axis[0][0] = (axis[0][0] + 1) % 4;
  axis[0][1] = 6 - axis[0][0] - top_t0 - non_axis_in_t0;
  if (!positive_permutation(non_axis_in_t0, top_t0, axis[0][0], axis[0][1])) {
    int tmp = axis[0][0];
    axis[0][0] = axis[0][1];
    axis[0][1] = tmp;
  }
  /* Then also in t1 and t2 */
  const int v_ax0 = d->tetrahedra[t0].vertices[axis[0][0]];
  const int v_ax1 = d->tetrahedra[t0].vertices[axis[0][1]];
  for (int i = 0; i < 4; ++i) {
    if (v_ax0 == d->tetrahedra[t1].vertices[i])
      axis[1][0] = i;
    else if (v_ax1 == d->tetrahedra[t1].vertices[i])
      axis[1][1] = i;
    if (v_ax0 == d->tetrahedra[t2].vertices[i])
      axis[2][0] = i;
    else if (v_ax1 == d->tetrahedra[t2].vertices[i])
      axis[2][1] = i;
  }

  /* Switch to a more convenient naming scheme */
  const int v0_0 = non_axis_in_t0;
  const int v1_0 = top_t0;
  const int v2_0 = axis[0][0];
  const int v4_0 = axis[0][1];

  const int v2_1 = axis[1][0];
  const int v3_1 = top_t1;
  const int v4_1 = axis[1][1];

  const int v2_2 = axis[2][0];
  const int v4_2 = axis[2][1];

  /* set some variables to the names used in the documentation figure */
  const int vert[5] = {
      d->tetrahedra[t0].vertices[v0_0], d->tetrahedra[t0].vertices[v1_0],
      d->tetrahedra[t0].vertices[v2_0], d->tetrahedra[t1].vertices[v3_1],
      d->tetrahedra[t0].vertices[v4_0],
  };

  const int ngbs[6] = {
      d->tetrahedra[t2].neighbours[v4_2], d->tetrahedra[t2].neighbours[v2_2],
      d->tetrahedra[t1].neighbours[v2_1], d->tetrahedra[t1].neighbours[v4_1],
      d->tetrahedra[t0].neighbours[v4_0], d->tetrahedra[t0].neighbours[v2_0]};

  const int idx_in_ngb[6] = {d->tetrahedra[t2].index_in_neighbour[v4_2],
                             d->tetrahedra[t2].index_in_neighbour[v2_2],
                             d->tetrahedra[t1].index_in_neighbour[v2_1],
                             d->tetrahedra[t1].index_in_neighbour[v4_1],
                             d->tetrahedra[t0].index_in_neighbour[v4_0],
                             d->tetrahedra[t0].index_in_neighbour[v2_0]};

  /* Overwrite two new tetrahedra and free the third one. */
  delaunay_init_tetrahedron(d, t0, vert[0], vert[1], vert[2], vert[3]);
  delaunay_init_tetrahedron(d, t1, vert[0], vert[1], vert[3], vert[4]);
  delaunay_log("Deactivating tetrahedron %i", t2);
  tetrahedron_deactivate(&d->tetrahedra[t2]);

  /* update neighbour relations */
  tetrahedron_swap_neighbours(&d->tetrahedra[t0], ngbs[0], ngbs[3], t1, ngbs[4],
                              idx_in_ngb[0], idx_in_ngb[3], 3, idx_in_ngb[4]);
  tetrahedron_swap_neighbours(&d->tetrahedra[t1], ngbs[1], ngbs[2], ngbs[5], t0,
                              idx_in_ngb[1], idx_in_ngb[2], idx_in_ngb[5], 2);
  tetrahedron_swap_neighbour(&d->tetrahedra[ngbs[0]], idx_in_ngb[0], t0, 0);
  tetrahedron_swap_neighbour(&d->tetrahedra[ngbs[1]], idx_in_ngb[1], t1, 0);
  tetrahedron_swap_neighbour(&d->tetrahedra[ngbs[2]], idx_in_ngb[2], t1, 1);
  tetrahedron_swap_neighbour(&d->tetrahedra[ngbs[3]], idx_in_ngb[3], t0, 1);
  tetrahedron_swap_neighbour(&d->tetrahedra[ngbs[4]], idx_in_ngb[4], t0, 3);
  tetrahedron_swap_neighbour(&d->tetrahedra[ngbs[5]], idx_in_ngb[5], t1, 2);

  /* add updated tetrahedra to queue */
  int_lifo_queue_push(&d->tetrahedra_to_check, t0);
  int_lifo_queue_push(&d->tetrahedra_to_check, t1);

  /* return invalidated tetrahedron */
  return t2;
}

/**
 * @brief Check the Delaunay criterion for tetrahedra in the queue until the
 * queue is empty.
 * @param d Delaunay tessellation
 * @param v The new vertex that might cause invalidation of tetrahedra.
 */
inline static void delaunay_check_tetrahedra(struct delaunay* d, int v) {
  int n_freed = 0;
  int* freed = (int*)malloc(10 * sizeof(int));
  int freed_size = 10;
  int freed_tetrahedron;
  int t = get_next_tetrahedron_to_check(d);
  while (t >= 0) {
    freed_tetrahedron = delaunay_check_and_fix_tetrahedron(d, t, v);
    /* Did we free a tetrahedron? */
    if (freed_tetrahedron >= 0) {
      if (n_freed >= freed_size) {
        /* Grow array */
        freed_size <<= 1;
        freed = (int*)realloc(freed, freed_size * sizeof(int));
      }
      freed[n_freed] = freed_tetrahedron;
      n_freed++;
    }
    /* Pop next tetrahedron to check */
    t = get_next_tetrahedron_to_check(d);
  }
  /* Enqueue the newly freed tetrahedra indices */
  for (int i = 0; i < n_freed; i++) {
#ifdef SWIFT_DEBUG_CHECKS
    tetrahedron_deactivate(&d->tetrahedra[freed[i]]);
#endif
    int_lifo_queue_push(&d->free_tetrahedron_indices, freed[i]);
  }
  free(freed);
}

/**
 * @brief Check if the given tetrahedron satisfies the empty circumsphere
 * criterion that marks it as a Delaunay tetrahedron, with respect to the given
 * vertex.
 *
 * @param d Delaunay tessellation
 * @param t The tetrahedron to check.
 * @param v The new vertex that might cause invalidation of the tetrahedron.
 * @return 0 if the tetrahedron failed the empty circumsphere criterion, 1
 * otherwise.
 */
inline static int delaunay_tetrahedron_is_regular(struct delaunay* d, int t,
                                                  int v) {
<<<<<<< HEAD

  /* Dummy tetrahedra are always regular (assuming the vertex falls inside
   * the box of this delaunay tesselation) */
  if (t < 4) {
    delaunay_log("Dummy tetrahedron is always considered regular.");
    return 1;
  }

  delaunay_assert(3 <= t && t < d->tetrahedra_index);
  delaunay_assert(0 <= v && v < d->vertex_index);
  struct tetrahedron* tetrahedron = &d->tetrahedra[t];
  const int v0 = tetrahedron->vertices[0];
  const int v1 = tetrahedron->vertices[1];
  const int v2 = tetrahedron->vertices[2];
  const int v3 = tetrahedron->vertices[3];

  const unsigned long* al = &d->integer_vertices[3 * v0];
  const unsigned long* bl = &d->integer_vertices[3 * v1];
  const unsigned long* cl = &d->integer_vertices[3 * v2];
  const unsigned long* dl = &d->integer_vertices[3 * v3];
  const unsigned long* el = &d->integer_vertices[3 * v];

  const double* ad = &d->rescaled_vertices[3 * v0];
  const double* bd = &d->rescaled_vertices[3 * v1];
  const double* cd = &d->rescaled_vertices[3 * v2];
  const double* dd = &d->rescaled_vertices[3 * v3];
  const double* ed = &d->rescaled_vertices[3 * v];

  /* Do the in_sphere test, which sets the circumcenter */
  const int test = geometry3d_in_sphere_adaptive(
      &d->geometry, al, bl, cl, dl, el, ad, bd, cd, dd, ed,
      tetrahedron->circumcenter, &tetrahedron->circumradius2);

  if (test >= 0) {
    delaunay_log("Tetrahedron %i is valid!", t);
    return 1;
  } else {
    delaunay_log("Tetrahedron %i is invalidated by vertex %i!", t, v);
    return 0;
  }
=======
  delaunay_assert(0 <= t && t < d->tetrahedra_index);
  delaunay_assert(d->vertex_start <= v && t < d->vertex_index);

  struct tetrahedron* tet = &d->tetrahedra[t];

  const delaunay_vertex_t* v0 = &d->rescaled_vertices[tet->vertices[0]];
  const delaunay_vertex_t* v1 = &d->rescaled_vertices[tet->vertices[1]];
  const delaunay_vertex_t* v2 = &d->rescaled_vertices[tet->vertices[2]];
  const delaunay_vertex_t* v3 = &d->rescaled_vertices[tet->vertices[3]];
  const delaunay_vertex_t* v4 = &d->rescaled_vertices[v];

  return 0 <= geometry3d_in_sphere_adaptive(&d->geometry, v0, v1, v2, v3, v4);
>>>>>>> 66c5c85c
}

/**
 * @brief Check if the given tetrahedron satisfies the empty circumsphere
 * criterion that marks it as a Delaunay tetrahedron.
 *
 * If this check fails, this function also performs the necessary flips. All
 * new tetrahedra created by this function are also pushed to the queue for
 * checking.
 *
 * @param d Delaunay tessellation
 * @param t The tetrahedron to check.
 * @param v The new vertex that might cause invalidation of the tetrahedron.
 * @return Index of freed tetrahedron, or negative if no tetrahedra are freed
 */
inline static int delaunay_check_and_fix_tetrahedron(struct delaunay* d,
                                                     const int t, const int v) {
  struct tetrahedron* tetrahedron = &d->tetrahedra[t];
  const int v0_idx = tetrahedron->vertices[0];
  const int v1_idx = tetrahedron->vertices[1];
  const int v2_idx = tetrahedron->vertices[2];
  const int v3_idx = tetrahedron->vertices[3];

  /* Determine which vertex is the newly added vertex */
  int top = 0;
  if (v == v0_idx) {
    top = 0;
  } else if (v == v1_idx) {
    top = 1;
  } else if (v == v2_idx) {
    top = 2;
  } else if (v == v3_idx) {
    top = 3;
  } else {
    error(
        "Checking tetrahedron %i which does not contain the last added "
        "vertex %i",
        t, v);
  }

  /* Get neighbouring tetrahedron opposite of newly added vertex */
  const int ngb = tetrahedron->neighbours[top];
  const int idx_in_ngb = tetrahedron->index_in_neighbour[top];
  /* Get the vertex in the neighbouring tetrahedron opposite of t */
  const int v4_idx = d->tetrahedra[ngb].vertices[idx_in_ngb];

<<<<<<< HEAD
#ifdef SWIFT_DEBUG_CHECKS
  delaunay_tetrahedron_sanity_checks(d, t);
  delaunay_tetrahedron_sanity_checks(d, ngb);
#endif

  /* Is this tetrahedron stil valid?
   * NOTE: Whether this tetrahedron is invalidated by the top of its neighbour
   * is equivalent to whether the neighbour is invalidated by v. */
  const int is_valid = delaunay_tetrahedron_is_regular(d, ngb, v);
  if (is_valid) return -1;

  /* Tetrahedron was invalidated. */
  /* Figure out which flip is needed to restore the tetrahedra */
  /* Get the vertices to perform the orientation tests */
  const unsigned long* al = &d->integer_vertices[3 * v0];
  const unsigned long* bl = &d->integer_vertices[3 * v1];
  const unsigned long* cl = &d->integer_vertices[3 * v2];
  const unsigned long* dl = &d->integer_vertices[3 * v3];
  const unsigned long* el = &d->integer_vertices[3 * v4];

  const double* ad = &d->rescaled_vertices[3 * v0];
  const double* bd = &d->rescaled_vertices[3 * v1];
  const double* cd = &d->rescaled_vertices[3 * v2];
  const double* dd = &d->rescaled_vertices[3 * v3];
  const double* ed = &d->rescaled_vertices[3 * v4];

#ifdef DELAUNAY_3D_HAND_VEC
  int tests[4];
  geometry3d_orient_4(&d->geometry, al, bl, cl, dl, el, ad, bd, cd, dd, ed,
                      tests);
  tests[top] = -1;
#else
  int tests[4] = {-1, -1, -1, -1};
  if (top != 0)
    tests[0] = geometry3d_orient_adaptive(&d->geometry, bl, dl, cl, el, bd, dd,
                                          cd, ed);
  if (top != 1)
    tests[1] = geometry3d_orient_adaptive(&d->geometry, al, cl, dl, el, ad, cd,
                                          dd, ed);
  if (top != 2)
    tests[2] = geometry3d_orient_adaptive(&d->geometry, al, dl, bl, el, ad, dd,
                                          bd, ed);
  if (top != 3)
    tests[3] = geometry3d_orient_adaptive(&d->geometry, al, bl, cl, el, ad, bd,
                                          cd, ed);
=======
  /* check if we have a neighbour that can be checked (dummies are not real and
     should not be tested) */
  if (ngb < 4) {
    delaunay_log("Dummy neighbour! Skipping checks for %i...", t);
    delaunay_assert(v4_idx == -1);
    return -1;
  }
  delaunay_assert(v4_idx != -1);

  const delaunay_vertex_t* v0 = &d->rescaled_vertices[v0_idx];
  const delaunay_vertex_t* v1 = &d->rescaled_vertices[v1_idx];
  const delaunay_vertex_t* v2 = &d->rescaled_vertices[v2_idx];
  const delaunay_vertex_t* v3 = &d->rescaled_vertices[v3_idx];
  const delaunay_vertex_t* v4 = &d->rescaled_vertices[v4_idx];

  const int test =
      geometry3d_in_sphere_adaptive(&d->geometry, v0, v1, v2, v3, v4);

  if (test < 0) {
    delaunay_log("Tetrahedron %i was invalidated by adding vertex %i", t, v);
    /* Figure out which flip is needed to restore the tetrahedra */
#ifdef DELAUNAY_3D_HAND_VEC
    int tests[4];
    geometry3d_orient_4(&d->geometry, v0, v1, v2, v3, v4, tests);
    tests[top] = -1;
#else
    int tests[4] = {-1, -1, -1, -1};
    if (top != 0)
      tests[0] = geometry3d_orient_adaptive(&d->geometry, v1, v3, v2, v4);
    if (top != 1)
      tests[1] = geometry3d_orient_adaptive(&d->geometry, v0, v2, v3, v4);
    if (top != 2)
      tests[2] = geometry3d_orient_adaptive(&d->geometry, v0, v3, v1, v4);
    if (top != 3)
      tests[3] = geometry3d_orient_adaptive(&d->geometry, v0, v1, v2, v4);
>>>>>>> 66c5c85c
#endif
  int i;
  for (i = 0; i < 4 && tests[i] < 0; ++i) {
  }
  if (i == 4) {
    /* v4 inside sphere around v0, v1, v2 and v3: need to do a 2 to 3 flip */
    delaunay_log("Performing 2 to 3 flip with %i and %i", t, ngb);
    delaunay_two_to_three_flip(d, t, ngb, top, idx_in_ngb);
  } else if (tests[i] == 0) {
    /* degenerate case: possible 4 to 4 flip needed. The line that connects v
     * and v4 intersects an edge of the triangle formed by the other 3
     * vertex_indices of t. If that edge is shared by exactly 4 tetrahedra in
     * total, the 2 neighbours are involved in the 4 to 4 flip. If it isn't,
     * we cannot solve this situation now, it will be solved later by another
     * flip. */

    /* get the other involved neighbour of t */
    /* the non_axis point is simply the vertex not present in the relevant
     * orientation test */
    const int other_ngb = d->tetrahedra[t].neighbours[i];
    /* get the index of 'new_vertex' in 'other_ngb', as the neighbour
     * opposite that vertex is the other neighbour we need to check */
    int idx_v_in_other_ngb;
    for (idx_v_in_other_ngb = 0;
         idx_v_in_other_ngb < 4 &&
         d->tetrahedra[other_ngb].vertices[idx_v_in_other_ngb] != v;
         idx_v_in_other_ngb++) {
    }
    const int other_ngbs_ngb =
        d->tetrahedra[other_ngb].neighbours[idx_v_in_other_ngb];
    /* check if other_ngbs_ngb is also a neighbour of ngb. */
    int second_idx_in_ngb =
        tetrahedron_is_neighbour(&d->tetrahedra[ngb], other_ngbs_ngb);
    if (second_idx_in_ngb < 4) {
      delaunay_log("Performing 4 to 4 flip between %i, %i, %i and %i!", t,
                   other_ngb, ngb, other_ngbs_ngb);
      delaunay_four_to_four_flip(d, t, other_ngb, ngb, other_ngbs_ngb);
    } else {
      delaunay_log("4 to 4 with %i and %i flip not possible!", t, ngb);
    }
  } else {
<<<<<<< HEAD
    /* check that this is indeed the only case left */
    delaunay_assert(tests[i] > 0);
    /* Outside: possible 3 to 2 flip.
     * The line that connects 'new_vertex' and 'v4' lies outside an edge of
     * the triangle formed by the other 3 vertex_indices of 'tetrahedron'. We
     * need to check if the neighbouring tetrahedron opposite the non-edge
     * point of that triangle is the same for 't' and 'ngb'. If it is, that is
     * the third tetrahedron for the 3 to 2 flip. If it is not, we cannot
     * solve this faulty situation now, but it will be solved by another flip
     * later on */

    /* get the other involved neighbour of t */
    /* the non_axis point is simply the vertex not present in the relevant
     * orientation test */
    const int other_ngb = d->tetrahedra[t].neighbours[i];
#ifdef SWIFT_DEBUG_CHECKS
    delaunay_tetrahedron_sanity_checks(d, other_ngb);
#endif
    /* check if other_ngb is also a neighbour of ngb */
    const int other_ngb_idx_in_ngb =
        tetrahedron_is_neighbour(&d->tetrahedra[ngb], other_ngb);
    if (other_ngb_idx_in_ngb < 4) {
      delaunay_log("Performing 3 to 2 flip with %i, %i and %i!", t, ngb,
                   other_ngb);

      return delaunay_three_to_two_flip(
          d, t, ngb, other_ngb, top, d->tetrahedra[t].index_in_neighbour[top],
          i);
    } else {
      delaunay_log("3 to 2 with %i and %i flip not possible!", t, ngb);
    }
=======
    delaunay_log("Tetrahedron %i is valid!", t);
>>>>>>> 66c5c85c
  }
  return -1;
}

/**
 * @brief Compute the square of the radius of the circumsphere of the given
 * tetrahedron.
 *
 * This also updates the circumcenter of t.
 *
 * @param d Delaunay tessellation.
 * @param t Tetrahedron pointer.
 * @return Radius of the circumsphere of the given tetrahedron.
 */
<<<<<<< HEAD
inline static void delaunay_compute_radius2(struct delaunay* restrict d,
                                            struct tetrahedron* t) {
  int v0 = t->vertices[0];
  int v1 = t->vertices[1];
  int v2 = t->vertices[2];
  int v3 = t->vertices[3];

  double* v0d = &d->rescaled_vertices[3 * v0];
  double* v1d = &d->rescaled_vertices[3 * v1];
  double* v2d = &d->rescaled_vertices[3 * v2];
  double* v3d = &d->rescaled_vertices[3 * v3];

  unsigned long* v0ul = &d->integer_vertices[3 * v0];
  unsigned long* v1ul = &d->integer_vertices[3 * v1];
  unsigned long* v2ul = &d->integer_vertices[3 * v2];
  unsigned long* v3ul = &d->integer_vertices[3 * v3];

  geometry3d_compute_circumradius2_adaptive(&d->geometry, v0d, v1d, v2d, v3d,
                                            v0ul, v1ul, v2ul, v3ul,
                                            t->circumcenter, &t->circumradius2);
=======
inline static double delaunay_get_radius2(struct delaunay* restrict d,
                                          const struct tetrahedron* t) {

  const delaunay_vertex_t* v0 = &d->rescaled_vertices[t->vertices[0]];
  const delaunay_vertex_t* v1 = &d->rescaled_vertices[t->vertices[1]];
  const delaunay_vertex_t* v2 = &d->rescaled_vertices[t->vertices[2]];
  const delaunay_vertex_t* v3 = &d->rescaled_vertices[t->vertices[3]];

  return geometry3d_compute_circumradius2_adaptive(&d->geometry, v0, v1, v2, v3,
                                                   d->side);
>>>>>>> 66c5c85c
}

inline static void delaunay_compute_circumcenters(
    struct delaunay* restrict d, double* restrict circumcenters) {
  /* loop over the non-dummy tetrahedra in the Delaunay tessellation and compute
   * the midpoints of their circumspheres. These happen to be the vertices of
   * the Voronoi grid (because they are the points of equal distance to 3
   * generators, while the Voronoi edges are the lines of equal distance to 2
   * generators) */
  for (int i = 4; i < d->tetrahedra_index; i++) {
    struct tetrahedron* t = &d->tetrahedra[i];
    double* circumcenter = &circumcenters[3 * i];
    /* if the tetrahedron is inactive or not linked to a non-ghost, non-dummy
     * vertex, corresponding to an active particle, it is not a grid vertex and
     * we can skip it. */
    if (!t->active) {
      circumcenter[0] = NAN;
      circumcenter[1] = NAN;
      circumcenter[2] = NAN;
      continue;
    }

    /* Get the indices of the vertices of the tetrahedron */
    int v0_idx = t->vertices[0];
    int v1_idx = t->vertices[1];
    int v2_idx = t->vertices[2];
    int v3_idx = t->vertices[3];
    if ((v0_idx >= d->vertex_end || v0_idx < d->vertex_start) &&
        (v1_idx >= d->vertex_end || v1_idx < d->vertex_start) &&
        (v2_idx >= d->vertex_end || v2_idx < d->vertex_start) &&
        (v3_idx >= d->vertex_end || v3_idx < d->vertex_start)) {
      circumcenter[0] = NAN;
      circumcenter[1] = NAN;
      circumcenter[2] = NAN;
      continue;
    }
    /* Check that the vertices are valid */
    delaunay_assert(v0_idx >= 0 && v1_idx >= 0 && v2_idx >= 0 && v3_idx >= 0);

    /* Extract coordinates from the Delaunay vertices (generators) */
    if (v0_idx < d->vertex_start) {
      /* Dummy vertex!
       * This could mean that a neighbouring cell of this grids cell is empty,
       * or that we did not add all the necessary ghost vertex_indices to the
       * delaunay tesselation. */
      error(
          "Vertex is part of tetrahedron with Dummy vertex! This could mean "
          "that one of the neighbouring cells is empty.");
    }
    const delaunay_vertex_t* v0 = &d->rescaled_vertices[v0_idx];

    if (v1_idx < d->vertex_start) {
      error(
          "Vertex is part of tetrahedron with Dummy vertex! This could mean "
          "that one of the neighbouring cells is empty.");
    }
    const delaunay_vertex_t* v1 = &d->rescaled_vertices[v1_idx];

    if (v2_idx < d->vertex_start) {
      error(
          "Vertex is part of tetrahedron with Dummy vertex! This could mean "
          "that one of the neighbouring cells is empty.");
    }
    const delaunay_vertex_t* v2 = &d->rescaled_vertices[v2_idx];

    if (v3_idx < d->vertex_start) {
      error(
          "Vertex is part of tetrahedron with Dummy vertex! This could mean "
          "that one of the neighbouring cells is empty.");
    }
    const delaunay_vertex_t* v3 = &d->rescaled_vertices[v3_idx];

<<<<<<< HEAD
    /* If the tetrahedron has a valid circumradius, its circumcenter is already
     * computed, we just need to rescale and translate it. */
    if (t->circumradius2 > 0.f) {
      t->circumcenter[0] =
          d->anchor[0] + (v0d[0] + t->circumcenter[0] - 1.) * d->side;
      t->circumcenter[1] =
          d->anchor[1] + (v0d[1] + t->circumcenter[1] - 1.) * d->side;
      t->circumcenter[2] =
          d->anchor[2] + (v0d[2] + t->circumcenter[2] - 1.) * d->side;
    } else {
      geometry3d_compute_circumcenter_adaptive(
          &d->geometry, v0d, v1d, v2d, v3d, v0ul, v1ul, v2ul, v3ul,
          t->circumcenter, d->side, d->anchor);

#ifdef SWIFT_DEBUG_CHECKS
      const double cx = t->circumcenter[0];
      const double cy = t->circumcenter[1];
      const double cz = t->circumcenter[2];

      double v0r[3], v1r[3], v2r[3], v3r[3];
      delaunay_get_vertex_at(d, v0, v0r);
      delaunay_get_vertex_at(d, v1, v1r);
      delaunay_get_vertex_at(d, v2, v2r);
      delaunay_get_vertex_at(d, v3, v3r);

      const double r0 =
          sqrt((cx - v0r[0]) * (cx - v0r[0]) + (cy - v0r[1]) * (cy - v0r[1]) +
               (cz - v0r[2]) * (cz - v0r[2]));
      const double r1 =
          sqrt((cx - v1r[0]) * (cx - v1r[0]) + (cy - v1r[1]) * (cy - v1r[1]) +
               (cz - v1r[2]) * (cz - v1r[2]));
      const double r2 =
          sqrt((cx - v2r[0]) * (cx - v2r[0]) + (cy - v2r[1]) * (cy - v2r[1]) +
               (cz - v2r[2]) * (cz - v2r[2]));
      const double r3 =
          sqrt((cx - v3r[0]) * (cx - v3r[0]) + (cy - v3r[1]) * (cy - v3r[1]) +
               (cz - v3r[2]) * (cz - v3r[2]));
      delaunay_assert(double_cmp(r0, r1, 1e5) && double_cmp(r0, r2, 1e5) &&
                      double_cmp(r0, r3, 1e5));
=======
    geometry3d_compute_circumcenter_adaptive(&d->geometry, v0, v1, v2, v3,
                                             circumcenter, d->side, d->anchor);

#ifdef SWIFT_DEBUG_CHECKS
    const double cx = circumcenter[0];
    const double cy = circumcenter[1];
    const double cz = circumcenter[2];

    double v0r[3], v1r[3], v2r[3], v3r[3];
    delaunay_get_vertex_at(d, v0_idx, v0r);
    delaunay_get_vertex_at(d, v1_idx, v1r);
    delaunay_get_vertex_at(d, v2_idx, v2r);
    delaunay_get_vertex_at(d, v3_idx, v3r);

    const double r0 =
        sqrt((cx - v0r[0]) * (cx - v0r[0]) + (cy - v0r[1]) * (cy - v0r[1]) +
             (cz - v0r[2]) * (cz - v0r[2]));
    const double r1 =
        sqrt((cx - v1r[0]) * (cx - v1r[0]) + (cy - v1r[1]) * (cy - v1r[1]) +
             (cz - v1r[2]) * (cz - v1r[2]));
    const double r2 =
        sqrt((cx - v2r[0]) * (cx - v2r[0]) + (cy - v2r[1]) * (cy - v2r[1]) +
             (cz - v2r[2]) * (cz - v2r[2]));
    const double r3 =
        sqrt((cx - v3r[0]) * (cx - v3r[0]) + (cy - v3r[1]) * (cy - v3r[1]) +
             (cz - v3r[2]) * (cz - v3r[2]));
    delaunay_assert(double_cmp(r0, r1, 6) && double_cmp(r0, r2, 6) &&
                    double_cmp(r0, r3, 6));
>>>>>>> 66c5c85c
#endif
    }
  }
}

inline static void delaunay_flag_vertex_tetrahedra(struct delaunay* restrict d,
                                                   int vertex_idx) {
<<<<<<< HEAD

  delaunay_assert(d->flagged_tetrahedra_index == 0);
  delaunay_assert(d->flagged_tetrahedra_size > 0);
  delaunay_assert(int_lifo_queue_is_empty(&d->tetrahedra_to_check));

  int tet_idx = d->vertex_tetrahedron_links[vertex_idx];
  int_lifo_queue_push(&d->tetrahedra_to_check, tet_idx);
  delaunay_flag_tetrahedron(d, tet_idx, tetrahedron_flag_has_vertex);
=======

  delaunay_assert(d->flagged_tetrahedra_index == 0);
  delaunay_assert(d->flagged_tetrahedra_size > 0);
  delaunay_assert(int_lifo_queue_is_empty(&d->tetrahedra_to_check));

  int tet_idx = d->vertex_tetrahedron_links[vertex_idx];
  int_lifo_queue_push(&d->tetrahedra_to_check, tet_idx);
  delaunay_flag_tetrahedron(d, tet_idx, tetrahedron_flag_has_vertex);

>>>>>>> 66c5c85c
  while (!int_lifo_queue_is_empty(&d->tetrahedra_to_check)) {
    tet_idx = int_lifo_queue_pop(&d->tetrahedra_to_check);

    /* Push its unvisited neighbours to the queue */
    struct tetrahedron* tet = &d->tetrahedra[tet_idx];
<<<<<<< HEAD
    for (int i = 0; i < 4; i++) {
      if (tet->vertices[i] == vertex_idx) continue;
      int ngb = tet->neighbours[i];
      if (d->tetrahedra[ngb]._flags & tetrahedron_flag_has_vertex) continue;
      int_lifo_queue_push(&d->tetrahedra_to_check, ngb);
=======
    delaunay_assert(
        tet->vertices[0] == vertex_idx || tet->vertices[1] == vertex_idx ||
        tet->vertices[2] == vertex_idx || tet->vertices[3] == vertex_idx);
    for (int i = 0; i < 4; i++) {
      if (tet->vertices[i] == vertex_idx) continue;
      /* Only add unflagged neighbours and flag them */
      int ngb = tet->neighbours[i];
      if (d->tetrahedra[ngb]._flags & tetrahedron_flag_has_vertex) continue;
      int_lifo_queue_push(&d->tetrahedra_to_check, (int)ngb);
>>>>>>> 66c5c85c
      delaunay_flag_tetrahedron(d, ngb, tetrahedron_flag_has_vertex);
    }
  }
}

/**
 * @brief Computes the delaunay search radii for a list of particles.
 *
 * For a given generator, we must loop over all the tetrahedra connected to this
 * generator and compute the maximal circumradius.
 * This is done by looping around all the delaunay edges connected to the
 * generator. We use a mask to avoid treating a tetrahedron twice.
 *
 * @param d The #delaunay tesselation
 * @param pid The indices of the particles to compute the search radius for
 * @param count The number of particles.
 * @param r (return) The search radii.
 * */
inline static void delaunay_get_search_radii(struct delaunay* restrict d,
                                             const struct part* restrict parts,
                                             const int* restrict pid, int count,
                                             /*return*/ double* restrict r) {
  /* loop over the particles */
  for (int i = 0; i < count; i++) {
    int gen_idx_in_d = parts[pid[i]].geometry.delaunay_vertex;

    /* Get the tetrahedra containing this generator */
    delaunay_flag_vertex_tetrahedra(d, gen_idx_in_d);

    /* Loop over the tetrahedra and compute the search radius
     * (twice the maximal circumradius) */
    double max_circumradius2 = 0.;
    for (size_t k = 0; k < d->flagged_tetrahedra_index; k++) {
      struct tetrahedron* tet = &d->tetrahedra[d->flagged_tetrahedra[k]];
      delaunay_assert(tet->_flags == tetrahedron_flag_has_vertex);
      /* Before doing anything, reset the flag of this tet */
      tet->_flags = tetrahedron_flag_none;
<<<<<<< HEAD
      /* Do we still need to compute the circumradius of this tetrahedron? */
      if (tet->circumradius2 < 0) {
        delaunay_compute_radius2(d, tet);
      }
      /* The circumradius stored in the tetrahedra is in rescaled coordinates */
      max_circumradius2 = max(max_circumradius2, tet->circumradius2);
    }
    /* The circumradius stored in the tetrahedra is rescaled coordinates */
    r[i] = 2. * d->side * sqrt(max_circumradius2);
=======
      max_circumradius2 = fmax(max_circumradius2, delaunay_get_radius2(d, tet));
      delaunay_assert(sqrt(max_circumradius2) * d->inverse_side < 1000.);
    }
    r[i] = 2. * sqrt(max_circumradius2);
>>>>>>> 66c5c85c

#ifdef SWIFT_DEBUG_CHECKS
    /* Check that all flags have been reset */
    for (size_t j = 0; j < d->flagged_tetrahedra_index; j++) {
      if (d->tetrahedra[d->flagged_tetrahedra[j]]._flags !=
          tetrahedron_flag_none)
        error("Other flags on tetrahedron during search radius calculation!");
    }
#endif
    /* Reset the list of flagged tetrahedra (all flags should be reset) */
    d->flagged_tetrahedra_index = 0;
  }
}

/**
 * @brief Pop the next active tetrahedron to check from the end of the queue.
 *
 * If no more active tetrahedrons are queued, this function returns a negative
 * value.
 * Note that the returned tetrahedron index is effectively removed from the
 * queue and will be overwritten by subsequent calls to
 * delaunay_tetrahedron_enqueue().
 *
 * @param d Delaunay tessellation.
 * @return Index of the next tetrahedron to test, or -1 if the queue is empty.
 */
inline static int get_next_tetrahedron_to_check(struct delaunay* restrict d) {
  int active = 0;
  int t;
  while (!active && !int_lifo_queue_is_empty(&d->tetrahedra_to_check)) {
    t = int_lifo_queue_pop(&d->tetrahedra_to_check);
    active = d->tetrahedra[t].active;
  }
  return active ? t : -1;
}

/**
 * @brief Consolidate the Delaunay tessellation. This signals the end of the
 * addition of local, active vertices. All vertices added after this point are
 * considered to be ghost vertices.
 *
 * This function also performs some consistency checks if enabled.
 *
 * @param d Delaunay tessellation.
 */
inline static void delaunay_consolidate(struct delaunay* restrict d) {
  /* Set the ghost offset */
  d->vertex_end = d->vertex_index;

  /* perform a consistency test if enabled */
  delaunay_check_tessellation(d);
#ifdef DELAUNAY_CHECKS
  /* loop over all vertex_indices to check vertex-tetrahedron links */
  for (int v = 0; v < d->vertex_end; v++) {
    int t_idx = d->vertex_tetrahedron_links[v];
    struct tetrahedron* t = &d->tetrahedra[t_idx];
    int idx_in_t = d->vertex_tetrahedron_index[v];
    if (v != t->vertices[d->vertex_tetrahedron_index[v]]) {
      error(
          "Wrong vertex-tetrahedron link!\n\tVertex %i at index %i "
          "in\n\ttetrahedron %i: %i %i %i %i\n",
          v, idx_in_t, t_idx, t->vertices[0], t->vertices[1], t->vertices[2],
          t->vertices[3]);
    }
  }
#endif
}

inline static void delaunay_write_tessellation(
    const struct delaunay* restrict d, FILE* file, const size_t* offset) {

  for (int i = d->vertex_start; i < d->vertex_index; ++i) {
    double vertex[3];
    delaunay_get_vertex_at(d, i, vertex);
    fprintf(file, "V\t%lu\t%g\t%g\t%g\n", *offset + i, vertex[0], vertex[1],
            vertex[2]);
  }
  for (int i = 4; i < d->tetrahedra_index; ++i) {
    if (!d->tetrahedra[i].active) {
      continue;
    }
    fprintf(file, "T\t%lu\t%lu\t%lu\t%lu\n",
            *offset + d->tetrahedra[i].vertices[0],
            *offset + d->tetrahedra[i].vertices[1],
            *offset + d->tetrahedra[i].vertices[2],
            *offset + d->tetrahedra[i].vertices[3]);
  }
}

inline static void delaunay_print_tessellation(
    const struct delaunay* restrict d, const char* file_name) {
  FILE* file = fopen(file_name, "w");
  if (file == NULL) error("Cannot open file to save delaunay tessellation!");

  delaunay_write_tessellation(d, file, 0);

  fclose(file);
}

inline static void delaunay_flag_tetrahedron(struct delaunay* d, int t,
                                             tetrahedron_flags_t flags) {
  delaunay_assert(t < d->tetrahedra_index);
  delaunay_assert(!(d->tetrahedra[t]._flags & flags));

  /* Append it to the array and update the flag correspondingly */
  if (d->flagged_tetrahedra_index == d->flagged_tetrahedra_size) {
    /* grow the array */
    d->flagged_tetrahedra_size *= 2;
    d->flagged_tetrahedra = swift_realloc(
        "delaunay", d->flagged_tetrahedra,
        d->flagged_tetrahedra_size * sizeof(*d->flagged_tetrahedra));
  }
  d->tetrahedra[t]._flags |= flags;
  d->flagged_tetrahedra[d->flagged_tetrahedra_index] = t;
  d->flagged_tetrahedra_index++;
}

<<<<<<< HEAD
inline static void delaunay_unflag_tetrahedra(struct delaunay* d,
                                              tetrahedron_flags_t flags) {
  delaunay_assert(d->flagged_tetrahedra_index > 0);

  /* Loop over flagged tetrahedra and unflag the requested flags.
   * If other flags are still set, we keep it in the flagged list, otherwise
   * it is deleted from the list */
  size_t head = 0;
  size_t tail = 0;
  while (tail < d->flagged_tetrahedra_index) {
    int t = d->flagged_tetrahedra[tail];
    struct tetrahedron* tet = &d->tetrahedra[t];
    tet->_flags &= ~flags;
    if (tet->_flags != tetrahedron_flag_none) {
      d->flagged_tetrahedra[head] = t;
      head++;
    }
    tail++;
  }
  d->flagged_tetrahedra_index = head;
}

=======
>>>>>>> 66c5c85c
inline static int delaunay_test_orientation(struct delaunay* restrict d, int v0,
                                            int v1, int v2, int v3) {
  return geometry3d_orient_adaptive(
      &d->geometry, &d->rescaled_vertices[v0], &d->rescaled_vertices[v1],
      &d->rescaled_vertices[v2], &d->rescaled_vertices[v3]);
}

inline static int delaunay_vertex_is_valid(struct delaunay* restrict d, int v) {
  return (v >= d->vertex_start && v < d->vertex_end) ||
         (v >= d->vertex_end && v < d->ghost_index + d->vertex_end);
}

/*! @brief Store the *actual* coordinates of the vertex at idx in out. */
inline static void delaunay_get_vertex_at(const struct delaunay* d, int idx,
                                          double* out) {
  out[0] = d->side * (d->rescaled_vertices[idx].x_f64[0] - 1.) + d->anchor[0];
  out[1] = d->side * (d->rescaled_vertices[idx].x_f64[1] - 1.) + d->anchor[1];
  out[2] = d->side * (d->rescaled_vertices[idx].x_f64[2] - 1.) + d->anchor[2];
}

/**
 * @brief Perform an (expensive) check on the tessellation to see that it is
 * still valid.
 *
 * This function will iterate over all tetrahedra (except the 3 dummy
 * tetrahedra) of the tessellation. For each tetrahedron, it checks that all
 * neighbour relations for that tetrahedron are set correctly (i.e. if
 * tetrahedron A is a neighbour of B, B should always also be a neighbour of A;
 * if tetrahedron A thinks it is the ith neighbour in tetrahedron B, it should
 * also be found in the ith neighbour position in tetrahedron B), and that none
 * fo the vertices of neighbouring tetrahedra are within the circumcircle of the
 * tetrahedron, which would violate the Delaunay criterion.
 *
 * Finally, this function also checks the vertex-tetrahedron information by
 * making sure that all tetrahedron indices stored in vertex_tetrahedra and
 * vertex_tetrahedron_index are correct.
 *
 * The function will abort with an error if any problems are found with the
 * tessellation.
 *
 * This function returns immediately if DELAUNAY_CHECKS in inactive. It adds
 * a significant extra runtime cost and should never be used in production runs.
 *
 * @param d Delaunay tessellation (note that this parameter cannot be const as
 * one might suspect, since the geometrical test variables are used to test
 * the Delaunay criterion and they cannot be read-only).
 */
inline static void delaunay_check_tessellation(struct delaunay* restrict d) {
#ifndef DELAUNAY_CHECKS
  /* No expensive checks will be performed */
  return;
#endif

  /* loop over all non-dummy tetrahedra */
  for (int t0 = 0; t0 < d->tetrahedra_index; t0++) {
    /* Skip temporary deleted tetrahedra */
    if (!d->tetrahedra[t0].active) {
      continue;
    }
    int vt0_0 = d->tetrahedra[t0].vertices[0];
    int vt0_1 = d->tetrahedra[t0].vertices[1];
    int vt0_2 = d->tetrahedra[t0].vertices[2];
    int vt0_3 = d->tetrahedra[t0].vertices[3];

    /* Don't check orientation for dummy tetrahedra */
    if (4 <= t0) {
      int test_orientation =
          delaunay_test_orientation(d, vt0_0, vt0_1, vt0_2, vt0_3);
      if (test_orientation >= 0) {
        error("Tetrahedron %i has incorrect orientation!", t0);
      }
    }

    /* loop over neighbours */
    for (int i = 0; i < 4; i++) {
      int t_ngb = d->tetrahedra[t0].neighbours[i];
      /* check neighbour relations */
      int idx_in_ngb = d->tetrahedra[t0].index_in_neighbour[i];
      if (!d->tetrahedra[t_ngb].active) {
        error("Tetrahedron %i has an inactive neighbour: %i", t0, t_ngb);
      }
      if (d->tetrahedra[t_ngb].neighbours[idx_in_ngb] != t0) {
        error(
            "Wrong neighbour!\n"
            "Tetrahedron %i: %i %i %i %i\n"
            "\tNeighbours: %i %i %i %i\n"
            "\tIndex in neighbour: %i %i %i %i\n"
            "Neighbour tetrahedron %i: %i %i %i %i\n"
            "\tNeighbours: %i %i %i %i\n"
            "\tIndex in neighbour: %i %i %i %i\n",
            t0, vt0_0, vt0_1, vt0_2, vt0_3, d->tetrahedra[t0].neighbours[0],
            d->tetrahedra[t0].neighbours[1], d->tetrahedra[t0].neighbours[2],
            d->tetrahedra[t0].neighbours[3],
            d->tetrahedra[t0].index_in_neighbour[0],
            d->tetrahedra[t0].index_in_neighbour[1],
            d->tetrahedra[t0].index_in_neighbour[2],
            d->tetrahedra[t0].index_in_neighbour[3], t_ngb,
            d->tetrahedra[t_ngb].vertices[0], d->tetrahedra[t_ngb].vertices[1],
            d->tetrahedra[t_ngb].vertices[2], d->tetrahedra[t_ngb].vertices[3],
            d->tetrahedra[t_ngb].neighbours[0],
            d->tetrahedra[t_ngb].neighbours[1],
            d->tetrahedra[t_ngb].neighbours[2],
            d->tetrahedra[t_ngb].neighbours[3],
            d->tetrahedra[t_ngb].index_in_neighbour[0],
            d->tetrahedra[t_ngb].index_in_neighbour[1],
            d->tetrahedra[t_ngb].index_in_neighbour[2],
            d->tetrahedra[t_ngb].index_in_neighbour[3]);
      }
      if (t0 < 4 || t_ngb < 4) {
        /* Don't check delaunayness for dummy neighbour tetrahedra */
        continue;
      }
      /* check in-sphere criterion for delaunayness */
      int vertex_to_check = d->tetrahedra[t_ngb].vertices[idx_in_ngb];

<<<<<<< HEAD
      if (!delaunay_tetrahedron_is_regular(d, t0, vertex_to_check))
=======
      const delaunay_vertex_t* v0 = &d->rescaled_vertices[vt0_0];
      const delaunay_vertex_t* v1 = &d->rescaled_vertices[vt0_1];
      const delaunay_vertex_t* v2 = &d->rescaled_vertices[vt0_2];
      const delaunay_vertex_t* v3 = &d->rescaled_vertices[vt0_3];
      const delaunay_vertex_t* v4 = &d->rescaled_vertices[vertex_to_check];

      int test =
          geometry3d_in_sphere_adaptive(&d->geometry, v0, v1, v2, v3, v4);
      if (test < 0) {
>>>>>>> 66c5c85c
        error(
            "Failed in-sphere test!\n"
            "\tTetrahedron %i: %i %i %i %i\n"
            "\tOpposite vertex: %i\n",
            t0, vt0_0, vt0_1, vt0_2, vt0_3, vertex_to_check);
    }
  }
}

inline static void delaunay_tetrahedron_sanity_checks(struct delaunay* d,
                                                      int t) {
#ifndef DELAUNAY_DO_ASSERTIONS
  return;
#else
  struct tetrahedron* tet = &d->tetrahedra[t];
  for (int i = 0; i < 4; i++) {
    int vi = tet->vertices[i];
    delaunay_assert((0 <= vi && vi < d->vertex_index) || t < 4);
    int ngbi = tet->neighbours[i];
    if (ngbi != -1) {
      delaunay_assert(0 <= ngbi && ngbi < d->tetrahedra_index);
      struct tetrahedron* ngb = &d->tetrahedra[ngbi];
      delaunay_assert(ngb->neighbours[tet->index_in_neighbour[i]] == t);
      int found_all_corresponding_face_vertices = 1;
      for (int j = 0; j < 4 && found_all_corresponding_face_vertices; j++) {
        if (i == j) continue;
        int found = 0;
        for (int k = 0; k < 4 && !found; k++) {
          found = (tet->vertices[j] == ngb->vertices[k]);
        }
        found_all_corresponding_face_vertices &= found;
      }
      delaunay_assert(found_all_corresponding_face_vertices);
    }
    for (int j = i + 1; j < 4; j++) {
      delaunay_assert(vi != tet->vertices[j]);
      if (ngbi != -1) delaunay_assert(ngbi != tet->neighbours[j]);
    }
  }
  if (t > 4) {
    int test_orientation =
        delaunay_test_orientation(d, tet->vertices[0], tet->vertices[1],
                                  tet->vertices[2], tet->vertices[3]);
    if (test_orientation >= 0)
      error("Tetrahedron %i has incorrect orientation!", t);
  }
#endif
}

/**
 * @brief Check if abcd is a positive permutation of 0123 (meaning that if
 * 0123 are the vertex_indices of a positively ordered tetrahedron, then abcd
 * are also the vertex_indices of a positively ordered tetrahedron).
 *
 * @param a First index.
 * @param b Second index.
 * @param c Third index.
 * @param d Fourth index.
 * @return True if abcd is a positively oriented permutation of 0123.
 */
inline static int positive_permutation(int a, int b, int c, int d) {
  if ((a + 1) % 4 == b) {
    return c % 2 == 0;
  } else if ((a + 2) % 4 == b) {
    return b * c + a * d > b * d + a * c;
  } else {
    return d % 2 == 0;
  }
}

/** @brief Compute the normal to the triangle formed by `v0`, `v1` and `v2`.
 *
 * The will point towards an observer who sees the points in clockwise order.
 */
inline static void compute_normal(const double* restrict v0,
                                  const double* restrict v1,
                                  const double* restrict v2,
                                  double* restrict n) {
  double a[3] = {v1[0] - v0[0], v1[1] - v0[1], v1[2] - v0[2]};
  double b[3] = {v2[0] - v0[0], v2[1] - v0[1], v2[2] - v0[2]};
  geometry3d_cross(b, a, n);
}

/**
 * @brief Calculate the cosine of the angle between the normal of the triangle
 * formed by `v0`, `v1` and `v2` and the direction from the origin to `v`.
 */
inline static double compute_cos_theta(const double* restrict origin,
                                       const double* restrict v0,
                                       const double* restrict v1,
                                       const double* restrict v2,
                                       const double* restrict v) {
  double n[3];
  compute_normal(v0, v1, v2, n);
  double dv[3] = {v[0] - origin[0], v[1] - origin[1], v[2] - origin[2]};

  double cos_theta = geometry3d_dot(n, dv);
  double norm_2 = geometry3d_dot(n, n) * geometry3d_dot(dv, dv);
  double i_norm = norm_2 > 0. ? 1. / sqrt(norm_2) : 0.;
  return cos_theta * i_norm;
}

/** @brief Choose one of two candidate faces to cross while searching for a
 * tetrahedron containing `v` using a simple geometric criterion.
 *
 * The face which faces the new vertex "the most" is chosen. i.e. the face whose
 * normal makes the smallest angle with the direction of the new vertex `v`
 * (from the centroid of the tetrahedron).
 *
 * The faces should be passed along so that a0a1a2v and b0b1b2v are both
 * positively oriented tetrahedra and a0 is not in b[0,1,2] and vice versa.
 *
 * @param a, b The candidate neighbouring tetrahedra
 * @param a0, a1, a2 The vertices of the face facing neighbour a
 * @param b0, b1, b2 The vertices of the face facing neighbour b
 * @return The index of the chosen neighbour.
 */
inline static int delaunay_choose_2(int a, int b, const double* a0,
                                    const double* a1, const double* a2,
                                    const double* b0, const double* b1,
                                    const double* b2, const double* v) {
  /* Calculate the cosine of the angle between the normal on face a and the
   * vector from its centroid to the new vertex */
  double cos_theta_a = compute_cos_theta(b0, a0, a1, a2, v);
  double cos_theta_b = compute_cos_theta(a0, b0, b1, b2, v);

  if (cos_theta_a > cos_theta_b) {
    return a;
  }
  return b;
}

/** @brief Choose one of three candidate faces to cross while searching for a
 * tetrahedron containing `v`.
 *
 * The face which faces the new vertex "the most" is chosen.
 *
 * currently unused.
 *
 * @return The index of the chosen face/neighbour.
 */
inline static int delaunay_choose_3(int a, int b, int c, const double* a0,
                                    const double* a1, const double* a2,
                                    const double* b0, const double* b1,
                                    const double* b2, const double* c0,
                                    const double* c1, const double* c2,
                                    const double* v) {
  /* Calculate the cosine of the angle between the normal on face a and the
   * vector from its centroid to the new vertex */
  double cos_theta_a = compute_cos_theta(b0, a0, a1, a2, v);
  double cos_theta_b = compute_cos_theta(c0, b0, b1, b2, v);
  double cos_theta_c = compute_cos_theta(a0, c0, c1, c2, v);
  if (cos_theta_a > cos_theta_b && cos_theta_a > cos_theta_c) {
    return a;
  } else if (cos_theta_b > cos_theta_a && cos_theta_b > cos_theta_c) {
    return b;
  }
  return c;
}

/** @brief Choose one of three candidate faces to cross while searching for a
 * tetrahedron containing `v`.
 *
 * The face will be chosen at random.
 *
 * @return The index of the chosen face/neighbour.
 */
inline static int delaunay_choose_random_3(struct delaunay* d, int a, int b,
                                           int c) {
  /* Randomly pick one of 3 candidates */
  double r = gsl_rng_uniform(d->rng);
  if (r < 1. / 3.) {
    return a;
  } else if (r < 2. / 3.) {
    return b;
  }
  return c;
}

#endif  // SWIFTSIM_SHADOWSWIFT_DELAUNAY_3D_H<|MERGE_RESOLUTION|>--- conflicted
+++ resolved
@@ -106,13 +106,10 @@
   int* flagged_tetrahedra;
   size_t flagged_tetrahedra_index;
   size_t flagged_tetrahedra_size;
-<<<<<<< HEAD
 
   /*! @brief queue of boundary faces. These are defined by a to-be-removed
    * tetrahedron and the index of the face in that tetrahedron */
   struct int3_lifo_queue boundary_face_info;
-=======
->>>>>>> 66c5c85c
 
   /*! @brief Lifo queue of free spots in the tetrahedra array. Sometimes 3
    * tetrahedra can be split into 2 new ones. This leaves a free spot in the
@@ -184,13 +181,8 @@
 inline static void delaunay_n_to_2n_flip(struct delaunay* d, int v,
                                          const int* t, int n);
 inline static void delaunay_check_tetrahedra(struct delaunay* d, int v);
-<<<<<<< HEAD
 inline static int delaunay_check_and_fix_tetrahedron(struct delaunay* d, int t,
                                                      int v);
-=======
-inline static int delaunay_check_and_fix_tetrahedron(struct delaunay* d,
-                                                     const int t, const int v);
->>>>>>> 66c5c85c
 inline static int delaunay_tetrahedron_is_regular(struct delaunay* d, int t,
                                                   int v);
 inline static int positive_permutation(int a, int b, int c, int d);
@@ -323,10 +315,7 @@
   /* Reset all the queues */
   int_lifo_queue_reset(&d->tetrahedra_to_check);
   int_lifo_queue_reset(&d->free_tetrahedron_indices);
-<<<<<<< HEAD
   int3_lifo_queue_reset(&d->boundary_face_info);
-=======
->>>>>>> 66c5c85c
 
   /* Reset the sid mask.
    * Sid=13 does not correspond to a face and is always set to 1.
@@ -427,16 +416,10 @@
   swift_free("delaunay", d->vertex_tetrahedron_index);
   swift_free("delaunay", d->vertex_part_idx);
   swift_free("delaunay", d->tetrahedra);
-<<<<<<< HEAD
   swift_free("delaunay", d->flagged_tetrahedra);
   int_lifo_queue_destroy(&d->tetrahedra_containing_vertex);
   int_lifo_queue_destroy(&d->free_tetrahedron_indices);
   int3_lifo_queue_destroy(&d->boundary_face_info);
-=======
-  int_lifo_queue_destroy(&d->tetrahedra_containing_vertex);
-  int_lifo_queue_destroy(&d->free_tetrahedron_indices);
-  swift_free("delaunay", d->flagged_tetrahedra);
->>>>>>> 66c5c85c
   geometry3d_destroy(&d->geometry);
   swift_free("delaunay", d->ghost_cell_sids);
   gsl_rng_free(d->rng);
@@ -700,27 +683,8 @@
  * @return 0 if the vertex already exists or else the number of tetrahedra
  * initially containing the new vertex.
  */
-<<<<<<< HEAD
 inline static int delaunay_finalize_vertex_flipping(struct delaunay* restrict d,
                                                     int v) {
-=======
-inline static int delaunay_finalize_vertex(struct delaunay* restrict d, int v) {
-#ifdef DELAUNAY_DO_ASSERTIONS
-  /* Check that the new vertex falls in the bounding box */
-  const delaunay_vertex_t* vertex = &d->rescaled_vertices[v];
-  const delaunay_vertex_t* d0 = &d->rescaled_vertices[0];
-  const delaunay_vertex_t* d1 = &d->rescaled_vertices[1];
-  const delaunay_vertex_t* d2 = &d->rescaled_vertices[2];
-  const delaunay_vertex_t* d3 = &d->rescaled_vertices[3];
-
-  delaunay_assert(
-      geometry3d_orient_adaptive(&d->geometry, d0, d1, d2, vertex) &&
-      geometry3d_orient_adaptive(&d->geometry, d0, d2, d3, vertex) &&
-      geometry3d_orient_adaptive(&d->geometry, d0, d3, d1, vertex) &&
-      geometry3d_orient_adaptive(&d->geometry, d1, d3, d2, vertex));
-#endif
->>>>>>> 66c5c85c
-
   int number_of_tetrahedra = delaunay_find_tetrahedra_containing_vertex(d, v);
 
   if (number_of_tetrahedra == -1) {
@@ -764,26 +728,17 @@
 inline static int delaunay_finalize_vertex(struct delaunay* restrict d, int v) {
 #ifdef DELAUNAY_DO_ASSERTIONS
   /* Check that the new vertex falls in the bounding box */
-  const unsigned long* vl = &d->integer_vertices[3 * v];
-  const unsigned long* d0l = &d->integer_vertices[0];
-  const unsigned long* d1l = &d->integer_vertices[3];
-  const unsigned long* d2l = &d->integer_vertices[6];
-  const unsigned long* d3l = &d->integer_vertices[9];
-
-  const double* vd = &d->rescaled_vertices[3 * v];
-  const double* d0d = &d->rescaled_vertices[0];
-  const double* d1d = &d->rescaled_vertices[3];
-  const double* d2d = &d->rescaled_vertices[6];
-  const double* d3d = &d->rescaled_vertices[9];
-
-  delaunay_assert(geometry3d_orient_adaptive(&d->geometry, d0l, d1l, d2l, vl,
-                                             d0d, d1d, d2d, vd) &&
-                  geometry3d_orient_adaptive(&d->geometry, d0l, d2l, d3l, vl,
-                                             d0d, d2d, d3d, vd) &&
-                  geometry3d_orient_adaptive(&d->geometry, d0l, d3l, d1l, vl,
-                                             d0d, d3d, d1d, vd) &&
-                  geometry3d_orient_adaptive(&d->geometry, d1l, d3l, d2l, vl,
-                                             d1d, d3d, d2d, vd));
+  const delaunay_vertex_t* vertex = &d->rescaled_vertices[v];
+  const delaunay_vertex_t* d0 = &d->rescaled_vertices[0];
+  const delaunay_vertex_t* d1 = &d->rescaled_vertices[1];
+  const delaunay_vertex_t* d2 = &d->rescaled_vertices[2];
+  const delaunay_vertex_t* d3 = &d->rescaled_vertices[3];
+
+  delaunay_assert(
+      geometry3d_orient_adaptive(&d->geometry, d0, d1, d2, vertex) &&
+      geometry3d_orient_adaptive(&d->geometry, d0, d2, d3, vertex) &&
+      geometry3d_orient_adaptive(&d->geometry, d0, d3, d1, vertex) &&
+      geometry3d_orient_adaptive(&d->geometry, d1, d3, d2, vertex));
 #endif
 
 #ifdef DELAUNAY_BOWYER_WATSON
@@ -1284,68 +1239,38 @@
     case 3:
       /* Orientation test BDCE and ACDE > 0 */
       next_tetrahedron_idx = delaunay_choose_2(
-<<<<<<< HEAD
-          current_tetrahedron->neighbours[0],
-          current_tetrahedron->neighbours[1], bd, dd, cd, ad, cd, dd, ed);
-=======
           cur_tet->neighbours[0], cur_tet->neighbours[1], b->x_f64, d->x_f64,
           c->x_f64, a->x_f64, c->x_f64, d->x_f64, e->x_f64);
->>>>>>> 66c5c85c
       break;
     case 5:
       /* Orientation test BDCE and ADBE > 0 */
       next_tetrahedron_idx = delaunay_choose_2(
-<<<<<<< HEAD
-          current_tetrahedron->neighbours[0],
-          current_tetrahedron->neighbours[2], cd, bd, dd, ad, dd, bd, ed);
-=======
           cur_tet->neighbours[0], cur_tet->neighbours[2], c->x_f64, b->x_f64,
           d->x_f64, a->x_f64, d->x_f64, b->x_f64, e->x_f64);
->>>>>>> 66c5c85c
       break;
     case 6:
       /* Orientation test ACDE and ADBE > 0 */
       next_tetrahedron_idx = delaunay_choose_2(
-<<<<<<< HEAD
-          current_tetrahedron->neighbours[1],
-          current_tetrahedron->neighbours[2], cd, dd, ad, bd, ad, dd, ed);
-=======
           cur_tet->neighbours[1], cur_tet->neighbours[2], c->x_f64, d->x_f64,
           a->x_f64, b->x_f64, a->x_f64, d->x_f64, e->x_f64);
->>>>>>> 66c5c85c
       break;
     case 9:
       /* Orientation test BDCE and ABCE > 0 */
       next_tetrahedron_idx = delaunay_choose_2(
-<<<<<<< HEAD
-          current_tetrahedron->neighbours[0],
-          current_tetrahedron->neighbours[3], dd, cd, bd, ad, bd, cd, ed);
-=======
           cur_tet->neighbours[0], cur_tet->neighbours[3], d->x_f64, c->x_f64,
           b->x_f64, a->x_f64, b->x_f64, c->x_f64, e->x_f64);
->>>>>>> 66c5c85c
       break;
     case 10:
       /* Orientation test ACDE and ABCE > 0 */
       next_tetrahedron_idx = delaunay_choose_2(
-<<<<<<< HEAD
-          current_tetrahedron->neighbours[1],
-          current_tetrahedron->neighbours[3], dd, ad, cd, bd, cd, ad, ed);
-=======
           cur_tet->neighbours[1], cur_tet->neighbours[3], d->x_f64, a->x_f64,
           c->x_f64, b->x_f64, c->x_f64, a->x_f64, e->x_f64);
->>>>>>> 66c5c85c
       break;
     case 12:
       /* Orientation test ADBE and ABCE > 0 */
       next_tetrahedron_idx = delaunay_choose_2(
-<<<<<<< HEAD
-          current_tetrahedron->neighbours[2],
-          current_tetrahedron->neighbours[3], dd, bd, ad, cd, ad, bd, ed);
-=======
           cur_tet->neighbours[2], cur_tet->neighbours[3], d->x_f64, b->x_f64,
           a->x_f64, c->x_f64, a->x_f64, b->x_f64, e->x_f64);
->>>>>>> 66c5c85c
       break;
     case 7:
       /* Orientation test BDCE and ACDE and ADBE > 0 */
@@ -2414,7 +2339,8 @@
  */
 inline static int delaunay_tetrahedron_is_regular(struct delaunay* d, int t,
                                                   int v) {
-<<<<<<< HEAD
+  delaunay_assert(0 <= t && t < d->tetrahedra_index);
+  delaunay_assert(d->vertex_start <= v && v < d->vertex_index);
 
   /* Dummy tetrahedra are always regular (assuming the vertex falls inside
    * the box of this delaunay tesselation) */
@@ -2423,42 +2349,6 @@
     return 1;
   }
 
-  delaunay_assert(3 <= t && t < d->tetrahedra_index);
-  delaunay_assert(0 <= v && v < d->vertex_index);
-  struct tetrahedron* tetrahedron = &d->tetrahedra[t];
-  const int v0 = tetrahedron->vertices[0];
-  const int v1 = tetrahedron->vertices[1];
-  const int v2 = tetrahedron->vertices[2];
-  const int v3 = tetrahedron->vertices[3];
-
-  const unsigned long* al = &d->integer_vertices[3 * v0];
-  const unsigned long* bl = &d->integer_vertices[3 * v1];
-  const unsigned long* cl = &d->integer_vertices[3 * v2];
-  const unsigned long* dl = &d->integer_vertices[3 * v3];
-  const unsigned long* el = &d->integer_vertices[3 * v];
-
-  const double* ad = &d->rescaled_vertices[3 * v0];
-  const double* bd = &d->rescaled_vertices[3 * v1];
-  const double* cd = &d->rescaled_vertices[3 * v2];
-  const double* dd = &d->rescaled_vertices[3 * v3];
-  const double* ed = &d->rescaled_vertices[3 * v];
-
-  /* Do the in_sphere test, which sets the circumcenter */
-  const int test = geometry3d_in_sphere_adaptive(
-      &d->geometry, al, bl, cl, dl, el, ad, bd, cd, dd, ed,
-      tetrahedron->circumcenter, &tetrahedron->circumradius2);
-
-  if (test >= 0) {
-    delaunay_log("Tetrahedron %i is valid!", t);
-    return 1;
-  } else {
-    delaunay_log("Tetrahedron %i is invalidated by vertex %i!", t, v);
-    return 0;
-  }
-=======
-  delaunay_assert(0 <= t && t < d->tetrahedra_index);
-  delaunay_assert(d->vertex_start <= v && t < d->vertex_index);
-
   struct tetrahedron* tet = &d->tetrahedra[t];
 
   const delaunay_vertex_t* v0 = &d->rescaled_vertices[tet->vertices[0]];
@@ -2467,8 +2357,9 @@
   const delaunay_vertex_t* v3 = &d->rescaled_vertices[tet->vertices[3]];
   const delaunay_vertex_t* v4 = &d->rescaled_vertices[v];
 
-  return 0 <= geometry3d_in_sphere_adaptive(&d->geometry, v0, v1, v2, v3, v4);
->>>>>>> 66c5c85c
+  return 0 <= geometry3d_in_sphere_adaptive(&d->geometry, v0, v1, v2, v3, v4,
+                                            tet->circumcenter,
+                                            &tet->circumradius2);
 }
 
 /**
@@ -2515,7 +2406,6 @@
   /* Get the vertex in the neighbouring tetrahedron opposite of t */
   const int v4_idx = d->tetrahedra[ngb].vertices[idx_in_ngb];
 
-<<<<<<< HEAD
 #ifdef SWIFT_DEBUG_CHECKS
   delaunay_tetrahedron_sanity_checks(d, t);
   delaunay_tetrahedron_sanity_checks(d, ngb);
@@ -2530,74 +2420,38 @@
   /* Tetrahedron was invalidated. */
   /* Figure out which flip is needed to restore the tetrahedra */
   /* Get the vertices to perform the orientation tests */
-  const unsigned long* al = &d->integer_vertices[3 * v0];
-  const unsigned long* bl = &d->integer_vertices[3 * v1];
-  const unsigned long* cl = &d->integer_vertices[3 * v2];
-  const unsigned long* dl = &d->integer_vertices[3 * v3];
-  const unsigned long* el = &d->integer_vertices[3 * v4];
-
-  const double* ad = &d->rescaled_vertices[3 * v0];
-  const double* bd = &d->rescaled_vertices[3 * v1];
-  const double* cd = &d->rescaled_vertices[3 * v2];
-  const double* dd = &d->rescaled_vertices[3 * v3];
-  const double* ed = &d->rescaled_vertices[3 * v4];
-
-#ifdef DELAUNAY_3D_HAND_VEC
-  int tests[4];
-  geometry3d_orient_4(&d->geometry, al, bl, cl, dl, el, ad, bd, cd, dd, ed,
-                      tests);
-  tests[top] = -1;
-#else
-  int tests[4] = {-1, -1, -1, -1};
-  if (top != 0)
-    tests[0] = geometry3d_orient_adaptive(&d->geometry, bl, dl, cl, el, bd, dd,
-                                          cd, ed);
-  if (top != 1)
-    tests[1] = geometry3d_orient_adaptive(&d->geometry, al, cl, dl, el, ad, cd,
-                                          dd, ed);
-  if (top != 2)
-    tests[2] = geometry3d_orient_adaptive(&d->geometry, al, dl, bl, el, ad, dd,
-                                          bd, ed);
-  if (top != 3)
-    tests[3] = geometry3d_orient_adaptive(&d->geometry, al, bl, cl, el, ad, bd,
-                                          cd, ed);
-=======
-  /* check if we have a neighbour that can be checked (dummies are not real and
-     should not be tested) */
-  if (ngb < 4) {
-    delaunay_log("Dummy neighbour! Skipping checks for %i...", t);
-    delaunay_assert(v4_idx == -1);
-    return -1;
-  }
-  delaunay_assert(v4_idx != -1);
-
   const delaunay_vertex_t* v0 = &d->rescaled_vertices[v0_idx];
   const delaunay_vertex_t* v1 = &d->rescaled_vertices[v1_idx];
   const delaunay_vertex_t* v2 = &d->rescaled_vertices[v2_idx];
   const delaunay_vertex_t* v3 = &d->rescaled_vertices[v3_idx];
   const delaunay_vertex_t* v4 = &d->rescaled_vertices[v4_idx];
 
-  const int test =
-      geometry3d_in_sphere_adaptive(&d->geometry, v0, v1, v2, v3, v4);
-
-  if (test < 0) {
-    delaunay_log("Tetrahedron %i was invalidated by adding vertex %i", t, v);
-    /* Figure out which flip is needed to restore the tetrahedra */
+  const int test = geometry3d_in_sphere_adaptive(&d->geometry, v0, v1, v2, v3,
+                                                 v4, tetrahedron->circumcenter,
+                                                 &tetrahedron->circumradius2);
+
+  if (test >= 0) {
+    delaunay_log("Tetrahedron %i is valid!", t);
+    return -1;
+  }
+
+  delaunay_assert(test < 0);
+  delaunay_log("Tetrahedron %i was invalidated by adding vertex %i", t, v);
+  /* Figure out which flip is needed to restore the tetrahedra */
 #ifdef DELAUNAY_3D_HAND_VEC
-    int tests[4];
-    geometry3d_orient_4(&d->geometry, v0, v1, v2, v3, v4, tests);
-    tests[top] = -1;
+  int tests[4];
+  geometry3d_orient_4(&d->geometry, v0, v1, v2, v3, v4, tests);
+  tests[top] = -1;
 #else
-    int tests[4] = {-1, -1, -1, -1};
-    if (top != 0)
-      tests[0] = geometry3d_orient_adaptive(&d->geometry, v1, v3, v2, v4);
-    if (top != 1)
-      tests[1] = geometry3d_orient_adaptive(&d->geometry, v0, v2, v3, v4);
-    if (top != 2)
-      tests[2] = geometry3d_orient_adaptive(&d->geometry, v0, v3, v1, v4);
-    if (top != 3)
-      tests[3] = geometry3d_orient_adaptive(&d->geometry, v0, v1, v2, v4);
->>>>>>> 66c5c85c
+  int tests[4] = {-1, -1, -1, -1};
+  if (top != 0)
+    tests[0] = geometry3d_orient_adaptive(&d->geometry, v1, v3, v2, v4);
+  if (top != 1)
+    tests[1] = geometry3d_orient_adaptive(&d->geometry, v0, v2, v3, v4);
+  if (top != 2)
+    tests[2] = geometry3d_orient_adaptive(&d->geometry, v0, v3, v1, v4);
+  if (top != 3)
+    tests[3] = geometry3d_orient_adaptive(&d->geometry, v0, v1, v2, v4);
 #endif
   int i;
   for (i = 0; i < 4 && tests[i] < 0; ++i) {
@@ -2639,7 +2493,6 @@
       delaunay_log("4 to 4 with %i and %i flip not possible!", t, ngb);
     }
   } else {
-<<<<<<< HEAD
     /* check that this is indeed the only case left */
     delaunay_assert(tests[i] > 0);
     /* Outside: possible 3 to 2 flip.
@@ -2670,12 +2523,10 @@
           i);
     } else {
       delaunay_log("3 to 2 with %i and %i flip not possible!", t, ngb);
-    }
-=======
-    delaunay_log("Tetrahedron %i is valid!", t);
->>>>>>> 66c5c85c
-  }
-  return -1;
+      /* This needs to be fixed by a later flip */
+      return -1;
+    }
+  }
 }
 
 /**
@@ -2688,54 +2539,31 @@
  * @param t Tetrahedron pointer.
  * @return Radius of the circumsphere of the given tetrahedron.
  */
-<<<<<<< HEAD
 inline static void delaunay_compute_radius2(struct delaunay* restrict d,
-                                            struct tetrahedron* t) {
-  int v0 = t->vertices[0];
-  int v1 = t->vertices[1];
-  int v2 = t->vertices[2];
-  int v3 = t->vertices[3];
-
-  double* v0d = &d->rescaled_vertices[3 * v0];
-  double* v1d = &d->rescaled_vertices[3 * v1];
-  double* v2d = &d->rescaled_vertices[3 * v2];
-  double* v3d = &d->rescaled_vertices[3 * v3];
-
-  unsigned long* v0ul = &d->integer_vertices[3 * v0];
-  unsigned long* v1ul = &d->integer_vertices[3 * v1];
-  unsigned long* v2ul = &d->integer_vertices[3 * v2];
-  unsigned long* v3ul = &d->integer_vertices[3 * v3];
-
-  geometry3d_compute_circumradius2_adaptive(&d->geometry, v0d, v1d, v2d, v3d,
-                                            v0ul, v1ul, v2ul, v3ul,
-                                            t->circumcenter, &t->circumradius2);
-=======
-inline static double delaunay_get_radius2(struct delaunay* restrict d,
-                                          const struct tetrahedron* t) {
+                                              struct tetrahedron* t) {
 
   const delaunay_vertex_t* v0 = &d->rescaled_vertices[t->vertices[0]];
   const delaunay_vertex_t* v1 = &d->rescaled_vertices[t->vertices[1]];
   const delaunay_vertex_t* v2 = &d->rescaled_vertices[t->vertices[2]];
   const delaunay_vertex_t* v3 = &d->rescaled_vertices[t->vertices[3]];
 
-  return geometry3d_compute_circumradius2_adaptive(&d->geometry, v0, v1, v2, v3,
-                                                   d->side);
->>>>>>> 66c5c85c
+  t->circumradius2 = geometry3d_compute_circumradius2_adaptive(
+      &d->geometry, v0, v1, v2, v3, t->circumcenter);
 }
 
 inline static void delaunay_compute_circumcenters(
     struct delaunay* restrict d, double* restrict circumcenters) {
-  /* loop over the non-dummy tetrahedra in the Delaunay tessellation and compute
-   * the midpoints of their circumspheres. These happen to be the vertices of
-   * the Voronoi grid (because they are the points of equal distance to 3
-   * generators, while the Voronoi edges are the lines of equal distance to 2
-   * generators) */
+  /* loop over the non-dummy tetrahedra in the Delaunay tessellation and
+   * compute the midpoints of their circumspheres. These happen to be the
+   * vertices of the Voronoi grid (because they are the points of equal
+   * distance to 3 generators, while the Voronoi edges are the lines of equal
+   * distance to 2 generators) */
   for (int i = 4; i < d->tetrahedra_index; i++) {
     struct tetrahedron* t = &d->tetrahedra[i];
     double* circumcenter = &circumcenters[3 * i];
     /* if the tetrahedron is inactive or not linked to a non-ghost, non-dummy
-     * vertex, corresponding to an active particle, it is not a grid vertex and
-     * we can skip it. */
+     * vertex, corresponding to an active particle, it is not a grid vertex
+     * and we can skip it. */
     if (!t->active) {
       circumcenter[0] = NAN;
       circumcenter[1] = NAN;
@@ -2793,31 +2621,29 @@
     }
     const delaunay_vertex_t* v3 = &d->rescaled_vertices[v3_idx];
 
-<<<<<<< HEAD
-    /* If the tetrahedron has a valid circumradius, its circumcenter is already
-     * computed, we just need to rescale and translate it. */
+    /* If the tetrahedron has a valid circumradius, its circumcenter is
+     * already computed, we just need to rescale and translate it. */
     if (t->circumradius2 > 0.f) {
-      t->circumcenter[0] =
-          d->anchor[0] + (v0d[0] + t->circumcenter[0] - 1.) * d->side;
-      t->circumcenter[1] =
-          d->anchor[1] + (v0d[1] + t->circumcenter[1] - 1.) * d->side;
-      t->circumcenter[2] =
-          d->anchor[2] + (v0d[2] + t->circumcenter[2] - 1.) * d->side;
+      circumcenter[0] =
+          d->anchor[0] + (v0->x_f64[0] + t->circumcenter[0] - 1.) * d->side;
+      circumcenter[1] =
+          d->anchor[1] + (v0->x_f64[1] + t->circumcenter[1] - 1.) * d->side;
+      circumcenter[2] =
+          d->anchor[2] + (v0->x_f64[2] + t->circumcenter[2] - 1.) * d->side;
     } else {
       geometry3d_compute_circumcenter_adaptive(
-          &d->geometry, v0d, v1d, v2d, v3d, v0ul, v1ul, v2ul, v3ul,
-          t->circumcenter, d->side, d->anchor);
+          &d->geometry, v0, v1, v2, v3, circumcenter, d->side, d->anchor);
 
 #ifdef SWIFT_DEBUG_CHECKS
-      const double cx = t->circumcenter[0];
-      const double cy = t->circumcenter[1];
-      const double cz = t->circumcenter[2];
+      const double cx = circumcenter[0];
+      const double cy = circumcenter[1];
+      const double cz = circumcenter[2];
 
       double v0r[3], v1r[3], v2r[3], v3r[3];
-      delaunay_get_vertex_at(d, v0, v0r);
-      delaunay_get_vertex_at(d, v1, v1r);
-      delaunay_get_vertex_at(d, v2, v2r);
-      delaunay_get_vertex_at(d, v3, v3r);
+      delaunay_get_vertex_at(d, v0_idx, v0r);
+      delaunay_get_vertex_at(d, v1_idx, v1r);
+      delaunay_get_vertex_at(d, v2_idx, v2r);
+      delaunay_get_vertex_at(d, v3_idx, v3r);
 
       const double r0 =
           sqrt((cx - v0r[0]) * (cx - v0r[0]) + (cy - v0r[1]) * (cy - v0r[1]) +
@@ -2831,38 +2657,8 @@
       const double r3 =
           sqrt((cx - v3r[0]) * (cx - v3r[0]) + (cy - v3r[1]) * (cy - v3r[1]) +
                (cz - v3r[2]) * (cz - v3r[2]));
-      delaunay_assert(double_cmp(r0, r1, 1e5) && double_cmp(r0, r2, 1e5) &&
-                      double_cmp(r0, r3, 1e5));
-=======
-    geometry3d_compute_circumcenter_adaptive(&d->geometry, v0, v1, v2, v3,
-                                             circumcenter, d->side, d->anchor);
-
-#ifdef SWIFT_DEBUG_CHECKS
-    const double cx = circumcenter[0];
-    const double cy = circumcenter[1];
-    const double cz = circumcenter[2];
-
-    double v0r[3], v1r[3], v2r[3], v3r[3];
-    delaunay_get_vertex_at(d, v0_idx, v0r);
-    delaunay_get_vertex_at(d, v1_idx, v1r);
-    delaunay_get_vertex_at(d, v2_idx, v2r);
-    delaunay_get_vertex_at(d, v3_idx, v3r);
-
-    const double r0 =
-        sqrt((cx - v0r[0]) * (cx - v0r[0]) + (cy - v0r[1]) * (cy - v0r[1]) +
-             (cz - v0r[2]) * (cz - v0r[2]));
-    const double r1 =
-        sqrt((cx - v1r[0]) * (cx - v1r[0]) + (cy - v1r[1]) * (cy - v1r[1]) +
-             (cz - v1r[2]) * (cz - v1r[2]));
-    const double r2 =
-        sqrt((cx - v2r[0]) * (cx - v2r[0]) + (cy - v2r[1]) * (cy - v2r[1]) +
-             (cz - v2r[2]) * (cz - v2r[2]));
-    const double r3 =
-        sqrt((cx - v3r[0]) * (cx - v3r[0]) + (cy - v3r[1]) * (cy - v3r[1]) +
-             (cz - v3r[2]) * (cz - v3r[2]));
-    delaunay_assert(double_cmp(r0, r1, 6) && double_cmp(r0, r2, 6) &&
-                    double_cmp(r0, r3, 6));
->>>>>>> 66c5c85c
+      delaunay_assert(double_cmp(r0, r1, 6) && double_cmp(r0, r2, 6) &&
+                      double_cmp(r0, r3, 6));
 #endif
     }
   }
@@ -2870,7 +2666,6 @@
 
 inline static void delaunay_flag_vertex_tetrahedra(struct delaunay* restrict d,
                                                    int vertex_idx) {
-<<<<<<< HEAD
 
   delaunay_assert(d->flagged_tetrahedra_index == 0);
   delaunay_assert(d->flagged_tetrahedra_size > 0);
@@ -2879,29 +2674,12 @@
   int tet_idx = d->vertex_tetrahedron_links[vertex_idx];
   int_lifo_queue_push(&d->tetrahedra_to_check, tet_idx);
   delaunay_flag_tetrahedron(d, tet_idx, tetrahedron_flag_has_vertex);
-=======
-
-  delaunay_assert(d->flagged_tetrahedra_index == 0);
-  delaunay_assert(d->flagged_tetrahedra_size > 0);
-  delaunay_assert(int_lifo_queue_is_empty(&d->tetrahedra_to_check));
-
-  int tet_idx = d->vertex_tetrahedron_links[vertex_idx];
-  int_lifo_queue_push(&d->tetrahedra_to_check, tet_idx);
-  delaunay_flag_tetrahedron(d, tet_idx, tetrahedron_flag_has_vertex);
-
->>>>>>> 66c5c85c
+
   while (!int_lifo_queue_is_empty(&d->tetrahedra_to_check)) {
     tet_idx = int_lifo_queue_pop(&d->tetrahedra_to_check);
 
     /* Push its unvisited neighbours to the queue */
     struct tetrahedron* tet = &d->tetrahedra[tet_idx];
-<<<<<<< HEAD
-    for (int i = 0; i < 4; i++) {
-      if (tet->vertices[i] == vertex_idx) continue;
-      int ngb = tet->neighbours[i];
-      if (d->tetrahedra[ngb]._flags & tetrahedron_flag_has_vertex) continue;
-      int_lifo_queue_push(&d->tetrahedra_to_check, ngb);
-=======
     delaunay_assert(
         tet->vertices[0] == vertex_idx || tet->vertices[1] == vertex_idx ||
         tet->vertices[2] == vertex_idx || tet->vertices[3] == vertex_idx);
@@ -2911,7 +2689,6 @@
       int ngb = tet->neighbours[i];
       if (d->tetrahedra[ngb]._flags & tetrahedron_flag_has_vertex) continue;
       int_lifo_queue_push(&d->tetrahedra_to_check, (int)ngb);
->>>>>>> 66c5c85c
       delaunay_flag_tetrahedron(d, ngb, tetrahedron_flag_has_vertex);
     }
   }
@@ -2920,10 +2697,10 @@
 /**
  * @brief Computes the delaunay search radii for a list of particles.
  *
- * For a given generator, we must loop over all the tetrahedra connected to this
- * generator and compute the maximal circumradius.
- * This is done by looping around all the delaunay edges connected to the
- * generator. We use a mask to avoid treating a tetrahedron twice.
+ * For a given generator, we must loop over all the tetrahedra connected to
+ * this generator and compute the maximal circumradius. This is done by
+ * looping around all the delaunay edges connected to the generator. We use a
+ * mask to avoid treating a tetrahedron twice.
  *
  * @param d The #delaunay tesselation
  * @param pid The indices of the particles to compute the search radius for
@@ -2949,22 +2726,14 @@
       delaunay_assert(tet->_flags == tetrahedron_flag_has_vertex);
       /* Before doing anything, reset the flag of this tet */
       tet->_flags = tetrahedron_flag_none;
-<<<<<<< HEAD
       /* Do we still need to compute the circumradius of this tetrahedron? */
       if (tet->circumradius2 < 0) {
         delaunay_compute_radius2(d, tet);
       }
-      /* The circumradius stored in the tetrahedra is in rescaled coordinates */
-      max_circumradius2 = max(max_circumradius2, tet->circumradius2);
+      max_circumradius2 = fmax(max_circumradius2, tet->circumradius2);
     }
     /* The circumradius stored in the tetrahedra is rescaled coordinates */
     r[i] = 2. * d->side * sqrt(max_circumradius2);
-=======
-      max_circumradius2 = fmax(max_circumradius2, delaunay_get_radius2(d, tet));
-      delaunay_assert(sqrt(max_circumradius2) * d->inverse_side < 1000.);
-    }
-    r[i] = 2. * sqrt(max_circumradius2);
->>>>>>> 66c5c85c
 
 #ifdef SWIFT_DEBUG_CHECKS
     /* Check that all flags have been reset */
@@ -3082,7 +2851,6 @@
   d->flagged_tetrahedra_index++;
 }
 
-<<<<<<< HEAD
 inline static void delaunay_unflag_tetrahedra(struct delaunay* d,
                                               tetrahedron_flags_t flags) {
   delaunay_assert(d->flagged_tetrahedra_index > 0);
@@ -3105,8 +2873,6 @@
   d->flagged_tetrahedra_index = head;
 }
 
-=======
->>>>>>> 66c5c85c
 inline static int delaunay_test_orientation(struct delaunay* restrict d, int v0,
                                             int v1, int v2, int v3) {
   return geometry3d_orient_adaptive(
@@ -3134,11 +2900,12 @@
  * This function will iterate over all tetrahedra (except the 3 dummy
  * tetrahedra) of the tessellation. For each tetrahedron, it checks that all
  * neighbour relations for that tetrahedron are set correctly (i.e. if
- * tetrahedron A is a neighbour of B, B should always also be a neighbour of A;
- * if tetrahedron A thinks it is the ith neighbour in tetrahedron B, it should
- * also be found in the ith neighbour position in tetrahedron B), and that none
- * fo the vertices of neighbouring tetrahedra are within the circumcircle of the
- * tetrahedron, which would violate the Delaunay criterion.
+ * tetrahedron A is a neighbour of B, B should always also be a neighbour of
+ * A; if tetrahedron A thinks it is the ith neighbour in tetrahedron B, it
+ * should also be found in the ith neighbour position in tetrahedron B), and
+ * that none fo the vertices of neighbouring tetrahedra are within the
+ * circumcircle of the tetrahedron, which would violate the Delaunay
+ * criterion.
  *
  * Finally, this function also checks the vertex-tetrahedron information by
  * making sure that all tetrahedron indices stored in vertex_tetrahedra and
@@ -3148,7 +2915,8 @@
  * tessellation.
  *
  * This function returns immediately if DELAUNAY_CHECKS in inactive. It adds
- * a significant extra runtime cost and should never be used in production runs.
+ * a significant extra runtime cost and should never be used in production
+ * runs.
  *
  * @param d Delaunay tessellation (note that this parameter cannot be const as
  * one might suspect, since the geometrical test variables are used to test
@@ -3222,19 +2990,7 @@
       /* check in-sphere criterion for delaunayness */
       int vertex_to_check = d->tetrahedra[t_ngb].vertices[idx_in_ngb];
 
-<<<<<<< HEAD
       if (!delaunay_tetrahedron_is_regular(d, t0, vertex_to_check))
-=======
-      const delaunay_vertex_t* v0 = &d->rescaled_vertices[vt0_0];
-      const delaunay_vertex_t* v1 = &d->rescaled_vertices[vt0_1];
-      const delaunay_vertex_t* v2 = &d->rescaled_vertices[vt0_2];
-      const delaunay_vertex_t* v3 = &d->rescaled_vertices[vt0_3];
-      const delaunay_vertex_t* v4 = &d->rescaled_vertices[vertex_to_check];
-
-      int test =
-          geometry3d_in_sphere_adaptive(&d->geometry, v0, v1, v2, v3, v4);
-      if (test < 0) {
->>>>>>> 66c5c85c
         error(
             "Failed in-sphere test!\n"
             "\tTetrahedron %i: %i %i %i %i\n"
@@ -3340,9 +3096,9 @@
 /** @brief Choose one of two candidate faces to cross while searching for a
  * tetrahedron containing `v` using a simple geometric criterion.
  *
- * The face which faces the new vertex "the most" is chosen. i.e. the face whose
- * normal makes the smallest angle with the direction of the new vertex `v`
- * (from the centroid of the tetrahedron).
+ * The face which faces the new vertex "the most" is chosen. i.e. the face
+ * whose normal makes the smallest angle with the direction of the new vertex
+ * `v` (from the centroid of the tetrahedron).
  *
  * The faces should be passed along so that a0a1a2v and b0b1b2v are both
  * positively oriented tetrahedra and a0 is not in b[0,1,2] and vice versa.
