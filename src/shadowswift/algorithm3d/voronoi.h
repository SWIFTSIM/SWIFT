//
// Created by yuyttenh on 24/03/22.
//

#ifndef SWIFTSIM_SHADOWSWIFT_VORONOI_3D_H
#define SWIFTSIM_SHADOWSWIFT_VORONOI_3D_H

#include <string.h>

#include "part.h"
#include "shadowswift/algorithm3d/delaunay.h"
#include "shadowswift/algorithm3d/geometry.h"
#include "shadowswift/algorithm3d/tetrahedron.h"
#include "shadowswift/queues.h"
#include "timers.h"

/*! @brief The sid order in which the faces are stored in their array */
static const int face_sid_order[28] = {
    /* Local        */ 13,
    /* Boundary     */ 27,
    /* Cardinal directions (6 options) */
    /* ( 1,  0,  0) */ 22,
    /* (-1,  0,  0) */ 4,
    /* ( 0,  1,  0) */ 16,
    /* ( 0, -1,  0) */ 10,
    /* ( 0,  0,  1) */ 14,
    /* ( 0,  0, -1) */ 12,
    /* Change in 2 dimensions (12 options) */
    /* ( 1,  1,  0) */ 25,
    /* ( 1,  0,  1) */ 23,
    /* ( 1, -1,  0) */ 19,
    /* ( 1,  0, -1) */ 21,
    /* (-1,  1,  0) */ 7,
    /* (-1,  0,  1) */ 5,
    /* (-1, -1,  0) */ 1,
    /* (-1,  0, -1) */ 3,
    /* ( 0,  1,  1) */ 17,
    /* ( 0,  1, -1) */ 15,
    /* ( 0, -1,  1) */ 11,
    /* ( 0, -1, -1) */ 9,
    /* Change in all 3 directions (8 options) */
    /* ( 1,  1,  1) */ 26,
    /* ( 1,  1, -1) */ 24,
    /* ( 1, -1,  1) */ 20,
    /* (-1,  1,  1) */ 8,
    /* ( 1, -1, -1) */ 18,
    /* (-1,  1, -1) */ 6,
    /* (-1, -1,  1) */ 2,
    /* (-1, -1, -1) */ 0,
};

/*! @brief the position of the sid in the corresponding face arrays
 * (the inverse of the above). */
static const int face_sid_index[28] = {27, 14, 26, 15, 3,  13, 25, 12, 23, 19,
                                       5,  18, 7,  0,  6,  17, 4,  16, 24, 10,
                                       22, 11, 2,  9,  21, 8,  20, 1};

/**
 * @brief Voronoi interface.
 *
 * An interface is a connection between two neighbouring Voronoi cells. It is
 * completely defined by the indices of the generators that generate the two
 * neighbouring cells, a surface area and a midpoint position.
 */
struct voronoi_pair {
  /*! Midpoint of the interface. */
  double midpoint[3];

  /*! Surface area of the interface. */
  double surface_area;

  /*! idx of the particle on the left of this pair in its respective swift
   * cell. Since the left particle is always local this is also the index of the
   * corresponding cell in this voronoi tesselation. */
  int left_idx;

  /* We store either the index of the right particle *or* the actual sid
   * (direction) of the face, we never need both */
  union {
    /*! idx of the particle on the right of this pair in its respective swift
     * cell if that cell is the same as the cell holding this Voronoi
     * tesselation (i.e. the particle is local) or in the super cell of its
     * respective swift cell if that swift cell is foreign. For local particles,
     * this is also the index of the corresponding cell in this voronoi
     * tesselation. */
    int right_idx;

    /*! Real sid of this pair (boundary faces are stored under sid 27) */
    int sid;
  };

#ifdef VORONOI_STORE_FACES
  /*! Vertices of the interface. */
  double *vertices;

  /*! Number of vertices of this face. */
  int n_vertices;
#endif
};

struct voronoi {

  /*! @brief Voronoi cell pairs. We store these per (SWIFT) cell, i.e. pairs[0]
   *  contains all pairs that are completely contained within this cell, while
   *  pairs[1] corresponds to pairs crossing the boundary between this cell and
   *  the cell with coordinates that are lower in all coordinate directions (the
   *  cell to the left, front, bottom, sid=0), and so on. */
  struct voronoi_pair *pairs_flat;
  struct voronoi_pair *pairs[28];

  /*! @brief Current number of pairs per cell direction. */
  int pair_count[28];

  /*! @brief Allocated number of pairs */
  int pair_size;

  /*! @brief Total number of occupied pairs (all sids) */
  int pair_index;

#ifdef VORONOI_STORE_CELL_FACE_CONNECTIONS
  /*! @brief cell pair connections. Concatenation of the indices of the faces of
   * all parts. */
  int *cell_pair_connections;

  int cell_pair_connections_size;

  int cell_pair_connections_index;
#endif

  /*! @brief Flag indicating whether this voronoi struct is active (has memory
   * allocated) */
  int active;

  /*! @brief The absolute minimal surface area of faces in this voronoi
   * tessellation */
  double min_surface_area;

#ifdef VORONOI_STORE_FACES
  /*! @brief The face vertices of all the faces concatenated in one big array.
   * Every face has a pointer to the start of its vertices */
  double *face_vertices;
  int face_vertices_size;
  int face_vertices_index;
#endif
};

/* Forward declarations */
inline static int voronoi_new_face(
    struct voronoi *restrict v, const struct delaunay *restrict d,
    int left_part_idx_in_d, int right_part_idx_in_d,
    struct part *restrict parts, double area, double *restrict centroid,
    double *restrict vertices, int n_vertices, int **sids_arr);
inline static void voronoi_check_grid(struct voronoi *v,
                                      const struct delaunay *d,
                                      const struct part *parts);
inline static void voronoi_finalize(struct voronoi *v, const struct delaunay *d,
                                    struct part *parts, int *face_sids);
inline static void voronoi_destroy(struct voronoi *restrict v);

inline static struct voronoi *voronoi_malloc(int number_of_cells, double dmin) {

  /* Allocate memory */
  struct voronoi *v = malloc(sizeof(struct voronoi));

  /* Allocate one chunk of memory for the voronoi pairs (faces). */
  /* The number of faces per cell is approximately 16 and the number of cells
   * per face is 2, so there will be approximately 8 times as many faces as
   * cells. With some headroom for faces with ghost particles this becomes 9 */
  v->pair_size = 9 * number_of_cells;
  v->pair_index = 0;
  v->pairs_flat = (struct voronoi_pair *)swift_malloc(
      "voronoi", v->pair_size * sizeof(struct voronoi_pair));
  for (int sid = 0; sid < 28; ++sid) {
    v->pair_count[sid] = 0;
    v->pairs[sid] = NULL;
  }

#ifdef VORONOI_STORE_CELL_FACE_CONNECTIONS
  /* Allocate memory for the cell_pair connections */
  v->cell_pair_connections_size = 17 * number_of_cells;
  v->cell_pair_connections_index = 0;
  v->cell_pair_connections =
      (int *)swift_malloc("voronoi", v->cell_pair_connections_size *
                                         sizeof(*v->cell_pair_connections));
#endif

#ifdef VORONOI_STORE_FACES
  /* Allocate memory for the face_vertices */
  v->face_vertices_size = 100 * number_of_cells;
  v->face_vertices = (double *)swift_malloc(
      "voronoi", 3 * v->face_vertices_size * sizeof(double));
  v->face_vertices_index = 0;
#endif

  v->min_surface_area = MIN_REL_FACE_SIZE * dmin;
  v->active = 1;

  return v;
}

inline static void voronoi_reset(struct voronoi *restrict v,
                                 int number_of_cells, double dmin) {
  voronoi_assert(v->active);

  /* reset indices for the voronoi pairs (faces). */
  v->pair_index = 0;
  for (int sid = 0; sid < 28; ++sid) {
    v->pair_count[sid] = 0;
    v->pairs[sid] = NULL;
  }

#ifdef VORONOI_STORE_FACES
  /* Reset face_vertices index */
  v->face_vertices_index = 0;
#endif

#ifdef VORONOI_STORE_CELL_FACE_CONNECTIONS
  /* Reset the cell_pair connections */
  v->cell_pair_connections_index = 0;
#endif

  v->min_surface_area = MIN_REL_FACE_SIZE * dmin;
}

/**
 * @brief Build the Voronoi grid based on the given Delaunay tessellation.
 *
 * This function allocates the memory for the Voronoi grid arrays and creates
 * the grid in linear time by
 *  1. Computing the grid vertices as the midpoints of the circumspheres of the
 *     Delaunay tetrahedra.
 *  2. Looping over all vertices and for each generator looping over all
 *     tetrahedra that link to that vertex. This is done by looping around all
 *     the Delaunay edges connected to that generator. While looping around an
 *     edge, for each tetrahedron, we add the edges of that tetrahedron which
 *     are connected to the current generator to a queue of next edges to loop
 *     around (if we did not already do so).
 *
 * During the second step, the geometrical properties (cell centroid, volume
 * and face midpoint, area) are computed as well.
 *
 * @param v Voronoi grid.
 * @param d Delaunay tessellation (read-only).
 * @param parts The particle array of the local cell.
 */
inline static void voronoi_build(struct voronoi *v, struct delaunay *d,
                                 struct part *parts, ticks* grid_timers) {

  /* the number of cells equals the number of non-ghost and non-dummy
     vertex_indices in the Delaunay tessellation */
  voronoi_assert(d->vertex_end > 0);

  /* Compute the circumcentres */
  ticks grid_ticks = getticks();
  double *circumcenters =
      malloc(3 * d->tetrahedra_index * sizeof(*circumcenters));
  delaunay_compute_circumcenters(d, circumcenters);
  grid_timers[timer_voronoi_vertices] += getticks() - grid_ticks;

<<<<<<< HEAD
  grid_ticks = getticks();
=======
  /* Allocate memory to store the face sids */
  int *face_sids = malloc(v->pair_size * sizeof(*face_sids));

>>>>>>> 66c5c85c
  /* Allocate memory for the neighbour flags and initialize them to 0 (will be
   * freed at the end of this function!) */
  int *neighbour_flags = calloc(d->vertex_index, sizeof *neighbour_flags);

  /* Allocate a tetrahedron_vertex_queue (will be freed at the end of this
   * function!) */
  struct int3_fifo_queue neighbour_info_q;
  int3_fifo_queue_init(&neighbour_info_q, 10);

  /* The size of the array used to temporarily store the vertices of the voronoi
   * faces in */
  int face_vertices_size = 10;
  /* Temporary array to store face vertices in (will be freed at the end of this
   * function!) */
  double *face_vertices =
      malloc(3 * face_vertices_size * sizeof(*face_vertices));

  /* loop over all cell generators, and hence over all non-ghost, non-dummy
     Delaunay vertex_indices */
  for (int gen_idx_in_d = d->vertex_start; gen_idx_in_d < d->vertex_end;
       gen_idx_in_d++) {

    /* Get the corresponding particle idx */
    int p_idx = d->vertex_part_idx[gen_idx_in_d];

    /* First reset the tetrahedron_vertex_queue */
    int3_fifo_queue_reset(&neighbour_info_q);

    /* Set the flag of the central generator so that we never pick it as
     * possible neighbour */
    neighbour_flags[gen_idx_in_d] = 1;

    /* Create a new voronoi cell for this generator */
    struct part *p = &parts[p_idx];
    double volume = 0.;
    double centroid[3] = {0., 0., 0.};
    int nface = 0;
#ifdef VORONOI_STORE_CELL_FACE_CONNECTIONS
    int pair_connections_offset = v->cell_pair_connections_index;
#else
    int pair_connections_offset = 0;
#endif
    double min_face_dist = DBL_MAX;
    int min_face_dist_ngb = -1;
    /* get the generator position */
    double generator_pos[3] = {p->x[0], p->x[1], p->x[2]};

    /* Get a tetrahedron containing the central generator */
    int t_idx = d->vertex_tetrahedron_links[gen_idx_in_d];
    int gen_idx_in_t = d->vertex_tetrahedron_index[gen_idx_in_d];

    /* Pick another vertex (generator) from this tetrahedron and add it to the
     * queue */
    int other_v_idx_in_t = (gen_idx_in_t + 1) % 4;
    struct tetrahedron *t = &d->tetrahedra[t_idx];
    int other_v_idx_in_d = t->vertices[other_v_idx_in_t];
    int3 info = {._0 = t_idx, ._1 = other_v_idx_in_d, ._2 = other_v_idx_in_t};
    int3_fifo_queue_push(&neighbour_info_q, info);
    /* update flag of the other vertex */
    neighbour_flags[other_v_idx_in_d] = 1;

    int counter_outer = 0;
    while (!int3_fifo_queue_is_empty(&neighbour_info_q)) {
      if (counter_outer++ >= VORONOI_CONSTRUCTION_MAX_FACES)
        error(
            "Trying to construct Voronoi cell with more than the allowed "
            "number of faces (%i).",
            VORONOI_CONSTRUCTION_MAX_FACES);

      /* Pop the next axis vertex and corresponding tetrahedron from the queue
       */
      info = int3_fifo_queue_pop(&neighbour_info_q);
      int first_t_idx = info._0;
      int ngb_idx_in_d = info._1;
      int axis_idx_in_t = info._2;
      voronoi_assert(ngb_idx_in_d >= d->vertex_start);
      struct tetrahedron *first_t = &d->tetrahedra[first_t_idx];

      /* Get a non axis vertex from first_t */
      int non_axis_idx_in_first_t = (axis_idx_in_t + 1) % 4;
      if (first_t->vertices[non_axis_idx_in_first_t] == gen_idx_in_d) {
        non_axis_idx_in_first_t = (non_axis_idx_in_first_t + 1) % 4;
      }
      int non_axis_idx_in_d = first_t->vertices[non_axis_idx_in_first_t];

      if (!neighbour_flags[non_axis_idx_in_d]) {
        /* Add this vertex and tetrahedron to the queue and update its flag */
        int3 new_info = {._0 = first_t_idx,
                         ._1 = non_axis_idx_in_d,
                         ._2 = non_axis_idx_in_first_t};
        int3_fifo_queue_push(&neighbour_info_q, new_info);
        neighbour_flags[non_axis_idx_in_d] |= 1;
      }

      /* Get a neighbouring tetrahedron of first_t sharing the axis */
      int cur_t_idx = first_t->neighbours[non_axis_idx_in_first_t];
      struct tetrahedron *cur_t = &d->tetrahedra[cur_t_idx];
      int prev_t_idx_in_cur_t =
          first_t->index_in_neighbour[non_axis_idx_in_first_t];

      /* Get a neighbouring tetrahedron of cur_t that is not first_t, sharing
       * the same axis */
      int next_t_idx_in_cur_t = (prev_t_idx_in_cur_t + 1) % 4;
      while (cur_t->vertices[next_t_idx_in_cur_t] == gen_idx_in_d ||
             cur_t->vertices[next_t_idx_in_cur_t] == ngb_idx_in_d) {
        next_t_idx_in_cur_t = (next_t_idx_in_cur_t + 1) % 4;
      }
      int next_t_idx = cur_t->neighbours[next_t_idx_in_cur_t];

      /* Get the next non axis vertex and add it to the queue if necessary */
      int next_non_axis_idx_in_d = cur_t->vertices[next_t_idx_in_cur_t];
      if (!neighbour_flags[next_non_axis_idx_in_d]) {
        int3 new_info = {._0 = cur_t_idx,
                         ._1 = next_non_axis_idx_in_d,
                         ._2 = next_t_idx_in_cur_t};
        int3_fifo_queue_push(&neighbour_info_q, new_info);
        neighbour_flags[next_non_axis_idx_in_d] |= 1;
      }

      /* Get the coordinates of the voronoi vertices of the new face */
      const double *vor_vertex0 = &circumcenters[3 * first_t_idx];
      const double *vor_vertex1 = &circumcenters[3 * cur_t_idx];
      /* Initialize the area and centroid of this face */
      double face_area = 0.;
      double face_centroid[3] = {vor_vertex0[0] + vor_vertex1[0],
                                 vor_vertex0[1] + vor_vertex1[1],
                                 vor_vertex0[2] + vor_vertex1[2]};
#ifdef VORONOI_STORE_FACES
      memcpy(&face_vertices[0], vor_vertex0, 3 * sizeof(*vor_vertex0));
      memcpy(&face_vertices[3], vor_vertex1, 3 * sizeof(*vor_vertex1));
#endif

      /* Loop around the axis to construct the face */
      int face_vertex_count = 2;
      while (next_t_idx != first_t_idx) {
#ifdef VORONOI_STORE_FACES

#endif
        /* Get the coordinates of the voronoi vertex corresponding to cur_t and
         * next_t */
        const double *vor_vertex2 = &circumcenters[3 * next_t_idx];
#ifdef VORONOI_STORE_FACES
        /* Store the next face vertex */
        if (face_vertex_count >= face_vertices_size) {
          face_vertices_size <<= 1;
          face_vertices = realloc(
              face_vertices, 3 * face_vertices_size * sizeof(*face_vertices));
        }
        memcpy(&face_vertices[3 * face_vertex_count], vor_vertex2,
               3 * sizeof(*vor_vertex2));
#endif

        /* Update face area and centroid */
        face_area += geometry3d_compute_area_triangle(
            vor_vertex0[0], vor_vertex0[1], vor_vertex0[2], vor_vertex1[0],
            vor_vertex1[1], vor_vertex1[2], vor_vertex2[0], vor_vertex2[1],
            vor_vertex2[2]);
        face_centroid[0] += vor_vertex2[0];
        face_centroid[1] += vor_vertex2[1];
        face_centroid[2] += vor_vertex2[2];

        /* Update variables */
        prev_t_idx_in_cur_t = cur_t->index_in_neighbour[next_t_idx_in_cur_t];
        cur_t_idx = next_t_idx;
        cur_t = &d->tetrahedra[cur_t_idx];
        next_t_idx_in_cur_t = (prev_t_idx_in_cur_t + 1) % 4;
        while (cur_t->vertices[next_t_idx_in_cur_t] == gen_idx_in_d ||
               cur_t->vertices[next_t_idx_in_cur_t] == ngb_idx_in_d) {
          next_t_idx_in_cur_t = (next_t_idx_in_cur_t + 1) % 4;
        }
        next_t_idx = cur_t->neighbours[next_t_idx_in_cur_t];
        vor_vertex1 = vor_vertex2;
        face_vertex_count++;
        if (face_vertex_count >= VORONOI_CONSTRUCTION_MAX_FACE_VERTICES)
          error(
              "Trying to construct Voronoi face with more than the allowed "
              "number of vertices (%i).",
              VORONOI_CONSTRUCTION_MAX_FACE_VERTICES);
        /* Get the next non axis vertex and add it to the queue if necessary */
        next_non_axis_idx_in_d = cur_t->vertices[next_t_idx_in_cur_t];
        if (!neighbour_flags[next_non_axis_idx_in_d]) {
          int3 new_info = {._0 = cur_t_idx,
                           ._1 = next_non_axis_idx_in_d,
                           ._2 = next_t_idx_in_cur_t};
          int3_fifo_queue_push(&neighbour_info_q, new_info);
          neighbour_flags[next_non_axis_idx_in_d] |= 1;
        }
      }

      /* Get the position of the neighbouring generator */
      double ngb_pos[3];
      delaunay_get_vertex_at(d, ngb_idx_in_d, ngb_pos);

      /* Update voronoi cell's centroid and volume */
      double dx[3] = {ngb_pos[0] - generator_pos[0],
                      ngb_pos[1] - generator_pos[1],
                      ngb_pos[2] - generator_pos[2]};
      double face_dist =
          0.5 * sqrt(dx[0] * dx[0] + dx[1] * dx[1] + dx[2] * dx[2]);
      double face_pyramid_volume = face_area * face_dist / 3.;
      double centroid_weight = face_pyramid_volume / (face_vertex_count + 1);
      centroid[0] += centroid_weight * (face_centroid[0] + generator_pos[0]);
      centroid[1] += centroid_weight * (face_centroid[1] + generator_pos[1]);
      centroid[2] += centroid_weight * (face_centroid[2] + generator_pos[2]);
      volume += face_pyramid_volume;
#ifdef SWIFT_DEBUG_CHECKS
      if (2. * face_dist > p->geometry.search_radius)
        error("Neighbouring particle too far away!");
#endif

      /* Finalize the face centroid */
      double n_vertices_inv = 1. / face_vertex_count;
      face_centroid[0] *= n_vertices_inv;
      face_centroid[1] *= n_vertices_inv;
      face_centroid[2] *= n_vertices_inv;
      if (voronoi_new_face(v, d, gen_idx_in_d, ngb_idx_in_d, parts, face_area,
                           face_centroid, face_vertices, face_vertex_count,
                           &face_sids)) {
        /* The face is not degenerate */
#ifdef VORONOI_STORE_CELL_FACE_CONNECTIONS
        nface++;
#endif
        /* Update the minimal dist to a neighbouring generator */
        voronoi_assert(face_dist > 0.f);
        if (face_dist < min_face_dist) {
          min_face_dist = face_dist;
          min_face_dist_ngb = ngb_idx_in_d;
        }
      }
    }

    /* Compute the actual centroid. */
    voronoi_assert(volume > 0.);
    centroid[0] /= volume;
    centroid[1] /= volume;
    centroid[2] /= volume;

    /* Estimate distance from centroid to nearest (to generator) face */
    double min_face_dist_ngb_pos[3];
    delaunay_get_vertex_at(d, min_face_dist_ngb, min_face_dist_ngb_pos);
    double face[3] = {0.5 * (min_face_dist_ngb_pos[0] + generator_pos[0]),
                      0.5 * (min_face_dist_ngb_pos[1] + generator_pos[1]),
                      0.5 * (min_face_dist_ngb_pos[2] + generator_pos[2])};
    double dx_gen[3] = {face[0] - generator_pos[0], face[1] - generator_pos[1],
                        face[2] - generator_pos[2]};
    double dx_cen[3] = {face[0] - centroid[0], face[1] - centroid[1],
                        face[2] - centroid[2]};
    double dist = (dx_cen[0] * dx_gen[0] + dx_cen[1] * dx_gen[1] +
                   dx_cen[2] * dx_gen[2]) /
                  min_face_dist;

    p->geometry.volume = (float)volume;
    p->geometry.centroid[0] = (float)(centroid[0] - generator_pos[0]);
    p->geometry.centroid[1] = (float)(centroid[1] - generator_pos[1]);
    p->geometry.centroid[2] = (float)(centroid[2] - generator_pos[2]);
    p->geometry.nface = nface;
    p->geometry.pair_connections_offset = pair_connections_offset;
    p->geometry.min_face_dist = (float)dist;

    /* reset flags for all neighbours of this cell */
    neighbour_flags[gen_idx_in_d] = 0;
    for (int j = 0; j < neighbour_info_q.end; j++) {
      voronoi_assert(neighbour_info_q.values[j]._1 < d->vertex_index);
      neighbour_flags[neighbour_info_q.values[j]._1] = 0;
    }
#ifdef VORONOI_CHECKS
    for (int i = 0; i < d->vertex_index; i++) {
      voronoi_assert(neighbour_flags[i] == 0);
    }
#endif
  }
<<<<<<< HEAD
  grid_timers[timer_voronoi_cells] += getticks() - grid_ticks;

=======
  voronoi_finalize(v, d, parts, face_sids);
  voronoi_check_grid(v, d, parts);

  /* Be clean */
>>>>>>> 66c5c85c
  free(circumcenters);
  swift_free("voronoi", face_sids);
  free(neighbour_flags);
  int3_fifo_queue_destroy(&neighbour_info_q);
<<<<<<< HEAD
  grid_ticks = getticks();
  voronoi_finalize(v, d, parts);
  grid_timers[timer_voronoi_face_ordering] += getticks() - grid_ticks;
  voronoi_check_grid(v, d, parts);
=======
>>>>>>> 66c5c85c
  free(face_vertices);
}

/**
 * @brief Sort the faces according to their sid and set the face sid offsets and
 * recompute the cell face connections if necessary.
 *
 * @param v The voronoi struct
 * @param d The delaunay tesselation from which this voronoi was built
 * @param parts The array of local particles.
 * @param face_sids The array of the sids under which the faces must be stored
 */
inline static void voronoi_finalize(struct voronoi *v, const struct delaunay *d,
                                    struct part *parts, int *face_sids) {
  /* Set some trackers */
  /* The running counts of faces of each sid that are in the correct location */
  int counts[28];
  /* The offset of each sid. I.e. the total number of faces of all sids that
   * come before it. */
  int offsets[28];
  int offset = 0;
  for (int i = 0; i < 28; i++) {
    int sid = face_sid_order[i];
    counts[sid] = 0;
    offsets[sid] = offset;
    /* Also set the correct (after ordering is complete) pointers for the sid
     * arrays here. */
    v->pairs[sid] = &v->pairs_flat[offset];
    offset += v->pair_count[sid];
  }

  /* Loop over the faces and swap until they are in the right order by their
   * sid */
  int face_idx = 0;
  int i = 0;
  int sid = face_sid_order[i];
  /* Find the first sid for which we actually have faces */
  while (i < 27 && v->pair_count[sid] == 0) {
    i++;
    sid = face_sid_order[i];
  }
  while (face_idx < v->pair_index) {
    int face_sid = face_sids[face_idx];

    /* Does this face have the sid we are currently collecting? */
    if (face_sid == sid) {
      /* Face at correct location:
       * continue to next face and increase the count of this sid. */
      counts[sid]++;
      voronoi_assert(counts[sid] <= v->pair_count[sid]);
      face_idx++;
      /* Did we find all faces of the current sid and do we need to move on to
       * the next (non-empty) one? */
      while (i < 27 && face_idx == offsets[sid] + v->pair_count[sid]) {
        i++;
        sid = face_sid_order[i];
        face_idx = offsets[sid] + counts[sid];
      }
      voronoi_assert(face_idx >= 0 && face_idx <= offset);
    } else {
      /* Swap this face (and its sid) to the correct location */
      voronoi_assert(face_sid_index[face_sid] > face_sid_index[sid]);
      int idx_dest = offsets[face_sid] + counts[face_sid];
      voronoi_assert(idx_dest < v->pair_index);
      struct voronoi_pair face = v->pairs_flat[face_idx];
      v->pairs_flat[face_idx] = v->pairs_flat[idx_dest];
      v->pairs_flat[idx_dest] = face;
      face_sids[face_idx] = face_sids[idx_dest];
      face_sids[idx_dest] = face_sid;
      counts[face_sid]++;
      voronoi_assert(counts[face_sid] <= v->pair_count[face_sid]);
    }
  }
#ifdef SWIFT_DEBUG_CHECKS
  /* Do the running counts tally up to the correct amount? */
  for (int j = 0; j < 28; j++) {
    if (counts[j] != v->pair_count[j])
      error("Incorrect face count %i for sid %i! Should be %i", counts[j], j,
            v->pair_count[j]);
  }
#endif

#ifdef VORONOI_STORE_CELL_FACE_CONNECTIONS
  /* Recompute the cell face links */
#ifdef SWIFT_DEBUG_CHECKS
  int *face_counts_old = (int *)malloc((d->vertex_end - d->vertex_start) *
                                       sizeof(*face_counts_old));
#endif
  for (int j = d->vertex_start; j < d->vertex_end; j++) {
    struct part *p = &parts[d->vertex_part_idx[j]];
#ifdef SWIFT_DEBUG_CHECKS
    face_counts_old[j - d->vertex_start] = p->geometry.nface;
#endif
    p->geometry.nface = 0;
  }

  int idx = 0;
  /* First treat internal faces */
  voronoi_assert(face_sid_order[0] == 13);
  for (; idx < v->pair_count[13]; idx++) {
    const struct voronoi_pair *face = &v->pairs_flat[idx];
    struct part *left = &parts[face->left_idx];
    struct part *right = &parts[face->right_idx];

    /* Left part is always active */
    voronoi_assert(left->geometry.delaunay_vertex >= d->vertex_start &&
                   left->geometry.delaunay_vertex < d->vertex_end);
    v->cell_pair_connections[left->geometry.pair_connections_offset +
                             left->geometry.nface] = idx;
    left->geometry.nface++;

    /* Only update right face links if active */
    if (right->geometry.delaunay_vertex >= 0) {
      v->cell_pair_connections[right->geometry.pair_connections_offset +
                               right->geometry.nface] = idx;
      right->geometry.nface++;
    }
  }
  /* Now do the external faces (only left part needs updating */
  for (; idx < v->pair_index; idx++) {
    const struct voronoi_pair *face = &v->pairs_flat[idx];
    struct part *left = &parts[face->left_idx];

    /* Left part is always active */
    voronoi_assert(left->geometry.delaunay_vertex >= d->vertex_start &&
                   left->geometry.delaunay_vertex < d->vertex_end);
    v->cell_pair_connections[left->geometry.pair_connections_offset +
                             left->geometry.nface] = idx;
    left->geometry.nface++;
  }

#ifdef SWIFT_DEBUG_CHECKS
  /* Check whether the face counts match */
  int count_total = 0;
  for (int j = d->vertex_start; j < d->vertex_end; j++) {
    int counts_old = face_counts_old[j - d->vertex_start];
    int p_idx = d->vertex_part_idx[j];
    struct part *p = &parts[p_idx];
    int counts_new = p->geometry.nface;
    if (counts_new != counts_old) error("Face counts do not match!");
    count_total += counts_new;
  }
  if (count_total != v->cell_pair_connections_index)
    error("Total number of cell face connections does not match!");
  free(face_counts_old);
#endif
#endif
}

/**
 * @brief Free up all memory used by the Voronoi grid.
 *
 * @param v Voronoi grid.
 */
inline static void voronoi_destroy(struct voronoi *restrict v) {
  /* Anything allocated? */
  if (!v->active) {
    return;
  }

  if (v->pairs_flat != NULL) swift_free("voronoi", v->pairs_flat);
  v->pair_size = 0;
  v->pair_index = 0;
  for (int i = 0; i < 28; i++) {
    if (v->pairs[i] != NULL) {
      v->pairs[i] = NULL;
      v->pair_count[i] = 0;
    }
  }

#ifdef VORONOI_STORE_CELL_FACE_CONNECTIONS
  if (v->cell_pair_connections != NULL)
    swift_free("voronoi", v->cell_pair_connections);
  v->cell_pair_connections_size = 0;
  v->cell_pair_connections_index = 0;
#endif

#ifdef VORONOI_STORE_FACES
  swift_free("voronoi", v->face_vertices);
  v->face_vertices = NULL;
  v->face_vertices_size = 0;
  v->face_vertices_index = 0;
#endif

  v->active = 0;
  v->min_surface_area = -1.;

  free(v);
}

#ifdef VORONOI_STORE_CELL_FACE_CONNECTIONS
inline static void voronoi_add_cell_face_connection(struct voronoi *v,
                                                    int face_idx) {

  if (v->cell_pair_connections_index == v->cell_pair_connections_size) {
    v->cell_pair_connections_size = (3 * v->cell_pair_connections_size) / 2;
    v->cell_pair_connections = (int *)swift_realloc(
        "voronoi", v->cell_pair_connections,
        v->cell_pair_connections_size * sizeof(*v->cell_pair_connections));
  }
  v->cell_pair_connections[v->cell_pair_connections_index++] = face_idx;
}
#endif

/**
 * @brief Add a two particle pair to the grid.
 *
 * This function also adds the correct tuple to the cell_pair_connections queue.
 *
 * The grid connectivity is stored per cell sid. We use the same convention as
 * in `sort_part.h`; i.e.: sid=13 corresponds to particle pairs encountered
 * during a self task (both particles are within the local cell), while sid=0-12
 * and sid 14-26 correspond to particle interactions for which the right
 * neighbour is part of one of the 26 neighbouring cells.  Additionally, any
 * boundary faces are stored under "fictive sid 27".
 *
 * For each pair, we compute and store all the quantities required to compute
 * fluxes between the Voronoi cells: the surface area and midpoint of the
 * interface.
 *
 * @param v Voronoi grid.
 * @param d Delaunay tesselation, dual of this Voronoi grid.
 * @param left_part_idx_in_d The index in the delaunay tesselation of the left
 * vertex of the new pair.
 * @param right_part_idx_in_d The index in the delaunay tesselation of the right
 * vertex of the new pair.
 * @param parts Particle array of local particles.
 * @param area Surface area of the new face.
 * @param centroid Centroid of the new face.
 * @param vertices Corner vertices of the new face.
 * @param n_vertices Number of vertices in the vertices array.
 * @param sids_arr (inout) pointer to the array of face sids. This function
 * might reallocate the array.
 * @returns 1 if a non-degenerate face was added or found, else 0
 */
inline static int voronoi_new_face(
    struct voronoi *restrict v, const struct delaunay *restrict d,
    int left_part_idx_in_d, int right_part_idx_in_d,
    struct part *restrict parts, double area, double *restrict centroid,
    double *restrict vertices, int n_vertices, int **sids_arr) {

  int left_part_idx = d->vertex_part_idx[left_part_idx_in_d];
  int right_part_idx = d->vertex_part_idx[right_part_idx_in_d];

  /* Pair between local active particles? */
  int sid;
  if (right_part_idx_in_d < d->vertex_end) {
    /* Already processed this pair? */
    if (right_part_idx_in_d < left_part_idx_in_d) {
#ifdef VORONOI_STORE_CELL_FACE_CONNECTIONS
      /* Find the existing pair and add it to the cell_pair_connections. */
      struct part *ngb = &parts[right_part_idx];
      for (int i = 0; i < ngb->geometry.nface; i++) {
        int idx = ngb->geometry.pair_connections_offset + i;
        int face_idx = v->cell_pair_connections[idx];
        voronoi_assert(face_idx < v->pair_index);
        struct voronoi_pair *face = &v->pairs_flat[face_idx];
        if ((*sids_arr)[face_idx] == 13 && face->right_idx == left_part_idx) {
          voronoi_add_cell_face_connection(v, face_idx);
          return 1;
        }
      }
      /* If no pair is found, the face must have been degenerate, nothing left
       * to do. */
      return 0;
#else
      /* Be conservative and make sure we perform the tests after adding a new
       * face (even though the equivalent already created face might be
       * degenerate). */
      return 1;
#endif
    }

    sid = 13;
  } else {
    sid = d->ghost_cell_sids[right_part_idx_in_d - d->vertex_end];
  }

  /* Degenerate face? */
  if (area < v->min_surface_area) return 0;

  /* Do we need to extend the pairs and sids array? */
  if (v->pair_index == v->pair_size) {
    v->pair_size = (3 * v->pair_size) / 2;
    v->pairs_flat = (struct voronoi_pair *)swift_realloc(
        "voronoi", v->pairs_flat, v->pair_size * sizeof(struct voronoi_pair));
    *sids_arr = (int *)realloc(*sids_arr, v->pair_size * sizeof(**sids_arr));
  }

  /* Grab the next free pair */
  int face_idx = v->pair_index;
  struct voronoi_pair *this_pair = &v->pairs_flat[face_idx];
  this_pair->surface_area = area;
  memcpy(this_pair->midpoint, centroid, 3 * sizeof(this_pair->midpoint[0]));

  /* Initialize pair */
  this_pair->left_idx = left_part_idx;
  /* Boundary particle? */
  if (sid & 1 << 5) {
    /* We store all boundary faces under fictive sid 27 and store the actual
     * sid inside the face. */
    this_pair->sid = sid & ~(1 << 5);
    sid = 27;
  } else {
    /* Store the right particle index for normal particles */
    this_pair->right_idx = right_part_idx;
  }
  (*sids_arr)[face_idx] = sid;

#ifdef VORONOI_STORE_FACES
#ifdef SWIFT_DEBUG_CHECKS
  assert(n_vertices > 0);
#endif
  /* Enough space to store new faces? */
  int need_realloc = 0;
  while (v->face_vertices_index + n_vertices >= v->face_vertices_size) {
    v->face_vertices_size <<= 1;
    need_realloc = 1;
  }
  if (need_realloc) {
    v->face_vertices =
        realloc(v->face_vertices, 3 * v->face_vertices_size * sizeof(double));
  }
  this_pair->vertices = &v->face_vertices[3 * v->face_vertices_index];
  this_pair->n_vertices = n_vertices;
  memcpy(this_pair->vertices, vertices, 3 * n_vertices * sizeof(double));
#endif

#ifdef VORONOI_STORE_CELL_FACE_CONNECTIONS
  /* Add cell_pair_connection */
  voronoi_add_cell_face_connection(v, face_idx);
#endif

  /* increase index (to signal that we added the face) */
  v->pair_count[sid]++;
  v->pair_index++;

  return 1;
}

static inline double voronoi_compute_volume(const struct voronoi *restrict v) {
  double total_volume = 0.;
  /* TODO */
  return total_volume;
}

/**
 * @brief Sanity checks on the grid.
 *
 * Right now, this only checks the total volume of the cells.
 */
inline static void voronoi_check_grid(struct voronoi *v,
                                      const struct delaunay *d,
                                      const struct part *parts) {
#ifdef SWIFT_DEBUG_CHECKS
#ifdef VORONOI_STORE_CELL_FACE_CONNECTIONS
  /* Check cell - face connections */
  int count_total = 0;
  for (int i = d->vertex_start; i < d->vertex_end; i++) {
    int p_idx = d->vertex_part_idx[i];
    int face_connections_offset = parts[p_idx].geometry.pair_connections_offset;
    int nface = parts[p_idx].geometry.nface;
    count_total += nface;
    for (int k = face_connections_offset; k < face_connections_offset + nface;
         k++) {
      const struct voronoi_pair *face =
          &v->pairs_flat[v->cell_pair_connections[k]];
      /* Local faces are stored first in the flattened array */
      if (face < v->pairs[1]) {
        if (face->right_idx != p_idx && face->left_idx != p_idx) {
          error("Incorrect cell face link!");
        }
      } else if (face->left_idx != p_idx) {
        error("Incorrect cell face link!");
      }
    }
  }
  if (count_total != v->cell_pair_connections_index)
    error("total face connections count is wrong!");
#endif

  /* Check total volume */
  //  double total_volume = 0.;
  //  for (int j = d->vertex_start; j < d->vertex_end; j++) {
  //    total_volume += parts[d->vertex_part_idx[j]].geometry.volume;
  //  }
  //  fprintf(stderr, "Total volume: %g\n", total_volume);

  /* For each cell check that the total surface area is not bigger than the
   * surface area of a sphere with the same volume */
  double *surface_areas =
      malloc((d->vertex_end - d->vertex_start) * sizeof(double));
  for (int i = 0; i < (d->vertex_end - d->vertex_start); i++)
    surface_areas[i] = 0;

  for (int sid = 0; sid < 28; sid++)
    for (int i = 0; i < v->pair_count[sid]; i++) {
      struct voronoi_pair *pair = &v->pairs[sid][i];
      int left_idx =
          parts[pair->left_idx].geometry.delaunay_vertex - d->vertex_start;
      surface_areas[left_idx] += pair->surface_area;
      if (sid == 13 && parts[pair->right_idx].geometry.delaunay_vertex >= 0) {
        int right_idx =
            parts[pair->right_idx].geometry.delaunay_vertex - d->vertex_start;
        surface_areas[right_idx] += pair->surface_area;
      }
    }

  for (int i = 0; i < (d->vertex_end - d->vertex_start); i++) {
    float volume =
        parts[d->vertex_part_idx[i + d->vertex_start]].geometry.volume;
    double sphere_surface_area =
        4. * M_PI * pow(3. * volume / (4. * M_PI), 2. / 3.);
    voronoi_assert(sphere_surface_area < surface_areas[i]);
  }
  free(surface_areas);

#if defined(VORONOI_STORE_GENERATORS)
  /* Check connectivity */
  for (int i = 0; i < v->number_of_cells; i++) {
    struct voronoi_cell *this_cell = &v->cells[i];
    for (int j = this_cell->pair_connections_offset;
         j < this_cell->pair_connections_offset + this_cell->nface; j++) {
      int2 connection = v->cell_pair_connections.values[j];
      int pair_idx = connection._0;
      int sid = connection._1;
      struct voronoi_pair *pair = &v->pairs[sid][pair_idx];
      assert(i == pair->left_idx || (sid == 13 && i == pair->right_idx));
    }
  }
#endif

#endif
}

/**
 * @brief Write the Voronoi grid information to the given file.
 *
 * The output depends on the configuration. The maximal output contains 3
 * different types of output lines:
 *  - "G\tgx\tgx: x and y position of a single grid generator (optional).
 *  - "C\tcx\tcy\tV\tnface": centroid position, volume and (optionally) number
 *    of faces for a single Voronoi cell.
 *  - "F\tsid\tarea\tcx\tcy\tcz\t(v0x, v0y, v0z)\t...\t(vNx, vNy, vNz)": sid,
 *    area, coordinates of centroid, coordinates of vertices of face (optional).
 *
 * @param v Voronoi grid.
 * @param file File to write to.
 */
inline static void voronoi_write_grid(const struct voronoi *restrict v,
                                      const struct part *parts, int count,
                                      FILE *file, size_t *offset) {
  /* write the faces */
  for (int sid = 0; sid < 28; ++sid) {
    for (int i = 0; i < v->pair_count[sid]; ++i) {
      struct voronoi_pair *pair = &v->pairs[sid][i];
      fprintf(file, "F\t%i\t%g\t%g\t%g\t%g", sid, pair->surface_area,
              pair->midpoint[0], pair->midpoint[1], pair->midpoint[2]);
#ifdef VORONOI_STORE_FACES
      for (int j = 0; j < pair->n_vertices; j++) {
        fprintf(file, "\t(%g, %g, %g)", pair->vertices[3 * j],
                pair->vertices[3 * j + 1], pair->vertices[3 * j + 2]);
      }
#endif
      fprintf(file, "\n");
    }
  }
}

#endif  // SWIFTSIM_SHADOWSWIFT_VORONOI_3D_H<|MERGE_RESOLUTION|>--- conflicted
+++ resolved
@@ -257,13 +257,10 @@
   delaunay_compute_circumcenters(d, circumcenters);
   grid_timers[timer_voronoi_vertices] += getticks() - grid_ticks;
 
-<<<<<<< HEAD
   grid_ticks = getticks();
-=======
   /* Allocate memory to store the face sids */
   int *face_sids = malloc(v->pair_size * sizeof(*face_sids));
 
->>>>>>> 66c5c85c
   /* Allocate memory for the neighbour flags and initialize them to 0 (will be
    * freed at the end of this function!) */
   int *neighbour_flags = calloc(d->vertex_index, sizeof *neighbour_flags);
@@ -535,26 +532,18 @@
     }
 #endif
   }
-<<<<<<< HEAD
   grid_timers[timer_voronoi_cells] += getticks() - grid_ticks;
 
-=======
+  grid_ticks = getticks();
   voronoi_finalize(v, d, parts, face_sids);
+  grid_timers[timer_voronoi_face_ordering] += getticks() - grid_ticks;
   voronoi_check_grid(v, d, parts);
 
   /* Be clean */
->>>>>>> 66c5c85c
   free(circumcenters);
   swift_free("voronoi", face_sids);
   free(neighbour_flags);
   int3_fifo_queue_destroy(&neighbour_info_q);
-<<<<<<< HEAD
-  grid_ticks = getticks();
-  voronoi_finalize(v, d, parts);
-  grid_timers[timer_voronoi_face_ordering] += getticks() - grid_ticks;
-  voronoi_check_grid(v, d, parts);
-=======
->>>>>>> 66c5c85c
   free(face_vertices);
 }
 
