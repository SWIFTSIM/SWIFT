--- conflicted
+++ resolved
@@ -148,16 +148,13 @@
     "rt_tchem",
     "rt_advance_cell_time",
     "rt_collect_times",
-<<<<<<< HEAD
     "do_grid_construction",
     "do_grid_ghost",
     "do_slope_estimate_ghost",
     "do_slope_limiter_ghost",
     "do_flux_ghost",
-=======
     "do_sync",
     "neutrino_weighting",
->>>>>>> 8ea3d7c3
 };
 
 /* File to store the timers */
