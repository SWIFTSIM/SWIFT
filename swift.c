/*******************************************************************************
 * This file is part of SWIFT.
 * Copyright (c) 2012 Pedro Gonnet (pedro.gonnet@durham.ac.uk),
 *                    Matthieu Schaller (schaller@strw.leidenuniv.nl)
 *               2015 Peter W. Draper (p.w.draper@durham.ac.uk)
 *                    Angus Lepper (angus.lepper@ed.ac.uk)
 *               2016 John A. Regan (john.a.regan@durham.ac.uk)
 *                    Tom Theuns (tom.theuns@durham.ac.uk)
 *
 * This program is free software: you can redistribute it and/or modify
 * it under the terms of the GNU Lesser General Public License as published
 * by the Free Software Foundation, either version 3 of the License, or
 * (at your option) any later version.
 *
 * This program is distributed in the hope that it will be useful,
 * but WITHOUT ANY WARRANTY; without even the implied warranty of
 * MERCHANTABILITY or FITNESS FOR A PARTICULAR PURPOSE.  See the
 * GNU General Public License for more details.
 *
 * You should have received a copy of the GNU Lesser General Public License
 * along with this program.  If not, see <http://www.gnu.org/licenses/>.
 *
 ******************************************************************************/

/* Config parameters. */
#include <config.h>

/* Some standard headers. */
#include <errno.h>
#include <fenv.h>
#include <libgen.h>
#include <stdio.h>
#include <stdlib.h>
#include <string.h>
#include <sys/stat.h>
#include <unistd.h>

/* MPI headers. */
#ifdef WITH_MPI
#include <mpi.h>
#endif

/* Local headers. */
#include "argparse.h"
#include "swift.h"

/* Engine policy flags. */
#ifndef ENGINE_POLICY
#define ENGINE_POLICY engine_policy_none
#endif

/* Global profiler. */
struct profiler prof;

/*  Usage string. */
static const char *const swift_usage[] = {
    "swift [options] [[--] param-file]",
    "swift [options] param-file",
    "swift_mpi [options] [[--] param-file]",
    "swift_mpi [options] param-file",
    NULL,
};

/* Function to handle multiple -P arguments. */
struct cmdparams {
  const char *param[PARSER_MAX_NO_OF_PARAMS];
  int nparam;
};

static int handle_cmdparam(struct argparse *self,
                           const struct argparse_option *opt) {
  struct cmdparams *cmdps = (struct cmdparams *)opt->data;
  cmdps->param[cmdps->nparam] = *(char **)opt->value;
  cmdps->nparam++;
  return 1;
}

/**
 * @brief Main routine that loads a few particles and generates some output.
 *
 */
int main(int argc, char *argv[]) {

  struct clocks_time tic, toc;
  struct engine e;

  /* Structs used by the engine. Declare now to make sure these are always in
   * scope.  */
  struct chemistry_global_data chemistry;
  struct cooling_function_data cooling_func;
  struct cosmology cosmo;
  struct external_potential potential;
  struct forcing_terms forcing_terms;
  struct extra_io_properties extra_io_props;
  struct star_formation starform;
  struct pm_mesh mesh;
  struct power_spectrum_data pow_data;
  struct gpart *gparts = NULL;
  struct gravity_props gravity_properties;
  struct hydro_props hydro_properties;
  struct stars_props stars_properties;
  struct sink_props sink_properties;
  struct neutrino_props neutrino_properties;
  struct neutrino_response neutrino_response;
  struct feedback_props feedback_properties;
  struct rt_props rt_properties;
  struct entropy_floor_properties entropy_floor;
  struct pressure_floor_props pressure_floor_props;
  struct black_holes_props black_holes_properties;
  struct fof_props fof_properties;
  struct lightcone_array_props lightcone_array_properties;
  struct part *parts = NULL;
  struct phys_const prog_const;
  struct space s;
  struct spart *sparts = NULL;
  struct bpart *bparts = NULL;
  struct sink *sinks = NULL;
  struct unit_system us;
  struct los_props los_properties;
  struct ic_info ics_metadata;

  int nr_nodes = 1, myrank = 0;

#ifdef WITH_MPI
  /* Start by initializing MPI. */
  int res = 0, prov = 0;
  if ((res = MPI_Init_thread(&argc, &argv, MPI_THREAD_MULTIPLE, &prov)) !=
      MPI_SUCCESS)
    error("Call to MPI_Init failed with error %i.", res);
  if (prov != MPI_THREAD_MULTIPLE)
    error(
        "MPI does not provide the level of threading"
        " required (MPI_THREAD_MULTIPLE).");
  if ((res = MPI_Comm_size(MPI_COMM_WORLD, &nr_nodes)) != MPI_SUCCESS)
    error("MPI_Comm_size failed with error %i.", res);
  if ((res = MPI_Comm_rank(MPI_COMM_WORLD, &myrank)) != MPI_SUCCESS)
    error("Call to MPI_Comm_rank failed with error %i.", res);

  /* Make sure messages are stamped with the correct rank and step. */
  engine_rank = myrank;
  engine_current_step = 0;

  if ((res = MPI_Comm_set_errhandler(MPI_COMM_WORLD, MPI_ERRORS_RETURN)) !=
      MPI_SUCCESS)
    error("Call to MPI_Comm_set_errhandler failed with error %i.", res);
  if (myrank == 0)
    pretime_message("MPI is up and running with %i node(s).\n", nr_nodes);
  if (nr_nodes == 1) {
    pretime_message("WARNING: you are running with one MPI rank.");
    pretime_message(
        "WARNING: you should use the non-MPI version of this program.");
  }
#endif

  /* Welcome to SWIFT, you made the right choice */
  if (myrank == 0) greetings(/*fof=*/0);

#ifdef WITH_MPI
  /* Sync all output messages starting now to avoid verbose output
   * interleaving with greeting. */
  fflush(stdout);
  MPI_Barrier(MPI_COMM_WORLD);
#endif

  int with_aff = 0;
  int with_nointerleave = 0;
  int with_interleave = 0; /* Deprecated. */
  int dry_run = 0;
  int dump_tasks = 0;
  int dump_cells = 0;
  int dump_threadpool = 0;
  int nsteps = -2;
  int restart = 0;
  int with_cosmology = 0;
  int with_external_gravity = 0;
  int with_temperature = 0;
  int with_cooling = 0;
  int with_self_gravity = 0;
  int with_hydro = 0;
#ifdef MOVING_MESH
  int with_grid_hydro = 0;
  int with_grid = 0;
#endif
  int with_stars = 0;
  int with_fof = 0;
  int with_lightcone = 0;
  int with_star_formation = 0;
  int with_feedback = 0;
  int with_black_holes = 0;
  int with_timestep_limiter = 0;
  int with_timestep_sync = 0;
  int with_fp_exceptions = 0;
  int with_drift_all = 0;
  int with_mpole_reconstruction = 0;
  int with_structure_finding = 0;
  int with_csds = 0;
  int with_sinks = 0;
  int with_qla = 0;
  int with_eagle = 0;
  int with_gear = 0;
  int with_agora = 0;
  int with_line_of_sight = 0;
  int with_rt = 0;
  int with_power = 0;
  int with_zoom_region = 0;
  int verbose = 0;
  int nr_threads = 1;
  int nr_pool_threads = -1;
  int with_verbose_timers = 0;
  char *output_parameters_filename = NULL;
  char *cpufreqarg = NULL;
  char *param_filename = NULL;
  char restart_file[200] = "";
  unsigned long long cpufreq = 0;
  float dump_tasks_threshold = 0.f;
  struct cmdparams cmdps;
  cmdps.nparam = 0;
  cmdps.param[0] = NULL;
  char *buffer = NULL;

  /* Parse the command-line parameters. */
  struct argparse_option options[] = {
      OPT_HELP(),

      OPT_GROUP("  Simulation options:\n"),
      OPT_BOOLEAN('b', "feedback", &with_feedback, "Run with stars feedback.",
                  NULL, 0, 0),
      OPT_BOOLEAN('c', "cosmology", &with_cosmology,
                  "Run with cosmological time integration.", NULL, 0, 0),
      OPT_BOOLEAN(0, "temperature", &with_temperature,
                  "Run with temperature calculation.", NULL, 0, 0),
      OPT_BOOLEAN('C', "cooling", &with_cooling,
                  "Run with cooling (also switches on --temperature).", NULL, 0,
                  0),
      OPT_BOOLEAN('D', "drift-all", &with_drift_all,
                  "Always drift all particles even the ones far from active "
                  "particles. This emulates Gadget-[23] and GIZMO's default "
                  "behaviours.",
                  NULL, 0, 0),
      OPT_BOOLEAN('F', "star-formation", &with_star_formation,
                  "Run with star formation.", NULL, 0, 0),
      OPT_BOOLEAN('g', "external-gravity", &with_external_gravity,
                  "Run with an external gravitational potential.", NULL, 0, 0),
      OPT_BOOLEAN('G', "self-gravity", &with_self_gravity,
                  "Run with self-gravity.", NULL, 0, 0),
      OPT_BOOLEAN('M', "multipole-reconstruction", &with_mpole_reconstruction,
                  "Reconstruct the multipoles every time-step.", NULL, 0, 0),
      OPT_BOOLEAN('s', "hydro", &with_hydro, "Run with hydrodynamics.", NULL, 0,
                  0),
      OPT_BOOLEAN('S', "stars", &with_stars, "Run with stars.", NULL, 0, 0),
      OPT_BOOLEAN('B', "black-holes", &with_black_holes,
                  "Run with black holes.", NULL, 0, 0),
      OPT_BOOLEAN('k', "sinks", &with_sinks, "Run with sink particles.", NULL,
                  0, 0),
      OPT_BOOLEAN(
          'u', "fof", &with_fof,
          "Run Friends-of-Friends algorithm to perform black hole seeding.",
          NULL, 0, 0),

      OPT_BOOLEAN(0, "lightcone", &with_lightcone,
                  "Generate lightcone outputs.", NULL, 0, 0),
      OPT_BOOLEAN('x', "velociraptor", &with_structure_finding,
                  "Run with structure finding.", NULL, 0, 0),
      OPT_BOOLEAN(0, "line-of-sight", &with_line_of_sight,
                  "Run with line-of-sight outputs.", NULL, 0, 0),
      OPT_BOOLEAN(0, "limiter", &with_timestep_limiter,
                  "Run with time-step limiter.", NULL, 0, 0),
      OPT_BOOLEAN(0, "sync", &with_timestep_sync,
                  "Run with time-step synchronization of particles hit by "
                  "feedback events.",
                  NULL, 0, 0),
      OPT_BOOLEAN(0, "csds", &with_csds,
                  "Run with the Continuous Simulation Data Stream (CSDS).",
                  NULL, 0, 0),
      OPT_BOOLEAN('R', "radiation", &with_rt, "Run with radiative transfer.",
                  NULL, 0, 0),
      OPT_BOOLEAN(0, "power", &with_power, "Run with power spectrum outputs.",
                  NULL, 0, 0),
      OPT_BOOLEAN('z', "zoom", &with_zoom_region, "Run with a zoom region.",
                  NULL, 0, 0),

      OPT_GROUP("  Simulation meta-options:\n"),
      OPT_BOOLEAN(0, "quick-lyman-alpha", &with_qla,
                  "Run with all the options needed for the quick Lyman-alpha "
                  "model. This is equivalent to --hydro --self-gravity --stars "
                  "--star-formation --cooling.",
                  NULL, 0, 0),
      OPT_BOOLEAN(
          0, "eagle", &with_eagle,
          "Run with all the options needed for the EAGLE model. This is "
          "equivalent to --hydro --limiter --sync --self-gravity --stars "
          "--star-formation --cooling --feedback --black-holes --fof.",
          NULL, 0, 0),
      OPT_BOOLEAN(
          0, "gear", &with_gear,
          "Run with all the options needed for the GEAR model. This is "
          "equivalent to --hydro --limiter --sync --self-gravity --stars "
          "--star-formation --cooling --feedback.",
          NULL, 0, 0),
      OPT_BOOLEAN(
          0, "agora", &with_agora,
          "Run with all the options needed for the AGORA model. This is "
          "equivalent to --hydro --limiter --sync --self-gravity --stars "
          "--star-formation --cooling --feedback.",
          NULL, 0, 0),

      OPT_GROUP("  Control options:\n"),
      OPT_BOOLEAN('a', "pin", &with_aff,
                  "Pin runners using processor affinity.", NULL, 0, 0),
      OPT_BOOLEAN(0, "nointerleave", &with_nointerleave,
                  "Do not interleave memory allocations across NUMA regions.",
                  NULL, 0, 0),
      OPT_BOOLEAN(0, "interleave", &with_interleave,
                  "Deprecated option, now default", NULL, 0, 0),
      OPT_BOOLEAN('d', "dry-run", &dry_run,
                  "Dry run. Read the parameter file, allocates memory but does "
                  "not read the particles from ICs. Exits before the start of "
                  "time integration. Checks the validity of parameters and IC "
                  "files as well as memory limits.",
                  NULL, 0, 0),
      OPT_BOOLEAN('e', "fpe", &with_fp_exceptions,
                  "Enable floating-point exceptions (debugging mode).", NULL, 0,
                  0),
      OPT_STRING('f', "cpu-frequency", &cpufreqarg,
                 "Overwrite the CPU "
                 "frequency (Hz) to be used for time measurements.",
                 NULL, 0, 0),
      OPT_INTEGER('n', "steps", &nsteps,
                  "Execute a fixed number of time steps. When unset use the "
                  "time_end parameter to stop.",
                  NULL, 0, 0),
      OPT_STRING('o', "output-params", &output_parameters_filename,
                 "Generate a parameter file with the options for selecting the "
                 "output fields.",
                 NULL, 0, 0),
      OPT_STRING('P', "param", &buffer,
                 "Set parameter value, overiding the value read from the "
                 "parameter file. Can be used more than once {sec:par:value}.",
                 handle_cmdparam, (intptr_t)&cmdps, 0),
      OPT_BOOLEAN('r', "restart", &restart, "Continue using restart files.",
                  NULL, 0, 0),
      OPT_INTEGER(
          't', "threads", &nr_threads,
          "The number of task threads to use on each MPI rank. Defaults to "
          "1 if not specified.",
          NULL, 0, 0),
      OPT_INTEGER(0, "pool-threads", &nr_pool_threads,
                  "The number of threads to use on each MPI rank for the "
                  "threadpool operations. "
                  "Defaults to the numbers of task threads if not specified.",
                  NULL, 0, 0),
      OPT_INTEGER('T', "timers", &with_verbose_timers,
                  "Print timers every time-step.", NULL, 0, 0),
      OPT_INTEGER('v', "verbose", &verbose,
                  "Run in verbose mode, in MPI mode 2 outputs from all ranks.",
                  NULL, 0, 0),
      OPT_INTEGER('y', "task-dumps", &dump_tasks,
                  "Time-step frequency at which task graphs are dumped.", NULL,
                  0, 0),
      OPT_INTEGER(0, "cell-dumps", &dump_cells,
                  "Time-step frequency at which cell graphs are dumped.", NULL,
                  0, 0),
      OPT_INTEGER('Y', "threadpool-dumps", &dump_threadpool,
                  "Time-step frequency at which threadpool tasks are dumped.",
                  NULL, 0, 0),
      OPT_FLOAT(0, "dump-tasks-threshold", &dump_tasks_threshold,
                "Fraction of the total step's time spent in a task to trigger "
                "a dump of the task plot on this step",
                NULL, 0, 0),
      OPT_END(),
  };
  struct argparse argparse;
  argparse_init(&argparse, options, swift_usage, 0);
  argparse_describe(&argparse, "\nParameters:",
                    "\nSee the file examples/parameter_example.yml for an "
                    "example of parameter file.");
  int nargs = argparse_parse(&argparse, argc, (const char **)argv);

  /* Deal with meta options */
  if (with_qla) {
    with_hydro = 1;
    with_self_gravity = 1;
    with_stars = 1;
    with_star_formation = 1;
    with_cooling = 1;
  }
  if (with_eagle) {
    with_hydro = 1;
    with_timestep_limiter = 1;
    with_timestep_sync = 1;
    with_self_gravity = 1;
    with_stars = 1;
    with_star_formation = 1;
    with_cooling = 1;
    with_feedback = 1;
    with_black_holes = 1;
    with_fof = 1;
  }
  if (with_gear) {
    with_hydro = 1;
    with_timestep_limiter = 1;
    with_timestep_sync = 1;
    with_self_gravity = 1;
    with_stars = 1;
    with_star_formation = 1;
    with_cooling = 1;
    with_feedback = 1;
  }
  if (with_agora) {
    with_hydro = 1;
    with_timestep_limiter = 1;
    with_timestep_sync = 1;
    with_self_gravity = 1;
    with_stars = 1;
    with_star_formation = 1;
    with_cooling = 1;
    with_feedback = 1;
  }
#ifdef MOVING_MESH
  if (with_hydro) {
    with_grid = 1;
  }
#endif

  /* Deal with thread numbers */
  if (nr_threads <= 0)
    error("Invalid number of threads provided (%d), must be > 0.", nr_threads);
  if (nr_pool_threads == -1) nr_pool_threads = nr_threads;

  /* Write output parameter file */
  if (myrank == 0 && output_parameters_filename != NULL) {
    io_write_output_field_parameter(output_parameters_filename, with_cosmology,
                                    with_fof, with_structure_finding);
    pretime_message("End of run.");
    return 0;
  }

  /* Need a parameter file. */
  if (nargs != 1) {
    if (myrank == 0) argparse_usage(&argparse);
    pretime_message("\nError: no parameter file was supplied.");
    return 1;
  }
  param_filename = argv[0];

  /* Checks of options. */
#if !defined(HAVE_SETAFFINITY) || !defined(HAVE_LIBNUMA)
  if (with_aff) {
    pretime_message("Error: no NUMA support for thread affinity.");
    return 1;
  }
#endif

  /* Interleave option is not fatal since we want to use it by default. */
  if (with_interleave)
    pretime_message(
        "WARNING: the --interleave option is deprecated and ignored.");

#if !defined(HAVE_LIBNUMA)
  if (!with_nointerleave || with_interleave) {
    if (verbose)
      pretime_message("WARNING: no NUMA support for interleaving memory.\n");
  }
#endif

#if !defined(WITH_CSDS)
  if (with_csds) {
    pretime_message(
        "Error: the CSDS is not available, please compile with "
        "--enable-csds.");
    return 1;
  }
#endif

#ifndef HAVE_FE_ENABLE_EXCEPT
  if (with_fp_exceptions) {
    pretime_message("Error: no support for floating point exceptions.");
    return 1;
  }
#endif

#ifndef HAVE_VELOCIRAPTOR
  if (with_structure_finding) {
    pretime_message("Error: VELOCIraptor is not available.");
    return 1;
  }
#endif

#ifndef SWIFT_DEBUG_TASKS
  if (dump_tasks) {
    if (myrank == 0) {
      pretime_message(
          "WARNING: complete task dumps are only created when "
          "configured with --enable-task-debugging.");
      pretime_message("         Basic task statistics will be output.");
    }
  }
#endif

  if (dump_tasks_threshold > 0.f) {
#ifndef SWIFT_DEBUG_TASKS
    if (myrank == 0) {
      error(
          "Error: Dumping task plot data above a fixed time threshold is only "
          "valid when the code is configured with --enable-task-debugging.");
    }
#endif
#ifdef WITH_MPI
    if (nr_nodes > 1)
      error("Cannot dump tasks above a time threshold over MPI (yet).");
#endif
  }

#ifndef SWIFT_CELL_GRAPH
  if (dump_cells) {
    if (myrank == 0) {
      error(
          "complete cell dumps are only created when "
          "configured with --enable-cell-graph.");
    }
  }
#endif

#ifndef SWIFT_DEBUG_THREADPOOL
  if (dump_threadpool) {
    pretime_message(
        "Error: threadpool dumping is only possible if SWIFT was "
        "configured with the --enable-threadpool-debugging option.");
    return 1;
  }
#endif

#ifdef WITH_MPI
#ifdef SWIFT_DEBUG_CHECKS
  if (with_sinks) {
    pretime_message("Warning: sink particles are are WIP yet with MPI.");
  }
#else
  if (with_sinks) {
    pretime_message("Error: sink particles are not available yet with MPI.");
    return 1;
  }
#endif /* SWIFT_DEBUG_CHECKS */
#endif /* WITH_MPI */

  if (with_sinks && with_star_formation) {
    pretime_message(
        "Error: The sink particles are not supposed to be run with star "
        "formation.");
    return 1;
  }

  /* The CPU frequency is a long long, so we need to parse that ourselves. */
  if (cpufreqarg != NULL) {
    if (sscanf(cpufreqarg, "%llu", &cpufreq) != 1) {
      if (myrank == 0)
        pretime_message("Error parsing CPU frequency (%s).", cpufreqarg);
      return 1;
    }
  }

  if (!with_self_gravity && !with_hydro && !with_external_gravity) {
    if (myrank == 0) {
      argparse_usage(&argparse);
      pretime_message(
          "\nError: At least one of --hydro, --external-gravity"
          " or --self-gravity must be chosen.");
    }
    return 1;
  }
  if (with_stars && !with_external_gravity && !with_self_gravity) {
    if (myrank == 0) {
      argparse_usage(&argparse);
      pretime_message(
          "\nError: Cannot process stars without gravity, --external-gravity "
          "or --self-gravity must be chosen.");
    }
    return 1;
  }

  if (with_black_holes && !with_self_gravity) {
    if (myrank == 0) {
      argparse_usage(&argparse);
      pretime_message(
          "Error: Cannot process black holes without self-gravity, "
          "--self-gravity must be chosen.\n");
    }
    return 1;
  }

  if (with_fof) {
#ifndef WITH_FOF
    error("Running with FOF but compiled without it!");
#endif
  }

  if (with_fof && !with_self_gravity) {
    if (myrank == 0)
      pretime_message(
          "Error: Cannot perform FOF search without gravity,"
          " --external-gravity or --self-gravity must be chosen.");
    return 1;
  }

  if (with_lightcone) {
#ifndef WITH_LIGHTCONE
    error("Running with lightcone output but compiled without it!");
#endif
    if (!with_cosmology)
      error("Error: cannot make lightcones without --cosmology.");
  }

  if (!with_stars && with_star_formation) {
    if (myrank == 0) {
      argparse_usage(&argparse);
      pretime_message(
          "Error: Cannot process star formation without stars, --stars must "
          "be chosen.");
    }
    return 1;
  }

  if (!with_stars && with_feedback) {
    if (myrank == 0) {
      argparse_usage(&argparse);
      pretime_message(
          "Error: Cannot process feedback without stars, --stars must be "
          "chosen.");
    }
    return 1;
  }

  if (!with_hydro && with_feedback) {
    if (myrank == 0) {
      argparse_usage(&argparse);
      pretime_message(
          "Error: Cannot process feedback without gas, --hydro must be "
          "chosen.");
    }
    return 1;
  }

  if (!with_hydro && with_black_holes) {
    if (myrank == 0) {
      argparse_usage(&argparse);
      pretime_message(
          "Error: Cannot process black holes without gas, --hydro must be "
          "chosen.");
    }
    return 1;
  }

  if (!with_hydro && with_line_of_sight) {
    if (myrank == 0) {
      argparse_usage(&argparse);
      pretime_message(
          "Error: Cannot use line-of-sight outputs without gas, --hydro must "
          "be chosen.");
    }
    return 1;
  }

#ifdef RT_NONE
  if (with_rt) {
    error("Running with radiative transfer but compiled without it!");
  }
#else
  if (!with_rt) {
    error("Running without radiative transfer but compiled with it!");
  }
  if (with_rt && !with_hydro) {
    error(
        "Error: Cannot use radiative transfer without gas, --hydro must be "
        "chosen.");
  }
  if (with_rt && !with_stars) {
    /* In principle we can run without stars, but I don't trust the user to
     * remember to add the flag every time they want to run RT. */
    error(
        "Error: Cannot use radiative transfer without stars, --stars must be "
        "chosen.");
  }
  if (with_rt && !with_feedback) {
    error(
        "Error: Cannot use radiative transfer without --feedback "
        "(even if configured --with-feedback=none).");
  }
  if (with_rt && with_cooling) {
    error("Error: Cannot use radiative transfer and cooling simultaneously.");
  }
#endif /* idfef RT_NONE */

#ifdef SINK_NONE
  if (with_sinks) {
    error("Running with sink particles but compiled without them!");
  }
#endif

#ifdef TRACERS_EAGLE
  if (!with_cooling && !with_temperature)
    error(
        "Error: Cannot use EAGLE tracers without --cooling or --temperature.");
#endif

/* Let's pin the main thread, now we know if affinity will be used. */
#if defined(HAVE_SETAFFINITY) && defined(HAVE_LIBNUMA) && defined(_GNU_SOURCE)
  if (with_aff &&
      ((ENGINE_POLICY)&engine_policy_setaffinity) == engine_policy_setaffinity)
    engine_pin();
#endif

#if defined(HAVE_LIBNUMA) && defined(_GNU_SOURCE)

  /* Set the NUMA memory policy to interleave. */
  if (!with_nointerleave) engine_numa_policies(myrank, verbose);
#endif

  /* Genesis 1.1: And then, there was time ! */
  clocks_set_cpufreq(cpufreq);

  /* Are we running with gravity */
  const int with_gravity = (with_self_gravity || with_external_gravity);

  /* How vocal are we ? */
  const int talking = (verbose == 1 && myrank == 0) || (verbose == 2);

  if (myrank == 0 && dry_run)
    message(
        "Executing a dry run. No i/o or time integration will be performed.");

  /* Report CPU frequency.*/
  cpufreq = clocks_get_cpufreq();
  if (myrank == 0) {
    message("CPU frequency used for tick conversion: %llu Hz", cpufreq);
  }

/* Report host name(s). */
#ifdef WITH_MPI
  if (talking) {
    message("Rank %d running on: %s", myrank, hostname());
  }
#else
  message("Running on: %s", hostname());
#endif

/* Do we have debugging checks ? */
#ifdef SWIFT_DEBUG_CHECKS
  if (myrank == 0)
    message("WARNING: Debugging checks activated. Code will be slower !");
#endif

/* Do we have debugging checks ? */
#ifdef SWIFT_USE_NAIVE_INTERACTIONS
  if (myrank == 0)
    message(
        "WARNING: Naive cell interactions activated. Code will be slower !");
#endif

/* Do we have gravity accuracy checks ? */
#ifdef SWIFT_GRAVITY_FORCE_CHECKS
  if (myrank == 0)
    message(
        "WARNING: Checking 1/%d of all gpart for gravity accuracy. Code will "
        "be slower !",
        SWIFT_GRAVITY_FORCE_CHECKS);
#endif

/* Do we have hydro accuracy checks ? */
#ifdef SWIFT_HYDRO_DENSITY_CHECKS
  if (myrank == 0)
    message(
        "WARNING: Checking 1/%d of all part for hydro accuracy. Code will be "
        "slower !",
        SWIFT_HYDRO_DENSITY_CHECKS);
#endif

  /* Do we choke on FP-exceptions ? */
  if (with_fp_exceptions) {
#ifdef HAVE_FE_ENABLE_EXCEPT
    feenableexcept(FE_DIVBYZERO | FE_INVALID | FE_OVERFLOW);
#endif
    if (myrank == 0)
      message("WARNING: Floating point exceptions will be reported.");
  }

/* Do we have slow barriers? */
#ifndef HAVE_PTHREAD_BARRIERS
  if (myrank == 0)
    message("WARNING: Non-optimal thread barriers are being used.");
#endif

  /* How large are the parts? */
  if (myrank == 0) {
    message("sizeof(part)        is %4zi bytes.", sizeof(struct part));
    message("sizeof(xpart)       is %4zi bytes.", sizeof(struct xpart));
    message("sizeof(sink)        is %4zi bytes.", sizeof(struct sink));
    message("sizeof(spart)       is %4zi bytes.", sizeof(struct spart));
    message("sizeof(bpart)       is %4zi bytes.", sizeof(struct bpart));
    message("sizeof(gpart)       is %4zi bytes.", sizeof(struct gpart));
    message("sizeof(multipole)   is %4zi bytes.", sizeof(struct multipole));
    message("sizeof(grav_tensor) is %4zi bytes.", sizeof(struct grav_tensor));
    message("sizeof(task)        is %4zi bytes.", sizeof(struct task));
    message("sizeof(cell)        is %4zi bytes.", sizeof(struct cell));
  }

  /* Read the parameter file */
  struct swift_params *params =
      (struct swift_params *)malloc(sizeof(struct swift_params));

  /* In scope reference for a potential copy when restarting. */
  struct swift_params *refparams = NULL;
  if (params == NULL) error("Error allocating memory for the parameter file.");
  if (myrank == 0) {
    message("Reading runtime parameters from file '%s'", param_filename);
    parser_read_file(param_filename, params);

    /* Handle any command-line overrides. */
    if (cmdps.nparam > 0) {
      message(
          "Overwriting values read from the YAML file with command-line "
          "values.");
      for (int k = 0; k < cmdps.nparam; k++)
        parser_set_param(params, cmdps.param[k]);
    }
  }

#ifdef WITH_MPI
  /* Broadcast the parameter file */
  MPI_Bcast(params, sizeof(struct swift_params), MPI_BYTE, 0, MPI_COMM_WORLD);
#endif

  /* Read the provided output selection file, if available. Best to
   * do this after broadcasting the parameters as there may be code in this
   * function that is repeated on each node based on the parameter file. */

  struct output_options *output_options =
      (struct output_options *)malloc(sizeof(struct output_options));
  output_options_init(params, myrank, output_options);

  /* Temporary early aborts for modes not supported over MPI. */
#ifdef WITH_MPI
  if (with_mpole_reconstruction && nr_nodes > 1)
    error("Cannot reconstruct m-poles every step over MPI (yet).");
#endif

    /* Temporary early aborts for modes not supported with hand-vec. */
#if defined(WITH_VECTORIZATION) && defined(GADGET2_SPH) && \
    !defined(CHEMISTRY_NONE)
  error(
      "Cannot run with chemistry and hand-vectorization (yet). "
      "Use --disable-hand-vec at configure time.");
#endif

  /* Check that we can write the snapshots by testing if the output
   * directory exists and is searchable and writable. */
  char basename[PARSER_MAX_LINE_SIZE];
  parser_get_param_string(params, "Snapshots:basename", basename);
  const char *dirp = dirname(basename);
  if (access(dirp, W_OK | X_OK) != 0) {
    error("Cannot write snapshots in directory %s (%s)", dirp, strerror(errno));
  }

  /* Check that we can write the structure finding catalogues by testing if the
   * output directory exists and is searchable and writable. */
  if (with_structure_finding) {
    char stfbasename[PARSER_MAX_LINE_SIZE];
    parser_get_param_string(params, "StructureFinding:basename", stfbasename);
    const char *stfdirp = dirname(stfbasename);
    if (access(stfdirp, W_OK | X_OK) != 0) {
      error("Cannot write stf catalogues in directory %s (%s)", stfdirp,
            strerror(errno));
    }
  }

  /* Check that we can write the line of sight files by testing if the
   * output directory exists and is searchable and writable. */
  if (with_line_of_sight) {
    char losbasename[PARSER_MAX_LINE_SIZE];
    parser_get_param_string(params, "LineOfSight:basename", losbasename);
    const char *losdirp = dirname(losbasename);
    if (access(losdirp, W_OK | X_OK) != 0) {
      error("Cannot write line of sight in directory %s (%s)", losdirp,
            strerror(errno));
    }
  }

  /* Prepare the domain decomposition scheme */
  struct repartition reparttype;
#ifdef WITH_MPI
  struct partition initial_partition;
  partition_init(&initial_partition, &reparttype, params, nr_nodes);

  /* Let's report what we did */
  if (myrank == 0) {
#if defined(HAVE_PARMETIS)
    if (reparttype.usemetis)
      message("Using METIS serial partitioning:");
    else
      message("Using ParMETIS partitioning:");
#elif defined(HAVE_METIS)
    message("Using METIS serial partitioning:");
#else
    message("Non-METIS partitioning:");
#endif
    message("  initial partitioning: %s",
            initial_partition_name[initial_partition.type]);
    if (initial_partition.type == INITPART_GRID)
      message("    grid set to [ %i %i %i ].", initial_partition.grid[0],
              initial_partition.grid[1], initial_partition.grid[2]);
    message("  repartitioning: %s", repartition_name[reparttype.type]);
  }
#endif

  /* Common variables for restart and IC sections. */
  int clean_smoothing_length_values = 0;
  int flag_entropy_ICs = 0;

  /* Work out where we will read and write restart files. */
  char restart_dir[PARSER_MAX_LINE_SIZE];
  parser_get_opt_param_string(params, "Restarts:subdir", restart_dir,
                              "restart");

  /* The directory must exist. */
  if (myrank == 0) {
    if (access(restart_dir, W_OK | X_OK) != 0) {
      if (restart) {
        error("Cannot restart as no restart subdirectory: %s (%s)", restart_dir,
              strerror(errno));
      } else {
        if (mkdir(restart_dir, 0777) != 0)
          error("Failed to create restart directory: %s (%s)", restart_dir,
                strerror(errno));
      }
    }
  }

  /* Basename for any restart files. */
  char restart_name[PARSER_MAX_LINE_SIZE];
  parser_get_opt_param_string(params, "Restarts:basename", restart_name,
                              "swift");

  /* If restarting, look for the restart files. */
  if (restart) {

    /* Attempting a restart. */
    char **restart_files = NULL;
    int restart_nfiles = 0;

    if (myrank == 0) {
      message("Restarting SWIFT");

      /* Locate the restart files. */
      restart_files =
          restart_locate(restart_dir, restart_name, &restart_nfiles);
      if (restart_nfiles == 0)
        error("Failed to locate any restart files in %s", restart_dir);

      /* We need one file per rank. */
      if (restart_nfiles != nr_nodes)
        error("Incorrect number of restart files, expected %d found %d",
              nr_nodes, restart_nfiles);

      if (verbose > 0)
        for (int i = 0; i < restart_nfiles; i++)
          message("found restart file: %s", restart_files[i]);
    }

#ifdef WITH_MPI
    /* Distribute the restart files, need one for each rank. */
    if (myrank == 0) {

      for (int i = 1; i < nr_nodes; i++) {
        strcpy(restart_file, restart_files[i]);
        MPI_Send(restart_file, 200, MPI_BYTE, i, 0, MPI_COMM_WORLD);
      }

      /* Keep local file. */
      strcpy(restart_file, restart_files[0]);

      /* Finished with the list. */
      restart_locate_free(restart_nfiles, restart_files);

    } else {
      MPI_Recv(restart_file, 200, MPI_BYTE, 0, 0, MPI_COMM_WORLD,
               MPI_STATUS_IGNORE);
    }
    if (verbose > 1) message("local restart file = %s", restart_file);
#else

    /* Just one restart file. */
    strcpy(restart_file, restart_files[0]);

    /* Finished with the list. */
    restart_locate_free(1, restart_files);
#endif

    /* Now read it. */
    restart_read(&e, restart_file);

#ifdef WITH_MPI
    integertime_t min_ti_current = e.ti_current;
    integertime_t max_ti_current = e.ti_current;

    /* Verify that everyone agrees on the current time */
    MPI_Allreduce(&e.ti_current, &min_ti_current, 1, MPI_LONG_LONG_INT, MPI_MIN,
                  MPI_COMM_WORLD);
    MPI_Allreduce(&e.ti_current, &max_ti_current, 1, MPI_LONG_LONG_INT, MPI_MAX,
                  MPI_COMM_WORLD);

    if (min_ti_current != max_ti_current) {
      if (myrank == 0)
        message("The restart files don't all contain the same ti_current!");

      for (int i = 0; i < myrank; ++i) {
        if (myrank == i)
          message("MPI rank %d reading file '%s' found an integer time= %lld",
                  myrank, restart_file, e.ti_current);
        MPI_Barrier(MPI_COMM_WORLD);
      }

      if (myrank == 0) error("Aborting");
    }
#endif

    /* Keep a copy of the params from the restart. */
    refparams = (struct swift_params *)malloc(sizeof(struct swift_params));
    memcpy(refparams, e.parameter_file, sizeof(struct swift_params));

    /* And initialize the engine with the space and policies. */
    engine_config(/*restart=*/1, /*fof=*/0, &e, params, nr_nodes, myrank,
                  nr_threads, nr_pool_threads, with_aff, talking, restart_dir,
                  restart_file, &reparttype);

    /* Check if we are already done when given steps on the command-line. */
    if (e.step >= nsteps && nsteps > 0)
      error("Not restarting, already completed %d steps", e.step);

    /* If we are restarting at the very end of a run, just build the tree and
     * prepare to dump.
     * The main simulation loop below (where rebuild normally happens) won't be
     * executed. */
    if (engine_is_done(&e)) space_rebuild(e.s, /*repartitioned=*/0, e.verbose);

  } else {

    /* Prepare and verify the selection of outputs */
    io_prepare_output_fields(output_options, with_cosmology, with_fof,
                             with_structure_finding, e.verbose);

#if defined(SWIFT_DEBUG_TASKS)
    task_create_name_files("task_labels");
#endif

    /* Not restarting so look for the ICs. */
    /* Initialize unit system and constants */
    units_init_from_params(&us, params, "InternalUnitSystem");
    phys_const_init(&us, params, &prog_const);
    if (myrank == 0) {
      message("Internal unit system: U_M = %e g.", us.UnitMass_in_cgs);
      message("Internal unit system: U_L = %e cm.", us.UnitLength_in_cgs);
      message("Internal unit system: U_t = %e s.", us.UnitTime_in_cgs);
      message("Internal unit system: U_I = %e A.", us.UnitCurrent_in_cgs);
      message("Internal unit system: U_T = %e K.", us.UnitTemperature_in_cgs);
      phys_const_print(&prog_const);
    }

    /* Read particles and space information from ICs */
    char ICfileName[200] = "";
    parser_get_param_string(params, "InitialConditions:file_name", ICfileName);
    const int periodic =
        parser_get_param_int(params, "InitialConditions:periodic");
    const int replicate =
        parser_get_opt_param_int(params, "InitialConditions:replicate", 1);
    clean_smoothing_length_values = parser_get_opt_param_int(
        params, "InitialConditions:cleanup_smoothing_lengths", 0);
    const int cleanup_h = parser_get_opt_param_int(
        params, "InitialConditions:cleanup_h_factors", 0);
    const int cleanup_sqrt_a = parser_get_opt_param_int(
        params, "InitialConditions:cleanup_velocity_factors", 0);
    const int generate_gas_in_ics = parser_get_opt_param_int(
        params, "InitialConditions:generate_gas_in_ics", 0);
    const int remap_ids =
        parser_get_opt_param_int(params, "InitialConditions:remap_ids", 0);

    /* Initialise the cosmology */
    if (with_cosmology)
      cosmology_init(params, &us, &prog_const, &cosmo);
    else
      cosmology_init_no_cosmo(&cosmo);
    if (myrank == 0 && with_cosmology) cosmology_print(&cosmo);

    if (with_hydro) {
#ifdef NONE_SPH
      error("Can't run with hydro when compiled without a hydro model!");
#endif
#ifdef MOVING_MESH
      warning(
          "Moving mesh hydrodynamics is in the process of being merged and "
          "will not perform as expected right now!");
#endif
    }
    if (with_stars) {
#ifdef STARS_NONE
      error("Can't run with stars when compiled without a stellar model!");
#endif
    }
    if (with_black_holes) {
#ifdef BLACK_HOLES_NONE
      error(
          "Can't run with black holes when compiled without a black hole "
          "model!");
#endif
    }

    /* Initialise the hydro properties */
    if (with_hydro)
      hydro_props_init(&hydro_properties, &prog_const, &us, params);
    else
      bzero(&hydro_properties, sizeof(struct hydro_props));

    /* Initialise the equation of state */
    if (with_hydro)
      eos_init(&eos, &prog_const, &us, params);
    else
      bzero(&eos, sizeof(struct eos_parameters));

    /* Initialise the entropy floor */
    if (with_hydro)
      entropy_floor_init(&entropy_floor, &prog_const, &us, &hydro_properties,
                         params);
    else
      bzero(&entropy_floor, sizeof(struct entropy_floor_properties));

    /* Initialise the pressure floor */
    if (with_hydro)
      pressure_floor_init(&pressure_floor_props, &prog_const, &us,
                          &hydro_properties, params);
    else
      bzero(&pressure_floor_props, sizeof(struct pressure_floor_props));

    /* Initialise the stars properties */
    if (with_stars)
      stars_props_init(&stars_properties, &prog_const, &us, params,
                       &hydro_properties, &cosmo);
    else
      bzero(&stars_properties, sizeof(struct stars_props));

    /* Initialise the feedback properties */
    if (with_feedback) {
#ifdef FEEDBACK_NONE
      if (!with_rt) /* allow swift to run without feedback model if RT is on. */
        error("ERROR: Running with feedback but compiled without it.");
#endif
      feedback_props_init(&feedback_properties, &prog_const, &us, params,
                          &hydro_properties, &cosmo);
    } else
      bzero(&feedback_properties, sizeof(struct feedback_props));

    /* Initialize RT properties */
    if (with_rt) {
      if (hydro_properties.particle_splitting)
        error("Can't run with RT and particle splitting as of yet.");
      rt_props_init(&rt_properties, &prog_const, &us, params, &cosmo);
    } else
      bzero(&rt_properties, sizeof(struct rt_props));

    /* Initialise the black holes properties */
    if (with_black_holes) {
#ifdef BLACK_HOLES_NONE
      error("ERROR: Running with black_holes but compiled without it.");
#endif
      black_holes_props_init(&black_holes_properties, &prog_const, &us, params,
                             &hydro_properties, &cosmo);
    } else
      bzero(&black_holes_properties, sizeof(struct black_holes_props));

    /* Initialise the sink properties */
    if (with_sinks) {
      sink_props_init(&sink_properties, &feedback_properties, &prog_const, &us,
<<<<<<< HEAD
                      params, &cosmo, with_feedback);
=======
                      params, &hydro_properties, &cosmo, with_feedback);
>>>>>>> 81ab35eb
    } else
      bzero(&sink_properties, sizeof(struct sink_props));

      /* Initialise the cooling function properties */
#ifdef COOLING_NONE
    if (with_cooling) {
      error(
          "ERROR: Running with cooling calculation"
          " but compiled without it.");
    }
#endif
    bzero(&cooling_func, sizeof(struct cooling_function_data));
    if (with_cooling || with_temperature) {
      cooling_init(params, &us, &prog_const, &hydro_properties, &cooling_func);
    }
    if (myrank == 0) cooling_print(&cooling_func);

    /* Initialise the star formation law and its properties */
    bzero(&starform, sizeof(struct star_formation));
    if (with_star_formation) {
#ifdef STAR_FORMATION_NONE
      error("ERROR: Running with star formation but compiled without it!");
#endif
      starformation_init(params, &prog_const, &us, &hydro_properties, &cosmo,
                         &entropy_floor, &starform);
    }
    if (with_star_formation && myrank == 0) starformation_print(&starform);

    /* Initialise the chemistry */
    bzero(&chemistry, sizeof(struct chemistry_global_data));
    chemistry_init(params, &us, &prog_const, &chemistry);
    if (myrank == 0) chemistry_print(&chemistry);

    /* Initialise the extra i/o */
    bzero(&extra_io_props, sizeof(struct extra_io_properties));
    extra_io_init(params, &us, &prog_const, &cosmo, &extra_io_props);

    /* Initialise the FOF properties */
    bzero(&fof_properties, sizeof(struct fof_props));
#ifdef WITH_FOF
    if (with_fof) {
      fof_init(&fof_properties, params, &prog_const, &us, /*stand-alone=*/0);
      if (fof_properties.seed_black_holes_enabled && !with_black_holes) {
        if (myrank == 0)
          printf(
              "Error: Cannot perform FOF seeding without black holes being in "
              "use\n");
        return 1;
      }
    }
#endif

    /* Initialize power spectra calculation */
    if (with_power) {
#ifdef HAVE_FFTW
      power_init(&pow_data, params, nr_threads);
#else
      error("No FFTW library found. Cannot compute power spectra.");
#endif
    } else {
      bzero(&pow_data, sizeof(struct power_spectrum_data));
    }

    /* Be verbose about what happens next */
    if (myrank == 0) message("Reading ICs from file '%s'", ICfileName);
    if (myrank == 0 && cleanup_h)
      message("Cleaning up h-factors (h=%f)", cosmo.h);
    if (myrank == 0 && cleanup_sqrt_a)
      message("Cleaning up a-factors from velocity (a=%f)", cosmo.a);
    fflush(stdout);

    /* Get ready to read particles of all kinds */
    size_t Ngas = 0, Ngpart = 0, Ngpart_background = 0, Nnupart = 0;
    size_t Nspart = 0, Nbpart = 0, Nsink = 0;
    double dim[3] = {0., 0., 0.};

    /* Prepare struct to store metadata from ICs */
    ic_info_init(&ics_metadata, params);

    if (myrank == 0) clocks_gettime(&tic);
#if defined(HAVE_HDF5)
#if defined(WITH_MPI)
#if defined(HAVE_PARALLEL_HDF5)
    read_ic_parallel(ICfileName, &us, dim, &parts, &gparts, &sinks, &sparts,
                     &bparts, &Ngas, &Ngpart, &Ngpart_background, &Nnupart,
                     &Nsink, &Nspart, &Nbpart, &flag_entropy_ICs, with_hydro,
                     with_gravity, with_sinks, with_stars, with_black_holes,
                     with_cosmology, cleanup_h, cleanup_sqrt_a, cosmo.h,
                     cosmo.a, myrank, nr_nodes, MPI_COMM_WORLD, MPI_INFO_NULL,
                     nr_threads, dry_run, remap_ids, &ics_metadata);
#else
    read_ic_serial(ICfileName, &us, dim, &parts, &gparts, &sinks, &sparts,
                   &bparts, &Ngas, &Ngpart, &Ngpart_background, &Nnupart,
                   &Nsink, &Nspart, &Nbpart, &flag_entropy_ICs, with_hydro,
                   with_gravity, with_sinks, with_stars, with_black_holes,
                   with_cosmology, cleanup_h, cleanup_sqrt_a, cosmo.h, cosmo.a,
                   myrank, nr_nodes, MPI_COMM_WORLD, MPI_INFO_NULL, nr_threads,
                   dry_run, remap_ids, &ics_metadata);
#endif
#else
    read_ic_single(ICfileName, &us, dim, &parts, &gparts, &sinks, &sparts,
                   &bparts, &Ngas, &Ngpart, &Ngpart_background, &Nnupart,
                   &Nsink, &Nspart, &Nbpart, &flag_entropy_ICs, with_hydro,
                   with_gravity, with_sinks, with_stars, with_black_holes,
                   with_cosmology, cleanup_h, cleanup_sqrt_a, cosmo.h, cosmo.a,
                   nr_threads, dry_run, remap_ids, &ics_metadata);
#endif
#endif

    if (myrank == 0) {
      clocks_gettime(&toc);
      message("Reading initial conditions took %.3f %s.",
              clocks_diff(&tic, &toc), clocks_getunit());
      fflush(stdout);
    }

    /* Some checks that we are not doing something stupid */
    if (generate_gas_in_ics && flag_entropy_ICs)
      error("Can't generate gas if the entropy flag is set in the ICs.");
    if (generate_gas_in_ics && !with_cosmology)
      error("Can't generate gas if the run is not cosmological.");

#ifdef SWIFT_DEBUG_CHECKS
    /* Check once and for all that we don't have unwanted links */
    for (size_t k = 0; k < Ngpart; ++k)
      if (!dry_run && gparts[k].id_or_neg_offset == 0 &&
          (gparts[k].type == swift_type_dark_matter ||
           gparts[k].type == swift_type_dark_matter_background))
        error("SWIFT does not allow the ID 0 for dark matter.");
    if (!with_stars && !dry_run) {
      for (size_t k = 0; k < Ngpart; ++k)
        if (gparts[k].type == swift_type_stars) error("Linking problem");
    }
    if (!with_black_holes && !dry_run) {
      for (size_t k = 0; k < Ngpart; ++k)
        if (gparts[k].type == swift_type_black_hole) error("Linking problem");
    }
    if (!with_hydro && !dry_run) {
      for (size_t k = 0; k < Ngpart; ++k)
        if (gparts[k].type == swift_type_gas) error("Linking problem");
    }
    if (!with_sinks && !dry_run) {
      for (size_t k = 0; k < Ngpart; ++k)
        if (gparts[k].type == swift_type_sink) error("Linking problem");
    }

    /* Check that the other links are correctly set */
    if (!dry_run)
      part_verify_links(parts, gparts, sinks, sparts, bparts, Ngas, Ngpart,
                        Nsink, Nspart, Nbpart, /*verbose=*/1);
#endif

    /* Get the total number of particles across all nodes. */
    long long N_total[swift_type_count + 1] = {0};
    long long Nbaryons = Ngas + Nspart + Nbpart + Nsink;
#if defined(WITH_MPI)
    long long N_long[swift_type_count + 1] = {0};
    N_long[swift_type_gas] = Ngas;
    N_long[swift_type_dark_matter_background] = Ngpart_background;
    N_long[swift_type_sink] = Nsink;
    N_long[swift_type_stars] = Nspart;
    N_long[swift_type_black_hole] = Nbpart;
    N_long[swift_type_neutrino] = Nnupart;
    N_long[swift_type_count] = Ngpart;
    N_long[swift_type_dark_matter] =
        with_gravity ? Ngpart - Ngpart_background - Nbaryons - Nnupart : 0;

    MPI_Allreduce(N_long, N_total, swift_type_count + 1, MPI_LONG_LONG_INT,
                  MPI_SUM, MPI_COMM_WORLD);
#else
    N_total[swift_type_gas] = Ngas;
    N_total[swift_type_dark_matter_background] = Ngpart_background;
    N_total[swift_type_sink] = Nsink;
    N_total[swift_type_stars] = Nspart;
    N_total[swift_type_black_hole] = Nbpart;
    N_total[swift_type_neutrino] = Nnupart;
    N_total[swift_type_count] = Ngpart;
    N_total[swift_type_dark_matter] =
        with_gravity ? Ngpart - Ngpart_background - Nbaryons - Nnupart : 0;
#endif

    if (myrank == 0)
      message(
          "Read %lld gas particles, %lld sink particles, %lld star particles, "
          "%lld black hole particles, %lld DM particles, %lld DM background "
          "particles, and %lld neutrino DM particles from the ICs.",
          N_total[swift_type_gas], N_total[swift_type_sink],
          N_total[swift_type_stars], N_total[swift_type_black_hole],
          N_total[swift_type_dark_matter],
          N_total[swift_type_dark_matter_background],
          N_total[swift_type_neutrino]);

    const int with_DM_particles = N_total[swift_type_dark_matter] > 0;
    const int with_baryon_particles =
        (N_total[swift_type_gas] + N_total[swift_type_stars] +
             N_total[swift_type_black_hole] + N_total[swift_type_sink] >
         0) ||
        (with_DM_particles && generate_gas_in_ics);

    /* Do we have background DM particles? */
    const int with_DM_background_particles =
        N_total[swift_type_dark_matter_background] > 0;

    /* Do we have neutrino DM particles? */
    const int with_neutrinos = N_total[swift_type_neutrino] > 0;

    /* Initialise the neutrino properties */
    bzero(&neutrino_properties, sizeof(struct neutrino_props));
    neutrino_props_init(&neutrino_properties, &prog_const, &us, params, &cosmo,
                        with_neutrinos);

    /* Initialize the space with these data. */
    if (myrank == 0) clocks_gettime(&tic);
    space_init(&s, params, &cosmo, dim, &hydro_properties, parts, gparts, sinks,
               sparts, bparts, Ngas, Ngpart, Nsink, Nspart, Nbpart, Nnupart,
               periodic, replicate, remap_ids, generate_gas_in_ics, with_hydro,
               with_self_gravity, with_star_formation, with_sinks,
               with_DM_particles, with_DM_background_particles, with_neutrinos,
               with_zoom_region, talking, dry_run, nr_nodes);

    /* Initialise the line of sight properties. */
    if (with_line_of_sight) los_init(s.dim, &los_properties, params);

    /* Initialise the lightcone properties */
    bzero(&lightcone_array_properties, sizeof(struct lightcone_array_props));
#ifdef WITH_LIGHTCONE
    if (with_lightcone)
      lightcone_array_init(&lightcone_array_properties, &s, &cosmo, params, &us,
                           &prog_const, verbose);
    else
      lightcone_array_properties.nr_lightcones = 0;
#endif

    if (myrank == 0) {
      clocks_gettime(&toc);
      message("space_init took %.3f %s.", clocks_diff(&tic, &toc),
              clocks_getunit());
      fflush(stdout);
    }

    /* Initialise the gravity properties */
    bzero(&gravity_properties, sizeof(struct gravity_props));
    if (with_self_gravity) {
      gravity_props_init(&gravity_properties, params, &prog_const, &cosmo,
                         with_cosmology, with_external_gravity,
                         with_baryon_particles, with_DM_particles,
                         with_neutrinos, with_DM_background_particles, periodic,
                         s.dim, s.cdim);
    }

    /* Initialize the neutrino response if used */
    bzero(&neutrino_response, sizeof(struct neutrino_response));
    if (neutrino_properties.use_linear_response)
      neutrino_response_init(&neutrino_response, params, &us, s.dim, &cosmo,
                             &neutrino_properties, &gravity_properties, myrank,
                             verbose);

    /* Initialise the external potential properties */
    bzero(&potential, sizeof(struct external_potential));
    if (with_external_gravity)
      potential_init(params, &prog_const, &us, &s, &potential);
    if (myrank == 0) potential_print(&potential);

    /* Initialise the forcing terms */
    bzero(&forcing_terms, sizeof(struct forcing_terms));
    forcing_terms_init(params, &prog_const, &us, &s, &forcing_terms);
    if (myrank == 0) forcing_terms_print(&forcing_terms);

    /* Initialise the long-range gravity mesh */
    if (with_self_gravity && periodic) {
#ifdef HAVE_FFTW
      pm_mesh_init(&mesh, &gravity_properties, s.dim, nr_threads);
#else
      /* Need the FFTW library if periodic and self gravity. */
      error(
          "No FFTW library found. Cannot compute periodic long-range forces.");
#endif
    } else {
      pm_mesh_init_no_mesh(&mesh, s.dim);
    }

    /* Also update the total counts (in case of changes due to replication) */
    Nbaryons = s.nr_parts + s.nr_sparts + s.nr_bparts + s.nr_sinks;
    Nnupart = s.nr_nuparts;
#if defined(WITH_MPI)
    N_long[swift_type_gas] = s.nr_parts;
    N_long[swift_type_dark_matter] =
        with_gravity ? s.nr_gparts - Ngpart_background - Nbaryons - Nnupart : 0;
    N_long[swift_type_count] = s.nr_gparts;
    N_long[swift_type_stars] = s.nr_sparts;
    N_long[swift_type_sink] = s.nr_sinks;
    N_long[swift_type_black_hole] = s.nr_bparts;
    N_long[swift_type_neutrino] = s.nr_nuparts;
    MPI_Allreduce(N_long, N_total, swift_type_count + 1, MPI_LONG_LONG_INT,
                  MPI_SUM, MPI_COMM_WORLD);
#else
    N_total[swift_type_gas] = s.nr_parts;
    N_total[swift_type_dark_matter] =
        with_gravity ? s.nr_gparts - Ngpart_background - Nbaryons - Nnupart : 0;
    N_total[swift_type_count] = s.nr_gparts;
    N_total[swift_type_stars] = s.nr_sparts;
    N_total[swift_type_sink] = s.nr_sinks;
    N_total[swift_type_black_hole] = s.nr_bparts;
    N_total[swift_type_neutrino] = s.nr_nuparts;
#endif

    /* Say a few nice things about the space we just created. */
    if (myrank == 0) {
      message("space dimensions are [ %.3f %.3f %.3f ].", s.dim[0], s.dim[1],
              s.dim[2]);
      message("space %s periodic.", s.periodic ? "is" : "isn't");
      message("highest-level cell dimensions are [ %i %i %i ].", s.cdim[0],
              s.cdim[1], s.cdim[2]);
      message("%zi parts in %i cells.", s.nr_parts, s.tot_cells);
      message("%zi gparts in %i cells.", s.nr_gparts, s.tot_cells);
      message("%zi sinks in %i cells.", s.nr_sinks, s.tot_cells);
      message("%zi sparts in %i cells.", s.nr_sparts, s.tot_cells);
      message("%zi bparts in %i cells.", s.nr_bparts, s.tot_cells);
      message("maximum depth is %d.", s.maxdepth);
      fflush(stdout);
    }

    /* Verify that we are not using basic modes incorrectly */
    if (with_hydro && N_total[swift_type_gas] == 0) {
      error(
          "ERROR: Running with hydrodynamics but no gas particles found in the "
          "ICs!");
    }
    if (with_gravity && N_total[swift_type_count] == 0) {
      error(
          "ERROR: Running with gravity but no gravity particles found in "
          "the ICs!");
    }

    /* Verify that each particle is in its proper cell. */
    if (talking && !dry_run) {
      int icount = 0;
      space_map_cells_pre(&s, 0, &map_cellcheck, &icount);
      message("map_cellcheck picked up %i parts.", icount);
    }

    /* Verify the maximal depth of cells. */
    if (talking && !dry_run) {
      int data[2] = {s.maxdepth, 0};
      space_map_cells_pre(&s, 0, &map_maxdepth, data);
      message("nr of cells at depth %i is %i.", data[0], data[1]);
    }

    /* Construct the engine policy */
    int engine_policies = ENGINE_POLICY | engine_policy_steal;
    if (with_drift_all) engine_policies |= engine_policy_drift_all;
    if (with_mpole_reconstruction)
      engine_policies |= engine_policy_reconstruct_mpoles;
#ifndef MOVING_MESH
    if (with_hydro) engine_policies |= engine_policy_hydro;
#else
    if (with_hydro) engine_policies |= engine_policy_grid_hydro;
    if (with_grid) engine_policies |= engine_policy_grid;
#endif
    if (with_self_gravity) engine_policies |= engine_policy_self_gravity;
    if (with_external_gravity)
      engine_policies |= engine_policy_external_gravity;
    if (with_cosmology) engine_policies |= engine_policy_cosmology;
    if (with_temperature) engine_policies |= engine_policy_temperature;
    if (with_timestep_limiter)
      engine_policies |= engine_policy_timestep_limiter;
    if (with_timestep_sync) engine_policies |= engine_policy_timestep_sync;
    if (with_cooling) engine_policies |= engine_policy_cooling;
    if (with_stars) engine_policies |= engine_policy_stars;
    if (with_star_formation) engine_policies |= engine_policy_star_formation;
    if (with_feedback) engine_policies |= engine_policy_feedback;
    if (with_black_holes) engine_policies |= engine_policy_black_holes;
    if (with_structure_finding)
      engine_policies |= engine_policy_structure_finding;
    if (with_fof) engine_policies |= engine_policy_fof;
    if (with_csds) engine_policies |= engine_policy_csds;
    if (with_line_of_sight) engine_policies |= engine_policy_line_of_sight;
    if (with_sinks) engine_policies |= engine_policy_sinks;
    if (with_rt) engine_policies |= engine_policy_rt;
    if (with_power) engine_policies |= engine_policy_power_spectra;

    /* Initialize the engine with the space and policies. */
    engine_init(&e, &s, params, output_options, N_total[swift_type_gas],
                N_total[swift_type_count], N_total[swift_type_sink],
                N_total[swift_type_stars], N_total[swift_type_black_hole],
                N_total[swift_type_dark_matter_background],
                N_total[swift_type_neutrino], engine_policies, talking, &us,
                &prog_const, &cosmo, &hydro_properties, &entropy_floor,
                &gravity_properties, &stars_properties, &black_holes_properties,
                &sink_properties, &neutrino_properties, &neutrino_response,
                &feedback_properties, &pressure_floor_props, &rt_properties,
                &mesh, &pow_data, &potential, &forcing_terms, &cooling_func,
                &starform, &chemistry, &extra_io_props, &fof_properties,
                &los_properties, &lightcone_array_properties, &ics_metadata);
    engine_config(/*restart=*/0, /*fof=*/0, &e, params, nr_nodes, myrank,
                  nr_threads, nr_pool_threads, with_aff, talking, restart_dir,
                  restart_file, &reparttype);

    /* Compute some stats for the star formation */
    if (with_star_formation) {
      star_formation_first_init_stats(&starform, &e);
    }

    /* Get some info to the user. */
    if (myrank == 0) {
      const long long N_DM = N_total[swift_type_dark_matter] +
                             N_total[swift_type_dark_matter_background];
      message(
          "Running on %lld gas particles, %lld sink particles, %lld stars "
          "particles %lld black hole particles, %lld neutrino particles, and "
          "%lld DM particles (%lld gravity particles)",
          N_total[swift_type_gas], N_total[swift_type_sink],
          N_total[swift_type_stars], N_total[swift_type_black_hole],
          N_total[swift_type_neutrino], N_DM, N_total[swift_type_count]);
      message(
          "from t=%.3e until t=%.3e with %d ranks, %d threads / rank and %d "
          "task queues / rank (dt_min=%.3e, dt_max=%.3e)...",
          e.time_begin, e.time_end, nr_nodes, e.nr_threads, e.sched.nr_queues,
          e.dt_min, e.dt_max);
      fflush(stdout);
    }
  }

  /* Time to say good-bye if this was not a serious run. */
  if (dry_run) {
#ifdef WITH_MPI
    if ((res = MPI_Finalize()) != MPI_SUCCESS)
      error("call to MPI_Finalize failed with error %i.", res);
#endif
    if (myrank == 0)
      message("Time integration ready to start. End of dry-run.");
    engine_clean(&e, /*fof=*/0, /*restart=*/0);
    free(params);
    return 0;
  }

/* Initialise the table of Ewald corrections for the gravity checks */
#ifdef SWIFT_GRAVITY_FORCE_CHECKS
  if (s.periodic) gravity_exact_force_ewald_init(e.s->dim[0]);
#endif

  if (!restart) {

#ifdef WITH_MPI
    /* Split the space. */
    engine_split(&e, &initial_partition);
#endif

    /* Initialise the particles */
    engine_init_particles(&e, flag_entropy_ICs, clean_smoothing_length_values);

    /* Check that the matter content matches the cosmology given in the
     * parameter file. */
    if (with_cosmology && with_self_gravity && !dry_run) {
      /* Only check neutrino particle masses if we have neutrino particles
       * and if the masses are stored unweighted. */
      const int check_neutrinos =
          s.with_neutrinos && !neutrino_properties.use_delta_f;
      space_check_cosmology(&s, &cosmo, with_hydro, myrank, check_neutrinos);
      neutrino_check_cosmology(&s, &cosmo, &prog_const, params,
                               &neutrino_properties, myrank, verbose);
    }

    /* Write the state of the system before starting time integration. */
#ifdef WITH_CSDS
    if (e.policy & engine_policy_csds) {
      csds_log_all_particles(e.csds, &e, csds_flag_create);
    }
#endif
    /* Dump initial state snapshot, if not working with an output list */
    if (!e.output_list_snapshots) {

      /* Run FoF first, if we're adding FoF info to the snapshot */
      if (with_fof && e.snapshot_invoke_fof) {
        engine_fof(&e, /*dump_results=*/1, /*dump_debug=*/0,
                   /*seed_black_holes=*/0, /*buffers allocated=*/1);
      }

      /* If we want power spectra, output them now as well */
      if (with_power)
        calc_all_power_spectra(e.power_data, e.s, &e.threadpool, e.verbose);

      engine_dump_snapshot(&e, /*fof=*/0);
    }

    /* Dump initial state statistics, if not working with an output list */
    if (!e.output_list_stats) engine_print_stats(&e);

    /* Is there a dump before the end of the first time-step? */
    engine_io(&e);
  }

  /* Legend */
  if (myrank == 0) {
    printf(
        "# %6s %14s %12s %12s %14s %9s %12s %12s %12s %12s %12s %16s [%s] "
        "%6s %12s [%s] \n",
        "Step", "Time", "Scale-factor", "Redshift", "Time-step", "Time-bins",
        "Updates", "g-Updates", "s-Updates", "sink-Updates", "b-Updates",
        "Wall-clock time", clocks_getunit(), "Props", "Dead time",
        clocks_getunit());
    fflush(stdout);
  }

  /* File for the timers */
  if (with_verbose_timers) timers_open_file(myrank);

  /* Create a name for restart file of this rank. */
  if (restart_genname(restart_dir, restart_name, e.nodeID, restart_file, 200) !=
      0)
    error("Failed to generate restart filename");

  /* dump the parameters as used. */
  if (myrank == 0) {

    const char *usedname = "used_parameters.yml";
    const char *unusedname = "unused_parameters.yml";
    if (restart) {

      /* The used parameters can change, so try to track that. */
      struct swift_params tmp;
      memcpy(&tmp, params, sizeof(struct swift_params));
      parser_compare_params(refparams, &tmp);

      /* We write a file, even if nothing has changed. */
      char pname[64];
      sprintf(pname, "%s.%d", usedname, e.step);
      parser_write_params_to_file(&tmp, pname, /*used=*/1);

    } else {

      /* Write the fully populated used and unused files. */
      parser_write_params_to_file(params, usedname, /*used=*/1);
      parser_write_params_to_file(params, unusedname, /*used=*/0);
    }
  }

  /* Dump memory use report if collected for the 0 step. */
#ifdef SWIFT_MEMUSE_REPORTS
  {
    char dumpfile[40];
#ifdef WITH_MPI
    snprintf(dumpfile, 40, "memuse_report-rank%d-step%d.dat", engine_rank, 0);
#else
    snprintf(dumpfile, 40, "memuse_report-step%d.dat", 0);
#endif  // WITH_MPI
    memuse_log_dump(dumpfile);
  }
#endif

  /* Dump MPI requests if collected. */
#if defined(SWIFT_MPIUSE_REPORTS) && defined(WITH_MPI)
  {
    char dumpfile[40];
    snprintf(dumpfile, 40, "mpiuse_report-rank%d-step%d.dat", engine_rank, 0);
    mpiuse_log_dump(dumpfile, clocks_start_ticks);
  }
#endif

  /* Main simulation loop */
  /* ==================== */
  int force_stop = 0;
  for (int j = 0; !engine_is_done(&e) && e.step - 1 != nsteps && !force_stop;
       j++) {

    /* Reset timers */
    timers_reset_all();

    /* Take a step. */
    force_stop = engine_step(&e);

    /* Print the timers. */
    if (with_verbose_timers) timers_print(e.step);

    /* Shall we write some check-point files?
     * Note that this was already done by engine_step() if force_stop is set */
    if (e.restart_onexit && e.step - 1 == nsteps && !force_stop)
      engine_dump_restarts(&e, /*drifted=*/0, /*force=*/1);

    /* Dump the task data using the given frequency. */
    if (dump_tasks && (dump_tasks == 1 || j % dump_tasks == 1)) {
#ifdef SWIFT_DEBUG_TASKS
      if (dump_tasks_threshold == 0.) task_dump_all(&e, j + 1);
#endif

      /* Generate the task statistics. */
      char dumpfile[40];
      snprintf(dumpfile, 40, "thread_stats-step%d.dat", e.step + 1);
      task_dump_stats(dumpfile, &e, dump_tasks_threshold,
                      /* header = */ 0, /* allranks = */ 1);
    }

#ifdef SWIFT_CELL_GRAPH
    /* Dump the cell data using the given frequency. */
    if (dump_cells && (dump_cells == 1 || j % dump_cells == 1)) {
      space_write_cell_hierarchy(e.s, j + 1);
    }
#endif

    space_write_ghost_stats(e.s, j + 1);

    /* Dump memory use report if collected. */
#ifdef SWIFT_MEMUSE_REPORTS
    {
      char dumpfile[40];
#ifdef WITH_MPI
      snprintf(dumpfile, 40, "memuse_report-rank%d-step%d.dat", engine_rank,
               j + 1);
#else
      snprintf(dumpfile, 40, "memuse_report-step%d.dat", e.step + 1);
#endif  // WITH_MPI
      memuse_log_dump(dumpfile);
    }
#endif

    /* Dump MPI requests if collected. */
#if defined(SWIFT_MPIUSE_REPORTS) && defined(WITH_MPI)
    {
      char dumpfile[80];
      snprintf(dumpfile, 80, "mpiuse_report-rank%d-step%d.dat", engine_rank,
               j + 1);
      mpiuse_log_dump(dumpfile, e.tic_step);
    }
#endif

#ifdef SWIFT_DEBUG_THREADPOOL
    /* Dump the task data using the given frequency. */
    if (dump_threadpool && (dump_threadpool == 1 || j % dump_threadpool == 1)) {
      char dumpfile[80];
#ifdef WITH_MPI
      snprintf(dumpfile, 80, "threadpool_info-rank%d-step%d.dat", engine_rank,
               j + 1);
#else
      snprintf(dumpfile, 80, "threadpool_info-step%d.dat", j + 1);
#endif  // WITH_MPI
      threadpool_dump_log(&e.threadpool, dumpfile, 1);
    } else {
      threadpool_reset_log(&e.threadpool);
    }
#endif
  }

  /* Write final time information */
  if (myrank == 0) {

    const double dead_time = e.global_deadtime / (nr_nodes * e.nr_threads);

    /* Print some information to the screen */
    printf(
        "  %6d %14e %12.7f %12.7f %14e %4d %4d %12lld %12lld %12lld %12lld "
        "%12lld"
        " %21.3f %6d %17.3f\n",
        e.step, e.time, e.cosmology->a, e.cosmology->z, e.time_step,
        e.min_active_bin, e.max_active_bin, e.updates, e.g_updates, e.s_updates,
        e.sink_updates, e.b_updates, e.wallclock_time, e.step_props, dead_time);
    fflush(stdout);

    fprintf(e.file_timesteps,
            "  %6d %14e %12.7f %12.7f %14e %4d %4d %12lld %12lld %12lld %12lld"
            " %12lld %21.3f %6d %17.3f\n",
            e.step, e.time, e.cosmology->a, e.cosmology->z, e.time_step,
            e.min_active_bin, e.max_active_bin, e.updates, e.g_updates,
            e.s_updates, e.sink_updates, e.b_updates, e.wallclock_time,
            e.step_props, dead_time);
    fflush(e.file_timesteps);

    /* Print information to the SFH logger */
    if (e.policy & engine_policy_star_formation) {
      star_formation_logger_write_to_log_file(
          e.sfh_logger, e.time, e.cosmology->a, e.cosmology->z, e.sfh, e.step);
    }
  }

  /* Write final output. */
  if (!force_stop && nsteps == -2) {

    /* Move forward in time */
    e.ti_old = e.ti_current;
    e.ti_current = e.ti_end_min;
    e.max_active_bin = get_max_active_bin(e.ti_end_min);
    e.min_active_bin = get_min_active_bin(e.ti_current, e.ti_old);
    e.step += 1;
    engine_current_step = e.step;

    engine_drift_all(&e, /*drift_mpole=*/0);

    /* Write final statistics? */
    if (e.output_list_stats) {
      if (e.output_list_stats->final_step_dump) engine_print_stats(&e);
    } else {
      engine_print_stats(&e);
    }
#ifdef WITH_CSDS
    if (e.policy & engine_policy_csds) {
      csds_log_all_particles(e.csds, &e, csds_flag_delete);

      /* Write a sentinel timestamp */
      if (e.policy & engine_policy_cosmology) {
        csds_log_timestamp(e.csds, e.ti_current, e.cosmology->a,
                           &e.csds->timestamp_offset);
      } else {
        csds_log_timestamp(e.csds, e.ti_current, e.time,
                           &e.csds->timestamp_offset);
      }
    }
#endif

    /* Write final snapshot? */
    if ((e.output_list_snapshots && e.output_list_snapshots->final_step_dump) ||
        !e.output_list_snapshots) {

      if (with_fof && e.snapshot_invoke_fof) {
        engine_fof(&e, /*dump_results=*/1, /*dump_debug=*/0,
                   /*seed_black_holes=*/0, /*buffers allocated=*/1);
      }

      if (with_power) {
        calc_all_power_spectra(e.power_data, e.s, &e.threadpool, e.verbose);
      }

#ifdef HAVE_VELOCIRAPTOR
      if (with_structure_finding && e.snapshot_invoke_stf &&
          !e.stf_this_timestep)
        velociraptor_invoke(&e, /*linked_with_snap=*/1);
#endif
      engine_dump_snapshot(&e, /*fof=*/0);
#ifdef HAVE_VELOCIRAPTOR
      if (with_structure_finding && e.snapshot_invoke_stf &&
          e.s->gpart_group_data)
        swift_free("gpart_group_data", e.s->gpart_group_data);
#endif
    }

    /* Write final stf? */
#ifdef HAVE_VELOCIRAPTOR
    if (with_structure_finding && e.output_list_stf) {
      if (e.output_list_stf->final_step_dump && !e.stf_this_timestep)
        velociraptor_invoke(&e, /*linked_with_snap=*/0);
    }
#endif

    /* Write out any remaining lightcone data at the end of the run */
#ifdef WITH_LIGHTCONE
    lightcone_array_flush(e.lightcone_array_properties, &(e.threadpool),
                          e.cosmology, e.internal_units, e.snapshot_units,
                          /*flush_map_updates=*/1, /*flush_particles=*/1,
                          /*end_file=*/1, /*dump_all_shells=*/1);
    lightcone_array_write_index(e.lightcone_array_properties, e.internal_units,
                                e.snapshot_units);
#endif
  }

  /* Remove the stop file if used. Do this anyway, we could have missed the
   * stop file if normal exit happened first. */
  if (myrank == 0) force_stop = restart_stop_now(restart_dir, 1);

  /* Did we want to run a re-submission command just before dying? */
  if (myrank == 0 && e.resubmit) {
    message("Running the resubmission command:");
    restart_resubmit(e.resubmit_command);
    fflush(stdout);
    fflush(stderr);
    message("resubmission command completed.");
  }

  /* Clean everything */
  if (with_verbose_timers) timers_close_file();
  if (with_cosmology) cosmology_clean(e.cosmology);
  if (e.neutrino_properties->use_linear_response)
    neutrino_response_clean(e.neutrino_response);
  if (with_self_gravity && s.periodic) pm_mesh_clean(e.mesh);
  if (with_stars) stars_props_clean(e.stars_properties);
  if (with_cooling || with_temperature) cooling_clean(e.cooling_func);
  if (with_feedback) feedback_clean(e.feedback_props);
  if (with_lightcone) lightcone_array_clean(e.lightcone_array_properties);
  if (with_rt) rt_clean(e.rt_props, restart);
  if (with_power) power_clean(e.power_data);
  extra_io_clean(e.io_extra_props);
  engine_clean(&e, /*fof=*/0, restart);
  free(params);
  if (restart) free(refparams);
  free(output_options);

#ifdef WITH_MPI
  partition_clean(&initial_partition, &reparttype);
  if ((res = MPI_Finalize()) != MPI_SUCCESS)
    error("call to MPI_Finalize failed with error %i.", res);
#endif

  /* Say goodbye. */
  if (myrank == 0) message("done. Bye.");

  /* All is calm, all is bright. */
  return 0;
}<|MERGE_RESOLUTION|>--- conflicted
+++ resolved
@@ -843,7 +843,7 @@
     error("Cannot reconstruct m-poles every step over MPI (yet).");
 #endif
 
-    /* Temporary early aborts for modes not supported with hand-vec. */
+  /* Temporary early aborts for modes not supported with hand-vec. */
 #if defined(WITH_VECTORIZATION) && defined(GADGET2_SPH) && \
     !defined(CHEMISTRY_NONE)
   error(
@@ -1177,15 +1177,11 @@
     /* Initialise the sink properties */
     if (with_sinks) {
       sink_props_init(&sink_properties, &feedback_properties, &prog_const, &us,
-<<<<<<< HEAD
-                      params, &cosmo, with_feedback);
-=======
                       params, &hydro_properties, &cosmo, with_feedback);
->>>>>>> 81ab35eb
     } else
       bzero(&sink_properties, sizeof(struct sink_props));
 
-      /* Initialise the cooling function properties */
+    /* Initialise the cooling function properties */
 #ifdef COOLING_NONE
     if (with_cooling) {
       error(
