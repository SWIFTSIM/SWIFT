--- conflicted
+++ resolved
@@ -651,14 +651,10 @@
     error("Running with radiative transfer but compiled without it!");
   }
 #else
-<<<<<<< HEAD
-  if (with_rt && !(with_hydro || with_grid_hydro)) {
-=======
   if (!with_rt) {
     error("Running without radiative transfer but compiled with it!");
   }
-  if (with_rt && !with_hydro) {
->>>>>>> 6b6eea0d
+  if (with_rt && !(with_hydro || with_grid_hydro)) {
     error(
         "Error: Cannot use radiative transfer without gas, --hydro must be "
         "chosen.");
