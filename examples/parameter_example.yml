# Define some meta-data about the simulation
MetaData:
  run_name:   Name of the sim in less than 256 characters.  # The name of the simulation. This is written into the snapshot headers.

# Define the system of units to use internally.
InternalUnitSystem:
  UnitMass_in_cgs:     1   # Grams
  UnitLength_in_cgs:   1   # Centimeters
  UnitVelocity_in_cgs: 1   # Centimeters per second
  UnitCurrent_in_cgs:  1   # Amperes
  UnitTemp_in_cgs:     1   # Kelvin

# Values of some physical constants
PhysicalConstants:
  G:            6.67408e-8  # (Optional) Overwrite the value of Newton's constant used internally by the code.
  mu_0:         1.2566370e1 # (Optional) Overwrite the value of the vacuum permeability used internally by the code.
  
# Cosmological parameters
Cosmology:
  h:              0.6777        # Reduced Hubble constant
  a_begin:        0.0078125     # Initial scale-factor of the simulation
  a_end:          1.0           # Final scale factor of the simulation
  Omega_m:        0.307         # Matter density parameter
  Omega_lambda:   0.693         # Dark-energy density parameter
  Omega_b:        0.0482519     # Baryon density parameter
  Omega_r:        0.            # (Optional) Radiation density parameter
  w_0:            -1.0          # (Optional) Dark-energy equation-of-state parameter at z=0.
  w_a:            0.            # (Optional) Dark-energy equation-of-state time evolution parameter.
  T_nu_0:         1.9514        # (Optional) Present-day neutrino temperature in internal units, used for massive neutrinos
  N_ur:           1.0196        # (Optional) Number of ultra-relativistic species (e.g. massless neutrinos). Assumes instantaneous decoupling T_ur/T_g=(4/11)^(1/3). Cannot be used together with Omega_r.
  N_nu:           2             # (Optional) Integer number of massive neutrinos. Note that neutrinos do NOT contribute to Omega_m = Omega_cdm + Omega_b in our conventions.
  M_nu_eV:        0.05, 0.01    # (Optional) Comma-separated list of N_nu nonzero neutrino masses in electron-volts
  deg_nu:         1.0, 1.0      # (Optional) Comma-separated list of N_nu neutrino degeneracies (default values of 1.0)

# Parameters for the hydrodynamics scheme
SPH:
  resolution_eta:                      1.2348   # Target smoothing length in units of the mean inter-particle separation (1.2348 == 48Ngbs with the cubic spline kernel).
  CFL_condition:                       0.1      # Courant-Friedrich-Levy condition for time integration.
  use_mass_weighted_num_ngb:           0        # (Optional) Are we using the mass-weighted definition of the number of neighbours?
  h_tolerance:                         1e-4     # (Optional) Relative accuracy of the Netwon-Raphson scheme for the smoothing lengths.
  h_max:                               10.      # (Optional) Maximal allowed smoothing length in internal units. Defaults to FLT_MAX if unspecified.
  h_min_ratio:                         0.       # (Optional) Minimal allowed smoothing length in units of the softening. Defaults to 0 if unspecified.
  max_volume_change:                   1.4      # (Optional) Maximal allowed change of kernel volume over one time-step.
  max_ghost_iterations:                30       # (Optional) Maximal number of iterations allowed to converge towards the smoothing length.
  particle_splitting:                  1        # (Optional) Are we splitting particles that are too massive (default: 0)
  particle_splitting_mass_threshold:   7e-4     # (Optional) Mass threshold for particle splitting (in internal units)
  particle_splitting_log_extra_splits: 0        # (Optional) Are we logging the splits beyond the maximal allowed into files? (default: 0)
  generate_random_ids:                 0        # (Optional) When creating new particles via splitting, generate ids at random (1) or use new IDs beyond the current range (0) (default: 0)
  initial_temperature:                 0        # (Optional) Initial temperature (in internal units) to set the gas particles at start-up. Value is ignored if set to 0.
  minimal_temperature:                 0        # (Optional) Minimal temperature (in internal units) allowed for the gas particles. Value is ignored if set to 0.
  H_mass_fraction:                     0.755    # (Optional) Hydrogen mass fraction used for initial conversion from temp to internal energy. Default value is derived from the physical constants.
  H_ionization_temperature:            1e4      # (Optional) Temperature of the transition from neutral to ionized Hydrogen for primoridal gas.
  viscosity_alpha:                     0.8      # (Optional) Override for the initial value of the artificial viscosity. In schemes that have a fixed AV, this remains as alpha throughout the run.
  viscosity_alpha_max:                 2.0      # (Optional) Maximal value for the artificial viscosity in schemes that allow alpha to vary.
  viscosity_alpha_min:                 0.1      # (Optional) Minimal value for the artificial viscosity in schemes that allow alpha to vary.
  viscosity_length:                    0.1      # (Optional) Decay length for the artificial viscosity in schemes that allow alpha to vary.
  diffusion_alpha:                     0.0      # (Optional) Override the initial value for the thermal diffusion coefficient in schemes with thermal diffusion.
  diffusion_beta:                      0.01     # (Optional) Override the decay/rise rate tuning parameter for the thermal diffusion.
  diffusion_alpha_max:                 1.0      # (Optional) Override the maximal thermal diffusion coefficient that is allowed for a given particle.
  diffusion_alpha_min:                 0.0      # (Optional) Override the minimal thermal diffusion coefficient that is allowed for a given particle.
  convert_particles_at_h_max:          0        # (Optional) Convert particles that reach h_max to collisionless particles (default: 0)

# Parameters of the stars
Stars:
  resolution_eta:                      1.2348        # (Optional) Target smoothing length in units of the mean inter-particle separation (1.2348 == 48Ngbs with the cubic spline kernel). Defaults to the SPH value.
  h_tolerance:                          1e-4         # (Optional) Relative accuracy of the Netwon-Raphson scheme for the smoothing lengths. Defaults to the SPH value.
  max_ghost_iterations:                 30           # (Optional) Maximal number of iterations allowed to converge towards the smoothing length. Defaults to the SPH value.
  max_volume_change:                     1.4         # (Optional) Maximal allowed change of kernel volume over one time-step. Defaults to the SPH value.
  overwrite_birth_time:                  0           # (Optional) Do we want to overwrite the birth time of the stars read from the ICs? (default: 0).
  birth_time:                           -1           # (Optional) Initial birth times of *all* the stars to be used if we are overwriting them. (-1 means the stars remain inactive feedback-wise througout the run).
  overwrite_birth_density:               0           # (Optional) Do we want to overwrite the birth density of the stars read from the ICs? (default: 0).
  birth_density:                        -1           # (Optional) Initial birth densities of *all* the stars to be used if we are overwriting them.
  overwrite_birth_temperature:           0           # (Optional) Do we want to overwrite the birth temperature of the stars read from the ICs? (default: 0).
  birth_temperature:                    -1           # (Optional) Initial birth temperatures of *all* the stars to be used if we are overwriting them.
  timestep_age_threshold_unlimited_Myr: 1000.        # (Optional) Age above which stars have no time-step restriction any more (in Mega-years). Defaults to 0.
  timestep_age_threshold_Myr:           10.          # (Optional) Age at which stars switch from young to old for time-stepping purposes (in Mega-years). Defaults to FLT_MAX.
  max_timestep_young_Myr:               0.1          # (Optional) Maximal time-step length of young stars (in Mega-years). Defaults to FLT_MAX.
  max_timestep_old_Myr:                 1.0          # (Optional) Maximal time-step length of old stars (in Mega-years). Defaults to FLT_MAX.
  luminosity_filename:                  ./photometry # In the EAGLE model, directory where the photometry tables are stored.
  
# Parameters for the self-gravity scheme
Gravity:
  mesh_side_length:              128       # Number of cells along each axis for the periodic gravity mesh (must be even).
  distributed_mesh:              0         # (Optional) Are we using a distributed mesh when running over MPI (necessary for meshes > 1290^3)
  mesh_uses_local_patches:       1         # (Optional) Are we using thread-local patches (1) or direct atomic writes to the global mesh (0) in the non-MPI case?
  eta:                           0.025     # Constant dimensionless multiplier for time integration.
  MAC:                           adaptive  # Choice of mulitpole acceptance criterion: 'adaptive' OR 'geometric'.
  epsilon_fmm:                   0.001     # Tolerance parameter for the adaptive multipole acceptance criterion.
  theta_cr:                      0.7       # Opening angle for the purely gemoetric criterion.
  use_tree_below_softening:      0         # (Optional) Can the gravity code use the multipole interactions below the softening scale?
  allow_truncation_in_MAC:       0         # (Optional) Can the Multipole acceptance criterion use the truncated force estimator?
  comoving_DM_softening:         0.0026994 # Comoving Plummer-equivalent softening length for DM particles (in internal units).
  max_physical_DM_softening:     0.0007    # Maximal Plummer-equivalent softening length in physical coordinates for DM particles (in internal units).
  comoving_baryon_softening:     0.0026994 # Comoving Plummer-equivalent softening length for baryon particles (in internal units).
  max_physical_baryon_softening: 0.0007    # Maximal Plummer-equivalent softening length in physical coordinates for baryon particles (in internal units).
  comoving_nu_softening:         0.0026994 # Comoving Plummer-equivalent softening length for neutrino particles (in internal units).
  max_physical_nu_softening:     0.0007    # Maximal Plummer-equivalent softening length in physical coordinates for neutrino particles (in internal units).
  softening_ratio_background:    0.04      # Fraction of the mean inter-particle separation to use as Plummer-equivalent softening for the background DM particles.
  max_adaptive_softening:        FLT_MAX   # (Optional) Maximal Plummer-equivalent co-moving adaptive softening (in internal units).
  min_adaptive_softening:        0.        # (Optional) Minimal Plummer-equivalent co-moving adaptive softening (in internal units).
  rebuild_frequency:             0.01      # (Optional) Frequency of the gravity-tree rebuild in units of the number of g-particles (this is the default value).
  rebuild_active_fraction:       1.01      # (Optional) Fraction of active gravity particles needed to trigger a gravity-tree rebuild (not triggered by this if > 1, which is the default value).
  a_smooth:                      1.25      # (Optional) Smoothing scale in top-level cell sizes to smooth the long-range forces over (this is the default value).
  r_cut_max:                     4.5       # (Optional) Cut-off in number of top-level cells beyond which no FMM forces are computed (this is the default value).
  r_cut_min:                     0.1       # (Optional) Cut-off in number of top-level cells below which no truncation of FMM forces are performed (this is the default value).
  exact_gravity_check_types:     [0, 1, 0, 0, 0, 0, 0] # (Optional) What particle types to check for in the exact gravity N^2 algorithm. (defaults to all types)
  
# Parameters when running with SWIFT_GRAVITY_FORCE_CHECKS 
ForceChecks:
  only_when_all_active: 1  # (Optional) Only compute exact forces during timesteps when all gparts are active (default: 0).
  only_at_snapshots:    1  # (Optional) Only compute exact forces during timesteps when a snapshot is being dumped (default: 0).

# Parameters related to the Friends-Of-Friends halo finding
FOF:
  basename:                        fof_output  # Filename for the FOF outputs (Unused when FoF is only run to seed BHs).
  scale_factor_first:              0.91        # Scale-factor of first FoF black hole seeding calls (needed for cosmological runs).
  time_first:                      0.2         # Time of first FoF black hole seeding calls (needed for non-cosmological runs).	
  delta_time:                      1.005       # Time between consecutive FoF black hole seeding calls.
  min_group_size:                  256         # The minimum no. of particles required for a group.
  linking_length_ratio:            0.2         # Linking length in units of the main inter-particle separation.
  seed_black_holes_enabled:        1           # Enable (1) or disable (0) seeding of black holes in FoF groups
  dump_catalogue_when_seeding:     1           # Enable (1) or disable (0) dumping a group catalogue when runnning FOF for seeding purposes.
  black_hole_seed_halo_mass_Msun:  1.5e10      # Minimal halo mass in which to seed a black hole (in solar masses).
  absolute_linking_length:         -1.         # (Optional) Absolute linking length (in internal units). When not set to -1, this will overwrite the linking length computed from 'linking_length_ratio'.
  group_id_default:                2147483647  # (Optional) Sets the group ID of particles in groups below the minimum size. Defaults to 2^31 - 1 if unspecified. Has to be positive.
  group_id_offset:                 1           # (Optional) Sets the offset of group ID labeling. Defaults to 1 if unspecified.
  output_list_on:                  0           # (Optional) Enable the output list
  output_list:       ./output_list_fof.txt     # (Optional) File containing the output times (see documentation in "Parameter File" section)
  linking_types:   [0, 1, 0, 0, 0, 0, 0]       # Use DM as the primary FOF linking type
  attaching_types: [1, 0, 0, 0, 1, 1, 0]       # Use gas, stars and black holes as FOF attachable types

# Parameters for the task scheduling
Scheduler:
  nr_queues:                 0         # (Optional) The number of task queues to use. Use 0  to let the system decide.
  cell_max_size:             8000000   # (Optional) Maximal number of interactions per task if we force the split (this is the default value).
  cell_sub_size_pair_hydro:  256000000 # (Optional) Maximal number of hydro-hydro interactions per sub-pair hydro/star task (this is the default value).
  cell_sub_size_self_hydro:  32000     # (Optional) Maximal number of hydro-hydro interactions per sub-self hydro/star task (this is the default value).
  cell_sub_size_pair_stars:  256000000 # (Optional) Maximal number of hydro-star interactions per sub-pair hydro/star task (this is the default value).
  cell_sub_size_self_stars:  32000     # (Optional) Maximal number of hydro-star interactions per sub-self hydro/star task (this is the default value).
  cell_sub_size_pair_grav:   256000000 # (Optional) Maximal number of interactions per sub-pair gravity task  (this is the default value).
  cell_sub_size_self_grav:   32000     # (Optional) Maximal number of interactions per sub-self gravity task  (this is the default value).
  cell_split_size:           400       # (Optional) Maximal number of particles per cell (this is the default value).
  grid_split_threshold:      400       # (Optional) Maximal number of particles per cell at construction level of Voronoi grid (this is the default value).
  cell_subdepth_diff_grav:   4         # (Optional) Maximal depth difference between leaves and a cell that gravity tasks can be pushed down to (this is the default value).
  cell_extra_parts:          0         # (Optional) Number of spare parts per top-level allocated at rebuild time for on-the-fly creation.
  cell_extra_gparts:         0         # (Optional) Number of spare gparts per top-level allocated at rebuild time for on-the-fly creation.
  cell_extra_sparts:         100       # (Optional) Number of spare sparts per top-level allocated at rebuild time for on-the-fly creation.
  max_top_level_cells:       12        # (Optional) Maximal number of top-level cells in any dimension. The number of top-level cells will be the cube of this (this is the default value).
  tasks_per_cell:            0.0       # (Optional) The average number of tasks per cell. If not large enough the simulation will fail (means guess...).
  links_per_tasks:           25        # (Optional) The average number of links per tasks (before adding the communication tasks). If not large enough the simulation will fail (means guess...). Defaults to 10.
  mpi_message_limit:         4096      # (Optional) Maximum MPI task message size to send non-buffered, KB.
  engine_max_parts_per_ghost:    1000  # (Optional) Maximum number of parts per ghost.
  engine_max_sparts_per_ghost:   1000  # (Optional) Maximum number of sparts per ghost.
  engine_max_parts_per_cooling: 10000  # (Optional) Maximum number of parts per cooling task.
  engine_redist_alloc_margin:     1.2  # (Optional) Multiplier factor for the number of local particles to allocate on a given rank.
  engine_foreign_alloc_margin:    1.05 # (Optional) Multiplier factor for the number of foreign particles to allocate on a given rank.
  dependency_graph_frequency:       0  # (Optional) Dumping frequency of the dependency graph. By default, writes only at the first step.
  dependency_graph_cell:            0  # (Optional) Write the dependency graph for a single cell with the same frequency as the full dependency graph. Select which cell to write using its cellID specified with this parameter.
  task_level_output_frequency:      0  # (Optional) Dumping frequency of the task level data. By default, writes only at the first step.
  free_foreign_during_restart:      0  # (Optional) Should the code free the foreign data when dumping restart files in order to get breathing space?
  free_foreign_during_rebuild:      0  # (Optional) Should the code free the foreign data when calling a rebuld in order to get breathing space?
  deadlock_waiting_time_s:          0. # (Optional) If runners didn't fetch a new task from a queue after this many seconds, assume swift deadlocked and abort. Non-positive values turn the detector off. Needs --enable-debugging-checks and MPI to take effect.

# Parameters governing the time integration (Set dt_min and dt_max to the same value for a fixed time-step run.)
TimeIntegration:
  time_begin:          0.    # The starting time of the simulation (in internal units).
  time_end:            1.    # The end time of the simulation (in internal units).
  dt_min:              1e-6  # The minimal time-step size of the simulation (in internal units).
  dt_max:              1e-2  # The maximal time-step size of the simulation (in internal units).
  max_dt_RMS_factor:   0.25  # (Optional) Dimensionless factor for the maximal displacement allowed based on the RMS velocities.
  dt_RMS_use_gas_only: 0     # (Optional) When computing the max RMS dt, should only the gas particles be considered in the baryon component calculation?
  max_nr_rt_subcycles: 0     # (Optional) Maximal number of radiative transfer sub-cycles per hydro step for any particle. Set = 0 to disable subcycling. Needs to be a power of 2.
  
# Parameters governing the snapshots
Snapshots:
  basename:   output      # Common part of the name of output files.
  subdir:     dir         # (Optional) Sub-directory in which to write the snapshots. Defaults to "" (i.e. the directory where SWIFT is run).
  scale_factor_first: 0.1 # (Optional) Scale-factor of the first snapshot if cosmological time-integration.
  time_first: 0.          # (Optional) Time of the first output if non-cosmological time-integration (in internal units)
  delta_time: 0.01        # Time difference between consecutive outputs (in internal units)
  invoke_stf: 0           # (Optional) Call VELOCIraptor every time a snapshot is written irrespective of the VELOCIraptor output strategy.
  invoke_fof: 0           # (Optional) Call FOF every time a snapshot is written
  invoke_ps:  0           # (Optional) Call a power-spectrum calculation every time a snapshot is written
  compression: 0          # (Optional) Set the level of GZIP compression of the HDF5 datasets [0-9]. 0 does no compression. The lossless compression is applied to *all* the fields.
  distributed: 0          # (Optional) When running over MPI, should each rank write a partial snapshot or do we want a single file? 1 implies one file per MPI rank.
  lustre_OST_checks: 0    # (Optional) Perform OST selection checks
  lustre_OST_free: 0      # (Optional) OST free space requirement, -1 for guess.
  lustre_OST_test: 0      # (Optional) Check that OSTs are writable.
  use_delta_from_edge: 0  # (Optional) Should particles close to the box edge be moved back towards 0 by a vector perpendicular to the box edge? This is useful in cases where lossy compression moves particle beyond the edge.
  delta_from_edge:     0. # (Optional) Norm of the vector to use when moving particles away from the edge
  UnitMass_in_cgs:     1  # (Optional) Unit system for the outputs (Grams)
  UnitLength_in_cgs:   1  # (Optional) Unit system for the outputs (Centimeters)
  UnitVelocity_in_cgs: 1  # (Optional) Unit system for the outputs (Centimeters per second)
  UnitCurrent_in_cgs:  1  # (Optional) Unit system for the outputs (Amperes)
  UnitTemp_in_cgs:     1  # (Optional) Unit system for the outputs (Kelvin)
  output_list_on:      0  # (Optional) Enable the output list
  output_list:         snaplist.txt # (Optional) File containing the output times (see documentation in "Parameter File" section)
  select_output_on:    0  # (Optional) Enable the output selection behaviour
  select_output:       selectoutput.yml # (Optional) File containing information to select outputs with (see documentation in the "Output Selection" section)
  run_on_dump:         0 # (Optional) Run the dump_command each time that a snapshot is dumped?
  dump_command:        ./submit_velociraptor.sh # (Optional) Command to run each time that a snapshot is dumped.
  recording_triggers_part:   [1e-3, 1e-2] # (Optional) Time before the snapshots where the trigger for gas particle tracers start (in internal units).
  recording_triggers_spart:  [1e-3, 1e-2] # (Optional) Time before the snapshots where the trigger for star particle tracers start (in internal units).
  recording_triggers_bpart:  [1e-3, 1e-2] # (Optional) Time before the snapshots where the trigger for BH particle tracers start (in internal units).

# Parameters governing the CSDS snapshot system
CSDS:
  delta_step:           10     # Update the particle log every this many updates
  basename:             index  # Common part of the filenames
  initial_buffer_size:  1      # (Optional) Buffer size in GB
  buffer_scale:	        10     # (Optional) When buffer size is too small, update it with required memory times buffer_scale

# Parameters governing the conserved quantities statistics
Statistics:
  delta_time:           1e-2           # Time between statistics output
  scale_factor_first:     0.1          # (Optional) Scale-factor of the first statistics dump if cosmological time-integration.
  time_first:             0.           # (Optional) Time of the first stats output if non-cosmological time-integration (in internal units)
  energy_file_name:    statistics      # (Optional) File name for statistics output
  timestep_file_name:  timesteps       # (Optional) File name for timing information output. Note: No underscores "_" allowed in file name
  rt_subcycles_file_name: rtsubcycles  # (Optional) File name for RT subcycles information output. Note: No underscores "_" allowed in file name. Has no effect if not compiled with RT enabled.
  output_list_on:      0   	       # (Optional) Enable the output list
  output_list:         statlist.txt    # (Optional) File containing the output times (see documentation in "Parameter File" section)

# Parameters related to the initial conditions
InitialConditions:
  file_name:  SedovBlast/sedov.hdf5 # The file to read
  periodic:                    1    # Are we running with periodic ICs?
  generate_gas_in_ics:         0    # (Optional) Generate gas particles from the DM-only ICs (e.g. from panphasia).
  cleanup_h_factors:           0    # (Optional) Clean up the h-factors used in the ICs (e.g. in Gadget files).
  cleanup_velocity_factors:    0    # (Optional) Clean up the scale-factors used in the definition of the velocity variable in the ICs (e.g. in Gadget files).
  cleanup_smoothing_lengths:   0    # (Optional) Clean the values of the smoothing lengths that are read in to remove stupid values. Set to 1 to activate.
  smoothing_length_scaling:    1.   # (Optional) A scaling factor to apply to all smoothing lengths in the ICs.
  stars_smoothing_length:       -1. # (Optional) Set the smoothing length of all the stars to this value (disabled by default).
  black_holes_smoothing_length: -1. # (Optional) Set the smoothing length of all the black hole to this value (disabled by default).
  shift:      [0.0,0.0,0.0]         # (Optional) A shift to apply to all particles read from the ICs (in internal units).
  replicate:  2                     # (Optional) Replicate all particles along each axis a given integer number of times. Default 1.
  remap_ids:  0                     # (Optional) Remap all the particle IDs to the range [1, NumPart].
  metadata_group_name: ICs_parameters # (Optional) Copy this HDF5 group from the initial conditions file to all snapshots, if found

# Parameters controlling restarts
Restarts:
  enable:             1          # (Optional) whether to enable dumping restarts at fixed intervals.
  save:               1          # (Optional) whether to save copies of the previous set of restart files (named .prev)
  onexit:             0          # (Optional) whether to dump restarts on exit (*needs enable*)
  subdir:             restart    # (Optional) name of subdirectory for restart files.
  basename:           swift      # (Optional) prefix used in naming restart files.
  delta_hours:        5.0        # (Optional) decimal hours between dumps of restart files.
  stop_steps:         100        # (Optional) how many steps to process before checking if the <subdir>/stop file exists. When present the application will attempt to exit early, dumping restart files first.
  max_run_time:       24.0       # (optional) Maximal wall-clock time in hours. The application will exit when this limit is reached.
  resubmit_on_exit:   0          # (Optional) whether to run a command when exiting after the time limit has been reached.
  resubmit_command:   ./resub.sh # (Optional) Command to run when time limit is reached. Compulsory if resubmit_on_exit is switched on. Note potentially unsafe.
  lustre_OST_checks: 0           # (Optional) Perform OST selection checks
  lustre_OST_free: 0             # (Optional) OST free space requirement, -1 for guess.
  lustre_OST_test: 0             # (Optional) Check that OSTs are writable.

# Parameters governing domain decomposition
DomainDecomposition:
  initial_type:     memory    # (Optional) The initial decomposition strategy: "grid",
                              #            "region", "memory", or "vectorized".
  initial_grid: [10,10,10]    # (Optional) Grid sizes if the "grid" strategy is chosen.

  synchronous:      0         # (Optional) Use synchronous MPI requests to redistribute, uses less system memory, but slower.
  repartition_type: fullcosts # (Optional) The re-decomposition strategy, one of:
                              # "none", "fullcosts", "edgecosts", "memory" or
                              # "timecosts".
  trigger:          0.05      # (Optional) Fractional (<1) CPU time difference between MPI ranks required to trigger a
                              # new decomposition, or number of steps (>1) between decompositions
  minfrac:          0.9       # (Optional) Fractional of all particles that should be updated in previous step when
                              # using CPU time trigger
  usemetis:         0         # Use serial METIS when ParMETIS is also available.
  adaptive:         1         # Use adaptive repartition when ParMETIS is available, otherwise simple refinement.
  itr:              100       # When adaptive defines the ratio of inter node communication time to data redistribution time, in the range 0.00001 to 10000000.0.
                              # Lower values give less data movement during redistributions, at the cost of global balance which may require more communication.
  use_fixed_costs:  0         # If 1 then use any compiled in fixed costs for
                              # task weights in first repartition, if 0 only use task timings, if > 1 only use
                              # fixed costs, unless none are available.

# Structure finding options (requires velociraptor)
StructureFinding:
  config_file_name:     stf_input.cfg # Name of the STF config file.
  basename:             haloes        # Common part of the name of output files.
  subdir_per_output:    stf           # (Optional) Sub-directory (within Snapshots:subdir) to use for each invocation of STF. Defaults to "" (i.e. no sub-directory)
  scale_factor_first:   0.92          # (Optional) Scale-factor of the first structure finding (cosmological run)
  time_first:           0.01          # (Optional) Time of the first structure finding output (in internal units).
  delta_time:           1.10          # (Optional) Time difference between consecutive structure finding outputs (in internal units) in simulation time intervals.
  output_list_on:       0   	      # (Optional) Enable the use of an output list
  output_list:          stflist.txt   # (Optional) File containing the output times (see documentation in "Parameter File" section)

# Parameters related to the Line-Of-Sight (SpecWizard) outputs
LineOfSight:
  basename:            los     # Basename of the files
  scale_factor_first:  0.02    # (Optional) Scale-factor of the first line-of-sight (cosmological run)
  time_first:          0.01    # (Optional) Time of the first line-of-sight output (in internal units).
  delta_time:          1.02    # (Optional) Time difference between consecutive line-of-sight outputs (in internal units) in simulation time intervals.
  output_list_on:       0      # (Optional) Enable the use of an output list
  output_list:         ./output_list_los.txt   # (Optional) File containing the output times (see documentation in "Parameter File" section)
  num_along_x:         0       # Number of sight-lines along the x-axis
  num_along_y:         0       # Number of sight-lines along the y-axis
  num_along_z:         100     # Number of sight-lines along the z-axis
  allowed_los_range_x: [0, 100.]   # (Optional) Range along the x-axis where LoS along Y or Z are allowed (Defaults to the box size).
  allowed_los_range_y: [0, 100.]   # (Optional) Range along the y-axis where LoS along X or Z are allowed (Defaults to the box size).
  allowed_los_range_z: [0, 100.]   # (Optional) Range along the z-axis where LoS along X or Y are allowed (Defaults to the box size).
  range_when_shooting_down_x: 100. # (Optional) Range along the x-axis of LoS along x (Defaults to the box size).
  range_when_shooting_down_y: 100. # (Optional) Range along the y-axis of LoS along y (Defaults to the box size).
  range_when_shooting_down_z: 100. # (Optional) Range along the z-axis of LoS along z (Defaults to the box size).

# Parameters related to the equation of state ------------------------------------------

EoS:
  isothermal_internal_energy: 20.26784      # Thermal energy per unit mass for the case of isothermal equation of state (in internal units).
  barotropic_vacuum_sound_speed: 2e4        # Vacuum sound speed (in internal units)
  barotropic_core_density:       1e-13      # Core density (in internal units)
  # Select which planetary EoS material(s) to enable for use.
  planetary_use_idg_def:    0               # Default ideal gas, material ID 0
  planetary_use_Til_iron:       1           # Tillotson iron, material ID 100
  planetary_use_Til_granite:    1           # Tillotson granite, material ID 101
  planetary_use_Til_water:      0           # Tillotson water, material ID 102
  planetary_use_Til_basalt:     0           # Tillotson basalt, material ID 103
  planetary_use_Til_ice:        0           # Tillotson ice, material ID 104
  planetary_use_Til_custom_0:   0           # Tillotson generic user-provided parameters, material IDs 19[0-9]
  planetary_use_Til_custom_1:   0
  planetary_use_Til_custom_2:   0
  planetary_use_Til_custom_3:   0
  planetary_use_Til_custom_4:   0
  planetary_use_Til_custom_5:   0
  planetary_use_Til_custom_6:   0
  planetary_use_Til_custom_7:   0
  planetary_use_Til_custom_8:   0
  planetary_use_Til_custom_9:   0
  planetary_use_HM80_HHe:   0               # Hubbard & MacFarlane (1980) hydrogen-helium atmosphere, material ID 200
  planetary_use_HM80_ice:   0               # Hubbard & MacFarlane (1980) H20-CH4-NH3 ice mix, material ID 201
  planetary_use_HM80_rock:  0               # Hubbard & MacFarlane (1980) SiO2-MgO-FeS-FeO rock mix, material ID 202
  planetary_use_SESAME_iron:    0           # SESAME iron 2140, material ID 300
  planetary_use_SESAME_basalt:  0           # SESAME basalt 7530, material ID 301
  planetary_use_SESAME_water:   0           # SESAME water 7154, material ID 302
  planetary_use_SS08_water:     0           # Senft & Stewart (2008) SESAME-like water, material ID 303
  planetary_use_AQUA:           0           # Haldemann, J. et al. (2020) water, material ID 304
  planetary_use_CMS19_H:        0           # Chabrier, G. et al. (2019) Hydrogen, material ID 305
  planetary_use_CMS19_He:       0           # Chabrier, G. et al. (2019) Hydrogen, material ID 306
  planetary_use_CD21_HHe:       0           # Chabrier & Debras (2021) H/He mixture Y=0.245 (Jupiter), material ID 307
  planetary_use_ANEOS_forsterite:   0       # ANEOS forsterite (Stewart et al. 2019), material ID 400
  planetary_use_ANEOS_iron:         0       # ANEOS iron (Stewart 2020), material ID 401
  planetary_use_ANEOS_Fe85Si15:     0       # ANEOS Fe85Si15 (Stewart 2020), material ID 402
  planetary_use_custom_0:   0               # Generic user-provided custom tables, material IDs 90[0-9]
  planetary_use_custom_1:   0
  planetary_use_custom_2:   0
  planetary_use_custom_3:   0
  planetary_use_custom_4:   0
  planetary_use_custom_5:   0
  planetary_use_custom_6:   0
  planetary_use_custom_7:   0
  planetary_use_custom_8:   0
  planetary_use_custom_9:   0
  # Tablulated EoS file paths.
  planetary_Til_custom_0_param_file:    ./EoSTables/Til_custom_0.txt
  planetary_Til_custom_1_param_file:    ./EoSTables/Til_custom_1.txt
  planetary_Til_custom_2_param_file:    ./EoSTables/Til_custom_2.txt
  planetary_Til_custom_3_param_file:    ./EoSTables/Til_custom_3.txt
  planetary_Til_custom_4_param_file:    ./EoSTables/Til_custom_4.txt
  planetary_Til_custom_5_param_file:    ./EoSTables/Til_custom_5.txt
  planetary_Til_custom_6_param_file:    ./EoSTables/Til_custom_6.txt
  planetary_Til_custom_7_param_file:    ./EoSTables/Til_custom_7.txt
  planetary_Til_custom_8_param_file:    ./EoSTables/Til_custom_8.txt
  planetary_Til_custom_9_param_file:    ./EoSTables/Til_custom_9.txt
  planetary_HM80_HHe_table_file:    ./EoSTables/HM80_HHe.txt
  planetary_HM80_ice_table_file:    ./EoSTables/HM80_ice.txt
  planetary_HM80_rock_table_file:   ./EoSTables/HM80_rock.txt
  planetary_SESAME_iron_table_file:     ./EoSTables/SESAME_iron_2140.txt
  planetary_SESAME_basalt_table_file:   ./EoSTables/SESAME_basalt_7530.txt
  planetary_SESAME_water_table_file:    ./EoSTables/SESAME_water_7154.txt
  planetary_SS08_water_table_file:      ./EoSTables/SS08_water.txt
  planetary_ANEOS_forsterite_table_file:    ./EoSTables/ANEOS_forsterite_S19.txt
  planetary_ANEOS_iron_table_file:          ./EoSTables/ANEOS_iron_S20.txt
  planetary_ANEOS_Fe85Si15_table_file:      ./EoSTables/ANEOS_Fe85Si15_S20.txt
  planetary_custom_0_table_file:    ./EoSTables/custom_0.txt
  planetary_custom_1_table_file:    ./EoSTables/custom_1.txt
  planetary_custom_2_table_file:    ./EoSTables/custom_2.txt
  planetary_custom_3_table_file:    ./EoSTables/custom_3.txt
  planetary_custom_4_table_file:    ./EoSTables/custom_4.txt
  planetary_custom_5_table_file:    ./EoSTables/custom_5.txt
  planetary_custom_6_table_file:    ./EoSTables/custom_6.txt
  planetary_custom_7_table_file:    ./EoSTables/custom_7.txt
  planetary_custom_8_table_file:    ./EoSTables/custom_8.txt
  planetary_custom_9_table_file:    ./EoSTables/custom_9.txt

# Parameters related to external potentials --------------------------------------------

# Point mass external potentials
PointMassPotential:
  useabspos:       0                   # 0 -> positions based on centre, 1 -> absolute positions
  position:        [50.,50.,50.]       # location of external point mass (internal units)
  mass:            1e10                # mass of external point mass (internal units)
  timestep_mult:   0.03                # Dimensionless pre-factor for the time-step condition
  softening:       0.05                # For point-mass-softened option

# Isothermal potential parameters
IsothermalPotential:
  useabspos:       0                   # 0 -> positions based on centre, 1 -> absolute positions
  position:        [100.,100.,100.]    # Location of centre of isothermal potential with respect to centre of the box (internal units)
  vrot:            200.                # Rotation speed of isothermal potential (internal units)
  timestep_mult:   0.03                # Dimensionless pre-factor for the time-step condition
  epsilon:         0.1                 # Softening size (internal units)

# Hernquist potential parameters
HernquistPotential:
  useabspos:       0        # 0 -> positions based on centre, 1 -> absolute positions
  position:        [100.,100.,100.]    # Location of centre of Henrquist potential with respect to centre of the box (if 0) otherwise absolute (if 1) (internal units)
  idealizeddisk:   0        # (Optional) Whether to run with idealizeddisk or without, 0 used the mass and scalelength as mandatory parameters, while 1 uses more advanced disk dependent paramters
  mass:            1e10     # (Optional 0) default parameter, Mass of the Hernquist potential
  scalelength:     10.0     # (Optional 0) default parameter, Scale length of the potential
                            # If multiple X200 values are given, only one is used, in the order M200 > V200 > R200.
  M200:            3e11     # (Optional 1a) M200 of the galaxy+halo (when used V200 and R200 are not used)
  V200:            100.     # (Optional 1b) V200 of the galaxy+halo (when used M200 and R200 are not used, if M200 is given M200 is used)
  R200:            10.      # (Optional 1c) R200 of the galaxy+halo (when used M200 and V200 are not used, if M200 or V200 are given they are used)
  h:               0.704    # (Optional 1) reduced Hubble constant
  concentration:   7.1      # (Optional 1) concentration of the Halo
  diskfraction:              0.0434370991372   # (Optional 1) Disk mass fraction (equal to MD in MakeNewDisk and GalIC)
  bulgefraction:              0.00705852860979  # (Optional 1) Bulge mass fraction (equal to MB in MakeNewDisk and GalIC)
  timestep_mult:   0.01     # Dimensionless pre-factor for the time-step condition, basically determines the fraction of the orbital time we use to do the time integration
  epsilon:         0.1      # Softening size (internal units)

# NFW potential parameters
NFWPotential:
  useabspos:          0             # 0 -> positions based on centre, 1 -> absolute positions
  position:           [0.0,0.0,0.0] # Location of centre of the NFW potential with respect to centre of the box (internal units) if useabspos=0 otherwise with respect to the 0,0,0, coordinates.
  concentration:      8.            # Concentration of the halo
  M_200:              2.0e+12       # Mass of the halo (M_200 in internal units)
  bulgefraction:      0.04          # (optional) The fraction of the halo mass in the bulge, defaults to 0.0.
  diskfraction:      0.04           # (optional) The fraction of the halo mass in the galaxy disk, defaults to 0.0.
  epsilon:            0.8           # The softening used in the NFW potential
  h:                  0.7           # The reduced Hubble constant
  timestep_mult:      0.01          # Dimensionless pre-factor for the time-step condition, basically determines fraction of orbital time we need to do an integration step

# NFW + Miyamoto-Nagai disk potential
NFW_MNPotential:
  useabspos:         0         # 0 -> positions based on centre, 1 -> absolute positions
  position:         [0.,0.,0.] # Location of centre of isothermal potential with respect to centre of the box (if 0) otherwise absolute (if 1) (internal units)
  timestep_mult:    0.01       # Dimensionless pre-factor for the time-step condition, basically determines the fraction of the orbital time we use to do the time integration
  epsilon:          0.01       # Softening size (internal units)
  concentration:    10.0       # concentration of the Halo
  M_200:            150.0      # M200 of the galaxy disk (internal units)
  critical_density: 1.37E-8    # Critical density of the Universe (internal units)
  Mdisk:            3.0        # Mass of the disk (internal units)
  Rdisk:            4.0        # Effective radius of the disk (internal units)
  Zdisk:            0.4704911  # Scale-height of the disk (internal units)

# Disk-patch potential parameters. The potential is along the x-axis.
DiscPatchPotential:
  surface_density: 10.      # Surface density of the disc (internal units)
  scale_height:    100.     # Scale height of the disc (internal units)
  x_disc:          400.     # Position of the disc along the z-axis (internal units)
  x_trunc:         300.     # (Optional) Distance from the disc along z-axis above which the potential gets truncated.
  x_max:           380.     # (Optional) Distance from the disc along z-axis above which the potential is set to 0.
  timestep_mult:   0.03     # Dimensionless pre-factor for the time-step condition
  growth_time:     5.       # (Optional) Time for the disc to grow to its final size (multiple of the dynamical time)

# Sine Wave potential
SineWavePotential:
  amplitude:        10.     # Amplitude of the sine wave (internal units)
  timestep_limit:   1.      # Time-step dimensionless pre-factor.
  growth_time:      0.      # (Optional) Time for the potential to grow to its final size.

# MWPotential2014 potential
MWPotential2014Potential:
  useabspos:        0          # 0 -> positions based on centre, 1 -> absolute positions
  position:         [0.,0.,0.] # Location of centre of potential with respect to centre of the box (if 0) otherwise absolute (if 1) (internal units)
  timestep_mult:    0.005      # Dimensionless pre-factor for the time-step condition, basically determines the fraction of the orbital time we use to do the time integration
  epsilon:          0.001      # Softening size (internal units)
  concentration:    9.823403437774843      # concentration of the Halo
  M_200_Msun:       147.41031542774076e10  # M200 of the galaxy disk (in M_sun)
  H:                1.2778254614201471     # Hubble constant in units of km/s/Mpc
  Mdisk_Msun:       6.8e10                 # Mass of the disk (in M_sun)
  Rdisk_kpc:        3.0                    # Effective radius of the disk (in kpc)
  Zdisk_kpc:        0.280                  # Scale-height of the disk (in kpc)
  amplitude_Msun_per_kpc3: 1.0e10          # Amplitude of the bulge (in M_sun/kpc^3)
  r_1_kpc:          1.0                    # Reference radius for amplitude of the bulge (in kpc)
  alpha:            1.8                    # Exponent of the power law of the bulge
  r_c_kpc:          1.9                    # Cut-off radius of the bulge (in kpc)
  potential_factors: [0.4367419745056084, 1.002641971008805, 0.022264787598364262] # Coefficients that adjust the strength of the halo (1st component), the disk (2nd component) and the bulge (3rd component)
  with_dynamical_friction: 0               # Are we running with dynamical friction ? 0 -> no, 1 -> yes
  df_lnLambda: 5.0                         # Coulomb logarithm
  df_sigma_floor_km_p_s : 10.0             # Minimum velocity dispersion for the velocity dispersion model
  df_satellite_mass_in_Msun : 1.0e10       # Satellite mass in solar mass
  df_core_radius_in_kpc: 10                # Radius below which the dynamical friction vanishes.
  df_polyfit_coeffs00: -2.96536595e-31     # Polynomial fit coefficient for the velocity dispersion model (order 16)
  df_polyfit_coeffs01:  8.88944631e-28     # Polynomial fit coefficient for the velocity dispersion model (order 15)
  df_polyfit_coeffs02: -1.18280578e-24     # Polynomial fit coefficient for the velocity dispersion model (order 14)
  df_polyfit_coeffs03:  9.29479457e-22     # Polynomial fit coefficient for the velocity dispersion model (order 13)
  df_polyfit_coeffs04: -4.82805265e-19     # Polynomial fit coefficient for the velocity dispersion model (order 12)
  df_polyfit_coeffs05:  1.75460211e-16     # Polynomial fit coefficient for the velocity dispersion model (order 11)
  df_polyfit_coeffs06: -4.59976540e-14     # Polynomial fit coefficient for the velocity dispersion model (order 10)
  df_polyfit_coeffs07:  8.83166045e-12     # Polynomial fit coefficient for the velocity dispersion model (order 9)
  df_polyfit_coeffs08: -1.24747700e-09     # Polynomial fit coefficient for the velocity dispersion model (order 8)
  df_polyfit_coeffs09:  1.29060404e-07     # Polynomial fit coefficient for the velocity dispersion model (order 7)
  df_polyfit_coeffs10: -9.65315026e-06     # Polynomial fit coefficient for the velocity dispersion model (order 6)
  df_polyfit_coeffs11:  5.10187806e-04     # Polynomial fit coefficient for the velocity dispersion model (order 5)
  df_polyfit_coeffs12: -1.83800281e-02     # Polynomial fit coefficient for the velocity dispersion model (order 4)
  df_polyfit_coeffs13:  4.26501444e-01     # Polynomial fit coefficient for the velocity dispersion model (order 3)
  df_polyfit_coeffs14: -5.78038064e+00     # Polynomial fit coefficient for the velocity dispersion model (order 2)
  df_polyfit_coeffs15:  3.57956721e+01     # Polynomial fit coefficient for the velocity dispersion model (order 1)
  df_polyfit_coeffs16:  1.85478908e+02     # Polynomial fit coefficient for the velocity dispersion model (order 0)
  df_timestep_mult : 0.1                   # Dimensionless pre-factor for the time-step condition for the dynamical friction force

# Parameters related to forcing terms     ----------------------------------------------

# Roberts' flow (Tilgner & Brandenburg, 2008, MNRAS, 391, 1477) where the velocity is imposed
RobertsFlowForcing:
  u0:              1.5      # Forcing velocity (internal units)
  Vz_factor:       1.0      # (optional) Scaling of the velocity along the z axis

# Roberts' flow (Tilgner & Brandenburg, 2008, MNRAS, 391, 1477) where the forcing is an acceleration
RobertsFlowAccelerationForcing:
  u0:              1.5      # Forcing velocity (internal units)
  nu:              1.0      # Viscosity (internal units) to convert velocities to accelerations.
  Vz_factor:       1.0      # (optional) Scaling of the velocity along the z axis
  
# Parameters related to entropy floors    ----------------------------------------------

EAGLEEntropyFloor:
  Jeans_density_threshold_H_p_cm3: 0.1       # Physical density above which the EAGLE Jeans limiter entropy floor kicks in expressed in Hydrogen atoms per cm^3.
  Jeans_over_density_threshold:    10.       # Overdensity above which the EAGLE Jeans limiter entropy floor can kick in.
  Jeans_temperature_norm_K:        8000      # Temperature of the EAGLE Jeans limiter entropy floor at the density threshold expressed in Kelvin.
  Jeans_gamma_effective:           1.3333333 # Slope the of the EAGLE Jeans limiter entropy floor
  Cool_density_threshold_H_p_cm3:  1e-5      # Physical density above which the EAGLE Cool limiter entropy floor kicks in expressed in Hydrogen atoms per cm^3.
  Cool_over_density_threshold:     10.       # Overdensity above which the EAGLE Cool limiter entropy floor can kick in.
  Cool_temperature_norm_K:         8000      # Temperature of the EAGLE Cool limiter entropy floor at the density threshold expressed in Kelvin.
  Cool_gamma_effective:            1.        # Slope the of the EAGLE Cool limiter entropy floor

# Parameters for the Quick Lyman-alpha floor
QLAEntropyFloor:
  density_threshold_H_p_cm3: 0.1       # Physical density above which the entropy floor kicks in expressed in Hydrogen atoms per cm^3.
  over_density_threshold:    10.       # Overdensity above which the entropy floor can kick in.
  temperature_norm_K:        8000      # Temperature of the entropy floor at the density threshold expressed in Kelvin.


# Parameters related to pressure floors    ----------------------------------------------

GEARPressureFloor:
  jeans_factor: 10.       # Number of particles required to suppose a resolved clump and avoid the pressure floor.


# Parameters related to cooling function  ----------------------------------------------

# Constant du/dt cooling function
ConstCooling:
  cooling_rate: 1.          # Cooling rate (du/dt) (internal units)
  min_energy:   1.          # Minimal internal energy per unit mass (internal units)
  cooling_tstep_mult: 1.    # Dimensionless pre-factor for the time-step condition

# Constant lambda cooling function
LambdaCooling:
  lambda_nH2_cgs:              1e-22 # Cooling rate divided by square Hydrogen number density (in cgs units [erg * s^-1 * cm^3])
  cooling_tstep_mult:          1.0   # (Optional) Dimensionless pre-factor for the time-step condition.

# Parameters of the EAGLE cooling model (Wiersma+08 cooling tables).
EAGLECooling:
  dir_name:                  ./coolingtables/  # Location of the Wiersma+08 cooling tables
  H_reion_z:                 8.5               # Redshift of Hydrogen re-ionization
  H_reion_eV_p_H:            2.0               # Energy inject by Hydrogen re-ionization in electron-volt per Hydrogen atom
  He_reion_z_centre:         3.5               # Redshift of the centre of the Helium re-ionization Gaussian
  He_reion_z_sigma:          0.5               # Spread in redshift of the  Helium re-ionization Gaussian
  He_reion_eV_p_H:           2.0               # Energy inject by Helium re-ionization in electron-volt per Hydrogen atom
  Ca_over_Si_in_solar:       1.                # (Optional) Ratio of Ca/Si to use in units of solar. If set to 1, the code uses [Ca/Si] = 0, i.e. Ca/Si = 0.0941736.
  S_over_Si_in_solar:        1.                # (Optional) Ratio of S/Si to use in units of solar. If set to 1, the code uses [S/Si] = 0, i.e. S/Si = 0.6054160.

# Quick Lyman-alpha cooling (EAGLE-XL with fixed primoridal Z)
QLACooling:
  dir_name:                ./UV_dust1_CR1_G1_shield1.hdf5 # Location of the Ploeckinger+20 cooling tables
  H_reion_z:               7.5               # Redshift of Hydrogen re-ionization (Planck 2018)
  H_reion_eV_p_H:          2.0               # Energy inject by Hydrogen re-ionization in electron-volt per Hydrogen atom
  He_reion_z_centre:       3.5               # Redshift of the centre of the Helium re-ionization Gaussian
  He_reion_z_sigma:        0.5               # Spread in redshift of the  Helium re-ionization Gaussian
  He_reion_eV_p_H:         2.0               # Energy inject by Helium re-ionization in electron-volt per Hydrogen atom
  rapid_cooling_threshold: 0.333333          # Switch to rapid cooling regime for dt / t_cool above this threshold.

# PS2020 cooling parameters (EAGLE-XL)
PS2020Cooling:
  dir_name:                ./UV_dust1_CR1_G1_shield1.hdf5 # Location of the cooling tables
  H_reion_z:               7.5               # Redshift of Hydrogen re-ionization (Planck 2018)
  H_reion_eV_p_H:          2.0               # Energy inject by Hydrogen re-ionization in electron-volt per Hydrogen atom
  He_reion_z_centre:       3.5               # Redshift of the centre of the Helium re-ionization Gaussian
  He_reion_z_sigma:        0.5               # Spread in redshift of the  Helium re-ionization Gaussian
  He_reion_eV_p_H:         2.0               # Energy inject by Helium re-ionization in electron-volt per Hydrogen atom
  rapid_cooling_threshold: 0.333333          # Switch to rapid cooling regime for dt / t_cool above this threshold.
  delta_logTEOS_subgrid_properties: 0.3      # delta log T above the EOS below which the subgrid properties use Teq assumption

# Cooling with Grackle 3.0
GrackleCooling:
  cloudy_table: CloudyData_UVB=HM2012.h5       # Name of the Cloudy Table (available on the grackle bitbucket repository)
  with_UV_background: 1                        # Enable or not the UV background
  redshift: 0                                  # Redshift to use (-1 means time based redshift)
  with_metal_cooling: 1                        # Enable or not the metal cooling
  provide_volumetric_heating_rates: 0          # (optional) User provide volumetric heating rates
  provide_specific_heating_rates: 0            # (optional) User provide specific heating rates
  max_steps: 10000                             # (optional) Max number of step when computing the initial composition
  convergence_limit: 1e-2                      # (optional) Convergence threshold (relative) for initial composition
  thermal_time_myr: 5                          # (optional) Time (in Myr) for adiabatic cooling after a feedback event.
  self_shielding_method: -1                    # (optional) Grackle (1->3 for Grackle's ones, 0 for none and -1 for GEAR)
  self_shielding_threshold_atom_per_cm3: 0.007 # Required only with GEAR's self shielding. Density threshold of the self shielding
  maximal_density_Hpcm3:   1e4                 # Maximal density (in hydrogen atoms/cm^3) for cooling. Higher densities are floored to this value to ensure grackle works properly when interpolating beyond the cloudy_table maximal density. A value < 0 deactivates this parameter.
  HydrogenFractionByMass : 1.                  # Hydrogen fraction by mass (default is 0.76)
  use_radiative_transfer : 1                   # Arrays of ionization and heating rates are provided
  RT_heating_rate_cgs    : 0                   # heating         rate in units of / nHI_cgs 
  RT_HI_ionization_rate_cgs  : 0               # HI ionization   rate in cgs [1/s]
  RT_HeI_ionization_rate_cgs : 0               # HeI ionization  rate in cgs [1/s]
  RT_HeII_ionization_rate_cgs: 0               # HeII ionization rate in cgs [1/s]
  RT_H2_dissociation_rate_cgs: 0               # H2 dissociation rate in cgs [1/s]
  volumetric_heating_rates_cgs: 0              # Volumetric heating rate in cgs  [erg/s/cm3]
  specific_heating_rates_cgs: 0                # Specific heating rate in cgs    [erg/s/g]
  H2_three_body_rate : 1                       # Specific the H2 formation three body rate (0->5,see Grackle documentation)
  H2_cie_cooling : 0                           # Enable/disable H2 collision-induced emission cooling from Ripamonti & Abel (2004)
  H2_on_dust: 0                                # Flag to enable H2 formation on dust grains
  local_dust_to_gas_ratio : -1                 # The ratio of total dust mass to gas mass in the local Universe (-1 to use the Grackle default value). 
  cmb_temperature_floor : 1                    # Enable/disable an effective CMB temperature floor
  initial_nHII_to_nH_ratio:    -1              # initial nHII   to nH ratio (number density ratio). Value is ignored if set to -1.
  initial_nHeI_to_nH_ratio:    -1              # initial nHeI   to nH ratio (number density ratio). Value is ignored if set to -1.  
  initial_nHeII_to_nH_ratio:   -1              # initial nHeII  to nH ratio (number density ratio). Value is ignored if set to -1.
  initial_nHeIII_to_nH_ratio:  -1              # initial nHeIII to nH ratio (number density ratio). Value is ignored if set to -1.
  initial_nDI_to_nH_ratio:     -1              # initial nDI    to nH ratio (number density ratio). Value is ignored if set to -1.
  initial_nDII_to_nH_ratio:    -1              # initial nDII   to nH ratio (number density ratio). Value is ignored if set to -1.
  initial_nHM_to_nH_ratio:     -1              # initial nHM    to nH ratio (number density ratio). Value is ignored if set to -1.
  initial_nH2I_to_nH_ratio:    -1              # initial nH2I   to nH ratio (number density ratio). Value is ignored if set to -1.
  initial_nH2II_to_nH_ratio:   -1              # initial nH2II  to nH ratio (number density ratio). Value is ignored if set to -1.
  initial_nHDI_to_nH_ratio:    -1              # initial nHDI   to nH ratio (number density ratio). Value is ignored if set to -1.


  


# Parameters related to chemistry models  -----------------------------------------------

# EAGLE model
EAGLEChemistry:
  init_abundance_metal:     0.           # Inital fraction of particle mass in *all* metals
  init_abundance_Hydrogen:  0.752        # Inital fraction of particle mass in Hydrogen
  init_abundance_Helium:    0.248        # Inital fraction of particle mass in Helium
  init_abundance_Carbon:    0.000        # Inital fraction of particle mass in Carbon
  init_abundance_Nitrogen:  0.000        # Inital fraction of particle mass in Nitrogen
  init_abundance_Oxygen:    0.000        # Inital fraction of particle mass in Oxygen
  init_abundance_Neon:      0.000        # Inital fraction of particle mass in Neon
  init_abundance_Magnesium: 0.000        # Inital fraction of particle mass in Magnesium
  init_abundance_Silicon:   0.000        # Inital fraction of particle mass in Silicon
  init_abundance_Iron:      0.000        # Inital fraction of particle mass in Iron

# GEAR chemistry model (Revaz and Jablonka 2018)
GEARChemistry:
  initial_metallicity: 1         # Initial metallicity of the gas (mass fraction). If < 0, then read the metallicities from the initial conditions. This applies to all particles.
  scale_initial_metallicity: 1   # Should we scale the initial metallicity with the solar one?
  diffusion_coefficient: 1e-3    # Coefficient for the diffusion (see Shen et al. 2010; differs by gamma^2 due to h^2).

# AGORA chemistry model (Kim et al. 2014)
AGORAChemistry:
 initial_metallicity: 1
 scale_initial_metallicity: 1
 solar_abundance_Fe: 0.001771
 solar_abundance_Metals: 0.02


# Parameters related to star formation models  -----------------------------------------------

# EAGLE star formation model (Schaye and Dalla Vecchia 2008)
EAGLEStarFormation:
  SF_threshold:                   Subgrid      # Zdep (Schaye 2004) or Subgrid
  SF_model:                       PressureLaw  # PressureLaw (Schaye et al. 2008) or SchmidtLaw
  star_formation_efficiency:         0.01      # In the SchmidtLaw model this regulates the star formation efficiency per free-fall time.
  KS_normalisation:                  1.515e-4  # In the PressureLaw model, normalization of the Kennicutt-Schmidt law in Msun / kpc^2 / yr.
  KS_exponent:                       1.4       # In the PressureLaw model, exponent of the Kennicutt-Schmidt law.
  KS_high_density_threshold_H_p_cm3: 1e3       # In the PressureLaw model, Hydrogen number density above which the Kennicut-Schmidt law changes slope in Hydrogen atoms per cm^3.
  KS_high_density_exponent:          2.0       # In the PressureLaw model, Slope of the Kennicut-Schmidt law above the high-density threshold.
  gas_fraction:                      0.25      # (Optional) In the PressureLaw model, The gas fraction used internally by the model (Defaults to 1).
  density_direct_H_p_cm3:            1e5       # (Optional) Density above which a gas particle gets automatically turned into a star in Hydrogen atoms per cm^3 (Defaults to FLT_MAX).
  min_over_density:                  100.0     # The over-density above which star-formation is allowed.
  EOS_entropy_margin_dex:            0.3       # When using Z-based SF threshold, logarithm base 10 of the maximal entropy above the EOS at which stars can form.
  threshold_norm_H_p_cm3:            0.1       # When using Z-based SF threshold, normalisation of the metal-dependant density threshold for star formation in Hydrogen atoms per cm^3.
  threshold_Z0:                      0.002     # When using Z-based SF threshold, reference metallicity (metal mass fraction) for the metal-dependant threshold for star formation.
  threshold_slope:                   -0.64     # When using Z-based SF threshold, slope of the metal-dependant star formation threshold
  threshold_max_density_H_p_cm3:     10.0      # When using Z-based SF threshold, maximal density of the metal-dependant density threshold for star formation in Hydrogen atoms per cm^3.
  threshold_temperature1_K:          1000      # When using subgrid-based SF threshold, subgrid temperature below which gas is star-forming.
  threshold_temperature2_K:          31622     # When using subgrid-based SF threshold, subgrid temperature below which gas is star-forming if also above the density limit.
  threshold_number_density_H_p_cm3:  10        # When using subgrid-based SF threshold, subgrid number density above which gas is star-forming if also below the second temperature limit.
  num_of_stars_per_gas_particle:     1         # (Optional) The number star particles to form per gas particle converted to stars. (Defaults to 1. Must be > 0)
  
# Quick Lyman-alpha star formation parameters
QLAStarFormation:
  over_density:              1000      # The over-density above which gas particles turn into stars.

# GEAR star formation model (Revaz and Jablonka 2018)
GEARStarFormation:
  star_formation_mode: default      # default (use the pressure floor limit) or agora (do not use the pressure floor limit)
  star_formation_efficiency: 0.01   # star formation efficiency (c_*)
  maximal_temperature_K:     3e4    # Upper limit to the temperature of a star forming particle
  density_threshold_Hpcm3:   10     # Density threshold (Hydrogen atoms/cm^3) for star formation
  n_stars_per_particle: 4           # Number of stars that an hydro particle can generate
  min_mass_frac: 0.5                # Minimal mass for a stellar particle as a fraction of the average mass for the stellar particles.

# Parameters related to feedback models  -----------------------------------------------

# EAGLE feedback model
EAGLEFeedback:
  use_SNII_feedback:                   1               # Global switch for SNII thermal (stochastic) feedback.
  use_SNIa_feedback:                   1               # Global switch for SNIa thermal (continuous) feedback.
  use_AGB_enrichment:                  1               # Global switch for enrichement from AGB stars.
  use_SNII_enrichment:                 1               # Global switch for enrichement from SNII stars.
  use_SNIa_enrichment:                 1               # Global switch for enrichement from SNIa stars.
  filename:                            ./yieldtables/  # Path to the directory containing the EAGLE yield tables.
  IMF_min_mass_Msun:                   0.1             # Minimal stellar mass considered for the Chabrier IMF in solar masses.
  IMF_max_mass_Msun:                 100.0             # Maximal stellar mass considered for the Chabrier IMF in solar masses.
  SNII_min_mass_Msun:                  6.0             # Minimal mass considered for SNII stars in solar masses.
  SNII_max_mass_Msun:                100.0             # Maximal mass considered for SNII stars in solar masses.
  SNII_feedback_model:                 Random          # Feedback modes: Random, Isotropic, MinimumDistance, MinimumDensity
  SNII_sampled_delay:                  1               # Sample the SNII lifetimes to do feedback.
  SNII_wind_delay_Gyr:                 0.03            # Time in Gyr between a star's birth and the SNII thermal feedback event when not sampling.
  SNII_delta_T_K:                      3.16228e7       # Change in temperature to apply to the gas particle in a SNII thermal feedback event in Kelvin.
  SNII_delta_v_km_p_s:                 200             # Velocity kick applied by the stars when doing SNII feedback (in km/s).
  SNII_energy_erg:                     1.0e51          # Energy of one SNII explosion in ergs.
  SNII_energy_fraction_function:       Independent     # Type of functional form to use for scaling the energy fraction with density and metallicity ('EAGLE', 'Separable', or 'Independent')
  SNII_energy_fraction_min:            0.3             # Minimal fraction of energy applied in a SNII feedback event.
  SNII_energy_fraction_max:            3.0             # Maximal fraction of energy applied in a SNII feedback event.
  SNII_energy_fraction_delta_E_n:      6.0             # Maximal energy increase due to high density (only used if SNII_energy_fraction_function is 'Independent').
  SNII_energy_fraction_Z_0:            0.0012663729    # Pivot point for the metallicity dependance of the SNII energy fraction (metal mass fraction).
  SNII_energy_fraction_n_0_H_p_cm3:    0.67            # Pivot point for the birth density dependance of the SNII energy fraction in cm^-3.
  SNII_energy_fraction_n_Z:            0.8686          # Power-law for the metallicity dependance of the SNII energy fraction.
  SNII_energy_fraction_n_n:            0.8686          # Power-law for the (birth) density dependance of the SNII energy fraction.
  SNII_energy_fraction_sigma_Z:        0.5             # Transition width for the metallicity dependence of the SNII energy fraction. Specify this or n_Z, both are not simultaneously accepted.
  SNII_energy_fraction_sigma_n:        0.5             # Transition width for the (birth) density dependence of the SNII energy fraction. Specify this or n_n, both are not simultaneously accepted.
  SNII_energy_fraction_use_birth_density: 0            # Are we using the density at birth to compute f_E or at feedback time?
  SNII_energy_fraction_use_birth_metallicity: 0        # Are we using the metallicity at birth to compute f_E or at feedback time?
  SNIa_DTD:                            PowerLaw        # Functional form of the SNIa delay time distribution Two choices: 'PowerLaw' or 'Exponential'.
  SNIa_DTD_delay_Gyr:                  0.04            # Stellar age after which SNIa start in Gyr (40 Myr corresponds to stars ~ 8 Msun).
  SNIa_DTD_power_law_norm_p_Msun:      0.0012          # Normalization of the SNIa delay time distribution in the power-law DTD case (in Msun^-1).
  SNIa_DTD_exp_norm_p_Msun:            0.002           # Normalization of the SNIa delay time distribution in the exponential DTD case (in Msun^-1).
  SNIa_DTD_exp_timescale_Gyr:          2.0             # Time-scale of the SNIa delay time distribution in the exponential DTD case (in Gyr).
  SNIa_energy_erg:                    1.0e51           # Energy of one SNIa explosion in ergs.
  AGB_ejecta_velocity_km_p_s:         10.0             # Velocity of the AGB ejectas in km/s.
  stellar_evolution_age_cut_Gyr:       0.1             # Stellar age in Gyr above which the enrichment is down-sampled.
  stellar_evolution_sampling_rate:      10             # Number of time-steps in-between two enrichment events for a star above the age threshold.
  SNII_yield_factor_Hydrogen:          1.0             # (Optional) Correction factor to apply to the Hydrogen yield from the SNII channel.
  SNII_yield_factor_Helium:            1.0             # (Optional) Correction factor to apply to the Helium yield from the SNII channel.
  SNII_yield_factor_Carbon:            0.5             # (Optional) Correction factor to apply to the Carbon yield from the SNII channel.
  SNII_yield_factor_Nitrogen:          1.0             # (Optional) Correction factor to apply to the Nitrogen yield from the SNII channel.
  SNII_yield_factor_Oxygen:            1.0             # (Optional) Correction factor to apply to the Oxygen yield from the SNII channel.
  SNII_yield_factor_Neon:              1.0             # (Optional) Correction factor to apply to the Neon yield from the SNII channel.
  SNII_yield_factor_Magnesium:         2.0             # (Optional) Correction factor to apply to the Magnesium yield from the SNII channel.
  SNII_yield_factor_Silicon:           1.0             # (Optional) Correction factor to apply to the Silicon yield from the SNII channel.
  SNII_yield_factor_Iron:              0.5             # (Optional) Correction factor to apply to the Iron yield from the SNII channel.

# GEAR feedback model
GEARFeedback:
  supernovae_energy_erg: 0.1e51                            # Energy released by a single supernovae.
  supernovae_efficiency: 0.1                               # Supernovae energy efficiency, used for both SNIa and SNII. The energy released effectively is E_sn = supernovae_efficiency*E_sn
  yields_table: chemistry-AGB+OMgSFeZnSrYBaEu-16072013.h5  # Table containing the yields.
  yields_table_first_stars: chemistry-PopIII.hdf5          # Table containing the yields of the first stars.
  metallicity_max_first_stars: -1                          # Maximal metallicity (in mass fraction) for a first star (-1 to deactivate).
  imf_transition_metallicity: -5                           # Maximal metallicity ([Fe/H]) for a first star (0 to deactivate).
  discrete_yields: 0                                       # Should we use discrete yields or the IMF integrated one?
  elements: [Fe, Mg, O, S, Zn, Sr, Y, Ba, Eu]              # Elements to read in the yields table. The number of element should be one less than the number of elements (N) requested during the configuration (--with-chemistry=GEAR_N).
  discrete_star_minimal_gravity_mass_Msun: 0.1             # Minimal gravity mass after a discrete star completely explodes. In M_sun. (Default: 0.1)

# AGORA feedback model
AGORAFeedback:
  energy_in_erg_per_CCSN: 1e51
  supernovae_efficiency: 1
  supernovae_explosion_time_myr: 5
  ccsne_per_solar_mass : 0.010989
  ejected_mass_in_solar_mass_per_CCSN : 14.8
  ejected_Fe_mass_in_solar_mass_per_CCSN : 2.63
  ejected_metal_mass_in_solar_mass_per_CCSN : 2.63
 

# Parameters related to AGN models  -----------------------------------------------

# EAGLE AGN model
EAGLEAGN:
  subgrid_seed_mass_Msun:             1.5e5      # Black hole subgrid mass at creation time in solar masses.
  use_subgrid_mass_from_ics:          1          # (Optional) Use subgrid masses specified in ICs [1, default], or initialise them to particle masses [0]?
  with_subgrid_mass_check:            1          # (Optional) Verify that initial black hole subgrid masses are positive [1, default]. Only used if use_subgrid_mass_from_ics is 1.
  use_multi_phase_bondi:              0          # Compute Bondi rates per neighbour particle?
  use_subgrid_bondi:                  0          # Compute Bondi rates using the subgrid extrapolation of the gas properties around the BH?
  with_angmom_limiter:                1          # Are we applying the Rosas-Guevara et al. (2015) viscous time-scale reduction term?
  viscous_alpha:                      1e6        # Normalisation constant of the viscous time-scale in the accretion reduction term
  with_boost_factor:                  0          # Are we using the model from Booth & Schaye (2009)?
  boost_alpha_only:                   0          # If using the boost factor, are we using a constant boost only?
  boost_alpha:                        1.         # Lowest value for the accretion effeciency for the Booth & Schaye 2009 accretion model.
  boost_beta:                         2.         # Slope of the power law for the Booth & Schaye 2009 model, set beta to zero for constant alpha models.
  boost_n_h_star_H_p_cm3:             0.1        # Normalization of the power law for the Booth & Schaye 2009 model in cgs (cm^-3).
  with_fixed_T_near_EoS:              0          # Are we using a fixed temperature to compute the sound-speed of gas on the entropy floor in the Bondy-Hoyle accretion term?
  fixed_T_above_EoS_dex:              0.3        # Distance above the entropy floor for which we use a fixed sound-speed
  fixed_T_near_EoS_K:                 8000       # Fixed temperature assumed to compute the sound-speed of gas on the entropy floor in the Bondy-Hoyle accretion term
  radiative_efficiency:               0.1        # Fraction of the accreted mass that gets radiated.
  max_eddington_fraction:             1.         # Maximal allowed accretion rate in units of the Eddington rate.
  eddington_fraction_for_recording:   0.1        # Record the last time BHs reached an Eddington ratio above this threshold.
  use_nibbling:                       0          # Continuously transfer small amounts of mass from all gas neighbours to a black hole [1] or stochastically swallow whole gas particles [0]?
  min_gas_mass_for_nibbling_Msun:     9e5        # Minimum mass for a gas particle to be nibbled from [M_Sun]. Only used if use_nibbling is 1.
  coupling_efficiency:                0.15       # Fraction of the radiated energy that couples to the gas in feedback events.
  AGN_feedback_model:                 Random     # Feedback modes: Random, Isotropic, MinimumDistance, MinimumDensity
  AGN_use_deterministic_feedback:     0          # Deterministic (reservoir) [1] or stochastic [0] AGN feedback?
  AGN_delta_T_K:                      3.16228e8  # Change in temperature to apply to the gas particle in an AGN feedback event in Kelvin, this is used for the constant AGN model, for the mass dependend heating model we use this as an initialization value for the IC and birth properties of the BHs
  use_variable_delta_T:               1             # Switch to enable adaptive calculation of AGN dT [1], rather than using a constant value [0].
  AGN_with_locally_adaptive_delta_T:  1             # Switch to enable additional dependence of AGN dT on local gas density and temperature (only used if use_variable_delta_T is 1).
  AGN_delta_T_mass_norm:              3e8           # Normalisation temperature of AGN dT scaling with BH subgrid mass [K] (only used if use_variable_delta_T is 1).
  AGN_delta_T_mass_reference:         1e8           # BH subgrid mass at which the normalisation temperature set above applies [M_Sun] (only used if use_variable_delta_T is 1).
  AGN_delta_T_mass_exponent:          0.666667      # Power-law index of AGN dT scaling with BH subgrid mass (only used if use_variable_delta_T is 1).
  AGN_delta_T_crit_factor:            1.0           # Multiple of critical dT for numerical efficiency (Dalla Vecchia & Schaye 2012) to use as dT floor (only used if use_variable_delta_T and AGN_with_locally_adaptive_delta_T are both 1).
  AGN_delta_T_background_factor:      0.0           # Multiple of local gas temperature to use as dT floor (only used if use_variable_delta_T and AGN_with_locally_adaptive_delta_T are both 1).
  AGN_delta_T_min:                    1e7           # Minimum allowed value of AGN dT [K] (only used if use_variable_delta_T is 1).
  AGN_delta_T_max:                    3e9           # Maximum allowed value of AGN dT [K] (only used if use_variable_delta_T is 1).
  AGN_use_nheat_with_fixed_dT:        0          # Switch to use the constant AGN dT, rather than the adaptive one, for calculating the energy reservoir threshold (only used if use_variable_delta_T is 1).
  AGN_use_adaptive_energy_reservoir_threshold: 0 # Switch to calculate an adaptive AGN energy reservoir threshold.
  AGN_nheat_alpha:                   -1.0        # Number of particles to be heatable in a feedback event, at the reference accretion rate (only used if AGN_use_adaptive_energy_reservoir_threshold is 1).
  AGN_nheat_maccr_normalisation:     -1.0        # Reference accretion rate for energy reservoir threshold [M_sun / yr] (only used if AGN_use_adaptive_energy_reservoir_threshold is 1).
  AGN_nheat_limit:                   -1.0        # Hard limit for the energy reservoir threshold; above the reference accretion rate, it exponentially tapers off towards this (only used if AGN_use_adaptive_energy_reservoir_threshold is 1).
  AGN_num_ngb_to_heat:                1.         # Target number of gas neighbours to heat in an AGN feedback event.
  max_reposition_mass:                2e8        # Maximal BH mass considered for BH repositioning in solar masses.
  max_reposition_distance_ratio:      3.0        # Maximal distance a BH can be repositioned, in units of the softening length.
  with_reposition_velocity_threshold: 1          # Should we only reposition to particles that move slowly w.r.t. the black hole?
  max_reposition_velocity_ratio:      0.5        # Maximal velocity offset of a particle to reposition a BH to, in units of the ambient sound speed of the BH. Only meaningful if with_reposition_velocity_ratio is 1.
  min_reposition_velocity_threshold: -1.0        # Minimal value of the velocity threshold for repositioning [km/s], set to < 0 for no effect. Only meaningful if with_reposition_velocity_ratio is 1.
  set_reposition_speed:               0          # Should we reposition black holes with (at most) a prescribed speed towards the potential minimum?
  reposition_coefficient_upsilon:     50.0       # Repositioning speed normalisation [km/s/M_sun]. Only meaningful if set_reposition_speed is 1.
  reposition_reference_mass:          1e5        # Reference mass for scaling of reposition speed [M_sun]. Only meaningful if set_reposition_speed is 1.
  reposition_exponent_mass:           2.0        # (Optional) Exponent for scaling of repositioning velocity with BH mass; default = 2.0. Only meaningful if set_reposition_speed is 1.
  reposition_reference_n_H:           1.0        # Reference gas density around the black holes for scaling of repositioning speed [N_H cm^-3]. Only meaningful if set_reposition_speed is 1.
  reposition_exponent_n_H:            1.0        # (Optional) Exponent for scaling of repositioning velocity with gas density; default = 1.0. Only meaningful if set_reposition_speed is 1.
  with_potential_correction:          1          # Should the BH's own contribution to the potential be removed from the neighbour's potentials when looking for repositioning targets.
  threshold_major_merger:             0.333      # Mass ratio threshold to consider a BH merger as 'major'
  threshold_minor_merger:             0.1        # Mass ratio threshold to consider a BH merger as 'minor'
  merger_threshold_type:              DynamicalEscapeVelocity  # Type of velocity threshold for BH mergers ('CircularVelocity', 'EscapeVelocity', 'DynamicalEscapeVelocity').
  merger_max_distance_ratio:          3.0        # Maximal distance over which two BHs can merge, in units of the softening length.
  minimum_timestep_Myr:               1.0        # Minimum time-step size for BHs in Mega-years. The time-step size is computed based on the accretion rate and this serves as a minimum. Defaults to FLT_MAX.

# Spin-jet AGN model
SPINJETAGN:
  subgrid_seed_mass_Msun:             1e5        # Black hole subgrid mass at creation time in solar masses.
  use_subgrid_mass_from_ics:          1          # (Optional) Use subgrid masses specified in ICs [1, default], or initialise them to particle masses [0]?
  with_subgrid_mass_check:            1          # (Optional) Verify that initial black hole subgrid masses are positive [1, default]. Only used if use_subgrid_mass_from_ics is 1.
  use_multi_phase_bondi:              0          # Compute Bondi rates per neighbour particle [1] or for the smoothed ambient gas around the black hole [0]?
  use_subgrid_gas_properties:         1          # Use subgrid density [1] or dynamical density [0] to calculate BH accretion rates?
  use_krumholz:                       1          # Use Krumholz et al. (2006) [1] or standard Bondi-Hoyle-Lyttleton formula [0] for black hole accretion rates? Only used if multi_phase_bondi is 0.
  with_krumholz_vorticity:            0          # Include the vorticity term in Krumholz et al. formula? Only used if use_multi_phase_bondi is 0.
  with_angmom_limiter:                0          # Are we applying the Rosas-Guevara (2015) viscous time-scale reduction term?
  viscous_alpha:                      1e6        # Normalisation constant of the viscous time-scale in the accretion reduction term. Only used if with_angmom_limiter is 1.
  with_boost_factor:                  0          # Are we using the model from Booth, Schaye (2009)?
  boost_alpha:                        1.         # Lowest value for the accretion effeciency for the Booth, Schaye 2009 accretion model.
  boost_beta:                         2.         # Slope of the power law for the Booth, Schaye 2009 model, set beta to zero for constant alpha models.
  boost_n_h_star_cm3:                 0.1        # Normalization of the power law for the Booth Schaye 2009 model in cgs (cm^-3).
  max_eddington_fraction:             1.         # Maximal allowed accretion rate in units of the Eddington rate.
  eddington_fraction_for_recording:   0.1        # Record the last time BHs reached an Eddington ratio above this threshold.
  use_nibbling:                       1          # Continuously transfer small amounts of mass from all gas neighbours to a black hole [1] or stochastically swallow whole gas particles [0]? 
  min_gas_mass_for_nibbling_Msun:     9e5        # Minimum mass for a gas particle to be nibbled from [M_Sun]. Only used if use_nibbling is 1.
  coupling_efficiency:                0.15       # Fraction of the radiated energy that couples to the gas in feedback events.
  AGN_heating_temperature_model:      Constant   # How AGN jet velocities are calculated. If 'Constant', a single value is used. If 'BlackHoleMass', then an empirical relation between halo mass and black hole mass is used to calculate jet velocities. 'HaloMass' is currently not supported.
  AGN_delta_T_K:                      3.16228e8  # Change in temperature to apply to the gas particle in an AGN feedback event in Kelvin, if 'AGN_heating_temperature_model' is 'Constant'.
  delta_T_xi:                         1.         # The numerical multiplier by which the heating temperature formula is scaled, if 'AGN_heating_temperature_model' is 'Local'. If a value of 1 is used, the formulas are used as derived, i.e. they are not rescaled.
  delta_T_min_K:                      1e8        # The minimal heating temperature in Kelvin. This is used if 'AGN_heating_temperature_model' is 'Local'.
  delta_T_max_K:                      1e11       # The maximal heating temperature in Kelvin. This is used if 'AGN_heating_temperature_model' is 'Local'.
  AGN_num_ngb_to_heat:                1.         # Target number of gas neighbours to heat in an AGN feedback event.
  with_potential_correction:          1          # Subtract BH's own contribution to the potential of neighbours when determining repositioning targets.
  max_reposition_mass_Msun:           2e8        # Maximal BH mass considered for BH repositioning in solar masses.
  max_reposition_distance_ratio:      3.0        # Maximal distance a BH can be repositioned, in units of the softening length.
  with_reposition_velocity_threshold: 0          # Should we only reposition to particles that move slowly w.r.t. the black hole?
  max_reposition_velocity_ratio:      0.25       # Maximal velocity offset of a particle to reposition a BH to, in units of the ambient sound speed of the BH. Only meaningful if with_reposition_velocity_ratio is 1.
  min_reposition_velocity_threshold_km_p_s: -1.0 # Minimal value of the velocity threshold for repositioning [km/s], set to < 0 for no effect. Only meaningful if with_reposition_velocity_ratio is 1.
  set_reposition_speed:               0          # Should we reposition black holes with (at most) a prescribed speed towards the potential minimum?
  reposition_coefficient_upsilon:     0.001      # Repositioning speed normalisation [km/s/M_sun]. Only meaningful if set_reposition_speed is 1.
  reposition_exponent_xi:             1.0        # (Optional) Scaling of repositioning velocity with BH subgrid mass (default: 1.0, linear). Only meaningful if set_reposition_speed is 1.
  threshold_major_merger:             0.333      # Mass ratio threshold to consider a BH merger as 'major'
  threshold_minor_merger:             0.1        # Mass ratio threshold to consider a BH merger as 'minor'
  merger_threshold_type:              DynamicalEscapeVelocity   # Type of velocity threshold for BH mergers (CircularVelocity as in EAGLE, EscapeVelocity, or DynamicalEscapeVelocity)
  merger_max_distance_ratio:          3.0        # Maximal distance over which two BHs can merge, in units of the softening length.
  AGN_use_deterministic_feedback:     1          # Deterministic (1) or stochastic (0) AGN feedback model
  AGN_feedback_model:                 Isotropic  # AGN feedback model (Isotropic or MinimumDistance)
  minimum_timestep_yr:                1000.0     # Minimum time-step of black-hole particles
  include_jets:                       1          # Global switch whether to include jet feedback [1] or not [0].
  turn_off_radiative_feedback:        0          # Global switch whether to turn off radiative (thermal) feedback [1] or not [0]. This should only be used if 'include_jets' is set to 1, since we want feedback in some form or another.
  alpha_acc:                          0.2        # Viscous alpha of the subgrid accretion disks. Likely to be within the 0.1-0.3 range. The main effect is that it sets the transition accretion rate between the thin and thick disk, as dot(m) = 0.2 * alpha^2.
  mdot_crit_ADAF:                     0.01       # The transition normalized accretion rate (Eddington ratio) at which the disc goes from thick (low accretion rates) to thin (high accretion rates). The feedback also changes from kinetic jets to thermal isotropic, respectively.
  seed_spin:                          0.01       # The (randomly-directed) black hole spin assigned to BHs when they are seeded. Should be strictly between 0 and 1.
  AGN_jet_velocity_model:             Constant   # How AGN jet velocities are calculated. If 'Constant', a single value is used. If 'BlackHoleMass', then an empirical relation between halo mass and black hole mass is used to calculate jet velocities. 'HaloMass' is currently not supported. 
  v_jet_km_p_s:                       3160.      # Jet velocity to use if 'AGN_jet_velocity_model' is 'Constant'. Units are km/s.
  v_jet_BH_mass_scaling_reference_mass_Msun: 1e9 # The reference mass used in the relation between halo mass and BH mass used to calculate jet velocities. Only used if 'AGN_jet_velocity_model' is 'BlackHoleMass'.
  v_jet_BH_mass_scaling_slope:        0.5        # The slope of the relation between halo mass and BH mass used to calculate jet velocities. Only used if 'AGN_jet_velocity_model' is 'BlackHoleMass'.
  v_jet_min_km_p_s:                   500        # The minimal jet velocity. This is used if 'AGN_jet_velocity_model' is 'BlackHoleMass', 'MassLoading' or 'Local'.
  v_jet_max_km_p_s:                   1e4        # The maximal jet velocity. This is used if 'AGN_jet_velocity_model' is 'BlackHoleMass', 'MassLoading' or 'Local'.
  opening_angle_in_degrees:           7.5        # The half-opening angle of the jet in degrees. Should use values < 15 unless for tests.
  N_jet:                              2          # Target number of particles to kick as part of a single jet feedback event. Should be a multiple of 2 to ensure approximate momentum conservation (we always kick particles in pairs, one from each 'side' of the BH, relative to the spin vector).
  AGN_jet_feedback_model:             MinimumDistance # Which particles to kick from the black hole smoothing kernels. Should be 'SpinAxis', 'MinimumDistance', 'MaximumDistance' or 'MinimumDensity'
  eps_f_jet:                          1.         # Coupling efficiency for jet feedback. No reason to expect this to be less than 1.
  fix_jet_efficiency:                 0          # Global switch whether to fix jet efficiency to a particular value [1], or use a spin-dependant formula [0].
  jet_efficiency:                     0.1        # The constant jet efficiency used if 'fix_jet_efficiency' is set to 1.
  fix_jet_direction:                  0          # Global switch whether to fix the jet direction to be along the z-axis, instead of along the spin vector.
  accretion_efficiency_mode:          Variable   # How the accretion efficiencies are calculated for the thick accretion disc. If 'Constant', the value of 'accretion_efficiency_thick' will be used. If 'Variable', the accretion efficiency will scale with Eddington ratio.
  accretion_efficiency_thick:         0.01       # The accretion efficiency (suppression factor of the accretion rate) to use in the thick disc (ADAF), to represent the effects of subgrid ADIOS winds that take away most of the mass flowing through the accretion disc.
  accretion_efficiency_slim:          1          # The constant accretion efficiency to use in the slim disc, at super-Eddington rates.
  ADIOS_s:                            0.5        # The exponent of the scaling between accretion efficiency and transition radius of the accretion disc, used if 'accretion_efficiency_mode' is 'Variable'.
  ADIOS_R_in:                         1e4        # The normalisation (the value) of the transition radius of the accretion disc at the critical Eddington ratio (0.01), used if 'accretion_efficiency_mode' is 'Variable'.
  fix_radiative_efficiency:           0          # Global switch whether to fix the radiative efficiency to a particular value [1], or use a spin-dependant formula [0]. 
  radiative_efficiency:               0.1        # The constant jet efficiency used if 'fix_radiative_efficiency' is set to 1. Otherwise, this value is used to define the Eddington accretion rate.
  TD_region:                          B          # How to treat the subgrid accretion disk if it is thin, according to the Shakura & Sunyaev (1973) model. If set to B, region b will be used. If set to C, region c will be used.
  include_GRMHD_spindown:             1          # Whether to include high jet spindown rates from GRMHD simulations [1], or use an analytical formula that assumes extraction of energy from the rotational mass/energy of the BH.
  delta_ADAF:                         0.2        # Electron heating parameter, which controls the strength of radiative feedback in thick disks. Should be between 0.1 and 0.5. This parameter is only used if turn_off_secondary_feedback is set to 0.
  include_slim_disk:                  1          # Global switch whether to include super-Eddington accretion, modeled as the slim disk. If set to 0, disks will be considered thin even at very large accretion rates.
  use_jets_in_thin_disc:              1          # Whether to use jets alongside radiation in the thin disc at moderate Eddington ratios.
  use_ADIOS_winds:                    1          # Whether to include ADIOS winds in the thick disc as thermal isotropic feedback (same channel as thin disc quasar feedback, but with a different efficiency). 
  slim_disc_wind_factor:              1          # The relative efficiency of slim disc winds at super-Eddington rates. If '1', full winds will be used, while '0' will lead to no winds. Any value in between those can also be used. The wind is implemented in the thermal isotropic feedback channel.
  
# Parameters related to the neutrinos --------------------------------------------
Neutrino:
  use_delta_f:                        1          # Use the delta-f method for shot noise reduction
  use_delta_f_mesh_only:              0          # Use the delta-f method, but only in the mesh gravity calculation and outputs
  generate_ics:                       0          # Automatically generate neutrino velocities at the start of the run
  neutrino_seed:                      0          # Seed used in the delta-f weighting step for Fermi-Dirac momentum generation
  use_linear_response: 0                         # Option to use the linear response method
  transfer_functions_filename: perturb.hdf5      # For linear response neutrinos, path to an hdf5 file with transfer functions, redshifts, and wavenumbers
  dataset_redshifts: Redshifts                   # For linear response neutrinos, name of the dataset with the redshifts (a vector of length N_z)
  dataset_wavenumbers: Wavenumbers               # For linear response neutrinos, name of the dataset with the wavenumbers (a vector of length N_k)
  dataset_delta_cdm: Functions/d_cdm             # For linear response neutrinos, name of the dataset with the cdm density transfer function (N_z x N_k)
  dataset_delta_baryon: Functions/d_b            # For linear response neutrinos, name of the dataset with the baryon density transfer function (N_z x N_k)
  dataset_delta_nu: Functions/d_ncdm[0]          # For linear response neutrinos, name of the dataset with the neutrino density transfer function (N_z x N_k)
  fixed_bg_density: 1                            # For linear response neutrinos, whether to use a fixed present-day background density
  use_model_none: 0                              # Option to use no neutrino model

# Parameters related to extra i/o (X-ray emmisivity)  ----------------------------

XrayEmissivity:
  xray_table_path:         ./X_Ray_tables.hdf5   # Path to the X-ray emissivity tables
  
# Parameters related to the sink particles ---------------------------------------

# Default sink particles
DefaultSink:
  cut_off_radius:        1e-3       # Cut off radius of the sink particles (in internal units). This parameter should be adapted with the resolution.

BasicSink:
  use_nibbling: 1                             # Use nibbling to accrete gas? If zero, do swallowing instead.
  min_gas_mass_for_nibbling_Msun: 5e4         # The mass in Msun that particles cannot be nibbled below. A good default is half the initial mass.

# GEAR sink particles
GEARSink:
  cut_off_radius:        1e-3                 # Cut off radius of the sink particles (in internal units). In GEAR, if this is specified, the cutoff radius is fixed, and the sink smoothing length is fixed at this value divided by kernel_gamma. If not, the cutoff radius varies with the sink smoothing length as r_cut = h*kernel_gamma.
  f_acc: 0.1                                  # (Optional) Fraction of the cut_off_radius that determines if a gas particle should be swallowed wihtout additional check. It has to respect 0 <= f_acc <= 1. (Default: 0.1)
  temperature_threshold_K:        100         # Max temperature (in K) for forming a sink when density_threshold_Hpcm3 <= density <= maximal_density_threshold_Hpcm3.
  density_threshold_Hpcm3: 1e3                # Minimum gas density (in Hydrogen atoms/cm3) required to form a sink particle.
  maximal_density_threshold_Hpcm3: 1e5        # If the gas density exceeds this value (in Hydrogen atoms/cm3), a sink forms regardless of temperature if all other criteria are passed. (Default: FLT_MAX)
  sink_minimal_mass_Msun:      0.             # (Optional) Sink minimal mass in Msun. This parameter prevents m_sink << m_gas in low resolution simulations. (Default: 0.0)
  stellar_particle_mass_Msun:  20             # Mass of the stellar particle representing the low mass stars (continuous IMF sampling) (in solar mass)
  minimal_discrete_mass_Msun: 8               # Minimal mass of stars represented by discrete particles (in solar mass)
  stellar_particle_mass_first_stars_Msun: 20      # Mass of the stellar particle representing the low mass stars (continuous IMF sampling) (in solar mass). First stars
  minimal_discrete_mass_first_stars_Msun: 8       # Minimal mass of stars represented by discrete particles (in solar mass). First stars
  star_spawning_sigma_factor: 0.2                 # Factor to rescale the velocity dispersion of the stars when they are spawned. (Default: 0.2)
  sink_formation_contracting_gas_criterion: 1     # (Optional) Activate the contracting gas check for sink formation. (Default: 1)
  sink_formation_smoothing_length_criterion: 1    # (Optional) Activate the smoothing length check for sink formation. (Default: 1)
  sink_formation_jeans_instability_criterion: 1   # (Optional) Activate the two Jeans instability checks for sink formation. (Default: 1)
  sink_formation_bound_state_criterion: 1         # (Optional) Activate the bound state check for sink formation. (Default: 1)
  sink_formation_overlapping_sink_criterion: 1    # (Optional) Activate the overlapping sink check for sink formation. (Default: 1)
  disable_sink_formation: 0                       # (Optional) Disable sink formation. (Default: 0)
  CFL_condition:                        0.5       # Courant-Friedrich-Levy condition for time integration.
  timestep_age_threshold_unlimited_Myr: 100.      # (Optional) Age above which sinks no longer have time-step restrictions, except for 2-body encounters involving another young/old sink and gravity (in Mega-years). (Default: FLT_MAX)
  timestep_age_threshold_Myr:           25.       # (Optional) Age at which sink switch from young to old for time-stepping purposes (in Mega-years). (Default: FLT_MAX)
  max_timestep_young_Myr:               1.0       # (Optional) Maximal time-step length of young sinks (in Mega-years). (Default: FLT_MAX)
  max_timestep_old_Myr:                 5.0       # (Optional) Maximal time-step length of old sinks (in Mega-years). (Default: FLT_MAX)
  n_IMF:                                 2        # (Optional) Number of times the IMF mass can be swallowed in a single timestep. (Default: FLTM_MAX)
  tolerance_SF_timestep:                 0.5      # (Optional) Tolerance parameter for SF timestep constraint. (Default: 0.5)

# Parameters related to radiative transfer ---------------------------------------

GEARRT:
  f_reduce_c: 1e-3                                  # reduce the speed of light for the RT solver by multiplying c with this factor
  CFL_condition: 0.9                                # CFL condition for RT, independent of hydro
  f_limit_cooling_time: 0.6                         # (Optional) multiply the cooling time by this factor when estimating maximal next time step. Set to 0.0 to turn computation of cooling time off.
  photon_groups_Hz: [3.288e15, 5.945e15, 13.157e15] # Lower photon frequency group bin edges in Hz. Needs to have exactly N elements, where N is the configured number of bins --with-RT=GEAR_N
  stellar_luminosity_model: const                   # Which model to use to determine the stellar luminosities.
  const_stellar_luminosities_LSol: [1., 1., 1.]     # (Conditional) constant star luminosities for each photon frequency group to use if stellar_luminosity_model:const is set, in units of Solar Luminosity.
  hydrogen_mass_fraction:  0.76                     # total hydrogen (H + H+) mass fraction in the metal-free portion of the gas
  set_equilibrium_initial_ionization_mass_fractions: 0   # (Optional) set the initial ionization fractions depending on gas temperature assuming ionization equilibrium.
  set_initial_ionization_mass_fractions: 0          # (Optional) manually overwrite initial mass fraction of each species (using the values you set below)
  mass_fraction_HI: 0.76                            # (Conditional) If overwrite_initial_ionization_fractions=1, needed to set initial HI mass fractions to this value
  mass_fraction_HII: 0.                             # (Conditional) If overwrite_initial_ionization_fractions=1, needed to set initial HII mass fractions to this value
  mass_fraction_HeI: 0.24                           # (Conditional) If overwrite_initial_ionization_fractions=1, needed to set initial HeI mass fractions to this value
  mass_fraction_HeII: 0.                            # (Conditional) If overwrite_initial_ionization_fractions=1, needed to set initial HeII mass fractions to this value
  mass_fraction_HeIII: 0.                           # (Conditional) If overwrite_initial_ionization_fractions=1, needed to set initial HeIII mass fractions to this value
  skip_thermochemistry: 0                           # (Optional) skip the thermochemistry. This is intended only for debugging and testing the radiation transport, as it breaks the purpose of RT.
  stellar_spectrum_type: 0                          # Which radiation spectrum to use. 0: constant from 0 until some max frequency set by stellar_spectrum_const_max_frequency_Hz. 1: blackbody spectrum.
  stellar_spectrum_const_max_frequency_Hz: 1.e17    # (Conditional) if stellar_spectrum_type=0, use this maximal frequency for the constant spectrum. 
  stellar_spectrum_blackbody_temperature_K: 1.e4    # (Conditional) if stellar_spectrum_type=1, use this temperature (in K) for the blackbody spectrum. 
  stars_max_timestep: -1.                           # (Optional) restrict the maximal timestep of stars to this value (in internal units). Set to negative to turn off.
  grackle_verbose: 0                                # (Optional) set grackle to verbose. (Default: 0)
  case_B_recombination: 1                           # (Optional) use case B recombination interaction rates. (Default: 1)
  max_tchem_recursion: 0                            # (Optional) if > 0, sets the maximal recursion depth when re-computing the thermochemistry if |u_new/u_old - 1| > 0.1.

SPHM1RT:
  cred: 2.99792458e10                                 # value of reduced speed of light for the RT solver in code unit
  CFL_condition: 0.1                                  # CFL condition for RT, independent of hydro 
  chi:  [0, 0, 0, 0]                                  # (Optional) initial opacity in code unit for all gas particles
  photon_groups_Hz: [3.288e15, 5.945e15, 13.157e15]   # Photon frequency group bin edges in Hz. Needs to be 1 less than the number of groups (N) requested during the configuration (--with-RT=SPHM1RT_N). Outer edges of zero and infinity are assumed.
  use_const_emission_rates: 1                         # (Optional) use constant emission rates for stars as defined with star_emission_rates parameter
  star_emission_rates: [1e-32, 1e-32, 1e-32, 1e-32]     # (Optional) constant star emission rates for each photon frequency group to use if use_constant_emission_rates is set.
  stellar_spectrum_type: 0                            # Which radiation spectrum to use. 0: constant from 0 until some max frequency set by stellar_spectrum_const_max_frequency_Hz. 1: blackbody spectrum.
  stellar_spectrum_const_max_frequency_Hz: 1.e17      # (Conditional) if stellar_spectrum_type=0, use this maximal frequency for the constant spectrum. 
  stars_max_timestep: -1.                             # (Optional) restrict the maximal timestep of stars to this value (in internal units). Set to negative to turn off.
  stellar_spectrum_blackbody_temperature_K: 1.e4      # (Conditional) if stellar_spectrum_type=1, use this temperature (in K) for the blackbody spectrum. 
  skip_thermochemistry: 0                             # (Optional) skip the thermochemistry. This is intended only for debugging and testing the radiation transport, as it breaks the purpose of RT.
  init_mass_fraction_metal:     0.                    # (Optional) Inital mass fraction of particle mass in *all* metals (if it is set, the initial fraction will be over-written.)
  init_mass_fraction_Hydrogen:  0.752                 # (Conditional) (if init_mass_fraction_metal != -1.0f) Inital mass fraction of particle mass in Hydrogen
  init_mass_fraction_Helium:    0.248                 # (Conditional) (if init_mass_fraction_metal != -1.0f) Inital mass fraction of particle mass in Helium
  useabundances:              0                       # (Optional) use the species abundances below, instead of reading from initial condition
  init_species_abundance_e:        4e-5               # (Conditional) (if useabundances==1) free electron abundances (in unit hydrogen number density:nH)
  init_species_abundance_HI:       0.99999            # (Conditional) (if useabundances==1) HI abundances (in unit hydrogen number density:nH)
  init_species_abundance_HII:      1e-5               # (Conditional) (if useabundances==1) HII abundances (in unit hydrogen number density:nH)
  init_species_abundance_HeI:      0.08242680851      # (Conditional) (if useabundances==1) HeI abundances (in unit hydrogen number density:nH)
  init_species_abundance_HeII:     1e-5               # (Conditional) (if useabundances==1) HeII abundances (in unit hydrogen number density:nH)
  init_species_abundance_HeIII:    1e-5               # (Conditional) (if useabundances==1) HeIII abundances (in unit hydrogen number density:nH)
  relativeTolerance:          1e-3                    # (Optional) Relative tolerance for SPHM1RT thermo-chemistry intergration
  absoluteTolerance:          1e-10                   # (Optional) Absolute tolerance for SPHM1RT thermo-chemistry integration
  explicitTolerance:          0.1                     # (Optional) Tolerance below which we use the explicit solution in SPHM1RT thermo-chemistry
  ionizing_photon_energy_erg: [3.0208e-11, 5.61973e-11, 1.05154e-10]  # (Optional) ionizing photon energy in erg averaged within frequency bins #note that we start from frequency bin 1 (instead of 0).
  coolingon:              1                           # (Optional) switch for cooling (and photoheating), but photo-ionization will be ongoing even if coolingon==0 
  useparams:              0                           # (Optional) switch to use thermo-chemistry parameters from the parameter file
  fixphotondensity:       0                           # (Optional) switch for fixing the photo-density
  Fgamma_fixed_cgs:       [0.0, 0.0, 0.0]             # (Conditional) (if fixphotondensity=1) the photo-density values if the photo density is fixed
  onthespot:              1                           # (Optional) switch for the on the spot approximation
  sigma_cross:            [2.99e-18, 5.66e-19, 7.84e-20] # (Conditional) (if useparams=1) The cross section of ionizing photons for hydrogen (cm^2)
  alphaA:                 4.29e-13                    # (Conditional) (if useparams=1) The case A recombination coefficient for hydrogen (cgs)
  alphaB:                 2.59e-13                    # (Conditional) (if useparams=1) The case B recombination coefficient for hydrogen (cgs)
  beta:                   1.245e-15                   # (Conditional) (if useparams=1) The collisional ionization coefficient for hydrogen (cgs)
  reinject:               1                           # (Optional) gather energy around injection radius and re-inject the energy


# Parameters related to power spectra --------------------------------------------

PowerSpectrum:
  grid_side_length:  256                  # Size of the grid used in power spectrum calculation.
  num_folds:         6                    # Number of foldings (1 means no foldings), determines the max k
  fold_factor:       4                    # (Optional) factor by which to reduce the box along each side each folding (default: 4)
  window_order:      3                    # (Optional) order of the mass assignment scheme (default: 3, TSC)
  shift_centre_small_k_bins: 1            # (Optional) Correct the centre of the bins with a small k to account for the small number of modes entering the bin.
  output_list_on:    0                    # (Optional) Enable the output list
  output_list:       ./output_list_ps.txt # (Optional) File containing the output times (see documentation in "Parameter File" section)
  requested_spectra: ["matter-matter","cdm-cdm","starBH-starBH","gas-matter","pressure-pressure","matter-pressure", "neutrino0-neutrino1"] # Array of strings indicating which components should be correlated for power spectra
    

# Parameters related to lightcones  -----------------------------------------------
# Parameters in the LightconeCommon section apply to all lightcones but can be overridden in the LightconeX sections.
# Up to 8 Lightcone sections named Lightcone0 to Lightcone7 may be present.
LightconeCommon:

  subdir:            lightcones   # All lightcone output is written to this directory
  buffer_chunk_size: 10000        # Particles and map updates are buffered in a linked list of chunks of this size

  z_range_for_DM:     [0.0, 0.05] # Output redshift range for dark matter
  z_range_for_Gas:    [0.0, 0.05] # Output redshift range for gas
  z_range_for_Stars:  [0.0, 0.05] # Output redshift range for stars
  z_range_for_BH:     [0.0, 0.05] # Output redshift range for black holes

  max_particles_buffered: 100000  # Output particles if buffer size reaches this value
  max_updates_buffered:   100000  # Flush map updates if buffer size reaches this value
  hdf5_chunk_size:        16384   # Chunk size for HDF5 particle and healpix map datasets

  nside:                512                    # Healpix resolution parameter
  radius_file:          ./shell_redshifts.txt  # Redshifts of shells for healpix maps
  max_map_update_send_size_mb: 16.0            # Apply map updates over mutliple iterations to limit memory overhead
  map_names_file:       ./map_types.txt        # List of types of healpix maps to make

  distributed_maps:   1           # Split maps over multiple files (1) or use collective I/O to write one file (0)

  particles_lossy_compression: 0  # Apply lossy compression to lightcone particles
  particles_gzip_level:        6  # Apply lossless (deflate) compression to lightcone particles
  maps_gzip_level:             6  # Apply lossless (deflate) compression to healpix maps

# Parameters specific to lightcone 0 - any lightcone parameters not found here are taken from LightconeCommon, above,
# except for 'enabled' and 'basename'.
Lightcone0:
  enabled: 1                                           # Enable this lightcone
  basename: lightcone0                                 # Base name of this lighcone's output files
  observer_position: [35.561875, 35.561875, 35.561875] # Location of the observer in this lightcone

# Parameters specific to lightcone 1 - any lightcone parameters not found here are taken from LightconeCommon, above,
# except for 'enabled' and 'basename'.
Lightcone1:
  enabled: 1
  basename: lightcone1
  observer_position: [35.561875, 35.561875, 35.561875]

  gas_filtering_enabled:      1      # Enable filtering out of certain gas particles from particle outputs
  min_z_for_gas_filtering:    0.025  # Filter gas particles above this redshift, output all below
  min_temp_for_filtered_gas:  1.0e5  # Above min_z_for_gas_filtering only output gas with temperature above this
  min_nh_for_filtered_gas:    1.0e-6 # Above min_z_for_gas_filtering only output gas with nh/(1+z)^4 above this

# Parameters defining a zoom region (only used for running zoom simulations with --zoom runtime flag)
ZoomRegion:
  region_pad_factor:          1.1    # How much larger the zoom region will be than the high res particle distribution in the ICs?
  zoom_top_level_depth:       2     # The depth of the zoom top level cells in a single background cell.
  bkg_top_level_cells:        16     # How many cells should the background be resolved with? (This is treated as gospel)
  buffer_cell_depth:          0      # (Optional, only used when buffer cells are needed) The depth of the top level buffer cells in a single background cell. (default: 0)
  neighbour_max_tree_depth:   2      # (Optional) The depth of the cell trees neighbouring the zoom region (default: -1)
  bkg_subdepth_diff_grav:     3      # The minimum difference between the leaf depth and the task depth for background cells.
<<<<<<< HEAD
  truncate_background:        0      # (Optional) Whether to truncate the background particle distribution to a fixed distance from the zoom region derived from PM gravity accuracy. (default: 0) 
  truncate_epsilon:           1e-3   # (Optional) The tolerance for the PM gravity accuracy when truncating the background particle distribution. (default: 1e-3, i.e. 0.1% error) 
  truncate_tidal_factor:      1.0    # (Optional) A scaling factor accounting for anisotropies in the background potential when truncating the background particle distribution. Larger means more parent volume is kept, i.e. more accurate. Typically 1-2 (default: 1.0)
=======
  max_com_dx:                 0.1    # The maximum allowed displacement of the centre of mass of a cell from the centre of the box. When this is exceeded, we rebuild the zoom region.
>>>>>>> 4749fab3
<|MERGE_RESOLUTION|>--- conflicted
+++ resolved
@@ -1093,10 +1093,7 @@
   buffer_cell_depth:          0      # (Optional, only used when buffer cells are needed) The depth of the top level buffer cells in a single background cell. (default: 0)
   neighbour_max_tree_depth:   2      # (Optional) The depth of the cell trees neighbouring the zoom region (default: -1)
   bkg_subdepth_diff_grav:     3      # The minimum difference between the leaf depth and the task depth for background cells.
-<<<<<<< HEAD
   truncate_background:        0      # (Optional) Whether to truncate the background particle distribution to a fixed distance from the zoom region derived from PM gravity accuracy. (default: 0) 
   truncate_epsilon:           1e-3   # (Optional) The tolerance for the PM gravity accuracy when truncating the background particle distribution. (default: 1e-3, i.e. 0.1% error) 
   truncate_tidal_factor:      1.0    # (Optional) A scaling factor accounting for anisotropies in the background potential when truncating the background particle distribution. Larger means more parent volume is kept, i.e. more accurate. Typically 1-2 (default: 1.0)
-=======
-  max_com_dx:                 0.1    # The maximum allowed displacement of the centre of mass of a cell from the centre of the box. When this is exceeded, we rebuild the zoom region.
->>>>>>> 4749fab3
+  max_com_dx:                 0.1    # The maximum allowed displacement of the centre of mass of a cell from the centre of the box. When this is exceeded, we rebuild the zoom region.