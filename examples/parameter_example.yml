--- conflicted
+++ resolved
@@ -14,7 +14,7 @@
 PhysicalConstants:
   G:            6.67408e-8  # (Optional) Overwrite the value of Newton's constant used internally by the code.
   mu_0:         1.2566370e1 # (Optional) Overwrite the value of the vacuum permeability used internally by the code.
-
+  
 # Cosmological parameters
 Cosmology:
   h:              0.6777        # Reduced Hubble constant
@@ -75,7 +75,7 @@
   max_timestep_young_Myr:               0.1          # (Optional) Maximal time-step length of young stars (in Mega-years). Defaults to FLT_MAX.
   max_timestep_old_Myr:                 1.0          # (Optional) Maximal time-step length of old stars (in Mega-years). Defaults to FLT_MAX.
   luminosity_filename:                  ./photometry # In the EAGLE model, directory where the photometry tables are stored.
-
+  
 # Parameters for the self-gravity scheme
 Gravity:
   mesh_side_length:              128       # Number of cells along each axis for the periodic gravity mesh (must be even).
@@ -102,7 +102,7 @@
   r_cut_max:                     4.5       # (Optional) Cut-off in number of top-level cells beyond which no FMM forces are computed (this is the default value).
   r_cut_min:                     0.1       # (Optional) Cut-off in number of top-level cells below which no truncation of FMM forces are performed (this is the default value).
 
-# Parameters when running with SWIFT_GRAVITY_FORCE_CHECKS
+# Parameters when running with SWIFT_GRAVITY_FORCE_CHECKS 
 ForceChecks:
   only_when_all_active: 1  # (Optional) Only compute exact forces during timesteps when all gparts are active (default: 0).
   only_at_snapshots:    1  # (Optional) Only compute exact forces during timesteps when a snapshot is being dumped (default: 0).
@@ -111,7 +111,7 @@
 FOF:
   basename:                        fof_output  # Filename for the FOF outputs (Unused when FoF is only run to seed BHs).
   scale_factor_first:              0.91        # Scale-factor of first FoF black hole seeding calls (needed for cosmological runs).
-  time_first:                      0.2         # Time of first FoF black hole seeding calls (needed for non-cosmological runs).
+  time_first:                      0.2         # Time of first FoF black hole seeding calls (needed for non-cosmological runs).	
   delta_time:                      1.005       # Time between consecutive FoF black hole seeding calls.
   min_group_size:                  256         # The minimum no. of particles required for a group.
   linking_length_ratio:            0.2         # Linking length in units of the main inter-particle separation.
@@ -166,7 +166,7 @@
   max_dt_RMS_factor:   0.25  # (Optional) Dimensionless factor for the maximal displacement allowed based on the RMS velocities.
   dt_RMS_use_gas_only: 0     # (Optional) When computing the max RMS dt, should only the gas particles be considered in the baryon component calculation?
   max_nr_rt_subcycles: 0     # (Optional) Maximal number of radiative transfer sub-cycles per hydro step for any particle. Set = 0 to disable subcycling. Needs to be a power of 2.
-
+  
 # Parameters governing the snapshots
 Snapshots:
   basename:   output      # Common part of the name of output files.
@@ -360,10 +360,6 @@
   planetary_SESAME_basalt_table_file:   ./EoSTables/SESAME_basalt_7530.txt
   planetary_SESAME_water_table_file:    ./EoSTables/SESAME_water_7154.txt
   planetary_SS08_water_table_file:      ./EoSTables/SS08_water.txt
-  planetary_AQUA_table_file:            ./EoSTables/AQUA.txt
-  planetary_CMS19_H_table_file:         ./EoSTables/CMS19_H.txt
-  planetary_CMS19_He_table_file:        ./EoSTables/CMS19_He.txt
-  planetary_CD21_HHe_table_file:        ./EoSTables/CD21_HHe.txt
   planetary_ANEOS_forsterite_table_file:    ./EoSTables/ANEOS_forsterite_S19.txt
   planetary_ANEOS_iron_table_file:          ./EoSTables/ANEOS_iron_S20.txt
   planetary_ANEOS_Fe85Si15_table_file:      ./EoSTables/ANEOS_Fe85Si15_S20.txt
@@ -732,7 +728,7 @@
   ejected_mass_in_solar_mass_per_CCSN : 14.8
   ejected_Fe_mass_in_solar_mass_per_CCSN : 2.63
   ejected_metal_mass_in_solar_mass_per_CCSN : 2.63
-
+ 
 
 # Parameters related to AGN models  -----------------------------------------------
 
@@ -812,7 +808,7 @@
   boost_n_h_star_cm3:                 0.1        # Normalization of the power law for the Booth Schaye 2009 model in cgs (cm^-3).
   max_eddington_fraction:             1.         # Maximal allowed accretion rate in units of the Eddington rate.
   eddington_fraction_for_recording:   0.1        # Record the last time BHs reached an Eddington ratio above this threshold.
-  use_nibbling:                       1          # Continuously transfer small amounts of mass from all gas neighbours to a black hole [1] or stochastically swallow whole gas particles [0]?
+  use_nibbling:                       1          # Continuously transfer small amounts of mass from all gas neighbours to a black hole [1] or stochastically swallow whole gas particles [0]? 
   min_gas_mass_for_nibbling_Msun:     9e5        # Minimum mass for a gas particle to be nibbled from [M_Sun]. Only used if use_nibbling is 1.
   coupling_efficiency:                0.15       # Fraction of the radiated energy that couples to the gas in feedback events.
   AGN_heating_temperature_model:      Constant   # How AGN jet velocities are calculated. If 'Constant', a single value is used. If 'BlackHoleMass', then an empirical relation between halo mass and black hole mass is used to calculate jet velocities. 'HaloMass' is currently not supported.
@@ -839,18 +835,6 @@
   minimum_timestep_yr:                1000.0     # Minimum time-step of black-hole particles
   include_jets:                       1          # Global switch whether to include jet feedback [1] or not [0].
   turn_off_radiative_feedback:        0          # Global switch whether to turn off radiative (thermal) feedback [1] or not [0]. This should only be used if 'include_jets' is set to 1, since we want feedback in some form or another.
-<<<<<<< HEAD
-  alpha_acc:                          0.1        # Viscous alpha of the subgrid accretion disks. Likely to be within the 0.1-0.3 range. The main effect is that it sets the transition accretion rate between the thin and thick disk, as dot(m) = 0.2 * alpha^2.
-  seed_spin:                          0.01        # The (randomly-directed) black hole spin assigned to BHs when they are seeded. Should be strictly between 0 and 1.
-  AGN_jet_velocity_model:             BlackHoleMass          # How AGN jet velocities are calculated. If 'Constant', a single value is used. If 'BlackHoleMass', then an empirical relation between halo mass and black hole mass is used to calculate jet velocities. 'HaloMass' is currently not supported.
-  v_jet_km_p_s:                       10000.     # Jet velocity to use if 'AGN_jet_velocity_model' is 'Constant'. Units are km/s.
-  v_jet_cs_ratio:                     10.        # This sets the jet velocity to v_jet_cs_ratio times the sound speed of the hot gas of the parent halo the black hole is in. This is used if 'AGN_jet_velocity_model' is 'BlackHoleMass'.
-  v_jet_BH_mass_scaling_reference_mass_Msun: 3.4e3 # The reference mass used in the relation between halo mass and BH mass used to calculate jet velocities. Only used if 'AGN_jet_velocity_model' is 'BlackHoleMass'.
-  v_jet_BH_mass_scaling_slope:        0.65       # The slope of the relation between halo mass and BH mass used to calculate jet velocities. Only used if 'AGN_jet_velocity_model' is 'BlackHoleMass'.
-  v_jet_mass_loading:                 400.       # The constant mass loading to use if 'AGN_jet_velocity_model' is MassLoading.
-  v_jet_xi:                           0.707       # The numerical multiplier by which the jet velocity formula is scaled, if 'AGN_jet_velocity_model' is 'Local' or 'SoundSpeed'. The appropriate values (to exactly obtain the formulas as derived) are 0.63 and 0.707 for the two, respectively.
-  v_jet_min_km_p_s:                   500        # The minimal jet velocity. This is used if  'AGN_jet_velocity_model' is 'BlackHoleMass', 'MassLoading', 'Local' or 'SoundSpeed'.
-=======
   alpha_acc:                          0.2        # Viscous alpha of the subgrid accretion disks. Likely to be within the 0.1-0.3 range. The main effect is that it sets the transition accretion rate between the thin and thick disk, as dot(m) = 0.2 * alpha^2.
   mdot_crit_ADAF:                     0.01       # The transition normalized accretion rate (Eddington ratio) at which the disc goes from thick (low accretion rates) to thin (high accretion rates). The feedback also changes from kinetic jets to thermal isotropic, respectively.
   seed_spin:                          0.01       # The (randomly-directed) black hole spin assigned to BHs when they are seeded. Should be strictly between 0 and 1.
@@ -860,38 +844,26 @@
   v_jet_BH_mass_scaling_slope:        0.5        # The slope of the relation between halo mass and BH mass used to calculate jet velocities. Only used if 'AGN_jet_velocity_model' is 'BlackHoleMass'.
   v_jet_min_km_p_s:                   500        # The minimal jet velocity. This is used if 'AGN_jet_velocity_model' is 'BlackHoleMass', 'MassLoading' or 'Local'.
   v_jet_max_km_p_s:                   1e4        # The maximal jet velocity. This is used if 'AGN_jet_velocity_model' is 'BlackHoleMass', 'MassLoading' or 'Local'.
->>>>>>> 42be0b03
   opening_angle_in_degrees:           7.5        # The half-opening angle of the jet in degrees. Should use values < 15 unless for tests.
   N_jet:                              2          # Target number of particles to kick as part of a single jet feedback event. Should be a multiple of 2 to ensure approximate momentum conservation (we always kick particles in pairs, one from each 'side' of the BH, relative to the spin vector).
   AGN_jet_feedback_model:             MinimumDistance # Which particles to kick from the black hole smoothing kernels. Should be 'SpinAxis', 'MinimumDistance', 'MaximumDistance' or 'MinimumDensity'
   eps_f_jet:                          1.         # Coupling efficiency for jet feedback. No reason to expect this to be less than 1.
   fix_jet_efficiency:                 0          # Global switch whether to fix jet efficiency to a particular value [1], or use a spin-dependant formula [0].
   jet_efficiency:                     0.1        # The constant jet efficiency used if 'fix_jet_efficiency' is set to 1.
-<<<<<<< HEAD
-  fix_radiative_efficiency:           0          # Global switch whether to fix the radiative efficiency to a particular value [1], or use a spin-dependant formula [0].
-=======
   fix_jet_direction:                  0          # Global switch whether to fix the jet direction to be along the z-axis, instead of along the spin vector.
   accretion_efficiency_mode:          Constant   # How the accretion efficiencies are calculated for the thick accretion disc. If 'Constant', the value of 'accretion_efficiency_thick' will be used. If 'Variable', the accretion efficiency will scale with Eddington ratio.
   accretion_efficiency_thick:         0.01       # The accretion efficiency (suppression factor of the accretion rate) to use in the thick disc (ADAF), to represent the effects of subgrid ADIOS winds that take away most of the mass flowing through the accretion disc.
   accretion_efficiency_slim:          1          # The constant accretion efficiency to use in the slim disc, at super-Eddington rates.
   fix_radiative_efficiency:           0          # Global switch whether to fix the radiative efficiency to a particular value [1], or use a spin-dependant formula [0]. 
->>>>>>> 42be0b03
   radiative_efficiency:               0.1        # The constant jet efficiency used if 'fix_radiative_efficiency' is set to 1. Otherwise, this value is used to define the Eddington accretion rate.
   TD_region:                          B          # How to treat the subgrid accretion disk if it is thin, according to the Shakura & Sunyaev (1973) model. If set to B, region b will be used. If set to C, region c will be used.
   include_GRMHD_spindown:             1          # Whether to include high jet spindown rates from GRMHD simulations [1], or use an analytical formula that assumes extraction of energy from the rotational mass/energy of the BH.
   delta_ADAF:                         0.2        # Electron heating parameter, which controls the strength of radiative feedback in thick disks. Should be between 0.1 and 0.5. This parameter is only used if turn_off_secondary_feedback is set to 0.
-<<<<<<< HEAD
-  include_slim_disk:                  0          # Global switch whether to include super-Eddington accretion, modeled as the slim disk. If set to 0, disks will be considered thin even at very large accretion rates.
-  TD_SD_eps_r_threshold:              0.75       # Parameter controlling the transition from thin to slim disk. Accretion disk will be slim if radiative efficiency satisfies eps_slim < TD_SD_eps_r_threshold * eps_thin. This parameter is only used if include_slim_disk is set to 1.
-
-
-=======
   include_slim_disk:                  1          # Global switch whether to include super-Eddington accretion, modeled as the slim disk. If set to 0, disks will be considered thin even at very large accretion rates.
   use_jets_in_thin_disc:              1          # Whether to use jets alongside radiation in the thin disc at moderate Eddington ratios.
   use_ADIOS_winds:                    1          # Whether to include ADIOS winds in the thick disc as thermal isotropic feedback (same channel as thin disc quasar feedback, but with a different efficiency). 
   slim_disc_wind_factor:              1          # The relative efficiency of slim disc winds at super-Eddington rates. If '1', full winds will be used, while '0' will lead to no winds. Any value in between those can also be used. The wind is implemented in the thermal isotropic feedback channel.
   
->>>>>>> 42be0b03
 # Parameters related to the neutrinos --------------------------------------------
 Neutrino:
   use_delta_f:                        1          # Use the delta-f method for shot noise reduction
@@ -912,7 +884,7 @@
 
 XrayEmissivity:
   xray_table_path:         ./X_Ray_tables.hdf5   # Path to the X-ray emissivity tables
-
+  
 # Parameters related to the sink particles ---------------------------------------
 
 # Default sink particles
@@ -956,8 +928,8 @@
   mass_fraction_HeIII: 0.                           # (Conditional) If overwrite_initial_ionization_fractions=1, needed to set initial HeIII mass fractions to this value
   skip_thermochemistry: 0                           # (Optional) skip the thermochemistry. This is intended only for debugging and testing the radiation transport, as it breaks the purpose of RT.
   stellar_spectrum_type: 0                          # Which radiation spectrum to use. 0: constant from 0 until some max frequency set by stellar_spectrum_const_max_frequency_Hz. 1: blackbody spectrum.
-  stellar_spectrum_const_max_frequency_Hz: 1.e17    # (Conditional) if stellar_spectrum_type=0, use this maximal frequency for the constant spectrum.
-  stellar_spectrum_blackbody_temperature_K: 1.e4    # (Conditional) if stellar_spectrum_type=1, use this temperature (in K) for the blackbody spectrum.
+  stellar_spectrum_const_max_frequency_Hz: 1.e17    # (Conditional) if stellar_spectrum_type=0, use this maximal frequency for the constant spectrum. 
+  stellar_spectrum_blackbody_temperature_K: 1.e4    # (Conditional) if stellar_spectrum_type=1, use this temperature (in K) for the blackbody spectrum. 
   stars_max_timestep: -1.                           # (Optional) restrict the maximal timestep of stars to this value (in internal units). Set to negative to turn off.
   grackle_verbose: 0                                # (Optional) set grackle to verbose. (Default: 0)
   case_B_recombination: 1                           # (Optional) use case B recombination interaction rates. (Default: 1)
@@ -965,15 +937,15 @@
 
 SPHM1RT:
   cred: 2.99792458e10                                 # value of reduced speed of light for the RT solver in code unit
-  CFL_condition: 0.1                                  # CFL condition for RT, independent of hydro
+  CFL_condition: 0.1                                  # CFL condition for RT, independent of hydro 
   chi:  [0, 0, 0, 0]                                  # (Optional) initial opacity in code unit for all gas particles
   photon_groups_Hz: [3.288e15, 5.945e15, 13.157e15]   # Photon frequency group bin edges in Hz. Needs to be 1 less than the number of groups (N) requested during the configuration (--with-RT=SPHM1RT_N). Outer edges of zero and infinity are assumed.
   use_const_emission_rates: 1                         # (Optional) use constant emission rates for stars as defined with star_emission_rates parameter
   star_emission_rates: [1e-32, 1e-32, 1e-32, 1e-32]     # (Optional) constant star emission rates for each photon frequency group to use if use_constant_emission_rates is set.
   stellar_spectrum_type: 0                            # Which radiation spectrum to use. 0: constant from 0 until some max frequency set by stellar_spectrum_const_max_frequency_Hz. 1: blackbody spectrum.
-  stellar_spectrum_const_max_frequency_Hz: 1.e17      # (Conditional) if stellar_spectrum_type=0, use this maximal frequency for the constant spectrum.
+  stellar_spectrum_const_max_frequency_Hz: 1.e17      # (Conditional) if stellar_spectrum_type=0, use this maximal frequency for the constant spectrum. 
   stars_max_timestep: -1.                             # (Optional) restrict the maximal timestep of stars to this value (in internal units). Set to negative to turn off.
-  stellar_spectrum_blackbody_temperature_K: 1.e4      # (Conditional) if stellar_spectrum_type=1, use this temperature (in K) for the blackbody spectrum.
+  stellar_spectrum_blackbody_temperature_K: 1.e4      # (Conditional) if stellar_spectrum_type=1, use this temperature (in K) for the blackbody spectrum. 
   skip_thermochemistry: 0                             # (Optional) skip the thermochemistry. This is intended only for debugging and testing the radiation transport, as it breaks the purpose of RT.
   init_mass_fraction_metal:     0.                    # (Optional) Inital mass fraction of particle mass in *all* metals (if it is set, the initial fraction will be over-written.)
   init_mass_fraction_Hydrogen:  0.752                 # (Conditional) (if init_mass_fraction_metal != -1.0f) Inital mass fraction of particle mass in Hydrogen
@@ -989,7 +961,7 @@
   absoluteTolerance:          1e-10                   # (Optional) Absolute tolerance for SPHM1RT thermo-chemistry integration
   explicitTolerance:          0.1                     # (Optional) Tolerance below which we use the explicit solution in SPHM1RT thermo-chemistry
   ionizing_photon_energy_erg: [3.0208e-11, 5.61973e-11, 1.05154e-10]  # (Optional) ionizing photon energy in erg averaged within frequency bins #note that we start from frequency bin 1 (instead of 0).
-  coolingon:              1                           # (Optional) switch for cooling (and photoheating), but photo-ionization will be ongoing even if coolingon==0
+  coolingon:              1                           # (Optional) switch for cooling (and photoheating), but photo-ionization will be ongoing even if coolingon==0 
   useparams:              0                           # (Optional) switch to use thermo-chemistry parameters from the parameter file
   fixphotondensity:       0                           # (Optional) switch for fixing the photo-density
   Fgamma_fixed_cgs:       [0.0, 0.0, 0.0]             # (Conditional) (if fixphotondensity=1) the photo-density values if the photo density is fixed
@@ -1012,7 +984,7 @@
   output_list_on:    0                    # (Optional) Enable the output list
   output_list:       ./output_list_ps.txt # (Optional) File containing the output times (see documentation in "Parameter File" section)
   requested_spectra: ["matter-matter","cdm-cdm","starBH-starBH","gas-matter","pressure-pressure","matter-pressure", "neutrino0-neutrino1"] # Array of strings indicating which components should be correlated for power spectra
-
+    
 
 # Parameters related to lightcones  -----------------------------------------------
 # Parameters in the LightconeCommon section apply to all lightcones but can be overridden in the LightconeX sections.
