--- conflicted
+++ resolved
@@ -313,12 +313,8 @@
   planetary_use_Til_granite:    1           # Tillotson granite, material ID 101
   planetary_use_Til_water:      0           # Tillotson water, material ID 102
   planetary_use_Til_basalt:     0           # Tillotson basalt, material ID 103
-<<<<<<< HEAD
+  planetary_use_Til_ice:        0           # Tillotson ice, material ID 104
   planetary_use_Til_custom_0:   0           # Tillotson generic user-provided parameters, material IDs 100[0-9]
-=======
-  planetary_use_Til_ice:        0           # Tillotson ice, material ID 104
-  planetary_use_Til_custom_0:   0           # Tillotson generic user-provided parameters, material IDs 19[0-9]
->>>>>>> d284c13f
   planetary_use_Til_custom_1:   0
   planetary_use_Til_custom_2:   0
   planetary_use_Til_custom_3:   0
@@ -990,17 +986,6 @@
 
 # GEAR sink particles
 GEARSink:
-<<<<<<< HEAD
-  cut_off_radius:        1e-3       # Cut off radius of the sink particles (in internal units). This parameter should be adapted with the resolution.
-  f_acc: 0.8                                  # (Optional) Fraction of the cut_off_radius that determines if a gas particle should be swallowed wihtout additional check. It has to respect 0 <= f_acc <= 1. (Default: 0.8)
-  maximal_temperature:        3e10            # Maximal gas temperature for forming a star (in K)
-  density_threshold:          1.67e-23        # Minimal gas density for forming a star (in g/cm3 (1.67e-24 =1acc))
-  size_of_calibration_sample: 100000          # Size of the calibration sample used to determine the probabilities to form stellar particles with mass stellar_particle_mass
-  stellar_particle_mass:      20              # Mass of the stellar particle representing the low mass stars (continuous IMF sampling) (in solar mass)
-  minimal_discrete_mass:      8               # Minimal mass of stars represented by discrete particles (in solar mass)
-  stellar_particle_mass_first_stars: 20       # Mass of the stellar particle representing the low mass stars (continuous IMF sampling) (in solar mass). First stars
-  minimal_discrete_mass_first_stars: 8        # Minimal mass of stars represented by discrete particles (in solar mass). First stars
-=======
   cut_off_radius:        1e-3                 # Cut off radius of the sink particles (in internal units). In GEAR, if this is specified, the cutoff radius is fixed, and the sink smoothing length is fixed at this value divided by kernel_gamma. If not, the cutoff radius varies with the sink smoothing length as r_cut = h*kernel_gamma.
   f_acc: 0.1                                  # (Optional) Fraction of the cut_off_radius that determines if a gas particle should be swallowed wihtout additional check. It has to respect 0 <= f_acc <= 1. (Default: 0.1)
   temperature_threshold_K:        100         # Max temperature (in K) for forming a sink when density_threshold_Hpcm3 <= density <= maximal_density_threshold_Hpcm3.
@@ -1012,7 +997,6 @@
   stellar_particle_mass_first_stars_Msun: 20      # Mass of the stellar particle representing the low mass stars (continuous IMF sampling) (in solar mass). First stars
   minimal_discrete_mass_first_stars_Msun: 8       # Minimal mass of stars represented by discrete particles (in solar mass). First stars
   star_spawning_sigma_factor: 0.2                 # Factor to rescale the velocity dispersion of the stars when they are spawned. (Default: 0.2)
->>>>>>> d284c13f
   sink_formation_contracting_gas_criterion: 1     # (Optional) Activate the contracting gas check for sink formation. (Default: 1)
   sink_formation_smoothing_length_criterion: 1    # (Optional) Activate the smoothing length check for sink formation. (Default: 1)
   sink_formation_jeans_instability_criterion: 1   # (Optional) Activate the two Jeans instability checks for sink formation. (Default: 1)
