# Define some meta-data about the simulation
MetaData:
  run_name:   Name of the sim in less than 256 characters.  # The name of the simulation. This is written into the snapshot headers.

# Define the system of units to use internally.
InternalUnitSystem:
  UnitMass_in_cgs:     1   # Grams
  UnitLength_in_cgs:   1   # Centimeters
  UnitVelocity_in_cgs: 1   # Centimeters per second
  UnitCurrent_in_cgs:  1   # Amperes
  UnitTemp_in_cgs:     1   # Kelvin

# Values of some physical constants
PhysicalConstants:
  G:            6.67408e-8  # (Optional) Overwrite the value of Newton's constant used internally by the code.
  mu_0:         1.2566370e1 # (Optional) Overwrite the value of the vacuum permeability used internally by the code.
  
# Cosmological parameters
Cosmology:
  h:              0.6777        # Reduced Hubble constant
  a_begin:        0.0078125     # Initial scale-factor of the simulation
  a_end:          1.0           # Final scale factor of the simulation
  Omega_m:        0.307         # Matter density parameter
  Omega_lambda:   0.693         # Dark-energy density parameter
  Omega_b:        0.0482519     # Baryon density parameter
  Omega_r:        0.            # (Optional) Radiation density parameter
  w_0:            -1.0          # (Optional) Dark-energy equation-of-state parameter at z=0.
  w_a:            0.            # (Optional) Dark-energy equation-of-state time evolution parameter.
  T_nu_0:         1.9514        # (Optional) Present-day neutrino temperature in internal units, used for massive neutrinos
  N_ur:           1.0196        # (Optional) Number of ultra-relativistic species (e.g. massless neutrinos). Assumes instantaneous decoupling T_ur/T_g=(4/11)^(1/3). Cannot be used together with Omega_r.
  N_nu:           2             # (Optional) Integer number of massive neutrinos. Note that neutrinos do NOT contribute to Omega_m = Omega_cdm + Omega_b in our conventions.
  M_nu_eV:        0.05, 0.01    # (Optional) Comma-separated list of N_nu nonzero neutrino masses in electron-volts
  deg_nu:         1.0, 1.0      # (Optional) Comma-separated list of N_nu neutrino degeneracies (default values of 1.0)

# Parameters for the hydrodynamics scheme
SPH:
  resolution_eta:                      1.2348   # Target smoothing length in units of the mean inter-particle separation (1.2348 == 48Ngbs with the cubic spline kernel).
  CFL_condition:                       0.1      # Courant-Friedrich-Levy condition for time integration.
  use_mass_weighted_num_ngb:           0        # (Optional) Are we using the mass-weighted definition of the number of neighbours?
  h_tolerance:                         1e-4     # (Optional) Relative accuracy of the Netwon-Raphson scheme for the smoothing lengths.
  h_max:                               10.      # (Optional) Maximal allowed smoothing length in internal units. Defaults to FLT_MAX if unspecified.
  h_min_ratio:                         0.       # (Optional) Minimal allowed smoothing length in units of the softening. Defaults to 0 if unspecified.
  max_volume_change:                   1.4      # (Optional) Maximal allowed change of kernel volume over one time-step.
  max_ghost_iterations:                30       # (Optional) Maximal number of iterations allowed to converge towards the smoothing length.
  particle_splitting:                  1        # (Optional) Are we splitting particles that are too massive (default: 0)
  particle_splitting_mass_threshold:   7e-4     # (Optional) Mass threshold for particle splitting (in internal units)
  particle_splitting_log_extra_splits: 0        # (Optional) Are we logging the splits beyond the maximal allowed into files? (default: 0)
  generate_random_ids:                 0        # (Optional) When creating new particles via splitting, generate ids at random (1) or use new IDs beyond the current range (0) (default: 0)
  initial_temperature:                 0        # (Optional) Initial temperature (in internal units) to set the gas particles at start-up. Value is ignored if set to 0.
  minimal_temperature:                 0        # (Optional) Minimal temperature (in internal units) allowed for the gas particles. Value is ignored if set to 0.
  H_mass_fraction:                     0.755    # (Optional) Hydrogen mass fraction used for initial conversion from temp to internal energy. Default value is derived from the physical constants.
  H_ionization_temperature:            1e4      # (Optional) Temperature of the transition from neutral to ionized Hydrogen for primoridal gas.
  viscosity_alpha:                     0.8      # (Optional) Override for the initial value of the artificial viscosity. In schemes that have a fixed AV, this remains as alpha throughout the run.
  viscosity_alpha_max:                 2.0      # (Optional) Maximal value for the artificial viscosity in schemes that allow alpha to vary.
  viscosity_alpha_min:                 0.1      # (Optional) Minimal value for the artificial viscosity in schemes that allow alpha to vary.
  viscosity_length:                    0.1      # (Optional) Decay length for the artificial viscosity in schemes that allow alpha to vary.
  diffusion_alpha:                     0.0      # (Optional) Override the initial value for the thermal diffusion coefficient in schemes with thermal diffusion.
  diffusion_beta:                      0.01     # (Optional) Override the decay/rise rate tuning parameter for the thermal diffusion.
  diffusion_alpha_max:                 1.0      # (Optional) Override the maximal thermal diffusion coefficient that is allowed for a given particle.
  diffusion_alpha_min:                 0.0      # (Optional) Override the minimal thermal diffusion coefficient that is allowed for a given particle.

# Parameters of the stars
Stars:
  resolution_eta:                      1.2348        # (Optional) Target smoothing length in units of the mean inter-particle separation (1.2348 == 48Ngbs with the cubic spline kernel). Defaults to the SPH value.
  h_tolerance:                          1e-4         # (Optional) Relative accuracy of the Netwon-Raphson scheme for the smoothing lengths. Defaults to the SPH value.
  max_ghost_iterations:                 30           # (Optional) Maximal number of iterations allowed to converge towards the smoothing length. Defaults to the SPH value.
  max_volume_change:                     1.4         # (Optional) Maximal allowed change of kernel volume over one time-step. Defaults to the SPH value.
  overwrite_birth_time:                  0           # (Optional) Do we want to overwrite the birth time of the stars read from the ICs? (default: 0).
  birth_time:                           -1           # (Optional) Initial birth times of *all* the stars to be used if we are overwriting them. (-1 means the stars remain inactive feedback-wise througout the run).
  overwrite_birth_density:               0           # (Optional) Do we want to overwrite the birth density of the stars read from the ICs? (default: 0).
  birth_density:                        -1           # (Optional) Initial birth densities of *all* the stars to be used if we are overwriting them.
  overwrite_birth_temperature:           0           # (Optional) Do we want to overwrite the birth temperature of the stars read from the ICs? (default: 0).
  birth_temperature:                    -1           # (Optional) Initial birth temperatures of *all* the stars to be used if we are overwriting them.
  timestep_age_threshold_unlimited_Myr: 1000.        # (Optional) Age above which stars have no time-step restriction any more (in Mega-years). Defaults to 0.
  timestep_age_threshold_Myr:           10.          # (Optional) Age at which stars switch from young to old for time-stepping purposes (in Mega-years). Defaults to FLT_MAX.
  max_timestep_young_Myr:               0.1          # (Optional) Maximal time-step length of young stars (in Mega-years). Defaults to FLT_MAX.
  max_timestep_old_Myr:                 1.0          # (Optional) Maximal time-step length of old stars (in Mega-years). Defaults to FLT_MAX.
  luminosity_filename:                  ./photometry # In the EAGLE model, directory where the photometry tables are stored.
  
# Parameters for the self-gravity scheme
Gravity:
  mesh_side_length:              128       # Number of cells along each axis for the periodic gravity mesh (must be even).
  distributed_mesh:              0         # (Optional) Are we using a distributed mesh when running over MPI (necessary for meshes > 1290^3)
  mesh_uses_local_patches:       1         # (Optional) Are we using thread-local patches (1) or direct atomic writes to the global mesh (0) in the non-MPI case?
  eta:                           0.025     # Constant dimensionless multiplier for time integration.
  MAC:                           adaptive  # Choice of mulitpole acceptance criterion: 'adaptive' OR 'geometric'.
  epsilon_fmm:                   0.001     # Tolerance parameter for the adaptive multipole acceptance criterion.
  theta_cr:                      0.7       # Opening angle for the purely gemoetric criterion.
  use_tree_below_softening:      0         # (Optional) Can the gravity code use the multipole interactions below the softening scale?
  allow_truncation_in_MAC:       0         # (Optional) Can the Multipole acceptance criterion use the truncated force estimator?
  comoving_DM_softening:         0.0026994 # Comoving Plummer-equivalent softening length for DM particles (in internal units).
  max_physical_DM_softening:     0.0007    # Maximal Plummer-equivalent softening length in physical coordinates for DM particles (in internal units).
  comoving_baryon_softening:     0.0026994 # Comoving Plummer-equivalent softening length for baryon particles (in internal units).
  max_physical_baryon_softening: 0.0007    # Maximal Plummer-equivalent softening length in physical coordinates for baryon particles (in internal units).
  comoving_nu_softening:         0.0026994 # Comoving Plummer-equivalent softening length for neutrino particles (in internal units).
  max_physical_nu_softening:     0.0007    # Maximal Plummer-equivalent softening length in physical coordinates for neutrino particles (in internal units).
  softening_ratio_background:    0.04      # Fraction of the mean inter-particle separation to use as Plummer-equivalent softening for the background DM particles.
  max_adaptive_softening:        FLT_MAX   # (Optional) Maximal Plummer-equivalent co-moving adaptive softening (in internal units).
  min_adaptive_softening:        0.        # (Optional) Minimal Plummer-equivalent co-moving adaptive softening (in internal units).
  rebuild_frequency:             0.01      # (Optional) Frequency of the gravity-tree rebuild in units of the number of g-particles (this is the default value).
  rebuild_active_fraction:       1.01      # (Optional) Fraction of active gravity particles needed to trigger a gravity-tree rebuild (not triggered by this if > 1, which is the default value).
  a_smooth:                      1.25      # (Optional) Smoothing scale in top-level cell sizes to smooth the long-range forces over (this is the default value).
  r_cut_max:                     4.5       # (Optional) Cut-off in number of top-level cells beyond which no FMM forces are computed (this is the default value).
  r_cut_min:                     0.1       # (Optional) Cut-off in number of top-level cells below which no truncation of FMM forces are performed (this is the default value).

# Parameters when running with SWIFT_GRAVITY_FORCE_CHECKS 
ForceChecks:
  only_when_all_active: 1  # (Optional) Only compute exact forces during timesteps when all gparts are active (default: 0).
  only_at_snapshots:    1  # (Optional) Only compute exact forces during timesteps when a snapshot is being dumped (default: 0).

# Parameters related to the Friends-Of-Friends halo finding
FOF:
  basename:                        fof_output  # Filename for the FOF outputs (Unused when FoF is only run to seed BHs).
  scale_factor_first:              0.91        # Scale-factor of first FoF black hole seeding calls (needed for cosmological runs).
  time_first:                      0.2         # Time of first FoF black hole seeding calls (needed for non-cosmological runs).	
  delta_time:                      1.005       # Time between consecutive FoF black hole seeding calls.
  min_group_size:                  256         # The minimum no. of particles required for a group.
  linking_length_ratio:            0.2         # Linking length in units of the main inter-particle separation.
  seed_black_holes_enabled:        1           # Enable (1) or disable (0) seeding of black holes in FoF groups
  dump_catalogue_when_seeding:     1           # Enable (1) or disable (0) dumping a group catalogue when runnning FOF for seeding purposes.
  black_hole_seed_halo_mass_Msun:  1.5e10      # Minimal halo mass in which to seed a black hole (in solar masses).
  absolute_linking_length:         -1.         # (Optional) Absolute linking length (in internal units). When not set to -1, this will overwrite the linking length computed from 'linking_length_ratio'.
  group_id_default:                2147483647  # (Optional) Sets the group ID of particles in groups below the minimum size. Defaults to 2^31 - 1 if unspecified. Has to be positive.
  group_id_offset:                 1           # (Optional) Sets the offset of group ID labeling. Defaults to 1 if unspecified.
  output_list_on:                  0           # (Optional) Enable the output list
  output_list:       ./output_list_fof.txt     # (Optional) File containing the output times (see documentation in "Parameter File" section)
  linking_types:   [0, 1, 0, 0, 0, 0, 0]       # Use DM as the primary FOF linking type
  attaching_types: [1, 0, 0, 0, 1, 1, 0]       # Use gas, stars and black holes as FOF attachable types

# Parameters for the task scheduling
Scheduler:
  nr_queues:                 0         # (Optional) The number of task queues to use. Use 0  to let the system decide.
  cell_max_size:             8000000   # (Optional) Maximal number of interactions per task if we force the split (this is the default value).
  cell_sub_size_pair_hydro:  256000000 # (Optional) Maximal number of hydro-hydro interactions per sub-pair hydro/star task (this is the default value).
  cell_sub_size_self_hydro:  32000     # (Optional) Maximal number of hydro-hydro interactions per sub-self hydro/star task (this is the default value).
  cell_sub_size_pair_stars:  256000000 # (Optional) Maximal number of hydro-star interactions per sub-pair hydro/star task (this is the default value).
  cell_sub_size_self_stars:  32000     # (Optional) Maximal number of hydro-star interactions per sub-self hydro/star task (this is the default value).
  cell_sub_size_pair_grav:   256000000 # (Optional) Maximal number of interactions per sub-pair gravity task  (this is the default value).
  cell_sub_size_self_grav:   32000     # (Optional) Maximal number of interactions per sub-self gravity task  (this is the default value).
  cell_split_size:           400       # (Optional) Maximal number of particles per cell (this is the default value).
  grid_split_threshold:      400       # (Optional) Maximal number of particles per cell at construction level of Voronoi grid (this is the default value).
  cell_subdepth_diff_grav:   4         # (Optional) Maximal depth difference between leaves and a cell that gravity tasks can be pushed down to (this is the default value).
  cell_extra_parts:          0         # (Optional) Number of spare parts per top-level allocated at rebuild time for on-the-fly creation.
  cell_extra_gparts:         0         # (Optional) Number of spare gparts per top-level allocated at rebuild time for on-the-fly creation.
  cell_extra_sparts:         100       # (Optional) Number of spare sparts per top-level allocated at rebuild time for on-the-fly creation.
  max_top_level_cells:       12        # (Optional) Maximal number of top-level cells in any dimension. The number of top-level cells will be the cube of this (this is the default value).
  tasks_per_cell:            0.0       # (Optional) The average number of tasks per cell. If not large enough the simulation will fail (means guess...).
  links_per_tasks:           25        # (Optional) The average number of links per tasks (before adding the communication tasks). If not large enough the simulation will fail (means guess...). Defaults to 10.
  mpi_message_limit:         4096      # (Optional) Maximum MPI task message size to send non-buffered, KB.
  engine_max_parts_per_ghost:    1000  # (Optional) Maximum number of parts per ghost.
  engine_max_sparts_per_ghost:   1000  # (Optional) Maximum number of sparts per ghost.
  engine_max_parts_per_cooling: 10000  # (Optional) Maximum number of parts per cooling task.
  engine_redist_alloc_margin:     1.2  # (Optional) Multiplier factor for the number of local particles to allocate on a given rank.
  engine_foreign_alloc_margin:    1.05 # (Optional) Multiplier factor for the number of foreign particles to allocate on a given rank.
  dependency_graph_frequency:       0  # (Optional) Dumping frequency of the dependency graph. By default, writes only at the first step.
  dependency_graph_cell:            0  # (Optional) Write the dependency graph for a single cell with the same frequency as the full dependency graph. Select which cell to write using its cellID specified with this parameter.
  task_level_output_frequency:      0  # (Optional) Dumping frequency of the task level data. By default, writes only at the first step.
  free_foreign_during_restart:      0  # (Optional) Should the code free the foreign data when dumping restart files in order to get breathing space?
  free_foreign_during_rebuild:      0  # (Optional) Should the code free the foreign data when calling a rebuld in order to get breathing space?
  deadlock_waiting_time_s:          0. # (Optional) If runners didn't fetch a new task from a queue after this many seconds, assume swift deadlocked and abort. Non-positive values turn the detector off. Needs --enable-debugging-checks and MPI to take effect.

# Parameters governing the time integration (Set dt_min and dt_max to the same value for a fixed time-step run.)
TimeIntegration:
  time_begin:          0.    # The starting time of the simulation (in internal units).
  time_end:            1.    # The end time of the simulation (in internal units).
  dt_min:              1e-6  # The minimal time-step size of the simulation (in internal units).
  dt_max:              1e-2  # The maximal time-step size of the simulation (in internal units).
  max_dt_RMS_factor:   0.25  # (Optional) Dimensionless factor for the maximal displacement allowed based on the RMS velocities.
  dt_RMS_use_gas_only: 0     # (Optional) When computing the max RMS dt, should only the gas particles be considered in the baryon component calculation?
  max_nr_rt_subcycles: 0     # (Optional) Maximal number of radiative transfer sub-cycles per hydro step for any particle. Set = 0 to disable subcycling. Needs to be a power of 2.
  
# Parameters governing the snapshots
Snapshots:
  basename:   output      # Common part of the name of output files.
  subdir:     dir         # (Optional) Sub-directory in which to write the snapshots. Defaults to "" (i.e. the directory where SWIFT is run).
  scale_factor_first: 0.1 # (Optional) Scale-factor of the first snapshot if cosmological time-integration.
  time_first: 0.          # (Optional) Time of the first output if non-cosmological time-integration (in internal units)
  delta_time: 0.01        # Time difference between consecutive outputs (in internal units)
  invoke_stf: 0           # (Optional) Call VELOCIraptor every time a snapshot is written irrespective of the VELOCIraptor output strategy.
  invoke_fof: 0           # (Optional) Call FOF every time a snapshot is written
  invoke_ps:  0           # (Optional) Call a power-spectrum calculation every time a snapshot is written
  compression: 0          # (Optional) Set the level of GZIP compression of the HDF5 datasets [0-9]. 0 does no compression. The lossless compression is applied to *all* the fields.
  distributed: 0          # (Optional) When running over MPI, should each rank write a partial snapshot or do we want a single file? 1 implies one file per MPI rank.
  lustre_OST_count:  0    # (Optional) If > 0, the number of lustre OSTs to distribure the single-striped files over. Has no effect on non-Lustre filesystems. Has an effect only on distributed snapshots.
  use_delta_from_edge: 0  # (Optional) Should particles close to the box edge be moved back towards 0 by a vector perpendicular to the box edge? This is useful in cases where lossy compression moves particle beyond the edge.
  delta_from_edge:     0. # (Optional) Norm of the vector to use when moving particles away from the edge
  UnitMass_in_cgs:     1  # (Optional) Unit system for the outputs (Grams)
  UnitLength_in_cgs:   1  # (Optional) Unit system for the outputs (Centimeters)
  UnitVelocity_in_cgs: 1  # (Optional) Unit system for the outputs (Centimeters per second)
  UnitCurrent_in_cgs:  1  # (Optional) Unit system for the outputs (Amperes)
  UnitTemp_in_cgs:     1  # (Optional) Unit system for the outputs (Kelvin)
  output_list_on:      0  # (Optional) Enable the output list
  output_list:         snaplist.txt # (Optional) File containing the output times (see documentation in "Parameter File" section)
  select_output_on:    0  # (Optional) Enable the output selection behaviour
  select_output:       selectoutput.yml # (Optional) File containing information to select outputs with (see documentation in the "Output Selection" section)
  run_on_dump:         0 # (Optional) Run the dump_command each time that a snapshot is dumped?
  dump_command:        ./submit_velociraptor.sh # (Optional) Command to run each time that a snapshot is dumped.
  recording_triggers_part:   [1e-3, 1e-2] # (Optional) Time before the snapshots where the trigger for gas particle tracers start (in internal units).
  recording_triggers_spart:  [1e-3, 1e-2] # (Optional) Time before the snapshots where the trigger for star particle tracers start (in internal units).
  recording_triggers_bpart:  [1e-3, 1e-2] # (Optional) Time before the snapshots where the trigger for BH particle tracers start (in internal units).

# Parameters governing the CSDS snapshot system
CSDS:
  delta_step:           10     # Update the particle log every this many updates
  basename:             index  # Common part of the filenames
  initial_buffer_size:  1      # (Optional) Buffer size in GB
  buffer_scale:	        10     # (Optional) When buffer size is too small, update it with required memory times buffer_scale

# Parameters governing the conserved quantities statistics
Statistics:
  delta_time:           1e-2           # Time between statistics output
  scale_factor_first:     0.1          # (Optional) Scale-factor of the first statistics dump if cosmological time-integration.
  time_first:             0.           # (Optional) Time of the first stats output if non-cosmological time-integration (in internal units)
  energy_file_name:    statistics      # (Optional) File name for statistics output
  timestep_file_name:  timesteps       # (Optional) File name for timing information output. Note: No underscores "_" allowed in file name
  rt_subcycles_file_name: rtsubcycles  # (Optional) File name for RT subcycles information output. Note: No underscores "_" allowed in file name. Has no effect if not compiled with RT enabled.
  output_list_on:      0   	       # (Optional) Enable the output list
  output_list:         statlist.txt    # (Optional) File containing the output times (see documentation in "Parameter File" section)

# Parameters related to the initial conditions
InitialConditions:
  file_name:  SedovBlast/sedov.hdf5 # The file to read
  periodic:                    1    # Are we running with periodic ICs?
  generate_gas_in_ics:         0    # (Optional) Generate gas particles from the DM-only ICs (e.g. from panphasia).
  cleanup_h_factors:           0    # (Optional) Clean up the h-factors used in the ICs (e.g. in Gadget files).
  cleanup_velocity_factors:    0    # (Optional) Clean up the scale-factors used in the definition of the velocity variable in the ICs (e.g. in Gadget files).
  cleanup_smoothing_lengths:   0    # (Optional) Clean the values of the smoothing lengths that are read in to remove stupid values. Set to 1 to activate.
  smoothing_length_scaling:    1.   # (Optional) A scaling factor to apply to all smoothing lengths in the ICs.
  stars_smoothing_length:       -1. # (Optional) Set the smoothing length of all the stars to this value (disabled by default).
  black_holes_smoothing_length: -1. # (Optional) Set the smoothing length of all the black hole to this value (disabled by default).
  shift:      [0.0,0.0,0.0]         # (Optional) A shift to apply to all particles read from the ICs (in internal units).
  replicate:  2                     # (Optional) Replicate all particles along each axis a given integer number of times. Default 1.
  remap_ids:  0                     # (Optional) Remap all the particle IDs to the range [1, NumPart].
  metadata_group_name: ICs_parameters # (Optional) Copy this HDF5 group from the initial conditions file to all snapshots, if found

# Parameters controlling restarts
Restarts:
  enable:             1          # (Optional) whether to enable dumping restarts at fixed intervals.
  save:               1          # (Optional) whether to save copies of the previous set of restart files (named .prev)
  onexit:             0          # (Optional) whether to dump restarts on exit (*needs enable*)
  subdir:             restart    # (Optional) name of subdirectory for restart files.
  basename:           swift      # (Optional) prefix used in naming restart files.
  delta_hours:        5.0        # (Optional) decimal hours between dumps of restart files.
  stop_steps:         100        # (Optional) how many steps to process before checking if the <subdir>/stop file exists. When present the application will attempt to exit early, dumping restart files first.
  max_run_time:       24.0       # (optional) Maximal wall-clock time in hours. The application will exit when this limit is reached.
  resubmit_on_exit:   0          # (Optional) whether to run a command when exiting after the time limit has been reached.
  resubmit_command:   ./resub.sh # (Optional) Command to run when time limit is reached. Compulsory if resubmit_on_exit is switched on. Note potentially unsafe.
  lustre_OST_count:  0           # (Optional) If > 0, the number of lustre OSTs to distribure the single-striped restart files over. Has no effect on non-Lustre filesystems.

# Parameters governing domain decomposition
DomainDecomposition:
  initial_type:     memory    # (Optional) The initial decomposition strategy: "grid",
                              #            "region", "memory", or "vectorized".
  initial_grid: [10,10,10]    # (Optional) Grid sizes if the "grid" strategy is chosen.

  synchronous:      0         # (Optional) Use synchronous MPI requests to redistribute, uses less system memory, but slower.
  repartition_type: fullcosts # (Optional) The re-decomposition strategy, one of:
                              # "none", "fullcosts", "edgecosts", "memory" or
                              # "timecosts".
  trigger:          0.05      # (Optional) Fractional (<1) CPU time difference between MPI ranks required to trigger a
                              # new decomposition, or number of steps (>1) between decompositions
  minfrac:          0.9       # (Optional) Fractional of all particles that should be updated in previous step when
                              # using CPU time trigger
  usemetis:         0         # Use serial METIS when ParMETIS is also available.
  adaptive:         1         # Use adaptive repartition when ParMETIS is available, otherwise simple refinement.
  itr:              100       # When adaptive defines the ratio of inter node communication time to data redistribution time, in the range 0.00001 to 10000000.0.
                              # Lower values give less data movement during redistributions, at the cost of global balance which may require more communication.
  use_fixed_costs:  0         # If 1 then use any compiled in fixed costs for
                              # task weights in first repartition, if 0 only use task timings, if > 1 only use
                              # fixed costs, unless none are available.

# Structure finding options (requires velociraptor)
StructureFinding:
  config_file_name:     stf_input.cfg # Name of the STF config file.
  basename:             haloes        # Common part of the name of output files.
  subdir_per_output:    stf           # (Optional) Sub-directory (within Snapshots:subdir) to use for each invocation of STF. Defaults to "" (i.e. no sub-directory)
  scale_factor_first:   0.92          # (Optional) Scale-factor of the first structure finding (cosmological run)
  time_first:           0.01          # (Optional) Time of the first structure finding output (in internal units).
  delta_time:           1.10          # (Optional) Time difference between consecutive structure finding outputs (in internal units) in simulation time intervals.
  output_list_on:       0   	      # (Optional) Enable the use of an output list
  output_list:          stflist.txt   # (Optional) File containing the output times (see documentation in "Parameter File" section)

# Parameters related to the Line-Of-Sight (SpecWizard) outputs
LineOfSight:
  basename:            los     # Basename of the files
  scale_factor_first:  0.02    # (Optional) Scale-factor of the first line-of-sight (cosmological run)
  time_first:          0.01    # (Optional) Time of the first line-of-sight output (in internal units).
  delta_time:          1.02    # (Optional) Time difference between consecutive line-of-sight outputs (in internal units) in simulation time intervals.
  output_list_on:       0      # (Optional) Enable the use of an output list
  output_list:         ./output_list_los.txt   # (Optional) File containing the output times (see documentation in "Parameter File" section)
  num_along_x:         0       # Number of sight-lines along the x-axis
  num_along_y:         0       # Number of sight-lines along the y-axis
  num_along_z:         100     # Number of sight-lines along the z-axis
  allowed_los_range_x: [0, 100.]   # (Optional) Range along the x-axis where LoS along Y or Z are allowed (Defaults to the box size).
  allowed_los_range_y: [0, 100.]   # (Optional) Range along the y-axis where LoS along X or Z are allowed (Defaults to the box size).
  allowed_los_range_z: [0, 100.]   # (Optional) Range along the z-axis where LoS along X or Y are allowed (Defaults to the box size).
  range_when_shooting_down_x: 100. # (Optional) Range along the x-axis of LoS along x (Defaults to the box size).
  range_when_shooting_down_y: 100. # (Optional) Range along the y-axis of LoS along y (Defaults to the box size).
  range_when_shooting_down_z: 100. # (Optional) Range along the z-axis of LoS along z (Defaults to the box size).

# Parameters related to the equation of state ------------------------------------------

EoS:
  isothermal_internal_energy: 20.26784      # Thermal energy per unit mass for the case of isothermal equation of state (in internal units).
  barotropic_vacuum_sound_speed: 2e4        # Vacuum sound speed (in internal units)
  barotropic_core_density:       1e-13      # Core density (in internal units)
  # Select which planetary EoS material(s) to enable for use.
  planetary_use_idg_def:    0               # Default ideal gas, material ID 0
  planetary_use_Til_iron:       1           # Tillotson iron, material ID 100
  planetary_use_Til_granite:    1           # Tillotson granite, material ID 101
  planetary_use_Til_water:      0           # Tillotson water, material ID 102
  planetary_use_Til_basalt:     0           # Tillotson basalt, material ID 103
  planetary_use_HM80_HHe:   0               # Hubbard & MacFarlane (1980) hydrogen-helium atmosphere, material ID 200
  planetary_use_HM80_ice:   0               # Hubbard & MacFarlane (1980) H20-CH4-NH3 ice mix, material ID 201
  planetary_use_HM80_rock:  0               # Hubbard & MacFarlane (1980) SiO2-MgO-FeS-FeO rock mix, material ID 202
  planetary_use_SESAME_iron:    0           # SESAME iron 2140, material ID 300
  planetary_use_SESAME_basalt:  0           # SESAME basalt 7530, material ID 301
  planetary_use_SESAME_water:   0           # SESAME water 7154, material ID 302
  planetary_use_SS08_water:     0           # Senft & Stewart (2008) SESAME-like water, material ID 303
  planetary_use_ANEOS_forsterite:   0       # ANEOS forsterite (Stewart et al. 2019), material ID 400
  planetary_use_ANEOS_iron:         0       # ANEOS iron (Stewart 2020), material ID 401
  planetary_use_ANEOS_Fe85Si15:     0       # ANEOS Fe85Si15 (Stewart 2020), material ID 402
  planetary_use_custom_0:   0               # Generic user-provided custom tables, material IDs 90[0-9]
  planetary_use_custom_1:   0
  planetary_use_custom_2:   0
  planetary_use_custom_3:   0
  planetary_use_custom_4:   0
  planetary_use_custom_5:   0
  planetary_use_custom_6:   0
  planetary_use_custom_7:   0
  planetary_use_custom_8:   0
  planetary_use_custom_9:   0
  # Tablulated EoS file paths.
  planetary_HM80_HHe_table_file:    ./EoSTables/HM80_HHe.txt
  planetary_HM80_ice_table_file:    ./EoSTables/HM80_ice.txt
  planetary_HM80_rock_table_file:   ./EoSTables/HM80_rock.txt
  planetary_SESAME_iron_table_file:     ./EoSTables/SESAME_iron_2140.txt
  planetary_SESAME_basalt_table_file:   ./EoSTables/SESAME_basalt_7530.txt
  planetary_SESAME_water_table_file:    ./EoSTables/SESAME_water_7154.txt
  planetary_SS08_water_table_file:      ./EoSTables/SS08_water.txt
  planetary_ANEOS_forsterite_table_file:    ./EoSTables/ANEOS_forsterite_S19.txt
  planetary_ANEOS_iron_table_file:          ./EoSTables/ANEOS_iron_S20.txt
  planetary_ANEOS_Fe85Si15_table_file:      ./EoSTables/ANEOS_Fe85Si15_S20.txt
  planetary_custom_0_table_file:    ./EoSTables/custom_0.txt
  planetary_custom_1_table_file:    ./EoSTables/custom_1.txt
  planetary_custom_2_table_file:    ./EoSTables/custom_2.txt
  planetary_custom_3_table_file:    ./EoSTables/custom_3.txt
  planetary_custom_4_table_file:    ./EoSTables/custom_4.txt
  planetary_custom_5_table_file:    ./EoSTables/custom_5.txt
  planetary_custom_6_table_file:    ./EoSTables/custom_6.txt
  planetary_custom_7_table_file:    ./EoSTables/custom_7.txt
  planetary_custom_8_table_file:    ./EoSTables/custom_8.txt
  planetary_custom_9_table_file:    ./EoSTables/custom_9.txt

# Parameters related to external potentials --------------------------------------------

# Point mass external potentials
PointMassPotential:
  useabspos:       0                   # 0 -> positions based on centre, 1 -> absolute positions
  position:        [50.,50.,50.]       # location of external point mass (internal units)
  mass:            1e10                # mass of external point mass (internal units)
  timestep_mult:   0.03                # Dimensionless pre-factor for the time-step condition
  softening:       0.05                # For point-mass-softened option

# Isothermal potential parameters
IsothermalPotential:
  useabspos:       0                   # 0 -> positions based on centre, 1 -> absolute positions
  position:        [100.,100.,100.]    # Location of centre of isothermal potential with respect to centre of the box (internal units)
  vrot:            200.                # Rotation speed of isothermal potential (internal units)
  timestep_mult:   0.03                # Dimensionless pre-factor for the time-step condition
  epsilon:         0.1                 # Softening size (internal units)

# Hernquist potential parameters
HernquistPotential:
  useabspos:       0        # 0 -> positions based on centre, 1 -> absolute positions
  position:        [100.,100.,100.]    # Location of centre of Henrquist potential with respect to centre of the box (if 0) otherwise absolute (if 1) (internal units)
  idealizeddisk:   0        # (Optional) Whether to run with idealizeddisk or without, 0 used the mass and scalelength as mandatory parameters, while 1 uses more advanced disk dependent paramters
  mass:            1e10     # (Optional 0) default parameter, Mass of the Hernquist potential
  scalelength:     10.0     # (Optional 0) default parameter, Scale length of the potential
                            # If multiple X200 values are given, only one is used, in the order M200 > V200 > R200.
  M200:            3e11     # (Optional 1a) M200 of the galaxy+halo (when used V200 and R200 are not used)
  V200:            100.     # (Optional 1b) V200 of the galaxy+halo (when used M200 and R200 are not used, if M200 is given M200 is used)
  R200:            10.      # (Optional 1c) R200 of the galaxy+halo (when used M200 and V200 are not used, if M200 or V200 are given they are used)
  h:               0.704    # (Optional 1) reduced Hubble constant
  concentration:   7.1      # (Optional 1) concentration of the Halo
  diskfraction:              0.0434370991372   # (Optional 1) Disk mass fraction (equal to MD in MakeNewDisk and GalIC)
  bulgefraction:              0.00705852860979  # (Optional 1) Bulge mass fraction (equal to MB in MakeNewDisk and GalIC)
  timestep_mult:   0.01     # Dimensionless pre-factor for the time-step condition, basically determines the fraction of the orbital time we use to do the time integration
  epsilon:         0.1      # Softening size (internal units)

# NFW potential parameters
NFWPotential:
  useabspos:          0             # 0 -> positions based on centre, 1 -> absolute positions
  position:           [0.0,0.0,0.0] # Location of centre of the NFW potential with respect to centre of the box (internal units) if useabspos=0 otherwise with respect to the 0,0,0, coordinates.
  concentration:      8.            # Concentration of the halo
  M_200:              2.0e+12       # Mass of the halo (M_200 in internal units)
  bulgefraction:      0.04          # (optional) The fraction of the halo mass in the bulge, defaults to 0.0.
  diskfraction:      0.04           # (optional) The fraction of the halo mass in the galaxy disk, defaults to 0.0.
  epsilon:            0.8           # The softening used in the NFW potential
  h:                  0.7           # The reduced Hubble constant
  timestep_mult:      0.01          # Dimensionless pre-factor for the time-step condition, basically determines fraction of orbital time we need to do an integration step

# NFW + Miyamoto-Nagai disk potential
NFW_MNPotential:
  useabspos:         0         # 0 -> positions based on centre, 1 -> absolute positions
  position:         [0.,0.,0.] # Location of centre of isothermal potential with respect to centre of the box (if 0) otherwise absolute (if 1) (internal units)
  timestep_mult:    0.01       # Dimensionless pre-factor for the time-step condition, basically determines the fraction of the orbital time we use to do the time integration
  epsilon:          0.01       # Softening size (internal units)
  concentration:    10.0       # concentration of the Halo
  M_200:            150.0      # M200 of the galaxy disk (internal units)
  critical_density: 1.37E-8    # Critical density of the Universe (internal units)
  Mdisk:            3.0        # Mass of the disk (internal units)
  Rdisk:            4.0        # Effective radius of the disk (internal units)
  Zdisk:            0.4704911  # Scale-height of the disk (internal units)

# Disk-patch potential parameters. The potential is along the x-axis.
DiscPatchPotential:
  surface_density: 10.      # Surface density of the disc (internal units)
  scale_height:    100.     # Scale height of the disc (internal units)
  x_disc:          400.     # Position of the disc along the z-axis (internal units)
  x_trunc:         300.     # (Optional) Distance from the disc along z-axis above which the potential gets truncated.
  x_max:           380.     # (Optional) Distance from the disc along z-axis above which the potential is set to 0.
  timestep_mult:   0.03     # Dimensionless pre-factor for the time-step condition
  growth_time:     5.       # (Optional) Time for the disc to grow to its final size (multiple of the dynamical time)

# Sine Wave potential
SineWavePotential:
  amplitude:        10.     # Amplitude of the sine wave (internal units)
  timestep_limit:   1.      # Time-step dimensionless pre-factor.
  growth_time:      0.      # (Optional) Time for the potential to grow to its final size.

# MWPotential2014 potential
MWPotential2014Potential:
  useabspos:        0          # 0 -> positions based on centre, 1 -> absolute positions
  position:         [0.,0.,0.] # Location of centre of potential with respect to centre of the box (if 0) otherwise absolute (if 1) (internal units)
  timestep_mult:    0.005      # Dimensionless pre-factor for the time-step condition, basically determines the fraction of the orbital time we use to do the time integration
  epsilon:          0.001      # Softening size (internal units)
  concentration:    9.823403437774843      # concentration of the Halo
  M_200_Msun:       147.41031542774076e10  # M200 of the galaxy disk (in M_sun)
  H:                1.2778254614201471     # Hubble constant in units of km/s/Mpc
  Mdisk_Msun:       6.8e10                 # Mass of the disk (in M_sun)
  Rdisk_kpc:        3.0                    # Effective radius of the disk (in kpc)
  Zdisk_kpc:        0.280                  # Scale-height of the disk (in kpc)
  amplitude:        1.0                    # Amplitude of the bulge
  r_1_kpc:          1.0                    # Reference radius for amplitude of the bulge (in kpc)
  alpha:            1.8                    # Exponent of the power law of the bulge
  r_c_kpc:          1.9                    # Cut-off radius of the bulge (in kpc)
  potential_factors: [0.4367419745056084, 1.002641971008805, 0.022264787598364262] # Coefficients that adjust the strength of the halo (1st component), the disk (2nd component) and the bulge (3rd component)

# Parameters related to forcing terms     ----------------------------------------------

# Roberts' flow (Tilgner & Brandenburg, 2008, MNRAS, 391, 1477) where the velocity is imposed
RobertsFlowForcing:
  u0:              1.5      # Forcing velocity (internal units)
  Vz_factor:       1.0      # (optional) Scaling of the velocity along the z axis

# Roberts' flow (Tilgner & Brandenburg, 2008, MNRAS, 391, 1477) where the forcing is an acceleration
RobertsFlowAccelerationForcing:
  u0:              1.5      # Forcing velocity (internal units)
  nu:              1.0      # Viscosity (internal units) to convert velocities to accelerations.
  Vz_factor:       1.0      # (optional) Scaling of the velocity along the z axis
  
# Parameters related to entropy floors    ----------------------------------------------

EAGLEEntropyFloor:
  Jeans_density_threshold_H_p_cm3: 0.1       # Physical density above which the EAGLE Jeans limiter entropy floor kicks in expressed in Hydrogen atoms per cm^3.
  Jeans_over_density_threshold:    10.       # Overdensity above which the EAGLE Jeans limiter entropy floor can kick in.
  Jeans_temperature_norm_K:        8000      # Temperature of the EAGLE Jeans limiter entropy floor at the density threshold expressed in Kelvin.
  Jeans_gamma_effective:           1.3333333 # Slope the of the EAGLE Jeans limiter entropy floor
  Cool_density_threshold_H_p_cm3:  1e-5      # Physical density above which the EAGLE Cool limiter entropy floor kicks in expressed in Hydrogen atoms per cm^3.
  Cool_over_density_threshold:     10.       # Overdensity above which the EAGLE Cool limiter entropy floor can kick in.
  Cool_temperature_norm_K:         8000      # Temperature of the EAGLE Cool limiter entropy floor at the density threshold expressed in Kelvin.
  Cool_gamma_effective:            1.        # Slope the of the EAGLE Cool limiter entropy floor

# Parameters for the Quick Lyman-alpha floor
QLAEntropyFloor:
  density_threshold_H_p_cm3: 0.1       # Physical density above which the entropy floor kicks in expressed in Hydrogen atoms per cm^3.
  over_density_threshold:    10.       # Overdensity above which the entropy floor can kick in.
  temperature_norm_K:        8000      # Temperature of the entropy floor at the density threshold expressed in Kelvin.


# Parameters related to pressure floors    ----------------------------------------------

GEARPressureFloor:
  jeans_factor: 10.       # Number of particles required to suppose a resolved clump and avoid the pressure floor.


# Parameters related to cooling function  ----------------------------------------------

# Constant du/dt cooling function
ConstCooling:
  cooling_rate: 1.          # Cooling rate (du/dt) (internal units)
  min_energy:   1.          # Minimal internal energy per unit mass (internal units)
  cooling_tstep_mult: 1.    # Dimensionless pre-factor for the time-step condition

# Constant lambda cooling function
LambdaCooling:
  lambda_nH2_cgs:              1e-22 # Cooling rate divided by square Hydrogen number density (in cgs units [erg * s^-1 * cm^3])
  cooling_tstep_mult:          1.0   # (Optional) Dimensionless pre-factor for the time-step condition.

# Parameters of the EAGLE cooling model (Wiersma+08 cooling tables).
EAGLECooling:
  dir_name:                  ./coolingtables/  # Location of the Wiersma+08 cooling tables
  H_reion_z:                 8.5               # Redshift of Hydrogen re-ionization
  H_reion_eV_p_H:            2.0               # Energy inject by Hydrogen re-ionization in electron-volt per Hydrogen atom
  He_reion_z_centre:         3.5               # Redshift of the centre of the Helium re-ionization Gaussian
  He_reion_z_sigma:          0.5               # Spread in redshift of the  Helium re-ionization Gaussian
  He_reion_eV_p_H:           2.0               # Energy inject by Helium re-ionization in electron-volt per Hydrogen atom
  Ca_over_Si_in_solar:       1.                # (Optional) Ratio of Ca/Si to use in units of solar. If set to 1, the code uses [Ca/Si] = 0, i.e. Ca/Si = 0.0941736.
  S_over_Si_in_solar:        1.                # (Optional) Ratio of S/Si to use in units of solar. If set to 1, the code uses [S/Si] = 0, i.e. S/Si = 0.6054160.

# Quick Lyman-alpha cooling (EAGLE-XL with fixed primoridal Z)
QLACooling:
  dir_name:                ./UV_dust1_CR1_G1_shield1.hdf5 # Location of the Ploeckinger+20 cooling tables
  H_reion_z:               7.5               # Redshift of Hydrogen re-ionization (Planck 2018)
  H_reion_eV_p_H:          2.0               # Energy inject by Hydrogen re-ionization in electron-volt per Hydrogen atom
  He_reion_z_centre:       3.5               # Redshift of the centre of the Helium re-ionization Gaussian
  He_reion_z_sigma:        0.5               # Spread in redshift of the  Helium re-ionization Gaussian
  He_reion_eV_p_H:         2.0               # Energy inject by Helium re-ionization in electron-volt per Hydrogen atom
  rapid_cooling_threshold: 0.333333          # Switch to rapid cooling regime for dt / t_cool above this threshold.

# PS2020 cooling parameters (EAGLE-XL)
PS2020Cooling:
  dir_name:                ./UV_dust1_CR1_G1_shield1.hdf5 # Location of the cooling tables
  H_reion_z:               7.5               # Redshift of Hydrogen re-ionization (Planck 2018)
  H_reion_eV_p_H:          2.0               # Energy inject by Hydrogen re-ionization in electron-volt per Hydrogen atom
  He_reion_z_centre:       3.5               # Redshift of the centre of the Helium re-ionization Gaussian
  He_reion_z_sigma:        0.5               # Spread in redshift of the  Helium re-ionization Gaussian
  He_reion_eV_p_H:         2.0               # Energy inject by Helium re-ionization in electron-volt per Hydrogen atom
  rapid_cooling_threshold: 0.333333          # Switch to rapid cooling regime for dt / t_cool above this threshold.
  delta_logTEOS_subgrid_properties: 0.3      # delta log T above the EOS below which the subgrid properties use Teq assumption

# Cooling with Grackle 3.0
GrackleCooling:
  cloudy_table: CloudyData_UVB=HM2012.h5       # Name of the Cloudy Table (available on the grackle bitbucket repository)
  with_UV_background: 1                        # Enable or not the UV background
  redshift: 0                                  # Redshift to use (-1 means time based redshift)
  with_metal_cooling: 1                        # Enable or not the metal cooling
  provide_volumetric_heating_rates: 0          # (optional) User provide volumetric heating rates
  provide_specific_heating_rates: 0            # (optional) User provide specific heating rates
  max_steps: 10000                             # (optional) Max number of step when computing the initial composition
  convergence_limit: 1e-2                      # (optional) Convergence threshold (relative) for initial composition
  thermal_time_myr: 5                          # (optional) Time (in Myr) for adiabatic cooling after a feedback event.
  self_shielding_method: -1                    # (optional) Grackle (1->3 for Grackle's ones, 0 for none and -1 for GEAR)
  self_shielding_threshold_atom_per_cm3: 0.007 # Required only with GEAR's self shielding. Density threshold of the self shielding
  maximal_density_Hpcm3:   1e4                 # Maximal density (in hydrogen atoms/cm^3) for cooling. Higher densities are floored to this value to ensure grackle works properly when interpolating beyond the cloudy_table maximal density. A value < 0 deactivates this parameter.
  HydrogenFractionByMass : 1.                  # Hydrogen fraction by mass (default is 0.76)
  use_radiative_transfer : 1                   # Arrays of ionization and heating rates are provided
  RT_heating_rate_cgs    : 0                   # heating         rate in units of / nHI_cgs 
  RT_HI_ionization_rate_cgs  : 0               # HI ionization   rate in cgs [1/s]
  RT_HeI_ionization_rate_cgs : 0               # HeI ionization  rate in cgs [1/s]
  RT_HeII_ionization_rate_cgs: 0               # HeII ionization rate in cgs [1/s]
  RT_H2_dissociation_rate_cgs: 0               # H2 dissociation rate in cgs [1/s]
  volumetric_heating_rates_cgs: 0              # Volumetric heating rate in cgs  [erg/s/cm3]
  specific_heating_rates_cgs: 0                # Specific heating rate in cgs    [erg/s/g]
  H2_three_body_rate : 1                       # Specific the H2 formation three body rate (0->5,see Grackle documentation)
  H2_cie_cooling : 0                           # Enable/disable H2 collision-induced emission cooling from Ripamonti & Abel (2004)
  H2_on_dust: 0                                # Flag to enable H2 formation on dust grains
  local_dust_to_gas_ratio : -1                 # The ratio of total dust mass to gas mass in the local Universe (-1 to use the Grackle default value). 
  cmb_temperature_floor : 1                    # Enable/disable an effective CMB temperature floor
  initial_nHII_to_nH_ratio:    -1              # initial nHII   to nH ratio (number density ratio). Value is ignored if set to -1.
  initial_nHeI_to_nH_ratio:    -1              # initial nHeI   to nH ratio (number density ratio). Value is ignored if set to -1.  
  initial_nHeII_to_nH_ratio:   -1              # initial nHeII  to nH ratio (number density ratio). Value is ignored if set to -1.
  initial_nHeIII_to_nH_ratio:  -1              # initial nHeIII to nH ratio (number density ratio). Value is ignored if set to -1.
  initial_nDI_to_nH_ratio:     -1              # initial nDI    to nH ratio (number density ratio). Value is ignored if set to -1.
  initial_nDII_to_nH_ratio:    -1              # initial nDII   to nH ratio (number density ratio). Value is ignored if set to -1.
  initial_nHM_to_nH_ratio:     -1              # initial nHM    to nH ratio (number density ratio). Value is ignored if set to -1.
  initial_nH2I_to_nH_ratio:    -1              # initial nH2I   to nH ratio (number density ratio). Value is ignored if set to -1.
  initial_nH2II_to_nH_ratio:   -1              # initial nH2II  to nH ratio (number density ratio). Value is ignored if set to -1.
  initial_nHDI_to_nH_ratio:    -1              # initial nHDI   to nH ratio (number density ratio). Value is ignored if set to -1.


  


# Parameters related to chemistry models  -----------------------------------------------

# EAGLE model
EAGLEChemistry:
  init_abundance_metal:     0.           # Inital fraction of particle mass in *all* metals
  init_abundance_Hydrogen:  0.752        # Inital fraction of particle mass in Hydrogen
  init_abundance_Helium:    0.248        # Inital fraction of particle mass in Helium
  init_abundance_Carbon:    0.000        # Inital fraction of particle mass in Carbon
  init_abundance_Nitrogen:  0.000        # Inital fraction of particle mass in Nitrogen
  init_abundance_Oxygen:    0.000        # Inital fraction of particle mass in Oxygen
  init_abundance_Neon:      0.000        # Inital fraction of particle mass in Neon
  init_abundance_Magnesium: 0.000        # Inital fraction of particle mass in Magnesium
  init_abundance_Silicon:   0.000        # Inital fraction of particle mass in Silicon
  init_abundance_Iron:      0.000        # Inital fraction of particle mass in Iron

# GEAR chemistry model (Revaz and Jablonka 2018)
GEARChemistry:
  initial_metallicity: 1         # Initial metallicity of the gas (mass fraction). If < 0, then read the metallicities from the initial conditions. This applies to all particles.
  scale_initial_metallicity: 1   # Should we scale the initial metallicity with the solar one?
  diffusion_coefficient: 1e-3    # (Optional) GEAR (MFM or not) diffusion: Coefficient for the diffusion (see Shen et al. 2010; differs by gamma^2 due to h^2). Default: 1

  #GEAR MFM diffusion only
<<<<<<< HEAD
  diffusion_mode: 0               # Diffusion mode. Isotropic_constant = constant isotropic ; Smagorinsky = Smagorinsky (isotropic) ; Gradient = Gradient model (anisotropic). The diffusion_coefficient sets the normalisation of the diffusion.
  hll_riemann_solver_psi:  0.1    # (Optional) Tolerance parameter (> 0) for artificial diffusion, eq (7) in Hopkins 2017. (Default: 0.1)
  hll_riemann_solver_epsilon: 0.5 # (Optional) Tolerance parameter for the Hopkins 2017 HLL, eq (14). It must respect 0 <= epsilon <= 1. Default: 0.5
=======
  diffusion_mode: Isotropic_constant  # Diffusion mode. Isotropic_constant = constant isotropic ; Smagorinsky = Smagorinsky (isotropic) ; Gradient = Gradient model (anisotropic). The diffusion_coefficient sets the normalisation of the diffusion.
  hll_riemann_solver_psi:  0.1        # (Optional) Tolerance parameter (> 0) for artificial diffusion, eq (7) in Hopkins 2017. (Default: 0.1)
  hll_riemann_solver_epsilon: 0.5     # (Optional) Tolerance parameter for the Hopkins 2017 HLL, eq (14). It must respect 0 <= epsilon <= 1. Default: 0.5
>>>>>>> e391f328
  use_supertimestepping: 0        # (Optional) Do we want to use supertimestepping? Supertimestepping can accelerate simulations. (Default: 0)
  N_substeps: 5                   # (Optional) Number of substeps in supertimestepping. (Default: 5)
  nu_supertimestepping: 0.04      # (Optional) Nu parameter for supertimestep. It's optimal when n >= 1/sqrt(N). (Default: 0.04)
  C_CFL_chemistry: 0.4            # (Optional) Courant-Friedrich-Levy condition for time integration of the supertimestep.

# AGORA chemistry model (Kim et al. 2014)
AGORAChemistry:
 initial_metallicity: 1
 scale_initial_metallicity: 1
 solar_abundance_Fe: 0.001771
 solar_abundance_Metals: 0.02


# Parameters related to star formation models  -----------------------------------------------

# EAGLE star formation model (Schaye and Dalla Vecchia 2008)
EAGLEStarFormation:
  SF_threshold:                   Subgrid      # Zdep (Schaye 2004) or Subgrid
  SF_model:                       PressureLaw  # PressureLaw (Schaye et al. 2008) or SchmidtLaw
  star_formation_efficiency:         0.01      # In the SchmidtLaw model this regulates the star formation efficiency per free-fall time.
  KS_normalisation:                  1.515e-4  # In the PressureLaw model, normalization of the Kennicutt-Schmidt law in Msun / kpc^2 / yr.
  KS_exponent:                       1.4       # In the PressureLaw model, exponent of the Kennicutt-Schmidt law.
  KS_high_density_threshold_H_p_cm3: 1e3       # In the PressureLaw model, Hydrogen number density above which the Kennicut-Schmidt law changes slope in Hydrogen atoms per cm^3.
  KS_high_density_exponent:          2.0       # In the PressureLaw model, Slope of the Kennicut-Schmidt law above the high-density threshold.
  gas_fraction:                      0.25      # (Optional) In the PressureLaw model, The gas fraction used internally by the model (Defaults to 1).
  density_direct_H_p_cm3:            1e5       # (Optional) Density above which a gas particle gets automatically turned into a star in Hydrogen atoms per cm^3 (Defaults to FLT_MAX).
  min_over_density:                  100.0     # The over-density above which star-formation is allowed.
  EOS_entropy_margin_dex:            0.3       # When using Z-based SF threshold, logarithm base 10 of the maximal entropy above the EOS at which stars can form.
  threshold_norm_H_p_cm3:            0.1       # When using Z-based SF threshold, normalisation of the metal-dependant density threshold for star formation in Hydrogen atoms per cm^3.
  threshold_Z0:                      0.002     # When using Z-based SF threshold, reference metallicity (metal mass fraction) for the metal-dependant threshold for star formation.
  threshold_slope:                   -0.64     # When using Z-based SF threshold, slope of the metal-dependant star formation threshold
  threshold_max_density_H_p_cm3:     10.0      # When using Z-based SF threshold, maximal density of the metal-dependant density threshold for star formation in Hydrogen atoms per cm^3.
  threshold_temperature1_K:          1000      # When using subgrid-based SF threshold, subgrid temperature below which gas is star-forming.
  threshold_temperature2_K:          31622     # When using subgrid-based SF threshold, subgrid temperature below which gas is star-forming if also above the density limit.
  threshold_number_density_H_p_cm3:  10        # When using subgrid-based SF threshold, subgrid number density above which gas is star-forming if also below the second temperature limit.
  num_of_stars_per_gas_particle:     1         # (Optional) The number star particles to form per gas particle converted to stars. (Defaults to 1. Must be > 0)
  
# Quick Lyman-alpha star formation parameters
QLAStarFormation:
  over_density:              1000      # The over-density above which gas particles turn into stars.

# GEAR star formation model (Revaz and Jablonka 2018)
GEARStarFormation:
  star_formation_mode: default      # default (use the pressure floor limit) or agora (do not use the pressure floor limit)
  star_formation_efficiency: 0.01   # star formation efficiency (c_*)
  maximal_temperature_K:     3e4    # Upper limit to the temperature of a star forming particle
  density_threshold_Hpcm3:   10     # Density threshold (Hydrogen atoms/cm^3) for star formation
  n_stars_per_particle: 4           # Number of stars that an hydro particle can generate
  min_mass_frac: 0.5                # Minimal mass for a stellar particle as a fraction of the average mass for the stellar particles.

# Parameters related to feedback models  -----------------------------------------------

# EAGLE feedback model
EAGLEFeedback:
  use_SNII_feedback:                   1               # Global switch for SNII thermal (stochastic) feedback.
  use_SNIa_feedback:                   1               # Global switch for SNIa thermal (continuous) feedback.
  use_AGB_enrichment:                  1               # Global switch for enrichement from AGB stars.
  use_SNII_enrichment:                 1               # Global switch for enrichement from SNII stars.
  use_SNIa_enrichment:                 1               # Global switch for enrichement from SNIa stars.
  filename:                            ./yieldtables/  # Path to the directory containing the EAGLE yield tables.
  IMF_min_mass_Msun:                   0.1             # Minimal stellar mass considered for the Chabrier IMF in solar masses.
  IMF_max_mass_Msun:                 100.0             # Maximal stellar mass considered for the Chabrier IMF in solar masses.
  SNII_min_mass_Msun:                  6.0             # Minimal mass considered for SNII stars in solar masses.
  SNII_max_mass_Msun:                100.0             # Maximal mass considered for SNII stars in solar masses.
  SNII_feedback_model:                 Random          # Feedback modes: Random, Isotropic, MinimumDistance, MinimumDensity
  SNII_sampled_delay:                  1               # Sample the SNII lifetimes to do feedback.
  SNII_wind_delay_Gyr:                 0.03            # Time in Gyr between a star's birth and the SNII thermal feedback event when not sampling.
  SNII_delta_T_K:                      3.16228e7       # Change in temperature to apply to the gas particle in a SNII thermal feedback event in Kelvin.
  SNII_delta_v_km_p_s:                 200             # Velocity kick applied by the stars when doing SNII feedback (in km/s).
  SNII_energy_erg:                     1.0e51          # Energy of one SNII explosion in ergs.
  SNII_energy_fraction_function:       Independent     # Type of functional form to use for scaling the energy fraction with density and metallicity ('EAGLE', 'Separable', or 'Independent')
  SNII_energy_fraction_min:            0.3             # Minimal fraction of energy applied in a SNII feedback event.
  SNII_energy_fraction_max:            3.0             # Maximal fraction of energy applied in a SNII feedback event.
  SNII_energy_fraction_delta_E_n:      6.0             # Maximal energy increase due to high density (only used if SNII_energy_fraction_function is 'Independent').
  SNII_energy_fraction_Z_0:            0.0012663729    # Pivot point for the metallicity dependance of the SNII energy fraction (metal mass fraction).
  SNII_energy_fraction_n_0_H_p_cm3:    0.67            # Pivot point for the birth density dependance of the SNII energy fraction in cm^-3.
  SNII_energy_fraction_n_Z:            0.8686          # Power-law for the metallicity dependance of the SNII energy fraction.
  SNII_energy_fraction_n_n:            0.8686          # Power-law for the (birth) density dependance of the SNII energy fraction.
  SNII_energy_fraction_sigma_Z:        0.5             # Transition width for the metallicity dependence of the SNII energy fraction. Specify this or n_Z, both are not simultaneously accepted.
  SNII_energy_fraction_sigma_n:        0.5             # Transition width for the (birth) density dependence of the SNII energy fraction. Specify this or n_n, both are not simultaneously accepted.
  SNII_energy_fraction_use_birth_density: 0            # Are we using the density at birth to compute f_E or at feedback time?
  SNII_energy_fraction_use_birth_metallicity: 0        # Are we using the metallicity at birth to compute f_E or at feedback time?
  SNIa_DTD:                            PowerLaw        # Functional form of the SNIa delay time distribution Two choices: 'PowerLaw' or 'Exponential'.
  SNIa_DTD_delay_Gyr:                  0.04            # Stellar age after which SNIa start in Gyr (40 Myr corresponds to stars ~ 8 Msun).
  SNIa_DTD_power_law_norm_p_Msun:      0.0012          # Normalization of the SNIa delay time distribution in the power-law DTD case (in Msun^-1).
  SNIa_DTD_exp_norm_p_Msun:            0.002           # Normalization of the SNIa delay time distribution in the exponential DTD case (in Msun^-1).
  SNIa_DTD_exp_timescale_Gyr:          2.0             # Time-scale of the SNIa delay time distribution in the exponential DTD case (in Gyr).
  SNIa_energy_erg:                    1.0e51           # Energy of one SNIa explosion in ergs.
  AGB_ejecta_velocity_km_p_s:         10.0             # Velocity of the AGB ejectas in km/s.
  stellar_evolution_age_cut_Gyr:       0.1             # Stellar age in Gyr above which the enrichment is down-sampled.
  stellar_evolution_sampling_rate:      10             # Number of time-steps in-between two enrichment events for a star above the age threshold.
  SNII_yield_factor_Hydrogen:          1.0             # (Optional) Correction factor to apply to the Hydrogen yield from the SNII channel.
  SNII_yield_factor_Helium:            1.0             # (Optional) Correction factor to apply to the Helium yield from the SNII channel.
  SNII_yield_factor_Carbon:            0.5             # (Optional) Correction factor to apply to the Carbon yield from the SNII channel.
  SNII_yield_factor_Nitrogen:          1.0             # (Optional) Correction factor to apply to the Nitrogen yield from the SNII channel.
  SNII_yield_factor_Oxygen:            1.0             # (Optional) Correction factor to apply to the Oxygen yield from the SNII channel.
  SNII_yield_factor_Neon:              1.0             # (Optional) Correction factor to apply to the Neon yield from the SNII channel.
  SNII_yield_factor_Magnesium:         2.0             # (Optional) Correction factor to apply to the Magnesium yield from the SNII channel.
  SNII_yield_factor_Silicon:           1.0             # (Optional) Correction factor to apply to the Silicon yield from the SNII channel.
  SNII_yield_factor_Iron:              0.5             # (Optional) Correction factor to apply to the Iron yield from the SNII channel.

# GEAR feedback model
GEARFeedback:
  supernovae_energy_erg: 0.1e51                            # Energy released by a single supernovae.
  supernovae_efficiency: 0.1                               # Supernovae energy efficiency, used for both SNIa and SNII. The energy released effectively is E_sn = supernovae_efficiency*E_sn
  yields_table: chemistry-AGB+OMgSFeZnSrYBaEu-16072013.h5  # Table containing the yields.
  yields_table_first_stars: chemistry-PopIII.hdf5          # Table containing the yields of the first stars.
  metallicity_max_first_stars: -1                          # Maximal metallicity (in mass fraction) for a first star (-1 to deactivate).
  imf_transition_metallicity: -5                           # Maximal metallicity ([Fe/H]) for a first star (0 to deactivate).
  discrete_yields: 0                                       # Should we use discrete yields or the IMF integrated one?
  elements: [Fe, Mg, O, S, Zn, Sr, Y, Ba, Eu]              # Elements to read in the yields table. The number of element should be one less than the number of elements (N) requested during the configuration (--with-chemistry=GEAR_N).
  discrete_star_minimal_gravity_mass_Msun: 0.1             # Minimal gravity mass after a discrete star completely explodes. In M_sun. (Default: 0.1)

  #Mechanical feedback
  maximal_radius: 2                                        #Comoving maximal radius for feedback injection in internal units (Default: 2 kpc)
  enable_multiple_SN_momentum_correction_factor: 0         #Enable the correction factor to momentum if multiple SN affect a gas particle during one timestep. This factor ensures exact energy conservation in the case of multiple SN. (Default: 0)
  f_kin_0: 0.28  #Fraction of the SN energy available to kinetic energy. The default value is for an idealized Sedov solution in a homogenous background. Only for GEAR-mechanical_2. (Default: 0.28)


# AGORA feedback model
AGORAFeedback:
  energy_in_erg_per_CCSN: 1e51
  supernovae_efficiency: 1
  supernovae_explosion_time_myr: 5
  ccsne_per_solar_mass : 0.010989
  ejected_mass_in_solar_mass_per_CCSN : 14.8
  ejected_Fe_mass_in_solar_mass_per_CCSN : 2.63
  ejected_metal_mass_in_solar_mass_per_CCSN : 2.63
 

# Parameters related to AGN models  -----------------------------------------------

# EAGLE AGN model
EAGLEAGN:
  subgrid_seed_mass_Msun:             1.5e5      # Black hole subgrid mass at creation time in solar masses.
  use_subgrid_mass_from_ics:          1          # (Optional) Use subgrid masses specified in ICs [1, default], or initialise them to particle masses [0]?
  with_subgrid_mass_check:            1          # (Optional) Verify that initial black hole subgrid masses are positive [1, default]. Only used if use_subgrid_mass_from_ics is 1.
  use_multi_phase_bondi:              0          # Compute Bondi rates per neighbour particle?
  use_subgrid_bondi:                  0          # Compute Bondi rates using the subgrid extrapolation of the gas properties around the BH?
  with_angmom_limiter:                1          # Are we applying the Rosas-Guevara et al. (2015) viscous time-scale reduction term?
  viscous_alpha:                      1e6        # Normalisation constant of the viscous time-scale in the accretion reduction term
  with_boost_factor:                  0          # Are we using the model from Booth & Schaye (2009)?
  boost_alpha_only:                   0          # If using the boost factor, are we using a constant boost only?
  boost_alpha:                        1.         # Lowest value for the accretion effeciency for the Booth & Schaye 2009 accretion model.
  boost_beta:                         2.         # Slope of the power law for the Booth & Schaye 2009 model, set beta to zero for constant alpha models.
  boost_n_h_star_H_p_cm3:             0.1        # Normalization of the power law for the Booth & Schaye 2009 model in cgs (cm^-3).
  with_fixed_T_near_EoS:              0          # Are we using a fixed temperature to compute the sound-speed of gas on the entropy floor in the Bondy-Hoyle accretion term?
  fixed_T_above_EoS_dex:              0.3        # Distance above the entropy floor for which we use a fixed sound-speed
  fixed_T_near_EoS_K:                 8000       # Fixed temperature assumed to compute the sound-speed of gas on the entropy floor in the Bondy-Hoyle accretion term
  radiative_efficiency:               0.1        # Fraction of the accreted mass that gets radiated.
  max_eddington_fraction:             1.         # Maximal allowed accretion rate in units of the Eddington rate.
  eddington_fraction_for_recording:   0.1        # Record the last time BHs reached an Eddington ratio above this threshold.
  use_nibbling:                       0          # Continuously transfer small amounts of mass from all gas neighbours to a black hole [1] or stochastically swallow whole gas particles [0]?
  min_gas_mass_for_nibbling_Msun:     9e5        # Minimum mass for a gas particle to be nibbled from [M_Sun]. Only used if use_nibbling is 1.
  coupling_efficiency:                0.15       # Fraction of the radiated energy that couples to the gas in feedback events.
  AGN_feedback_model:                 Random     # Feedback modes: Random, Isotropic, MinimumDistance, MinimumDensity
  AGN_use_deterministic_feedback:     0          # Deterministic (reservoir) [1] or stochastic [0] AGN feedback?
  AGN_delta_T_K:                      3.16228e8  # Change in temperature to apply to the gas particle in an AGN feedback event in Kelvin, this is used for the constant AGN model, for the mass dependend heating model we use this as an initialization value for the IC and birth properties of the BHs
  use_variable_delta_T:               1             # Switch to enable adaptive calculation of AGN dT [1], rather than using a constant value [0].
  AGN_with_locally_adaptive_delta_T:  1             # Switch to enable additional dependence of AGN dT on local gas density and temperature (only used if use_variable_delta_T is 1).
  AGN_delta_T_mass_norm:              3e8           # Normalisation temperature of AGN dT scaling with BH subgrid mass [K] (only used if use_variable_delta_T is 1).
  AGN_delta_T_mass_reference:         1e8           # BH subgrid mass at which the normalisation temperature set above applies [M_Sun] (only used if use_variable_delta_T is 1).
  AGN_delta_T_mass_exponent:          0.666667      # Power-law index of AGN dT scaling with BH subgrid mass (only used if use_variable_delta_T is 1).
  AGN_delta_T_crit_factor:            1.0           # Multiple of critical dT for numerical efficiency (Dalla Vecchia & Schaye 2012) to use as dT floor (only used if use_variable_delta_T and AGN_with_locally_adaptive_delta_T are both 1).
  AGN_delta_T_background_factor:      0.0           # Multiple of local gas temperature to use as dT floor (only used if use_variable_delta_T and AGN_with_locally_adaptive_delta_T are both 1).
  AGN_delta_T_min:                    1e7           # Minimum allowed value of AGN dT [K] (only used if use_variable_delta_T is 1).
  AGN_delta_T_max:                    3e9           # Maximum allowed value of AGN dT [K] (only used if use_variable_delta_T is 1).
  AGN_use_nheat_with_fixed_dT:        0          # Switch to use the constant AGN dT, rather than the adaptive one, for calculating the energy reservoir threshold (only used if use_variable_delta_T is 1).
  AGN_use_adaptive_energy_reservoir_threshold: 0 # Switch to calculate an adaptive AGN energy reservoir threshold.
  AGN_nheat_alpha:                   -1.0        # Number of particles to be heatable in a feedback event, at the reference accretion rate (only used if AGN_use_adaptive_energy_reservoir_threshold is 1).
  AGN_nheat_maccr_normalisation:     -1.0        # Reference accretion rate for energy reservoir threshold [M_sun / yr] (only used if AGN_use_adaptive_energy_reservoir_threshold is 1).
  AGN_nheat_limit:                   -1.0        # Hard limit for the energy reservoir threshold; above the reference accretion rate, it exponentially tapers off towards this (only used if AGN_use_adaptive_energy_reservoir_threshold is 1).
  AGN_num_ngb_to_heat:                1.         # Target number of gas neighbours to heat in an AGN feedback event.
  max_reposition_mass:                2e8        # Maximal BH mass considered for BH repositioning in solar masses.
  max_reposition_distance_ratio:      3.0        # Maximal distance a BH can be repositioned, in units of the softening length.
  with_reposition_velocity_threshold: 1          # Should we only reposition to particles that move slowly w.r.t. the black hole?
  max_reposition_velocity_ratio:      0.5        # Maximal velocity offset of a particle to reposition a BH to, in units of the ambient sound speed of the BH. Only meaningful if with_reposition_velocity_ratio is 1.
  min_reposition_velocity_threshold: -1.0        # Minimal value of the velocity threshold for repositioning [km/s], set to < 0 for no effect. Only meaningful if with_reposition_velocity_ratio is 1.
  set_reposition_speed:               0          # Should we reposition black holes with (at most) a prescribed speed towards the potential minimum?
  reposition_coefficient_upsilon:     50.0       # Repositioning speed normalisation [km/s/M_sun]. Only meaningful if set_reposition_speed is 1.
  reposition_reference_mass:          1e5        # Reference mass for scaling of reposition speed [M_sun]. Only meaningful if set_reposition_speed is 1.
  reposition_exponent_mass:           2.0        # (Optional) Exponent for scaling of repositioning velocity with BH mass; default = 2.0. Only meaningful if set_reposition_speed is 1.
  reposition_reference_n_H:           1.0        # Reference gas density around the black holes for scaling of repositioning speed [N_H cm^-3]. Only meaningful if set_reposition_speed is 1.
  reposition_exponent_n_H:            1.0        # (Optional) Exponent for scaling of repositioning velocity with gas density; default = 1.0. Only meaningful if set_reposition_speed is 1.
  with_potential_correction:          1          # Should the BH's own contribution to the potential be removed from the neighbour's potentials when looking for repositioning targets.
  threshold_major_merger:             0.333      # Mass ratio threshold to consider a BH merger as 'major'
  threshold_minor_merger:             0.1        # Mass ratio threshold to consider a BH merger as 'minor'
  merger_threshold_type:              DynamicalEscapeVelocity  # Type of velocity threshold for BH mergers ('CircularVelocity', 'EscapeVelocity', 'DynamicalEscapeVelocity').
  merger_max_distance_ratio:          3.0        # Maximal distance over which two BHs can merge, in units of the softening length.
  minimum_timestep_Myr:               1.0        # Minimum time-step size for BHs in Mega-years. The time-step size is computed based on the accretion rate and this serves as a minimum. Defaults to FLT_MAX.

# Spin-jet AGN model
SPINJETAGN:
  subgrid_seed_mass_Msun:             1e5        # Black hole subgrid mass at creation time in solar masses.
  use_subgrid_mass_from_ics:          1          # (Optional) Use subgrid masses specified in ICs [1, default], or initialise them to particle masses [0]?
  with_subgrid_mass_check:            1          # (Optional) Verify that initial black hole subgrid masses are positive [1, default]. Only used if use_subgrid_mass_from_ics is 1.
  use_multi_phase_bondi:              0          # Compute Bondi rates per neighbour particle [1] or for the smoothed ambient gas around the black hole [0]?
  use_subgrid_gas_properties:         1          # Use subgrid density [1] or dynamical density [0] to calculate BH accretion rates?
  use_krumholz:                       1          # Use Krumholz et al. (2006) [1] or standard Bondi-Hoyle-Lyttleton formula [0] for black hole accretion rates? Only used if multi_phase_bondi is 0.
  with_krumholz_vorticity:            0          # Include the vorticity term in Krumholz et al. formula? Only used if use_multi_phase_bondi is 0.
  with_angmom_limiter:                0          # Are we applying the Rosas-Guevara (2015) viscous time-scale reduction term?
  viscous_alpha:                      1e6        # Normalisation constant of the viscous time-scale in the accretion reduction term. Only used if with_angmom_limiter is 1.
  with_boost_factor:                  0          # Are we using the model from Booth, Schaye (2009)?
  boost_alpha:                        1.         # Lowest value for the accretion effeciency for the Booth, Schaye 2009 accretion model.
  boost_beta:                         2.         # Slope of the power law for the Booth, Schaye 2009 model, set beta to zero for constant alpha models.
  boost_n_h_star_cm3:                 0.1        # Normalization of the power law for the Booth Schaye 2009 model in cgs (cm^-3).
  max_eddington_fraction:             1.         # Maximal allowed accretion rate in units of the Eddington rate.
  eddington_fraction_for_recording:   0.1        # Record the last time BHs reached an Eddington ratio above this threshold.
  use_nibbling:                       1          # Continuously transfer small amounts of mass from all gas neighbours to a black hole [1] or stochastically swallow whole gas particles [0]? 
  min_gas_mass_for_nibbling_Msun:     9e5        # Minimum mass for a gas particle to be nibbled from [M_Sun]. Only used if use_nibbling is 1.
  coupling_efficiency:                0.15       # Fraction of the radiated energy that couples to the gas in feedback events.
  AGN_heating_temperature_model:      Constant   # How AGN jet velocities are calculated. If 'Constant', a single value is used. If 'BlackHoleMass', then an empirical relation between halo mass and black hole mass is used to calculate jet velocities. 'HaloMass' is currently not supported.
  AGN_delta_T_K:                      3.16228e8  # Change in temperature to apply to the gas particle in an AGN feedback event in Kelvin, if 'AGN_heating_temperature_model' is 'Constant'.
  delta_T_xi:                         1.         # The numerical multiplier by which the heating temperature formula is scaled, if 'AGN_heating_temperature_model' is 'Local'. If a value of 1 is used, the formulas are used as derived, i.e. they are not rescaled.
  delta_T_min_K:                      1e8        # The minimal heating temperature in Kelvin. This is used if 'AGN_heating_temperature_model' is 'Local'.
  delta_T_max_K:                      1e11       # The maximal heating temperature in Kelvin. This is used if 'AGN_heating_temperature_model' is 'Local'.
  AGN_num_ngb_to_heat:                1.         # Target number of gas neighbours to heat in an AGN feedback event.
  with_potential_correction:          1          # Subtract BH's own contribution to the potential of neighbours when determining repositioning targets.
  max_reposition_mass_Msun:           2e8        # Maximal BH mass considered for BH repositioning in solar masses.
  max_reposition_distance_ratio:      3.0        # Maximal distance a BH can be repositioned, in units of the softening length.
  with_reposition_velocity_threshold: 0          # Should we only reposition to particles that move slowly w.r.t. the black hole?
  max_reposition_velocity_ratio:      0.25       # Maximal velocity offset of a particle to reposition a BH to, in units of the ambient sound speed of the BH. Only meaningful if with_reposition_velocity_ratio is 1.
  min_reposition_velocity_threshold_km_p_s: -1.0 # Minimal value of the velocity threshold for repositioning [km/s], set to < 0 for no effect. Only meaningful if with_reposition_velocity_ratio is 1.
  set_reposition_speed:               0          # Should we reposition black holes with (at most) a prescribed speed towards the potential minimum?
  reposition_coefficient_upsilon:     0.001      # Repositioning speed normalisation [km/s/M_sun]. Only meaningful if set_reposition_speed is 1.
  reposition_exponent_xi:             1.0        # (Optional) Scaling of repositioning velocity with BH subgrid mass (default: 1.0, linear). Only meaningful if set_reposition_speed is 1.
  threshold_major_merger:             0.333      # Mass ratio threshold to consider a BH merger as 'major'
  threshold_minor_merger:             0.1        # Mass ratio threshold to consider a BH merger as 'minor'
  merger_threshold_type:              DynamicalEscapeVelocity   # Type of velocity threshold for BH mergers (CircularVelocity as in EAGLE, EscapeVelocity, or DynamicalEscapeVelocity)
  merger_max_distance_ratio:          3.0        # Maximal distance over which two BHs can merge, in units of the softening length.
  AGN_use_deterministic_feedback:     1          # Deterministic (1) or stochastic (0) AGN feedback model
  AGN_feedback_model:                 Isotropic  # AGN feedback model (Isotropic or MinimumDistance)
  minimum_timestep_yr:                1000.0     # Minimum time-step of black-hole particles
  include_jets:                       1          # Global switch whether to include jet feedback [1] or not [0].
  turn_off_radiative_feedback:        0          # Global switch whether to turn off radiative (thermal) feedback [1] or not [0]. This should only be used if 'include_jets' is set to 1, since we want feedback in some form or another.
  alpha_acc:                          0.2        # Viscous alpha of the subgrid accretion disks. Likely to be within the 0.1-0.3 range. The main effect is that it sets the transition accretion rate between the thin and thick disk, as dot(m) = 0.2 * alpha^2.
  mdot_crit_ADAF:                     0.01       # The transition normalized accretion rate (Eddington ratio) at which the disc goes from thick (low accretion rates) to thin (high accretion rates). The feedback also changes from kinetic jets to thermal isotropic, respectively.
  seed_spin:                          0.01       # The (randomly-directed) black hole spin assigned to BHs when they are seeded. Should be strictly between 0 and 1.
  AGN_jet_velocity_model:             Constant   # How AGN jet velocities are calculated. If 'Constant', a single value is used. If 'BlackHoleMass', then an empirical relation between halo mass and black hole mass is used to calculate jet velocities. 'HaloMass' is currently not supported. 
  v_jet_km_p_s:                       3160.      # Jet velocity to use if 'AGN_jet_velocity_model' is 'Constant'. Units are km/s.
  v_jet_BH_mass_scaling_reference_mass_Msun: 1e9 # The reference mass used in the relation between halo mass and BH mass used to calculate jet velocities. Only used if 'AGN_jet_velocity_model' is 'BlackHoleMass'.
  v_jet_BH_mass_scaling_slope:        0.5        # The slope of the relation between halo mass and BH mass used to calculate jet velocities. Only used if 'AGN_jet_velocity_model' is 'BlackHoleMass'.
  v_jet_min_km_p_s:                   500        # The minimal jet velocity. This is used if 'AGN_jet_velocity_model' is 'BlackHoleMass', 'MassLoading' or 'Local'.
  v_jet_max_km_p_s:                   1e4        # The maximal jet velocity. This is used if 'AGN_jet_velocity_model' is 'BlackHoleMass', 'MassLoading' or 'Local'.
  opening_angle_in_degrees:           7.5        # The half-opening angle of the jet in degrees. Should use values < 15 unless for tests.
  N_jet:                              2          # Target number of particles to kick as part of a single jet feedback event. Should be a multiple of 2 to ensure approximate momentum conservation (we always kick particles in pairs, one from each 'side' of the BH, relative to the spin vector).
  AGN_jet_feedback_model:             MinimumDistance # Which particles to kick from the black hole smoothing kernels. Should be 'SpinAxis', 'MinimumDistance', 'MaximumDistance' or 'MinimumDensity'
  eps_f_jet:                          1.         # Coupling efficiency for jet feedback. No reason to expect this to be less than 1.
  fix_jet_efficiency:                 0          # Global switch whether to fix jet efficiency to a particular value [1], or use a spin-dependant formula [0].
  jet_efficiency:                     0.1        # The constant jet efficiency used if 'fix_jet_efficiency' is set to 1.
  fix_jet_direction:                  0          # Global switch whether to fix the jet direction to be along the z-axis, instead of along the spin vector.
  accretion_efficiency_mode:          Variable   # How the accretion efficiencies are calculated for the thick accretion disc. If 'Constant', the value of 'accretion_efficiency_thick' will be used. If 'Variable', the accretion efficiency will scale with Eddington ratio.
  accretion_efficiency_thick:         0.01       # The accretion efficiency (suppression factor of the accretion rate) to use in the thick disc (ADAF), to represent the effects of subgrid ADIOS winds that take away most of the mass flowing through the accretion disc.
  accretion_efficiency_slim:          1          # The constant accretion efficiency to use in the slim disc, at super-Eddington rates.
  ADIOS_s:                            0.5        # The exponent of the scaling between accretion efficiency and transition radius of the accretion disc, used if 'accretion_efficiency_mode' is 'Variable'.
  ADIOS_R_in:                         1e4        # The normalisation (the value) of the transition radius of the accretion disc at the critical Eddington ratio (0.01), used if 'accretion_efficiency_mode' is 'Variable'.
  fix_radiative_efficiency:           0          # Global switch whether to fix the radiative efficiency to a particular value [1], or use a spin-dependant formula [0]. 
  radiative_efficiency:               0.1        # The constant jet efficiency used if 'fix_radiative_efficiency' is set to 1. Otherwise, this value is used to define the Eddington accretion rate.
  TD_region:                          B          # How to treat the subgrid accretion disk if it is thin, according to the Shakura & Sunyaev (1973) model. If set to B, region b will be used. If set to C, region c will be used.
  include_GRMHD_spindown:             1          # Whether to include high jet spindown rates from GRMHD simulations [1], or use an analytical formula that assumes extraction of energy from the rotational mass/energy of the BH.
  delta_ADAF:                         0.2        # Electron heating parameter, which controls the strength of radiative feedback in thick disks. Should be between 0.1 and 0.5. This parameter is only used if turn_off_secondary_feedback is set to 0.
  include_slim_disk:                  1          # Global switch whether to include super-Eddington accretion, modeled as the slim disk. If set to 0, disks will be considered thin even at very large accretion rates.
  use_jets_in_thin_disc:              1          # Whether to use jets alongside radiation in the thin disc at moderate Eddington ratios.
  use_ADIOS_winds:                    1          # Whether to include ADIOS winds in the thick disc as thermal isotropic feedback (same channel as thin disc quasar feedback, but with a different efficiency). 
  slim_disc_wind_factor:              1          # The relative efficiency of slim disc winds at super-Eddington rates. If '1', full winds will be used, while '0' will lead to no winds. Any value in between those can also be used. The wind is implemented in the thermal isotropic feedback channel.
  
# Parameters related to the neutrinos --------------------------------------------
Neutrino:
  use_delta_f:                        1          # Use the delta-f method for shot noise reduction
  use_delta_f_mesh_only:              0          # Use the delta-f method, but only in the mesh gravity calculation and outputs
  generate_ics:                       0          # Automatically generate neutrino velocities at the start of the run
  neutrino_seed:                      0          # Seed used in the delta-f weighting step for Fermi-Dirac momentum generation
  use_linear_response: 0                         # Option to use the linear response method
  transfer_functions_filename: perturb.hdf5      # For linear response neutrinos, path to an hdf5 file with transfer functions, redshifts, and wavenumbers
  dataset_redshifts: Redshifts                   # For linear response neutrinos, name of the dataset with the redshifts (a vector of length N_z)
  dataset_wavenumbers: Wavenumbers               # For linear response neutrinos, name of the dataset with the wavenumbers (a vector of length N_k)
  dataset_delta_cdm: Functions/d_cdm             # For linear response neutrinos, name of the dataset with the cdm density transfer function (N_z x N_k)
  dataset_delta_baryon: Functions/d_b            # For linear response neutrinos, name of the dataset with the baryon density transfer function (N_z x N_k)
  dataset_delta_nu: Functions/d_ncdm[0]          # For linear response neutrinos, name of the dataset with the neutrino density transfer function (N_z x N_k)
  fixed_bg_density: 1                            # For linear response neutrinos, whether to use a fixed present-day background density
  use_model_none: 0                              # Option to use no neutrino model

# Parameters related to extra i/o (X-ray emmisivity)  ----------------------------

XrayEmissivity:
  xray_table_path:         ./X_Ray_tables.hdf5   # Path to the X-ray emissivity tables
  
# Parameters related to the sink particles ---------------------------------------

# Default sink particles
DefaultSink:
  cut_off_radius:        1e-3       # Cut off radius of the sink particles (in internal units). This parameter should be adapted with the resolution.

# GEAR sink particles
GEARSink:
  cut_off_radius:        1e-3       # Cut off radius of the sink particles (in internal units). This parameter should be adapted with the resolution. 
  f_acc: 0.1                                  # (Optional) Fraction of the cut_off_radius that determines if a gas particle should be swallowed wihtout additional check. It has to respect 0 <= f_acc <= 1. (Default: 0.1)
  temperature_threshold_K:        100           # Max temperature (in K) for forming a sink when density_threshold_Hpcm3 <= density <= maximal_density_threshold_Hpcm3.
  density_threshold_Hpcm3: 1e3       # Minimum gas density (in Hydrogen atoms/cm3) required to form a sink particle.
  maximal_density_threshold_Hpcm3: 1e5 # If the gas density exceeds this value (in Hydrogen atoms/cm3), a sink forms regardless of temperature if all other criteria are passed. (Default: FLT_MAX)
  stellar_particle_mass_Msun:  20             # Mass of the stellar particle representing the low mass stars (continuous IMF sampling) (in solar mass)
  minimal_discrete_mass_Msun: 8               # Minimal mass of stars represented by discrete particles (in solar mass)
  stellar_particle_mass_first_stars_Msun: 20      # Mass of the stellar particle representing the low mass stars (continuous IMF sampling) (in solar mass). First stars
  minimal_discrete_mass_first_stars_Msun: 8       # Minimal mass of stars represented by discrete particles (in solar mass). First stars
  star_spawning_sigma_factor: 0.2                 # Factor to rescale the velocity dispersion of the stars when they are spawned. (Default: 0.2)
  sink_formation_contracting_gas_criterion: 1     # (Optional) Activate the contracting gas check for sink formation. (Default: 1)
  sink_formation_smoothing_length_criterion: 1    # (Optional) Activate the smoothing length check for sink formation. (Default: 1)
  sink_formation_jeans_instability_criterion: 1   # (Optional) Activate the two Jeans instability checks for sink formation. (Default: 1)
  sink_formation_bound_state_criterion: 1         # (Optional) Activate the bound state check for sink formation. (Default: 1)
  sink_formation_overlapping_sink_criterion: 1    # (Optional) Activate the overlapping sink check for sink formation. (Default: 1)
  disable_sink_formation: 0                       # (Optional) Disable sink formation. (Default: 0)
  timestep_age_threshold_unlimited_Myr: 100.      # (Optional) Age above which sinks have no time-step restriction any more (in Mega-years). Defaults to 0.
  timestep_age_threshold_Myr:           25.       # (Optional) Age at which sink switch from young to old for time-stepping purposes (in Mega-years). Defaults to FLT_MAX.
  max_timestep_young_Myr:               1.0       # (Optional) Maximal time-step length of young sinks (in Mega-years). Defaults to FLT_MAX.
  max_timestep_old_Myr:                 5.0       # (Optional) Maximal time-step length of old sinks (in Mega-years). Defaults to FLT_MAX.
  CFL_condition:                        0.5       # Courant-Friedrich-Levy condition for time integration.
  n_star:                               2         # Number of times the IMF mass can be swallowed in a single timestep

# Parameters related to radiative transfer ---------------------------------------

GEARRT:
  f_reduce_c: 1e-3                                  # reduce the speed of light for the RT solver by multiplying c with this factor
  CFL_condition: 0.9                                # CFL condition for RT, independent of hydro
  f_limit_cooling_time: 0.6                         # (Optional) multiply the cooling time by this factor when estimating maximal next time step. Set to 0.0 to turn computation of cooling time off.
  photon_groups_Hz: [3.288e15, 5.945e15, 13.157e15] # Lower photon frequency group bin edges in Hz. Needs to have exactly N elements, where N is the configured number of bins --with-RT=GEAR_N
  stellar_luminosity_model: const                   # Which model to use to determine the stellar luminosities.
  const_stellar_luminosities_LSol: [1., 1., 1.]     # (Conditional) constant star luminosities for each photon frequency group to use if stellar_luminosity_model:const is set, in units of Solar Luminosity.
  hydrogen_mass_fraction:  0.76                     # total hydrogen (H + H+) mass fraction in the metal-free portion of the gas
  set_equilibrium_initial_ionization_mass_fractions: 0   # (Optional) set the initial ionization fractions depending on gas temperature assuming ionization equilibrium.
  set_initial_ionization_mass_fractions: 0          # (Optional) manually overwrite initial mass fraction of each species (using the values you set below)
  mass_fraction_HI: 0.76                            # (Conditional) If overwrite_initial_ionization_fractions=1, needed to set initial HI mass fractions to this value
  mass_fraction_HII: 0.                             # (Conditional) If overwrite_initial_ionization_fractions=1, needed to set initial HII mass fractions to this value
  mass_fraction_HeI: 0.24                           # (Conditional) If overwrite_initial_ionization_fractions=1, needed to set initial HeI mass fractions to this value
  mass_fraction_HeII: 0.                            # (Conditional) If overwrite_initial_ionization_fractions=1, needed to set initial HeII mass fractions to this value
  mass_fraction_HeIII: 0.                           # (Conditional) If overwrite_initial_ionization_fractions=1, needed to set initial HeIII mass fractions to this value
  skip_thermochemistry: 0                           # (Optional) skip the thermochemistry. This is intended only for debugging and testing the radiation transport, as it breaks the purpose of RT.
  stellar_spectrum_type: 0                          # Which radiation spectrum to use. 0: constant from 0 until some max frequency set by stellar_spectrum_const_max_frequency_Hz. 1: blackbody spectrum.
  stellar_spectrum_const_max_frequency_Hz: 1.e17    # (Conditional) if stellar_spectrum_type=0, use this maximal frequency for the constant spectrum. 
  stellar_spectrum_blackbody_temperature_K: 1.e4    # (Conditional) if stellar_spectrum_type=1, use this temperature (in K) for the blackbody spectrum. 
  stars_max_timestep: -1.                           # (Optional) restrict the maximal timestep of stars to this value (in internal units). Set to negative to turn off.
  grackle_verbose: 0                                # (Optional) set grackle to verbose. (Default: 0)
  case_B_recombination: 1                           # (Optional) use case B recombination interaction rates. (Default: 1)
  max_tchem_recursion: 0                            # (Optional) if > 0, sets the maximal recursion depth when re-computing the thermochemistry if |u_new/u_old - 1| > 0.1.

SPHM1RT:
  cred: 2.99792458e10                                 # value of reduced speed of light for the RT solver in code unit
  CFL_condition: 0.1                                  # CFL condition for RT, independent of hydro 
  chi:  [0, 0, 0, 0]                                  # (Optional) initial opacity in code unit for all gas particles
  photon_groups_Hz: [3.288e15, 5.945e15, 13.157e15]   # Photon frequency group bin edges in Hz. Needs to be 1 less than the number of groups (N) requested during the configuration (--with-RT=SPHM1RT_N). Outer edges of zero and infinity are assumed.
  use_const_emission_rates: 1                         # (Optional) use constant emission rates for stars as defined with star_emission_rates parameter
  star_emission_rates: [1e-32, 1e-32, 1e-32, 1e-32]     # (Optional) constant star emission rates for each photon frequency group to use if use_constant_emission_rates is set.
  stellar_spectrum_type: 0                            # Which radiation spectrum to use. 0: constant from 0 until some max frequency set by stellar_spectrum_const_max_frequency_Hz. 1: blackbody spectrum.
  stellar_spectrum_const_max_frequency_Hz: 1.e17      # (Conditional) if stellar_spectrum_type=0, use this maximal frequency for the constant spectrum. 
  stars_max_timestep: -1.                             # (Optional) restrict the maximal timestep of stars to this value (in internal units). Set to negative to turn off.
  stellar_spectrum_blackbody_temperature_K: 1.e4      # (Conditional) if stellar_spectrum_type=1, use this temperature (in K) for the blackbody spectrum. 
  skip_thermochemistry: 0                             # (Optional) skip the thermochemistry. This is intended only for debugging and testing the radiation transport, as it breaks the purpose of RT.
  init_mass_fraction_metal:     0.                    # (Optional) Inital mass fraction of particle mass in *all* metals (if it is set, the initial fraction will be over-written.)
  init_mass_fraction_Hydrogen:  0.752                 # (Conditional) (if init_mass_fraction_metal != -1.0f) Inital mass fraction of particle mass in Hydrogen
  init_mass_fraction_Helium:    0.248                 # (Conditional) (if init_mass_fraction_metal != -1.0f) Inital mass fraction of particle mass in Helium
  useabundances:              0                       # (Optional) use the species abundances below, instead of reading from initial condition
  init_species_abundance_e:        4e-5               # (Conditional) (if useabundances==1) free electron abundances (in unit hydrogen number density:nH)
  init_species_abundance_HI:       0.99999            # (Conditional) (if useabundances==1) HI abundances (in unit hydrogen number density:nH)
  init_species_abundance_HII:      1e-5               # (Conditional) (if useabundances==1) HII abundances (in unit hydrogen number density:nH)
  init_species_abundance_HeI:      0.08242680851      # (Conditional) (if useabundances==1) HeI abundances (in unit hydrogen number density:nH)
  init_species_abundance_HeII:     1e-5               # (Conditional) (if useabundances==1) HeII abundances (in unit hydrogen number density:nH)
  init_species_abundance_HeIII:    1e-5               # (Conditional) (if useabundances==1) HeIII abundances (in unit hydrogen number density:nH)
  relativeTolerance:          1e-3                    # (Optional) Relative tolerance for SPHM1RT thermo-chemistry intergration
  absoluteTolerance:          1e-10                   # (Optional) Absolute tolerance for SPHM1RT thermo-chemistry integration
  explicitTolerance:          0.1                     # (Optional) Tolerance below which we use the explicit solution in SPHM1RT thermo-chemistry
  ionizing_photon_energy_erg: [3.0208e-11, 5.61973e-11, 1.05154e-10]  # (Optional) ionizing photon energy in erg averaged within frequency bins #note that we start from frequency bin 1 (instead of 0).
  coolingon:              1                           # (Optional) switch for cooling (and photoheating), but photo-ionization will be ongoing even if coolingon==0 
  useparams:              0                           # (Optional) switch to use thermo-chemistry parameters from the parameter file
  fixphotondensity:       0                           # (Optional) switch for fixing the photo-density
  Fgamma_fixed_cgs:       [0.0, 0.0, 0.0]             # (Conditional) (if fixphotondensity=1) the photo-density values if the photo density is fixed
  onthespot:              1                           # (Optional) switch for the on the spot approximation
  sigma_cross:            [2.99e-18, 5.66e-19, 7.84e-20] # (Conditional) (if useparams=1) The cross section of ionizing photons for hydrogen (cm^2)
  alphaA:                 4.29e-13                    # (Conditional) (if useparams=1) The case A recombination coefficient for hydrogen (cgs)
  alphaB:                 2.59e-13                    # (Conditional) (if useparams=1) The case B recombination coefficient for hydrogen (cgs)
  beta:                   1.245e-15                   # (Conditional) (if useparams=1) The collisional ionization coefficient for hydrogen (cgs)
  reinject:               1                           # (Optional) gather energy around injection radius and re-inject the energy


# Parameters related to power spectra --------------------------------------------

PowerSpectrum:
  grid_side_length:  256                  # Size of the grid used in power spectrum calculation.
  num_folds:         6                    # Number of foldings (1 means no foldings), determines the max k
  fold_factor:       4                    # (Optional) factor by which to reduce the box along each side each folding (default: 4)
  window_order:      3                    # (Optional) order of the mass assignment scheme (default: 3, TSC)
  shift_centre_small_k_bins: 1            # (Optional) Correct the centre of the bins with a small k to account for the small number of modes entering the bin.
  output_list_on:    0                    # (Optional) Enable the output list
  output_list:       ./output_list_ps.txt # (Optional) File containing the output times (see documentation in "Parameter File" section)
  requested_spectra: ["matter-matter","cdm-cdm","starBH-starBH","gas-matter","pressure-pressure","matter-pressure", "neutrino0-neutrino1"] # Array of strings indicating which components should be correlated for power spectra
    

# Parameters related to lightcones  -----------------------------------------------
# Parameters in the LightconeCommon section apply to all lightcones but can be overridden in the LightconeX sections.
# Up to 8 Lightcone sections named Lightcone0 to Lightcone7 may be present.
LightconeCommon:

  subdir:            lightcones   # All lightcone output is written to this directory
  buffer_chunk_size: 10000        # Particles and map updates are buffered in a linked list of chunks of this size

  z_range_for_DM:     [0.0, 0.05] # Output redshift range for dark matter
  z_range_for_Gas:    [0.0, 0.05] # Output redshift range for gas
  z_range_for_Stars:  [0.0, 0.05] # Output redshift range for stars
  z_range_for_BH:     [0.0, 0.05] # Output redshift range for black holes

  max_particles_buffered: 100000  # Output particles if buffer size reaches this value
  max_updates_buffered:   100000  # Flush map updates if buffer size reaches this value
  hdf5_chunk_size:        16384   # Chunk size for HDF5 particle and healpix map datasets

  nside:                512                    # Healpix resolution parameter
  radius_file:          ./shell_redshifts.txt  # Redshifts of shells for healpix maps
  max_map_update_send_size_mb: 16.0            # Apply map updates over mutliple iterations to limit memory overhead
  map_names_file:       ./map_types.txt        # List of types of healpix maps to make

  distributed_maps:   1           # Split maps over multiple files (1) or use collective I/O to write one file (0)

  particles_lossy_compression: 0  # Apply lossy compression to lightcone particles
  particles_gzip_level:        6  # Apply lossless (deflate) compression to lightcone particles
  maps_gzip_level:             6  # Apply lossless (deflate) compression to healpix maps

# Parameters specific to lightcone 0 - any lightcone parameters not found here are taken from LightconeCommon, above,
# except for 'enabled' and 'basename'.
Lightcone0:
  enabled: 1                                           # Enable this lightcone
  basename: lightcone0                                 # Base name of this lighcone's output files
  observer_position: [35.561875, 35.561875, 35.561875] # Location of the observer in this lightcone

# Parameters specific to lightcone 1 - any lightcone parameters not found here are taken from LightconeCommon, above,
# except for 'enabled' and 'basename'.
Lightcone1:
  enabled: 1
  basename: lightcone1
  observer_position: [35.561875, 35.561875, 35.561875]

  gas_filtering_enabled:      1      # Enable filtering out of certain gas particles from particle outputs
  min_z_for_gas_filtering:    0.025  # Filter gas particles above this redshift, output all below
  min_temp_for_filtered_gas:  1.0e5  # Above min_z_for_gas_filtering only output gas with temperature above this
  min_nh_for_filtered_gas:    1.0e-6 # Above min_z_for_gas_filtering only output gas with nh/(1+z)^4 above this<|MERGE_RESOLUTION|>--- conflicted
+++ resolved
@@ -595,15 +595,9 @@
   diffusion_coefficient: 1e-3    # (Optional) GEAR (MFM or not) diffusion: Coefficient for the diffusion (see Shen et al. 2010; differs by gamma^2 due to h^2). Default: 1
 
   #GEAR MFM diffusion only
-<<<<<<< HEAD
-  diffusion_mode: 0               # Diffusion mode. Isotropic_constant = constant isotropic ; Smagorinsky = Smagorinsky (isotropic) ; Gradient = Gradient model (anisotropic). The diffusion_coefficient sets the normalisation of the diffusion.
-  hll_riemann_solver_psi:  0.1    # (Optional) Tolerance parameter (> 0) for artificial diffusion, eq (7) in Hopkins 2017. (Default: 0.1)
-  hll_riemann_solver_epsilon: 0.5 # (Optional) Tolerance parameter for the Hopkins 2017 HLL, eq (14). It must respect 0 <= epsilon <= 1. Default: 0.5
-=======
   diffusion_mode: Isotropic_constant  # Diffusion mode. Isotropic_constant = constant isotropic ; Smagorinsky = Smagorinsky (isotropic) ; Gradient = Gradient model (anisotropic). The diffusion_coefficient sets the normalisation of the diffusion.
   hll_riemann_solver_psi:  0.1        # (Optional) Tolerance parameter (> 0) for artificial diffusion, eq (7) in Hopkins 2017. (Default: 0.1)
   hll_riemann_solver_epsilon: 0.5     # (Optional) Tolerance parameter for the Hopkins 2017 HLL, eq (14). It must respect 0 <= epsilon <= 1. Default: 0.5
->>>>>>> e391f328
   use_supertimestepping: 0        # (Optional) Do we want to use supertimestepping? Supertimestepping can accelerate simulations. (Default: 0)
   N_substeps: 5                   # (Optional) Number of substeps in supertimestepping. (Default: 5)
   nu_supertimestepping: 0.04      # (Optional) Nu parameter for supertimestep. It's optimal when n >= 1/sqrt(N). (Default: 0.04)
