--- conflicted
+++ resolved
@@ -878,22 +878,12 @@
   cut_off_radius:        1e-3       # Cut off radius of the sink particles (in internal units). This parameter should be adapted with the resolution. 
   f_acc: 0.8                                  # (Optional) Fraction of the cut_off_radius that determines if a gas particle should be swallowed wihtout additional check. It has to respect 0 <= f_acc <= 1. (Default: 0.8)
   maximal_temperature:        3e10            # Maximal gas temperature for forming a star (in K)
-<<<<<<< HEAD
-  density_threshold:          1.67e-23        # Minimal gas density for forming a star (in g/cm3 (1.67e-24 =1acc))
-  stellar_particle_mass:      20              # Mass of the stellar particle representing the low mass stars (continuous IMF sampling) (in solar mass)
-  minimal_discrete_mass:      8               # Minimal mass of stars represented by discrete particles (in solar mass)
-  stellar_particle_mass_first_stars: 20       # Mass of the stellar particle representing the low mass stars (continuous IMF sampling) (in solar mass). First stars
-  minimal_discrete_mass_first_stars: 8        # Minimal mass of stars represented by discrete particles (in solar mass). First stars
-  star_spawning_sigma_factor: 0.2             # Factor to rescale the velocity dispersion of the stars when they are spawned. (Default: 0.2)
-=======
-  density_threshold_g_per_cm3:          1.67e-23        # Minimal gas density for forming a star (in g/cm3 (1.67e-24 =1acc))
-  size_of_calibration_sample: 100000          # Size of the calibration sample used to determine the probabilities to form stellar particles with mass stellar_particle_mass
-  stellar_particle_mass_Msun: 20              # Mass of the stellar particle representing the low mass stars (continuous IMF sampling) (in solar mass)
+  density_threshold_g_per_cm3: 1.67e-23       # Minimal gas density for forming a star (in g/cm3 (1.67e-24 =1acc))
+  stellar_particle_mass_Msun:  20             # Mass of the stellar particle representing the low mass stars (continuous IMF sampling) (in solar mass)
   minimal_discrete_mass_Msun: 8               # Minimal mass of stars represented by discrete particles (in solar mass)
-  stellar_particle_mass_first_stars_Msun: 20       # Mass of the stellar particle representing the low mass stars (continuous IMF sampling) (in solar mass). First stars
-  minimal_discrete_mass_first_stars_Msun: 8        # Minimal mass of stars represented by discrete particles (in solar mass). First stars
+  stellar_particle_mass_first_stars_Msun: 20      # Mass of the stellar particle representing the low mass stars (continuous IMF sampling) (in solar mass). First stars
+  minimal_discrete_mass_first_stars_Msun: 8       # Minimal mass of stars represented by discrete particles (in solar mass). First stars
   star_spawning_sigma_factor: 0.2                 # Factor to rescale the velocity dispersion of the stars when they are spawned. (Default: 0.2)
->>>>>>> 102de884
   sink_formation_contracting_gas_criterion: 1     # (Optional) Activate the contracting gas check for sink formation. (Default: 1)
   sink_formation_smoothing_length_criterion: 1    # (Optional) Activate the smoothing length check for sink formation. (Default: 1)
   sink_formation_jeans_instability_criterion: 1   # (Optional) Activate the two Jeans instability checks for sink formation. (Default: 1)
