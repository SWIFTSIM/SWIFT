--- conflicted
+++ resolved
@@ -1505,12 +1505,9 @@
     if (with_line_of_sight) engine_policies |= engine_policy_line_of_sight;
     if (with_sink) engine_policies |= engine_policy_sinks;
     if (with_rt) engine_policies |= engine_policy_rt;
-<<<<<<< HEAD
+    if (with_power) engine_policies |= engine_policy_power_spectra;
     if (with_grid_hydro) engine_policies |= engine_policy_grid_hydro;
     if (with_grid) engine_policies |= engine_policy_grid;
-=======
-    if (with_power) engine_policies |= engine_policy_power_spectra;
->>>>>>> 8c851212
 
     /* Initialize the engine with the space and policies. */
     engine_init(&e, &s, params, output_options, N_total[swift_type_gas],
