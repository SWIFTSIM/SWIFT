--- conflicted
+++ resolved
@@ -88,12 +88,8 @@
   cut_off_radius: 0.1      # Cut off radius of all the sinks in internal units.
 
 GEARSink:
-<<<<<<< HEAD
-  cut_off_radius: 1e-2                       # Cut off radius of all the sinks in internal units.
-=======
   use_fixed_cut_off_radius: 1                 # Are we using a fixed cutoff radius? If we are, in GEAR the cutoff radius is fixed at the value specified below, and the sink smoothing length is fixed at this value divided by kernel_gamma. If not, the cutoff radius varies with the sink smoothing length as r_cut = h*kernel_gamma.
   cut_off_radius: 5e-3                        # Cut off radius of all the sinks in internal units. Ignored if use_fixed_cut_off_radius is 0. 
->>>>>>> 81ab35eb
   f_acc: 1e-2
   temperature_threshold_K: 5e3               # Max temperature (in K) for forming a sink when density_threshold_Hpcm3 <= density <= maximal_density_threshold_Hpcm3.
   density_threshold_Hpcm3: 1e0               # Minimum gas density (in Hydrogen atoms/cm3) required to form a sink particle.
