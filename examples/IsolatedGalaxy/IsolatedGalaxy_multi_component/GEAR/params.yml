--- conflicted
+++ resolved
@@ -78,12 +78,8 @@
   min_mass_frac: 0.5
 
 GEARSink:
-<<<<<<< HEAD
-  cut_off_radius: 5e-3                       # Cut off radius of all the sinks in internal units.
-=======
   use_fixed_cut_off_radius: 1                 # Are we using a fixed cutoff radius? If we are, in GEAR the cutoff radius is fixed at the value specified below, and the sink smoothing length is fixed at this value divided by kernel_gamma. If not, the cutoff radius varies with the sink smoothing length as r_cut = h*kernel_gamma.
   cut_off_radius: 5e-3                        # Cut off radius of all the sinks in internal units. Ignored if use_fixed_cut_off_radius is 0. 
->>>>>>> 81ab35eb
   f_acc: 0.1
   temperature_threshold_K: 1e4               # Max temperature (in K) for forming a sink when density_threshold_Hpcm3 <= density <= maximal_density_threshold_Hpcm3.
   density_threshold_Hpcm3: 1e0               # Minimum gas density (in Hydrogen atoms/cm3) required to form a sink particle.
@@ -108,27 +104,6 @@
   max_timestep_old_Myr:                  5.       # (Optional) Maximal time-step length of old sinks (in Mega-years). Defaults to FLT_MAX.
   n_IMF:                                 2        # (Optional) Number of times the IMF mass can be swallowed in a single timestep. (Default: FLTM_MAX)
 
-<<<<<<< HEAD
-
-GEARSink:
-  cut_off_radius: 5e-3                       # Cut off radius of all the sinks in internal units.
-  f_acc: 0.1
-  maximal_temperature:  1e4                  # Upper limit to the temperature of a star forming particle
-  density_threshold_g_per_cm3:   1.67e-24    # Density threashold in g/cm3 (1.67e-24 =1acc)
-  stellar_particle_mass_Msun: 1e5            # Mass of the stellar particle representing the low mass stars, in solar mass
-  minimal_discrete_mass_Msun: 30             # Minimal mass of stars represented by discrete particles, in solar mass
-  stellar_particle_mass_first_stars_Msun: 1e5 # Mass of the stellar particle representing the low mass stars, in solar mass
-  minimal_discrete_mass_first_stars_Msun: 30 # Minimal mass of stars represented by discrete particles, in solar mass
-  star_spawning_sigma_factor: 0.5             # Factor to rescale the velocity dispersion of the stars when they are spawned. (Default: 0.2)
-  sink_formation_contracting_gas_criterion: 1     # (Optional) Activate the contracting gas check for sink formation. (Default: 1)
-  sink_formation_smoothing_length_criterion: 0    # (Optional) Activate the smoothing length check for sink formation. (Default: 1)
-  sink_formation_jeans_instability_criterion: 1   # (Optional) Activate the two Jeans instability checks for sink formation. (Default: 1)
-  sink_formation_bound_state_criterion: 1         # (Optional) Activate the bound state check for sink formation. (Default: 1)
-  sink_formation_overlapping_sink_criterion: 1    # (Optional) Activate the overlapping sink check for sink formation. (Default: 1)
-  disable_sink_formation: 0                       # (Optional) Disable sink formation. (Default: 0)
-
-=======
->>>>>>> 81ab35eb
 
 GEARPressureFloor:
   jeans_factor: 10
