--- conflicted
+++ resolved
@@ -18,11 +18,11 @@
 #
 ################################################################################
 
+import argparse
+
 import h5py
 import numpy as np
-import argparse
-from astropy import units
-from astropy import constants
+from astropy import constants, units
 
 
 class store_as_array(argparse._StoreAction):
@@ -34,7 +34,6 @@
 
 
 def parse_options():
-
     usage = "usage: %prog [options] file"
     parser = argparse.ArgumentParser(description=usage)
 
@@ -143,11 +142,11 @@
 np.random.seed(1)
 
 # Number of particles
-N = (2 ** opt.level) ** 3  # number of particles
+N = (2**opt.level) ** 3  # number of particles
 
 # Mean density
 rho = opt.rho  # atom/cc
-rho = rho * constants.m_p / units.cm ** 3
+rho = rho * constants.m_p / units.cm**3
 
 # Gas particle mass
 m = opt.mass  # in solar mass
@@ -179,14 +178,14 @@
 # Convert to code units
 m = m.to(UnitMass).value
 L = L.to(UnitLength).value
-rho = rho.to(UnitMass / UnitLength ** 3).value
+rho = rho.to(UnitMass / UnitLength**3).value
 sigma = sigma.to(UnitVelocity).value
 
 # Generate the particles
 pos = np.random.random([N, 3]) * np.array([L, L, L])
 vel = np.zeros([N, 3])
 mass = np.ones(N) * m
-u = np.ones(N) * sigma ** 2
+u = np.ones(N) * sigma**2
 ids = np.arange(N)
 h = np.ones(N) * 3 * L / N ** (1 / 3.0)
 rho = np.ones(N) * rho
@@ -214,11 +213,7 @@
     np.zeros([N_sink, 3])
 
 mass_sink = np.ones(N_sink) * m_sink
-<<<<<<< HEAD
-h_sink =  np.ones(N_sink) * 3 * L / (N + N_sink) ** (1 / 3.0)
-=======
 h_sink = np.ones(N_sink) * 3 * L / (N + N_sink) ** (1 / 3.0)
->>>>>>> e5cb1abe
 ids_sink = np.arange(N, N + N_sink)
 
 #####################
