# Define the system of units to use internally.
InternalUnitSystem:
  UnitMass_in_cgs:     1.988409870698051e+43   # 10^10 solar masses 
  UnitLength_in_cgs:   3.0856775814913673e+21  # 1 kpc 
  UnitVelocity_in_cgs: 1e5   # km/s
  UnitCurrent_in_cgs:  1   # Amperes
  UnitTemp_in_cgs:     1   # Kelvin

# Parameters for the self-gravity scheme
Gravity:
  MAC:                           adaptive  # Choice of mulitpole acceptance criterion: 'adaptive' OR 'geometric'.
  epsilon_fmm:                   0.001     # Tolerance parameter for the adaptive multipole acceptance criterion.
  theta_cr:                      0.7       # Opening angle for the purely gemoetric criterion.
  eta:          0.025               # Constant dimensionless multiplier for time integration.
  theta:        0.7                 # Opening angle (Multipole acceptance criterion).
  max_physical_baryon_softening: 0.005  # Physical softening length (in internal units)
  mesh_side_length:        32

# Parameters governing the time integration (Set dt_min and dt_max to the same value for a fixed time-step run.)
TimeIntegration:
  time_begin:        0.    # The starting time of the simulation (in internal units).
  time_end:          0.5 #0.282   #500 Myr # The end time of the simulation (in internal units).
  dt_min:            1e-10  # The minimal time-step size of the simulation (in internal units).
  dt_max:            1e-1  # The maximal time-step size of the simulation (in internal units).

# Parameters governing the snapshots
Snapshots:
  subdir: snap
  basename:   snapshot      # Common part of the name of output files
  time_first: 0. #230 Myr # (Optional) Time of the first output if non-cosmological time-integration (in internal units)
  delta_time: 1e-3        # Time difference between consecutive outputs (in internal units)

Scheduler:
  cell_extra_gparts: 10000      # (Optional) Number of spare sparts per top-level allocated at rebuild time for on-the-fly creation.
  cell_extra_sinks: 10000       # (Optional) Number of spare sparts per top-level allocated at rebuild time for on-the-fly creation.
  cell_extra_sparts: 10000      # (Optional) Number of spare sparts per top-level allocated at rebuild time for on-the-fly creation.
  max_top_level_cells: 3        #

# Parameters governing the conserved quantities statistics
Statistics:
  delta_time:           1e-3     # Time between statistics output
  time_first:             0.     # (Optional) Time of the first stats output if non-cosmological time-integration (in internal units)

# Parameters related to the initial conditions
InitialConditions:
  file_name:          ICs_homogeneous_box.hdf5
  periodic:                    1    # Are we running with periodic ICs?
  shift:              [10.0,10.0,10.0]

# Parameters for the hydrodynamics scheme
SPH:
  resolution_eta:        1.2348   # Target smoothing length in units of the mean inter-particle separation (1.2348 == 57Ngbs with the Wendland C2 kernel).
  CFL_condition:         0.1      # Courant-Friedrich-Levy condition for time integration.
  h_max:                 5
  h_min_ratio:           0.1
  minimal_temperature:   1


# Cooling with Grackle 3.0
GrackleCooling:
  cloudy_table: CloudyData_UVB=HM2012.h5 # Name of the Cloudy Table (available on the grackle bitbucket repository)
  with_UV_background: 0 # Enable or not the UV background
  redshift: -1 # Redshift to use (-1 means time based redshift)
  with_metal_cooling: 1 # Enable or not the metal cooling
  provide_volumetric_heating_rates: 0 # User provide volumetric heating rates
  provide_specific_heating_rates: 0 # User provide specific heating rates
  self_shielding_method: -1 # Grackle (<= 3) or Gear self shielding method
  self_shielding_threshold_atom_per_cm3: 0.007  # Required only with GEAR's self shielding. Density threshold of the self shielding
  max_steps: 1000
  convergence_limit: 1e-2
  thermal_time_myr: 5
  maximal_density_Hpcm3: -1    # Maximal density (in hydrogen atoms/cm^3) for cooling. Higher densities are floored to this value to ensure grackle works properly when interpolating beyond the cloudy_table maximal density. A value < 0 deactivates this parameter.

GEARChemistry:
  initial_metallicity: 1e-6

GEARFeedback:
  supernovae_energy_erg: 1e51           # supernovae energy, used only for SNIa
  supernovae_efficiency: 0.1           # supernovae energy efficiency, used for both SNIa and SNII
  yields_table: POPIIsw.h5
  yields_table_first_stars: POPIIsw.h5
  discrete_yields: 1
  imf_transition_metallicity: -5         # Maximal metallicity ([Fe/H]) for a first star (0 to deactivate).
  elements: [Fe, Mg, O, C, Al, Ca, Ba, Zn, Eu]              # Elements to read in the yields table. The number of element should be one less than the number of elements (N) requested during the configuration (--with-chemistry=GEAR_N).


GEARSink:
<<<<<<< HEAD
  cut_off_radius: 5e-3                        # Cut off radius of all the sinks in internal units.
=======
  use_fixed_cut_off_radius: 1                 # Are we using a fixed cutoff radius? If we are, in GEAR the cutoff radius is fixed at the value specified below, and the sink smoothing length is fixed at this value divided by kernel_gamma. If not, the cutoff radius varies with the sink smoothing length as r_cut = h*kernel_gamma.
  cut_off_radius: 5e-3                        # Cut off radius of all the sinks in internal units. Ignored if use_fixed_cut_off_radius is 0. 
>>>>>>> 81ab35eb
  f_acc: 1e-2
  temperature_threshold_K: 1000               # Max temperature (in K) for forming a sink when density_threshold_Hpcm3 <= density <= maximal_density_threshold_Hpcm3.
  density_threshold_Hpcm3: 1e1                # Minimum gas density (in g/cm3) required to form a sink particle.
  maximal_density_threshold_Hpcm3: 1e5        # If the gas density exceeds this value (in g/cm3), a sink forms regardless of temperature if all other criteria are passed.
  stellar_particle_mass_Msun: 50              # Mass of the stellar particle representing the low mass stars, in solar mass
  minimal_discrete_mass_Msun: 8               # Minimal mass of stars represented by discrete particles, in solar mass
  stellar_particle_mass_first_stars_Msun: 50  # Mass of the stellar particle representing the low mass stars, in solar mass
  minimal_discrete_mass_first_stars_Msun: 8   # Minimal mass of stars represented by discrete particles, in solar mass
  star_spawning_sigma_factor: 0.5             # Factor to rescale the velocity dispersion of the stars when they are spawned. (Default: 0.2)
  sink_formation_contracting_gas_criterion: 1     # (Optional) Activate the contracting gas check for sink formation. (Default: 1)
  sink_formation_smoothing_length_criterion: 1    # (Optional) Activate the smoothing length check for sink formation. (Default: 1)
  sink_formation_jeans_instability_criterion: 1   # (Optional) Activate the two Jeans instability checks for sink formation. (Default: 1)
  sink_formation_bound_state_criterion: 1         # (Optional) Activate the bound state check for sink formation. (Default: 1)
  sink_formation_overlapping_sink_criterion: 1    # (Optional) Activate the overlapping sink check for sink formation. (Default: 1)
  disable_sink_formation: 0                       # (Optional) Disable sink formation. (Default: 0)

  # Timesteps parameters
  CFL_condition:                        0.5       # Courant-Friedrich-Levy condition for time integration.
  timestep_age_threshold_unlimited_Myr: 100.      # (Optional) Age above which sinks have no time-step restriction any more (in Mega-years). Defaults to 0.
  timestep_age_threshold_Myr:           25.       # (Optional) Age at which sink switch from young to old for time-stepping purposes (in Mega-years). Defaults to FLT_MAX.
  max_timestep_young_Myr:               0.5       # (Optional) Maximal time-step length of young sinks (in Mega-years). Defaults to FLT_MAX.
  max_timestep_old_Myr:                  1.       # (Optional) Maximal time-step length of old sinks (in Mega-years). Defaults to FLT_MAX.
  n_IMF:                                 2.       # (Optional) Number of times the IMF mass can be swallowed in a single timestep. (Default: FLTM_MAX)

Stars:
  timestep_age_threshold_unlimited_Myr: 30.      # (Optional) Age above which sinks have no time-step restriction any more (in Mega-years). Defaults to 0.
  timestep_age_threshold_Myr:           10.       # (Optional) Age at which sink switch from young to old for time-stepping purposes (in Mega-years). Defaults to FLT_MAX.
  max_timestep_young_Myr:               1       # (Optional) Maximal time-step length of young sinks (in Mega-years). Defaults to FLT_MAX.
  max_timestep_old_Myr:                 5         # (Optional) Maximal time-step length of old sinks (in Mega-years). Defaults to FLT_MAX.<|MERGE_RESOLUTION|>--- conflicted
+++ resolved
@@ -85,12 +85,8 @@
 
 
 GEARSink:
-<<<<<<< HEAD
-  cut_off_radius: 5e-3                        # Cut off radius of all the sinks in internal units.
-=======
   use_fixed_cut_off_radius: 1                 # Are we using a fixed cutoff radius? If we are, in GEAR the cutoff radius is fixed at the value specified below, and the sink smoothing length is fixed at this value divided by kernel_gamma. If not, the cutoff radius varies with the sink smoothing length as r_cut = h*kernel_gamma.
   cut_off_radius: 5e-3                        # Cut off radius of all the sinks in internal units. Ignored if use_fixed_cut_off_radius is 0. 
->>>>>>> 81ab35eb
   f_acc: 1e-2
   temperature_threshold_K: 1000               # Max temperature (in K) for forming a sink when density_threshold_Hpcm3 <= density <= maximal_density_threshold_Hpcm3.
   density_threshold_Hpcm3: 1e1                # Minimum gas density (in g/cm3) required to form a sink particle.
