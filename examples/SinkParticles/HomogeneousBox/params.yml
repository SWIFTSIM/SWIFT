--- conflicted
+++ resolved
@@ -85,15 +85,6 @@
 
 
 GEARSink:
-<<<<<<< HEAD
-  cut_off_radius: 5e-3                       # Cut off radius of all the sinks in internal units.
-  f_acc: 0.1
-  temperature_threshold_K:       100           # Max temperature (in K) for forming a sink when density_threshold_g_per_cm3 <= density <= maximal_density_threshold_g_per_cm3.
-  density_threshold_g_per_cm3: 1.67e-23      # Minimum gas density (in g/cm3) required to form a sink particle.
-  maximal_density_threshold_g_per_cm3: 1.67e-19 # If the gas density exceeds this value (in g/cm3), a sink forms regardless of temperature if all other criteria are passed.
-  stellar_particle_mass_Msun: 50             # Mass of the stellar particle representing the low mass stars, in solar mass
-  minimal_discrete_mass_Msun: 8              # Minimal mass of stars represented by discrete particles, in solar mass
-=======
   use_fixed_cut_off_radius: 1                 # Are we using a fixed cutoff radius? If we are, in GEAR the cutoff radius is fixed at the value specified below, and the sink smoothing length is fixed at this value divided by kernel_gamma. If not, the cutoff radius varies with the sink smoothing length as r_cut = h*kernel_gamma.
   cut_off_radius: 5e-3                        # Cut off radius of all the sinks in internal units. Ignored if use_fixed_cut_off_radius is 0. 
   f_acc: 1e-2
@@ -102,7 +93,6 @@
   maximal_density_threshold_Hpcm3: 1e5        # If the gas density exceeds this value (in g/cm3), a sink forms regardless of temperature if all other criteria are passed.
   stellar_particle_mass_Msun: 50              # Mass of the stellar particle representing the low mass stars, in solar mass
   minimal_discrete_mass_Msun: 8               # Minimal mass of stars represented by discrete particles, in solar mass
->>>>>>> 9947b22a
   stellar_particle_mass_first_stars_Msun: 50  # Mass of the stellar particle representing the low mass stars, in solar mass
   minimal_discrete_mass_first_stars_Msun: 8   # Minimal mass of stars represented by discrete particles, in solar mass
   star_spawning_sigma_factor: 0.5             # Factor to rescale the velocity dispersion of the stars when they are spawned. (Default: 0.2)
