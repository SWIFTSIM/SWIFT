--- conflicted
+++ resolved
@@ -9,15 +9,9 @@
 # Parameters governing the time integration
 TimeIntegration:
   time_begin: 0.    # The starting time of the simulation (in internal units).
-<<<<<<< HEAD
-  time_end:   10.0  # The end time of the simulation (in internal units).
-  dt_min:     1e-9  # The minimal time-step size of the simulation (in internal units).
-  dt_max:     1e-3  # The maximal time-step size of the simulation (in internal units).
-=======
   time_end:   2.0   # The end time of the simulation (in internal units).
   dt_min:     1e-7  # The minimal time-step size of the simulation (in internal units).
   dt_max:     1e-1  # The maximal time-step size of the simulation (in internal units).
->>>>>>> fa6b6b8a
 
 # Parameters governing the snapshots
 Snapshots:
