# Define the system of units to use internally.
InternalUnitSystem:
  UnitMass_in_cgs:     1   # Grams
  UnitLength_in_cgs:   1   # Centimeters
  UnitVelocity_in_cgs: 1   # Centimeters per second
  UnitCurrent_in_cgs:  1   # Amperes
  UnitTemp_in_cgs:     1   # Kelvin

# Parameters governing the time integration
TimeIntegration:
  time_begin: 0.    # The starting time of the simulation (in internal units).
  time_end:   0.6   # The end time of the simulation (in internal units).
  dt_min:     1e-9  # The minimal time-step size of the simulation (in internal units).
  dt_max:     1e-3  # The maximal time-step size of the simulation (in internal units).

# Parameters governing the snapshots
Snapshots:
  basename:            FastRotor_LR        # Common part of the name of output files
  time_first:          0.               # Time of the first output (in internal units)
  delta_time:          0.01             # Time difference between consecutive outputs (in internal units)
  compression:         1

# Parameters governing the conserved quantities statistics
Statistics:
  delta_time:          1e-2 # Time between statistics output

# Parameters for the hydrodynamics scheme
SPH:
  resolution_eta:        1.2348   # Target smoothing length in units of the mean inter-particle separation (1.2348 == 48Ngbs with the cubic spline kernel$
  CFL_condition:         0.075    # Courant-Friedrich-Levy condition for time integration.
  viscosity_alpha:       2.0

# Parameters for MHD schemes
MHD:
  monopole_subtraction:   1.0
  artificial_diffusion: 0.0
  hyperbolic_dedner:  0.1
  hyperbolic_dedner_divv: 0.0
  parabolic_dedner:   2.0
<<<<<<< HEAD
  resistive_eta:      0.0
=======
  resistive_eta:      0.01
>>>>>>> db10ef8e

# Physical parameters
PhysicalConstants:
  mu_0: 1.0

# Parameters related to the initial conditions
InitialConditions:
  file_name:  ./FastRotor_LR.hdf5     # The file to read
  periodic:   1

Scheduler:
  max_top_level_cells: 256<|MERGE_RESOLUTION|>--- conflicted
+++ resolved
@@ -37,11 +37,7 @@
   hyperbolic_dedner:  0.1
   hyperbolic_dedner_divv: 0.0
   parabolic_dedner:   2.0
-<<<<<<< HEAD
-  resistive_eta:      0.0
-=======
   resistive_eta:      0.01
->>>>>>> db10ef8e
 
 # Physical parameters
 PhysicalConstants:
