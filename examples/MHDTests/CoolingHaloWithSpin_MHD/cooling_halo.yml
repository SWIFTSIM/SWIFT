--- conflicted
+++ resolved
@@ -9,11 +9,7 @@
 # Parameters governing the time integration
 TimeIntegration:
   time_begin: 0.    # The starting time of the simulation (in internal units).
-<<<<<<< HEAD
-  time_end:   10.   # The end time of the simulation (in internal units).
-=======
   time_end:   3.   # The end time of the simulation (in internal units).
->>>>>>> cbe20836
   dt_min:     1e-12 #1e-8  # The minimal time-step size of the simulation (in internal units).
   dt_max:     1e-1  # The maximal time-step size of the simulation (in internal units).
 
@@ -27,33 +23,17 @@
 # Parameters governing the snapshots
 Snapshots:
   basename:            CoolingHalo  # Common part of the name of output files
-<<<<<<< HEAD
-  time_first:          0.               # Time of the first output (in internal units)
-  delta_time:          0.1 #0.1             # Time difference between consecutive outputs (in internal units)
-
-=======
   time_first:          0.           # Time of the first output (in internal units)
   delta_time:          0.01023      # Time difference between consecutive outputs (in internal units)
   compression: 4           # Compress the snapshots
   recording_triggers_part: [-1, -1]   # Not recording as we have many snapshots
   recording_triggers_bpart: [-1, -1]  # Not recording as we have many snapshots 
  
->>>>>>> cbe20836
 # Parameters for the hydrodynamics scheme
 SPH:
   resolution_eta:        1.595     # Target smoothing length in units of the mean inter-particle separation (1.2349 == 48Ngbs with the cubic spline kernel).
   CFL_condition:         0.05      # Courant-Friedrich-Levy condition for time integration.
   minimal_temperature:   1e2       # Kelvin
-<<<<<<< HEAD
-  h_tolerance: 1e-6
-
-# Parameters for MHD schemes
-MHD:
-  monopole_subtraction:   1.0
-  artificial_diffusion:   0.0
-  hyperbolic_dedner:      1.0 #1.0
-  hyperbolic_dedner_divv: 0.0
-=======
   h_tolerance: 1e-6               # smoothing length accuracy
   h_max:                 10.
  
@@ -63,50 +43,19 @@
   artificial_diffusion:   0.1
   hyperbolic_dedner:      1.0 
   hyperbolic_dedner_divv: 0.5
->>>>>>> cbe20836
   parabolic_dedner:       1.0
   resistive_eta:          0.0
 
 # Parameters related to the initial conditions
 InitialConditions:
   file_name:  CoolingHalo.hdf5       # The file to read
-<<<<<<< HEAD
-  periodic:   1
- 
-# Note: softening 2.6 below is for 1.4e7 Msol particle mass to impose density cut 1e2 cm^-3
-=======
   periodic:   0 
   stars_smoothing_length:  0.5
->>>>>>> cbe20836
  
 # External potential parameters
 NFWPotential:
     useabspos:       0              # 0 -> positions based on centre, 1 -> absolute positions
     position:        [0.,0.,0.]     # Location of centre of isothermal potential with respect to centre of the box (if 0) otherwise absolute (if 1) (internal units)
-<<<<<<< HEAD
-    M_200:           1000000        # M200 of the galaxy disk
-    h:               0.681          # reduced Hubble constant (using FLAMINGO cosmology) (value does not specify the used units!)
-    concentration:   7.2            # concentration of the Halo
-    timestep_mult:   0.01           # Dimensionless pre-factor for the time-step condition, basically determines the fraction of the orbital time we use to do the time integration
-    epsilon:         0.569 #2.6            # Softening size (internal units)
-    #diskfraction:    0.0            # Disk mass fraction
-    #bulgefraction:   0.0            # Bulge mass fraction
-
-# Parameters for the self-gravity scheme
-Gravity:
-  eta:                0.025
-  MAC:                adaptive
-  theta_cr:           0.7
-  epsilon_fmm:        0.001
-  max_physical_baryon_softening:  0.569 #2.6  # Physical softening length (in internal units). Depends on resolution!
-  mesh_side_length:   64
-
-# Simple model cooling parameters
-LambdaCooling:
-  lambda_nH2_cgs:              1e-23  # Cooling rate divided by square Hydrogen number density (in cgs units [erg * s^-1 * cm^3])
-  cooling_tstep_mult:          0.1    # Dimensionless pre-factor for the time-step condition
-
-=======
     M_200:           100        # M200 of the galaxy disk
     h:               0.704          # reduced Hubble constant (using FLAMINGO cosmology) (value does not specify the used units!)
     concentration:   7.2            # concentration of the Halo
@@ -185,7 +134,6 @@
   threshold_temperature2_K:          31622        # When using subgrid-based SF threshold, subgrid temperature below which gas is star-forming if also above the density limit.
   threshold_number_density_H_p_cm3:  10           # When using subgrid-based SF threshold, subgrid number density above which gas is star-forming if also below the second temperature limit.
   #
->>>>>>> cbe20836
 # Parameters for the EAGLE "equation of state"
 EAGLEEntropyFloor:
   Jeans_density_threshold_H_p_cm3: 1e-4      # Physical density above which the EAGLE Jeans limiter entropy floor kicks in expressed in Hydrogen atoms per cm^3.
@@ -197,43 +145,6 @@
   Cool_temperature_norm_K:        10.        # Temperature of the EAGLE Cool limiter entropy floor at the density threshold expressed in Kelvin. (NOTE: This is below the min T and hence this floor does nothing)
   Cool_gamma_effective:           1.         # Slope the of the EAGLE Cool limiter entropy floor
 
-<<<<<<< HEAD
-
-# Use primordial abundances
-EAGLEChemistry:
-  init_abundance_metal:     0.
-  init_abundance_Hydrogen:  0.755
-  init_abundance_Helium:    0.245
-  init_abundance_Carbon:    0.
-  init_abundance_Nitrogen:  0.
-  init_abundance_Oxygen:    0.
-  init_abundance_Neon:      0.
-  init_abundance_Magnesium: 0.
-  init_abundance_Silicon:   0.
-  init_abundance_Iron:      0.
-
-# Use solar abundances
-#EAGLEChemistry:
-#  init_abundance_metal:     0.0129   
-#  init_abundance_Hydrogen:  0.7065   
-#  init_abundance_Helium:    0.2806   
-#  init_abundance_Carbon:    0.00207  
-#  init_abundance_Nitrogen:  0.000836 
-#  init_abundance_Oxygen:    0.00549  
-#  init_abundance_Neon:      0.00141  
-#  init_abundance_Magnesium: 0.000591 
-#  init_abundance_Silicon:   0.000683 
-#  init_abundance_Iron:      0.0011   
-
-# Standard EAGLE cooling options
-EAGLECooling:
-  dir_name:                ./coolingtables/  # Location of the Wiersma+09 cooling tables
-  H_reion_z:               7.5               # Redshift of Hydrogen re-ionization
-  H_reion_eV_p_H:          2.0               # Energy inject by Hydrogen re-ionization in electron-volt per Hydrogen atom
-  He_reion_z_centre:       3.5               # Redshift of the centre of the Helium re-ionization Gaussian
-  He_reion_z_sigma:        0.5               # Spread in redshift of the  Helium re-ionization Gaussian
-  He_reion_eV_p_H:         2.0               # Energy inject by Helium re-ionization in electron-volt per Hydrogen atom
-=======
 # EAGLE feedback model with constant feedback energy fraction
 EAGLEFeedback:
   use_SNII_feedback:                    1               # Global switch for SNII thermal (stochastic) feedback.
@@ -276,5 +187,4 @@
   SNII_yield_factor_Neon:               1.0             # (Optional) Correction factor to apply to the Neon yield from the SNII channel.
   SNII_yield_factor_Magnesium:          2.0             # (Optional) Correction factor to apply to the Magnesium yield from the SNII channel.
   SNII_yield_factor_Silicon:            1.0             # (Optional) Correction factor to apply to the Silicon yield from the SNII channel.
-  SNII_yield_factor_Iron:               0.5             # (Optional) Correction factor to apply to the Iron yield from the SNII channel.
->>>>>>> cbe20836
+  SNII_yield_factor_Iron:               0.5             # (Optional) Correction factor to apply to the Iron yield from the SNII channel.