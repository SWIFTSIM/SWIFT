--- conflicted
+++ resolved
@@ -51,11 +51,7 @@
 c_200 = 7.2  # concentration parameter
 
 # Set the magnitude of the uniform seed magnetic field
-<<<<<<< HEAD
-B0_Gaussian_Units = 0.0 #1e-9  # 1e-6  # 1 micro Gauss
-=======
 B0_Gaussian_Units = 1e-9 # 1e-3 micro Gauss
->>>>>>> 932cbca1
 B0_cgs = np.sqrt(CONST_MU0_CGS / (4.0 * np.pi)) * B0_Gaussian_Units
 
 # SPH
@@ -202,16 +198,9 @@
 # cut a sphere
 r_uni = np.linalg.norm(coords, axis=1)
 coords = coords[r_uni <= 0.5]
-<<<<<<< HEAD
-coords *= boxSize/3 #boxSize * np.sqrt(3)
+coords *= 2*R_max
 
 # calculate max distance from the center (units of r_200)
-R_max = boxSize/6 #boxSize/2 #np.sqrt(3) * (boxSize / 2)
-=======
-coords *= 2*R_max
-
-# calculate max distance from the center (units of r_200)
->>>>>>> 932cbca1
 r_s = 1 / c_200
 # calculate distances to the center
 r_uni = np.linalg.norm(coords, axis=1)
