--- conflicted
+++ resolved
@@ -2,12 +2,6 @@
 
 # Generate the initial conditions if they are not present.
 echo "Generating initial conditions for the MHD isothermal potential box example..."
-<<<<<<< HEAD
-python3 makeIC_MWsize.py 45000 
-
-# Run SWIFT with external potential, SPH and cooling
-../../../swift --external-gravity --self-gravity --hydro --cooling --threads=4 cooling_halo.yml 2>&1 | tee output.log
-=======
 python3 makeIC.py 39500 
 
 # Run SWIFT with external potential, cooling
@@ -17,5 +11,4 @@
 #../../../swift --external-gravity --self-gravity --hydro --cooling --stars --star-formation --threads=4 cooling_halo.yml 2>&1 | tee output.log
 
 # Run SWIFT with external potential, cooling, self-gravity, star formation and feedback
-../../../swift --external-gravity --self-gravity --hydro --cooling --stars --star-formation --feedback --sync --threads=4 cooling_halo.yml 2>&1 | tee output.log
->>>>>>> ace2185e
+../../../swift --external-gravity --self-gravity --hydro --cooling --stars --star-formation --feedback --sync --threads=4 cooling_halo.yml 2>&1 | tee output.log