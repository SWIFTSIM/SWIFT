--- conflicted
+++ resolved
@@ -40,11 +40,7 @@
 mu = (
     10
 )  # mass to magnetic field flux through sphere, normalised to a critical value for collapse. Refer to e.g. Henebelle & Fromang 2008 for details.
-<<<<<<< HEAD
-Bini = 3.0 / c1 * sqrt(mu0 * G / 5.0) * M / (Rcloud * Rcloud) * 1 / mu
-=======
 Bini = (3.0 / (2.0 * c1)) * sqrt(mu0 * G / (5.0 * pi)) * M / (Rcloud * Rcloud) * 1 / mu
->>>>>>> 9947b22a
 
 # Barotropic EoS parameters
 cs0 = 2e4
