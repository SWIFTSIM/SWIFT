--- conflicted
+++ resolved
@@ -208,7 +208,7 @@
         )
         set_colorbar(ax3, im3)
         ax3.set_title(r"Pressure [g/cm/s$^2$]")
-    except (ValueError, TypeError):
+    except (ValueError, TypeError) as e:
         print(
             filename,
             "pressures wrong? min",
@@ -227,11 +227,7 @@
         )
         set_colorbar(ax4, im4)
         ax4.set_title(r"Temperature [K]")
-<<<<<<< HEAD
-    except ValueError:
-=======
     except (ValueError, TypeError):
->>>>>>> f200b0dc
         print(
             filename,
             "temperatures wrong? min",
