--- conflicted
+++ resolved
@@ -29,9 +29,5 @@
 Orestis Karapiperis	karapiperis@lorentz.leidenuniv.nl
 Stan Verhoeve           s06verhoeve@gmail.com
 Nikyta Shchutskyi  	shchutskyi@lorentz.leidenuniv.nl
-<<<<<<< HEAD
 Will Roper              w.roper@sussex.ac.uk
-=======
-Will Roper              w.roper@sussex.ac.uk
-Darwin Roduit 		darwin.roduit@epfl.ch
->>>>>>> 0e75f2f7
+Darwin Roduit 		darwin.roduit@epfl.ch